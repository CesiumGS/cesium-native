name: cesium-native
on: [push, pull_request]
env:
  VCPKG_BINARY_SOURCES: 'clear;x-aws,s3://cesium-builds/vcpkg/cesium-native-cache/,readwrite'
  AWS_ACCESS_KEY_ID: ${{ secrets.AWS_INTERNAL_SERVICES_VCPKG_ACCESS_KEY }}
  AWS_SECRET_ACCESS_KEY: ${{ secrets.AWS_INTERNAL_SERVICES_VCPKG_SECRET_KEY }}
  AWS_REGION: us-east-1
jobs:
  QuickChecks:
    name: "Quick Checks"
    runs-on: ubuntu-22.04
    steps:
      - name: Check out repository code
        uses: actions/checkout@v4
      - name: Check source formatting
        run: |
          npm install
          npm run format -- --dry-run -Werror
  Linting:
    name: "Linting"
    runs-on: ubuntu-24.04
    steps:
      - name: Check out repository code
        uses: actions/checkout@v4
<<<<<<< HEAD
      - name: Install latest compatible cmake
=======
      - name: Install latest CMake 3 and Ninja
>>>>>>> 5b68acc3
        uses: lukka/get-cmake@latest
        with:
          cmakeVersion: "3.31.6"
      - name: ccache
        uses: hendrikmuhs/ccache-action@v1.2.9
        with:
          key: ccache-ubuntu-24.04-clang-clang-tidy
      - name: Install latest clang and clang-tidy
        run: |
          wget https://apt.llvm.org/llvm.sh
          chmod +x llvm.sh
          sudo ./llvm.sh 19
          sudo apt-get install clang-tidy-19
      - name: Set CC and CXX
        run: |
          echo "CC=/usr/bin/clang-19" >> "$GITHUB_ENV"
          echo "CXX=/usr/bin/clang++-19" >> "$GITHUB_ENV"
          echo "VCPKG_ROOT=${VCPKG_INSTALLATION_ROOT}" >> "$GITHUB_ENV"
      - name: Make more swap space available
        run: |
          sudo swapoff -a
          sudo fallocate -l 10G /mnt/swapfile
          sudo chmod 600 /mnt/swapfile
          sudo mkswap /mnt/swapfile
          sudo swapon /mnt/swapfile
          sudo swapon --show
      - name: Run clang-tidy
        run: |
          echo `$CC --version | head -n 1`, `cmake --version | head -n 1`
          cp doc/cmake-presets/CMakeUserPresets.json .
          cmake --preset=vcpkg-linux -DCMAKE_BUILD_TYPE=Debug -DCESIUM_CLANG_TIDY_USE_THREADS=4
          cmake --build build --target clang-tidy > output.log
      - name: Print vcpkg problems
        if: ${{ failure() }}
        run: |
          cat "/usr/local/share/vcpkg/buildtrees/doctest/config-x64-linux-dbg-out.log"
          cat "/usr/local/share/vcpkg/buildtrees/doctest/config-x64-linux-dbg-err.log"
      - name: List clang-tidy warnings & errors
        if: ${{ !cancelled() }}
        run: |
          sed -n '/\(error\|warning\):/,/^$/p' output.log
          # On macOS, the above doesn't work because the escaped pipe is not supported.
          # Instead, use two commands:
          #   sed -n '/error:/,/^$/p' output.log
          #   sed -n '/warning:/,/^$/p' output.log

  Documentation:
    runs-on: ubuntu-22.04
    steps:
      - name: Install Doxygen
        run: |
          cd ~
          wget https://github.com/doxygen/doxygen/releases/download/Release_1_13_2/doxygen-1.13.2.linux.bin.tar.gz
          tar xzf doxygen-1.13.2.linux.bin.tar.gz
          export PATH=$PWD/doxygen-1.13.2/bin:$PATH
          echo "PATH=$PATH" >> "$GITHUB_ENV"
          echo "VCPKG_ROOT=${VCPKG_INSTALLATION_ROOT}" >> "$GITHUB_ENV"
          doxygen --version
      - name: Install latest CMake 3 and Ninja
        uses: lukka/get-cmake@latest
        with:
          cmakeVersion: "3.31.6"
      - name: Check out repository code
        uses: actions/checkout@v4
        with:
          submodules: recursive
      - name: Install latest compatible cmake
        uses: lukka/get-cmake@latest
        with:
          cmakeVersion: "3.31.6"
      - name: ccache
        uses: hendrikmuhs/ccache-action@v1.2.9
        with:
          key: ccache-ubuntu-22.04-doxygen
      - name: Generate Documentation
        run: |
          npm install
          cp doc/cmake-presets/CMakeUserPresets.json .
          cmake --preset=vcpkg-linux
          cmake --build build --target cesium-native-docs
      - name: Publish Documentation Artifact
        if: ${{ success() }}
        uses: actions/upload-artifact@v4
        with:
          name: ReferenceDocumentation
          path: build/doc/html
  WindowsBuild:
    strategy:
      fail-fast: false
      matrix:
        platform: [windows-2022]
        build_type: [Debug, RelWithDebInfo]
    name: "${{matrix.platform}} / ${{matrix.build_type}}"
    env:
      CACHE_KEY: "${{ matrix.platform }}"
    runs-on: ${{ matrix.platform }}
    steps:
      - name: Install latest CMake 3 and Ninja
        uses: lukka/get-cmake@latest
        with:
          cmakeVersion: "3.31.6"
      - name: Install nasm
        uses: ilammy/setup-nasm@v1
      - name: Check out repository code
        uses: actions/checkout@v4
        with:
          submodules: recursive
      - name: Setup MSVC for command-line builds
        uses: ilammy/msvc-dev-cmd@v1
      - name: sccache
        uses: hendrikmuhs/ccache-action@v1.2.9
        with:
          key: ccache-${{ env.CACHE_KEY}}-${{matrix.build_type}}-1
          variant: sccache
      - name: Compile ${{matrix.build_type}} Configuration
        run: |
          $env:VCPKG_ROOT="$env:VCPKG_INSTALLATION_ROOT"
          Copy .\doc\cmake-presets\CMakeUserPresets.json .\
          cmake --preset=vcpkg-windows -G Ninja -DCMAKE_BUILD_TYPE=${{matrix.build_type}} -DCMAKE_C_COMPILER_LAUNCHER=C:\\Users\\runneradmin\\.cargo\\bin\\sccache -DCMAKE_CXX_COMPILER_LAUNCHER=C:\\Users\\runneradmin\\.cargo\\bin\\sccache
          cmake --build build
      - name: Test ${{matrix.build_type}} Configuration
        run: |
          cd build
          ctest -V
  PosixBuild:
    strategy:
      fail-fast: false
      matrix:
        compiler: [ gcc, clang ]
        platform: [ ubuntu-24.04, ubuntu-22.04, macos-13 ]
        build_type: [Debug, RelWithDebInfo]
        exclude:
          - compiler: clang
            platform: ubuntu-24.04
          - compiler: gcc
            platform: macos-13
          - compiler: gcc
            platform: ubuntu-22.04
    name: "${{matrix.platform}} / ${{matrix.compiler}} / ${{matrix.build_type}}"
    env:
      CACHE_KEY: "${{ matrix.platform }}-${{matrix.compiler}}"
    runs-on: ${{ matrix.platform }}
    steps:
      - name: Install latest CMake 3 and Ninja
        uses: lukka/get-cmake@latest
        with:
          cmakeVersion: "3.31.6"
      - name: Install nasm
        uses: ilammy/setup-nasm@v1
      - name: Check out repository code
        uses: actions/checkout@v4
        with:
          submodules: recursive
      - name: Install compatible cmake
        uses: lukka/get-cmake@latest
        with:
          cmakeVersion: "3.31.6"
      - name: ccache
        uses: hendrikmuhs/ccache-action@v1.2.9
        with:
          key: ccache-${{ env.CACHE_KEY}}-${{matrix.build_type}}
      - name: Set CC and CXX
        if: ${{ matrix.compiler == 'clang' && matrix.platform != 'macos-13'}}
        run: |
<<<<<<< HEAD
          echo "CC=clang-12" >> "$GITHUB_ENV"
          echo "CXX=clang++-12" >> "$GITHUB_ENV"
      - name: add VCPKG_ROOT
        run: |
          echo "VCPKG_ROOT=${VCPKG_INSTALLATION_ROOT}" >> "$GITHUB_ENV"
=======
          echo "CC=clang" >> "$GITHUB_ENV"
          echo "CXX=clang++" >> "$GITHUB_ENV"
>>>>>>> 5b68acc3
      - name: Make more swap space available
        if: ${{ matrix.platform != 'macos-13'}}
        run: |
          sudo swapoff -a
          sudo fallocate -l 10G /mnt/swapfile
          sudo chmod 600 /mnt/swapfile
          sudo mkswap /mnt/swapfile
          sudo swapon /mnt/swapfile
          sudo swapon --show
      - name: Set macOS cmake options
        if: ${{ matrix.platform == 'macos-13' }}
        run: |
          # Use a custom triplet to target macOS 10.15.
          mkdir -p vcpkg/triplets
          echo "
            set(VCPKG_CMAKE_SYSTEM_NAME Darwin)
            set(VCPKG_CRT_LINKAGE dynamic)
            set(VCPKG_LIBRARY_LINKAGE static)
            set(VCPKG_OSX_DEPLOYMENT_TARGET 10.15)
            set(VCPKG_TARGET_ARCHITECTURE x64)
            set(VCPKG_OSX_ARCHITECTURES x86_64)
          " > vcpkg/triplets/x64-macos-10-15.cmake
          # Specify the overlay triplet, and also tell cesium-native to build with the same settings.
          echo "EXTRA_CMAKE_OPTIONS=-DVCPKG_OVERLAY_TRIPLETS=$PWD/vcpkg/triplets -DVCPKG_TRIPLET=x64-macos-10-15 -DCMAKE_OSX_DEPLOYMENT_TARGET=10.15 -DCMAKE_OSX_ARCHITECTURES=x86_64 -DCMAKE_SYSTEM_NAME=Darwin -DCMAKE_SYSTEM_PROCESSOR=x86_64 -DVCPKG_TARGET_TRIPLET=x64-macos-10-15" >> "$GITHUB_ENV"
      - name: Compile ${{matrix.build_type}} Configuration
        run: |
          cp doc/cmake-presets/CMakeUserPresets.json .
          cmake --preset=vcpkg -DCMAKE_BUILD_TYPE:STRING=${{matrix.build_type}} $EXTRA_CMAKE_OPTIONS
          cmake --build build --parallel
      - name: Test ${{matrix.build_type}} Configuration
        run: |
          cd build
          ctest -V<|MERGE_RESOLUTION|>--- conflicted
+++ resolved
@@ -22,11 +22,7 @@
     steps:
       - name: Check out repository code
         uses: actions/checkout@v4
-<<<<<<< HEAD
-      - name: Install latest compatible cmake
-=======
-      - name: Install latest CMake 3 and Ninja
->>>>>>> 5b68acc3
+      - name: Install latest CMake 3 and Ninja
         uses: lukka/get-cmake@latest
         with:
           cmakeVersion: "3.31.6"
@@ -191,16 +187,11 @@
       - name: Set CC and CXX
         if: ${{ matrix.compiler == 'clang' && matrix.platform != 'macos-13'}}
         run: |
-<<<<<<< HEAD
-          echo "CC=clang-12" >> "$GITHUB_ENV"
-          echo "CXX=clang++-12" >> "$GITHUB_ENV"
-      - name: add VCPKG_ROOT
-        run: |
-          echo "VCPKG_ROOT=${VCPKG_INSTALLATION_ROOT}" >> "$GITHUB_ENV"
-=======
           echo "CC=clang" >> "$GITHUB_ENV"
           echo "CXX=clang++" >> "$GITHUB_ENV"
->>>>>>> 5b68acc3
+      - name: add VCPKG_ROOT
+        run: |
+          echo "VCPKG_ROOT=${VCPKG_INSTALLATION_ROOT}" >> "$GITHUB_ENV"
       - name: Make more swap space available
         if: ${{ matrix.platform != 'macos-13'}}
         run: |
