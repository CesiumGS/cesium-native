--- conflicted
+++ resolved
@@ -1,12 +1,6 @@
 #include "fillWithRandomBytes.h"
 
-<<<<<<< HEAD
-#include <climits>
-#include <ctime>
-#include <random>
-=======
 #include <openssl/rand.h>
->>>>>>> e8b08710
 
 #include <stdexcept>
 
