--- conflicted
+++ resolved
@@ -786,32 +786,25 @@
     return std::nullopt;
   }
 
-<<<<<<< HEAD
-  std::string decoded(length * 3 / 4, '\0');
+  std::string encoded(
+      token.begin() + std::string::difference_type(startPos + 1),
+      token.begin() + std::string::difference_type(endPos));
+
+  // Add base64 padding, as required by base64_decode.
+  size_t remainder = encoded.size() % 4;
+  if (remainder != 0) {
+    encoded.resize(encoded.size() + 4 - remainder, '=');
+  }
+
+  std::string decoded(encoded.size() * 3 / 4, '\0');
   size_t decodedLength;
   int result = base64_decode(
-      token.data() + startPos + 1,
-      length,
+      encoded.data(),
+      encoded.size(),
       decoded.data(),
       &decodedLength,
       0);
   if (result != 0 || decodedLength == std::string::npos) {
-=======
-  std::string encoded(
-      token.begin() + std::string::difference_type(startPos + 1),
-      token.begin() + std::string::difference_type(endPos));
-
-  // Add base64 padding, as required by modp_b64_decode.
-  size_t remainder = encoded.size() % 4;
-  if (remainder != 0) {
-    encoded.resize(encoded.size() + 4 - remainder, '=');
-  }
-
-  std::string decoded(modp_b64_decode_len(length), '\0');
-  size_t decodedLength =
-      modp_b64_decode(decoded.data(), encoded.data(), encoded.size());
-  if (decodedLength == 0 || decodedLength == std::string::npos) {
->>>>>>> 0d60faa1
     return std::nullopt;
   }
 
