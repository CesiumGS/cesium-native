#include <CesiumGeometry/Axis.h>
#include <CesiumGeometry/Transforms.h>
#include <CesiumGeospatial/BoundingRegionBuilder.h>
#include <CesiumGltf/AccessorView.h>
<<<<<<< HEAD
=======
#include <CesiumGltf/ExtensionBufferExtMeshoptCompression.h>
>>>>>>> 8c6635cb
#include <CesiumGltf/ExtensionBufferViewExtMeshoptCompression.h>
#include <CesiumGltf/ExtensionCesiumPrimitiveOutline.h>
#include <CesiumGltf/ExtensionCesiumRTC.h>
#include <CesiumGltf/ExtensionCesiumTileEdges.h>
#include <CesiumGltf/ExtensionExtInstanceFeatures.h>
#include <CesiumGltf/ExtensionExtMeshFeatures.h>
#include <CesiumGltf/ExtensionExtMeshGpuInstancing.h>
#include <CesiumGltf/ExtensionKhrDracoMeshCompression.h>
#include <CesiumGltf/ExtensionKhrTextureBasisu.h>
#include <CesiumGltf/ExtensionModelExtStructuralMetadata.h>
#include <CesiumGltf/ExtensionTextureWebp.h>
#include <CesiumGltf/FeatureId.h>
#include <CesiumGltfContent/GltfUtilities.h>
#include <CesiumGltfContent/SkirtMeshMetadata.h>

#include <glm/gtc/quaternion.hpp>

#include <cstring>
#include <unordered_set>
#include <vector>

using namespace CesiumGltf;

namespace CesiumGltfContent {

namespace {
std::vector<int32_t> getIndexMap(const std::vector<bool>& usedIndices);
}

/*static*/ std::optional<glm::dmat4x4>
GltfUtilities::getNodeTransform(const CesiumGltf::Node& node) {
  if (!node.matrix.empty() && node.matrix.size() < 16) {
    return std::nullopt;
  }

  // clang-format off
  // This is column-major, just like glm and glTF
  static constexpr std::array<double, 16> identityMatrix = {
      1.0, 0.0, 0.0, 0.0,
      0.0, 1.0, 0.0, 0.0,
      0.0, 0.0, 1.0, 0.0,
      0.0, 0.0, 0.0, 1.0};
  // clang-format on

  const std::vector<double>& matrix = node.matrix;

  if (node.matrix.size() >= 16 && !std::equal(
                                      identityMatrix.begin(),
                                      identityMatrix.end(),
                                      matrix.begin())) {
    return glm::dmat4x4(
        glm::dvec4(matrix[0], matrix[1], matrix[2], matrix[3]),
        glm::dvec4(matrix[4], matrix[5], matrix[6], matrix[7]),
        glm::dvec4(matrix[8], matrix[9], matrix[10], matrix[11]),
        glm::dvec4(matrix[12], matrix[13], matrix[14], matrix[15]));
  }

  if (!node.translation.empty() || !node.rotation.empty() ||
      !node.scale.empty()) {
    glm::dmat4x4 translation(1.0);
    if (node.translation.size() >= 3) {
      translation[3] = glm::dvec4(
          node.translation[0],
          node.translation[1],
          node.translation[2],
          1.0);
    } else if (!node.translation.empty()) {
      return std::nullopt;
    }

    glm::dquat rotationQuat(1.0, 0.0, 0.0, 0.0);
    if (node.rotation.size() >= 4) {
      rotationQuat[0] = node.rotation[0];
      rotationQuat[1] = node.rotation[1];
      rotationQuat[2] = node.rotation[2];
      rotationQuat[3] = node.rotation[3];
    } else if (!node.rotation.empty()) {
      return std::nullopt;
    }

    glm::dmat4x4 scale(1.0);
    if (node.scale.size() >= 3) {
      scale[0].x = node.scale[0];
      scale[1].y = node.scale[1];
      scale[2].z = node.scale[2];
    } else if (!node.scale.empty()) {
      return std::nullopt;
    }

    return translation * glm::dmat4x4(rotationQuat) * scale;
  }

  return glm::dmat4x4(1.0);
}

/*static*/ void GltfUtilities::setNodeTransform(
    CesiumGltf::Node& node,
    const glm::dmat4x4& newTransform) {
  // Reset these fields to their default, indicating they're not to be used.
  node.translation = {0.0, 0.0, 0.0};
  node.scale = {1.0, 1.0, 1.0};
  node.rotation = {0, 0.0, 0.0, 1.0};

  const glm::dmat4x4& m = newTransform;

  node.matrix.resize(16);
  node.matrix[0] = m[0].x;
  node.matrix[1] = m[0].y;
  node.matrix[2] = m[0].z;
  node.matrix[3] = m[0].w;
  node.matrix[4] = m[1].x;
  node.matrix[5] = m[1].y;
  node.matrix[6] = m[1].z;
  node.matrix[7] = m[1].w;
  node.matrix[8] = m[2].x;
  node.matrix[9] = m[2].y;
  node.matrix[10] = m[2].z;
  node.matrix[11] = m[2].w;
  node.matrix[12] = m[3].x;
  node.matrix[13] = m[3].y;
  node.matrix[14] = m[3].z;
  node.matrix[15] = m[3].w;
}

/*static*/ glm::dmat4x4 GltfUtilities::applyRtcCenter(
    const CesiumGltf::Model& gltf,
    const glm::dmat4x4& rootTransform) {
  const CesiumGltf::ExtensionCesiumRTC* cesiumRTC =
      gltf.getExtension<CesiumGltf::ExtensionCesiumRTC>();
  if (cesiumRTC == nullptr) {
    return rootTransform;
  }
  const std::vector<double>& rtcCenter = cesiumRTC->center;
  if (rtcCenter.size() != 3) {
    return rootTransform;
  }
  const double x = rtcCenter[0];
  const double y = rtcCenter[1];
  const double z = rtcCenter[2];
  const glm::dmat4x4 rtcTransform(
      glm::dvec4(1.0, 0.0, 0.0, 0.0),
      glm::dvec4(0.0, 1.0, 0.0, 0.0),
      glm::dvec4(0.0, 0.0, 1.0, 0.0),
      glm::dvec4(x, y, z, 1.0));
  return rootTransform * rtcTransform;
}

/*static*/ glm::dmat4x4 GltfUtilities::applyGltfUpAxisTransform(
    const CesiumGltf::Model& model,
    const glm::dmat4x4& rootTransform) {
  auto gltfUpAxisIt = model.extras.find("gltfUpAxis");
  if (gltfUpAxisIt == model.extras.end()) {
    // The default up-axis of glTF is the Y-axis, and no other
    // up-axis was specified. Transform the Y-axis to the Z-axis,
    // to match the 3D Tiles specification
    return rootTransform * CesiumGeometry::Transforms::Y_UP_TO_Z_UP;
  }
  const CesiumUtility::JsonValue& gltfUpAxis = gltfUpAxisIt->second;
  int gltfUpAxisValue = static_cast<int>(gltfUpAxis.getSafeNumberOrDefault(1));
  if (gltfUpAxisValue == static_cast<int>(CesiumGeometry::Axis::X)) {
    return rootTransform * CesiumGeometry::Transforms::X_UP_TO_Z_UP;
  } else if (gltfUpAxisValue == static_cast<int>(CesiumGeometry::Axis::Y)) {
    return rootTransform * CesiumGeometry::Transforms::Y_UP_TO_Z_UP;
  } else if (gltfUpAxisValue == static_cast<int>(CesiumGeometry::Axis::Z)) {
    // No transform required
  }
  return rootTransform;
}

/*static*/ CesiumGeospatial::BoundingRegion
GltfUtilities::computeBoundingRegion(
    const CesiumGltf::Model& gltf,
    const glm::dmat4& transform) {
  glm::dmat4 rootTransform = transform;
  rootTransform = applyRtcCenter(gltf, rootTransform);
  rootTransform = applyGltfUpAxisTransform(gltf, rootTransform);

  // When computing the tile's bounds, ignore tiles that are less than 1/1000th
  // of a tile width from the North or South pole. Longitudes cannot be trusted
  // at such extreme latitudes.
  CesiumGeospatial::BoundingRegionBuilder computedBounds;

  gltf.forEachPrimitiveInScene(
      -1,
      [&rootTransform, &computedBounds](
          const CesiumGltf::Model& gltf_,
          const CesiumGltf::Node& /*node*/,
          const CesiumGltf::Mesh& /*mesh*/,
          const CesiumGltf::MeshPrimitive& primitive,
          const glm::dmat4& nodeTransform) {
        auto positionIt = primitive.attributes.find("POSITION");
        if (positionIt == primitive.attributes.end()) {
          return;
        }

        const int positionAccessorIndex = positionIt->second;
        if (positionAccessorIndex < 0 ||
            positionAccessorIndex >= static_cast<int>(gltf_.accessors.size())) {
          return;
        }

        const glm::dmat4 fullTransform = rootTransform * nodeTransform;

        const CesiumGltf::AccessorView<glm::vec3> positionView(
            gltf_,
            positionAccessorIndex);
        if (positionView.status() != CesiumGltf::AccessorViewStatus::Valid) {
          return;
        }

        std::optional<SkirtMeshMetadata> skirtMeshMetadata =
            SkirtMeshMetadata::parseFromGltfExtras(primitive.extras);
        int64_t vertexBegin, vertexEnd;
        if (skirtMeshMetadata.has_value()) {
          vertexBegin = skirtMeshMetadata->noSkirtVerticesBegin;
          vertexEnd = skirtMeshMetadata->noSkirtVerticesBegin +
                      skirtMeshMetadata->noSkirtVerticesCount;
        } else {
          vertexBegin = 0;
          vertexEnd = positionView.size();
        }

        for (int64_t i = vertexBegin; i < vertexEnd; ++i) {
          // Get the ECEF position
          const glm::vec3 position = positionView[i];
          const glm::dvec3 positionEcef =
              glm::dvec3(fullTransform * glm::dvec4(position, 1.0));

          // Convert it to cartographic
          std::optional<CesiumGeospatial::Cartographic> cartographic =
              CesiumGeospatial::Ellipsoid::WGS84.cartesianToCartographic(
                  positionEcef);
          if (!cartographic) {
            continue;
          }

          computedBounds.expandToIncludePosition(*cartographic);
        }
      });

  return computedBounds.toRegion();
}

std::vector<std::string_view>
GltfUtilities::parseGltfCopyright(const CesiumGltf::Model& gltf) {
  std::vector<std::string_view> result;
  if (gltf.asset.copyright) {
    const std::string_view copyright = *gltf.asset.copyright;
    if (copyright.size() > 0) {
      size_t start = 0;
      size_t end;
      size_t ltrim;
      size_t rtrim;
      do {
        ltrim = copyright.find_first_not_of(" \t", start);
        end = copyright.find(';', ltrim);
        rtrim = copyright.find_last_not_of(" \t", end - 1);
        result.emplace_back(copyright.substr(ltrim, rtrim - ltrim + 1));
        start = end + 1;
      } while (end != std::string::npos);
    }
  }

  return result;
}

/*static*/ void GltfUtilities::collapseToSingleBuffer(CesiumGltf::Model& gltf) {
  if (gltf.buffers.empty())
    return;

  Buffer& destinationBuffer = gltf.buffers[0];

  std::vector<bool> keepBuffer(gltf.buffers.size(), false);
  keepBuffer[0] = true;

  for (size_t i = 1; i < gltf.buffers.size(); ++i) {
    Buffer& sourceBuffer = gltf.buffers[i];

    // Leave intact any buffers that have a URI and no data.
    // Also leave intact meshopt fallback buffers without any data.
    ExtensionBufferExtMeshoptCompression* pMeshOpt =
        sourceBuffer.getExtension<ExtensionBufferExtMeshoptCompression>();
    bool isMeshOptFallback = pMeshOpt && pMeshOpt->fallback;
    if (sourceBuffer.cesium.data.empty() &&
        (sourceBuffer.uri || isMeshOptFallback)) {
      keepBuffer[i] = true;
      continue;
    }

    GltfUtilities::moveBufferContent(gltf, destinationBuffer, sourceBuffer);
  }

  // Update the buffer indices based on the buffers being removed.
  std::vector<int32_t> indexMap = getIndexMap(keepBuffer);
  for (BufferView& bufferView : gltf.bufferViews) {
    int32_t& bufferIndex = bufferView.buffer;
    if (bufferIndex >= 0 && size_t(bufferIndex) < indexMap.size()) {
      int32_t newIndex = indexMap[size_t(bufferIndex)];
      assert(newIndex >= 0);
      bufferIndex = newIndex;
    }

    ExtensionBufferViewExtMeshoptCompression* pMeshOpt =
        bufferView.getExtension<ExtensionBufferViewExtMeshoptCompression>();
    if (pMeshOpt) {
      int32_t& meshOptBufferIndex = pMeshOpt->buffer;
      if (meshOptBufferIndex >= 0 &&
          size_t(meshOptBufferIndex) < indexMap.size()) {
        int32_t newIndex = indexMap[size_t(meshOptBufferIndex)];
        assert(newIndex >= 0);
        meshOptBufferIndex = newIndex;
      }
    }
  }

  // Remove the unused elements.
  gltf.buffers.erase(
      std::remove_if(
          gltf.buffers.begin(),
          gltf.buffers.end(),
          [&keepBuffer, &gltf](const Buffer& buffer) {
            int64_t index = &buffer - &gltf.buffers[0];
            assert(index >= 0 && size_t(index) < keepBuffer.size());
            return !keepBuffer[size_t(index)];
          }),
      gltf.buffers.end());
}

/*static*/ void GltfUtilities::moveBufferContent(
    CesiumGltf::Model& gltf,
    CesiumGltf::Buffer& destination,
    CesiumGltf::Buffer& source) {
  // Assert that the byteLength and the size of the cesium data vector are in
  // sync.
  assert(source.byteLength == int64_t(source.cesium.data.size()));
  assert(destination.byteLength == int64_t(destination.cesium.data.size()));

  int64_t sourceIndex = &source - &gltf.buffers[0];
  int64_t destinationIndex = &destination - &gltf.buffers[0];

  // Both buffers must exist in the glTF.
  if (sourceIndex < 0 || sourceIndex >= int64_t(gltf.buffers.size()) ||
      destinationIndex < 0 ||
      destinationIndex >= int64_t(gltf.buffers.size())) {
    assert(false);
    return;
  }

  // Copy the data to the destination and keep track of where we put it.
  // Align each bufferView to an 8-byte boundary.
  size_t start = destination.cesium.data.size();

  size_t alignmentRemainder = start % 8;
  if (alignmentRemainder != 0) {
    start += 8 - alignmentRemainder;
  }

  destination.cesium.data.resize(start + source.cesium.data.size());
  std::memcpy(
      destination.cesium.data.data() + start,
      source.cesium.data.data(),
      source.cesium.data.size());

  source.byteLength = 0;
  source.cesium.data.clear();
  source.cesium.data.shrink_to_fit();

  destination.byteLength = int64_t(destination.cesium.data.size());

  // This accepts anything that is buffer view-like including regular buffer
  // views and meshopt
  const auto updateBufferView = [destinationIndex, start](auto& bufferView) {
    bufferView.buffer = int32_t(destinationIndex);
    bufferView.byteOffset += int64_t(start);
  };

  // Update all the bufferViews that previously referred to the source Buffer to
  // refer to the destination Buffer instead.
  for (BufferView& bufferView : gltf.bufferViews) {
    if (bufferView.buffer == sourceIndex) {
<<<<<<< HEAD
      updateBufferView(bufferView);
    }

    ExtensionBufferViewExtMeshoptCompression* pMeshopt =
        bufferView.getExtension<ExtensionBufferViewExtMeshoptCompression>();
    if (pMeshopt) {
      if (pMeshopt->buffer == sourceIndex) {
        updateBufferView(*pMeshopt);
      }
=======
      bufferView.buffer = int32_t(destinationIndex);
      bufferView.byteOffset += int64_t(start);
    }

    ExtensionBufferViewExtMeshoptCompression* pMeshOpt =
        bufferView.getExtension<ExtensionBufferViewExtMeshoptCompression>();
    if (pMeshOpt && pMeshOpt->buffer == sourceIndex) {
      pMeshOpt->buffer = int32_t(destinationIndex);
      pMeshOpt->byteOffset += int64_t(start);
>>>>>>> 8c6635cb
    }
  }
}

namespace {

struct VisitTextureIds {
  template <typename Func> void operator()(Model& gltf, Func&& callback) {
    // Find textures in materials
    for (Material& material : gltf.materials) {
      if (material.emissiveTexture)
        callback(material.emissiveTexture->index);
      if (material.normalTexture)
        callback(material.normalTexture->index);
      if (material.pbrMetallicRoughness) {
        if (material.pbrMetallicRoughness->baseColorTexture)
          callback(material.pbrMetallicRoughness->baseColorTexture->index);
        if (material.pbrMetallicRoughness->metallicRoughnessTexture)
          callback(
              material.pbrMetallicRoughness->metallicRoughnessTexture->index);
      }
    }

    // Find textures in metadata
    for (Mesh& mesh : gltf.meshes) {
      for (MeshPrimitive& primitive : mesh.primitives) {
        ExtensionExtMeshFeatures* pMeshFeatures =
            primitive.getExtension<ExtensionExtMeshFeatures>();
        if (pMeshFeatures) {
          for (FeatureId& featureId : pMeshFeatures->featureIds) {
            if (featureId.texture)
              callback(featureId.texture->index);
          }
        }
      }
    }

    ExtensionModelExtStructuralMetadata* pMetadata =
        gltf.getExtension<ExtensionModelExtStructuralMetadata>();
    if (pMetadata) {
      for (PropertyTexture& propertyTexture : pMetadata->propertyTextures) {
        for (auto& pair : propertyTexture.properties) {
          callback(pair.second.index);
        }
      }
    }
  }
};

struct VisitSamplerIds {
  template <typename Func> void operator()(Model& gltf, Func&& callback) {
    // Find samplers in textures
    for (Texture& texture : gltf.textures) {
      callback(texture.sampler);
    }
  }
};

// Get a map of old IDs to new ones after all the unused IDs have been
// removed. A removed ID will map to -1.
std::vector<int32_t> getIndexMap(const std::vector<bool>& usedIndices) {
  std::vector<int32_t> indexMap;
  indexMap.reserve(usedIndices.size());

  int32_t nextIndex = 0;
  for (size_t i = 0; i < usedIndices.size(); ++i) {
    if (usedIndices[i]) {
      indexMap.push_back(nextIndex);
      ++nextIndex;
    } else {
      indexMap.push_back(-1);
    }
  }

  return indexMap;
}

struct VisitImageIds {
  template <typename Func> void operator()(Model& gltf, Func&& callback) {
    // Find images in textures
    for (Texture& texture : gltf.textures) {
      callback(texture.source);

      ExtensionKhrTextureBasisu* pBasis =
          texture.getExtension<ExtensionKhrTextureBasisu>();
      if (pBasis)
        callback(pBasis->source);

      ExtensionTextureWebp* pWebP =
          texture.getExtension<ExtensionTextureWebp>();
      if (pWebP)
        callback(pWebP->source);
    }
  }
};

struct VisitAccessorIds {
  template <typename Func> void operator()(Model& gltf, Func&& callback) {
    for (Mesh& mesh : gltf.meshes) {
      for (MeshPrimitive& primitive : mesh.primitives) {
        callback(primitive.indices);

        for (auto& pair : primitive.attributes) {
          callback(pair.second);
        }

        ExtensionCesiumTileEdges* pTileEdges =
            primitive.getExtension<ExtensionCesiumTileEdges>();
        if (pTileEdges) {
          callback(pTileEdges->left);
          callback(pTileEdges->bottom);
          callback(pTileEdges->right);
          callback(pTileEdges->top);
        }

        ExtensionCesiumPrimitiveOutline* pPrimitiveOutline =
            primitive.getExtension<ExtensionCesiumPrimitiveOutline>();
        if (pPrimitiveOutline) {
          callback(pPrimitiveOutline->indices);
        }
      }
    }

    for (Animation& animation : gltf.animations) {
      for (AnimationSampler& sampler : animation.samplers) {
        callback(sampler.input);
        callback(sampler.output);
      }
    }

    for (Skin& skin : gltf.skins) {
      callback(skin.inverseBindMatrices);
    }

    for (Node& node : gltf.nodes) {
      ExtensionExtMeshGpuInstancing* pInstancing =
          node.getExtension<ExtensionExtMeshGpuInstancing>();
      if (pInstancing) {
        for (auto& pair : pInstancing->attributes) {
          callback(pair.second);
        }
      }
    }
  }
};

struct VisitBufferViewIds {
  template <typename Func> void operator()(Model& gltf, Func&& callback) {
    for (Accessor& accessor : gltf.accessors) {
      callback(accessor.bufferView);

      if (accessor.sparse) {
        callback(accessor.sparse->indices.bufferView);
        callback(accessor.sparse->values.bufferView);
      }
    }

    for (Image& image : gltf.images) {
      callback(image.bufferView);
    }

    for (Mesh& mesh : gltf.meshes) {
      for (MeshPrimitive& primitive : mesh.primitives) {
        ExtensionKhrDracoMeshCompression* pDraco =
            primitive.getExtension<ExtensionKhrDracoMeshCompression>();
        if (pDraco) {
          callback(pDraco->bufferView);
        }
      }
    }

    ExtensionModelExtStructuralMetadata* pMetadata =
        gltf.getExtension<ExtensionModelExtStructuralMetadata>();
    if (pMetadata) {
      for (PropertyTable& propertyTable : pMetadata->propertyTables) {
        for (auto& pair : propertyTable.properties) {
          callback(pair.second.values);
          callback(pair.second.arrayOffsets);
          callback(pair.second.stringOffsets);
        }
      }
    }
  }
};

struct VisitBufferIds {
  template <typename Func> void operator()(Model& gltf, Func&& callback) {
    for (BufferView& bufferView : gltf.bufferViews) {
      callback(bufferView.buffer);

      ExtensionBufferViewExtMeshoptCompression* pMeshopt =
          bufferView.getExtension<ExtensionBufferViewExtMeshoptCompression>();
      if (pMeshopt) {
        callback(pMeshopt->buffer);
      }
    }
  }
};

template <typename T, typename TVisitFunction>
void removeUnusedElements(
    Model& gltf,
    const std::vector<int32_t>& extraUsedIndices,
    std::vector<T>& elements,
    TVisitFunction&& visitFunction) {
  std::vector<bool> usedElements(elements.size(), false);

  for (int32_t index : extraUsedIndices) {
    if (index >= 0 && size_t(index) < usedElements.size())
      usedElements[size_t(index)] = true;
  }

  // Determine which elements are used.
  visitFunction(gltf, [&usedElements](int32_t elementIndex) {
    if (elementIndex >= 0 && size_t(elementIndex) < usedElements.size())
      usedElements[size_t(elementIndex)] = true;
  });

  // Update the element indices based on the unused indices being removed.
  std::vector<int32_t> indexMap = getIndexMap(usedElements);
  visitFunction(gltf, [&indexMap](int32_t& elementIndex) {
    if (elementIndex >= 0 && size_t(elementIndex) < indexMap.size()) {
      int32_t newIndex = indexMap[size_t(elementIndex)];
      assert(newIndex >= 0);
      elementIndex = newIndex;
    }
  });

  // Remove the unused elements.
  elements.erase(
      std::remove_if(
          elements.begin(),
          elements.end(),
          [&usedElements, &elements](T& element) {
            int64_t index = &element - &elements[0];
            assert(index >= 0 && size_t(index) < usedElements.size());
            return !usedElements[size_t(index)];
          }),
      elements.end());
}

} // namespace

void GltfUtilities::removeUnusedTextures(
    Model& gltf,
    const std::vector<int32_t>& extraUsedTextureIndices) {
  removeUnusedElements(
      gltf,
      extraUsedTextureIndices,
      gltf.textures,
      VisitTextureIds());
}

void GltfUtilities::removeUnusedSamplers(
    Model& gltf,
    const std::vector<int32_t>& extraUsedSamplerIndices) {
  removeUnusedElements(
      gltf,
      extraUsedSamplerIndices,
      gltf.samplers,
      VisitSamplerIds());
}

void GltfUtilities::removeUnusedImages(
    Model& gltf,
    const std::vector<int32_t>& extraUsedImageIndices) {
  removeUnusedElements(
      gltf,
      extraUsedImageIndices,
      gltf.images,
      VisitImageIds());
}

void GltfUtilities::removeUnusedAccessors(
    CesiumGltf::Model& gltf,
    const std::vector<int32_t>& extraUsedAccessorIndices) {
  removeUnusedElements(
      gltf,
      extraUsedAccessorIndices,
      gltf.accessors,
      VisitAccessorIds());
}

void GltfUtilities::removeUnusedBufferViews(
    CesiumGltf::Model& gltf,
    const std::vector<int32_t>& extraUsedBufferViewIndices) {
  removeUnusedElements(
      gltf,
      extraUsedBufferViewIndices,
      gltf.bufferViews,
      VisitBufferViewIds());
}

void GltfUtilities::removeUnusedBuffers(
    CesiumGltf::Model& gltf,
    const std::vector<int32_t>& extraUsedBufferIndices) {
  removeUnusedElements(
      gltf,
      extraUsedBufferIndices,
      gltf.buffers,
      VisitBufferIds());
}

void GltfUtilities::compactBuffers(CesiumGltf::Model& gltf) {
  for (size_t i = 0;
       i < gltf.buffers.size() && i < std::numeric_limits<int32_t>::max();
       ++i) {
    GltfUtilities::compactBuffer(gltf, int32_t(i));
  }
}

namespace {

void deleteBufferRange(
    CesiumGltf::Model& gltf,
    int32_t bufferIndex,
    int64_t start,
    int64_t end) {
  Buffer* pBuffer = gltf.getSafe(&gltf.buffers, bufferIndex);
  if (pBuffer == nullptr)
    return;

  assert(size_t(pBuffer->byteLength) == pBuffer->cesium.data.size());

  int64_t bytesToRemove = end - start;

  // In order to ensure that we can't disrupt glTF's alignment requirements,
  // only remove multiples of 8 bytes from within the buffer (removing any
  // number of bytes from the end is fine).
  if (end < pBuffer->byteLength) {
    // Round down to the nearest multiple of 8 by clearing the low three bits.
    bytesToRemove = bytesToRemove & ~0b111;
    if (bytesToRemove == 0)
      return;

    end = start + bytesToRemove;
  }

  // This accepts anything that is buffer view-like including regular buffer
  // views and meshopt
  const auto adjustBufferViewOffset =
      [start, end, bytesToRemove](auto& bufferView) {
        // Sanity check that we're not removing a part of the buffer used by
        // this bufferView.
        assert(
            bufferView.byteOffset >= end ||
            (bufferView.byteOffset + bufferView.byteLength) <= start);

        // If this bufferView starts after the bytes we're removing, adjust the
        // start position accordingly.
        if (bufferView.byteOffset >= start) {
          bufferView.byteOffset -= bytesToRemove;
        }
      };

  // Adjust bufferView offsets for the removed bytes.
  for (BufferView& bufferView : gltf.bufferViews) {
    if (bufferView.buffer == bufferIndex) {
<<<<<<< HEAD
      adjustBufferViewOffset(bufferView);
    }

    ExtensionBufferViewExtMeshoptCompression* pMeshopt =
        bufferView.getExtension<ExtensionBufferViewExtMeshoptCompression>();
    if (pMeshopt) {
      if (pMeshopt->buffer == bufferIndex) {
        adjustBufferViewOffset(*pMeshopt);
=======
      // Sanity check that we're not removing a part of the buffer used by this
      // bufferView.
      assert(
          bufferView.byteOffset >= end ||
          (bufferView.byteOffset + bufferView.byteLength) <= start);

      // If this bufferView starts after the bytes we're removing, adjust the
      // start position accordingly.
      if (bufferView.byteOffset >= start) {
        bufferView.byteOffset -= bytesToRemove;
      }
    }

    ExtensionBufferViewExtMeshoptCompression* pMeshOpt =
        bufferView.getExtension<ExtensionBufferViewExtMeshoptCompression>();
    if (pMeshOpt && pMeshOpt->buffer == bufferIndex) {
      // Sanity check that we're not removing a part of the buffer used by this
      // meshopt extension.
      assert(
          pMeshOpt->byteOffset >= end ||
          (pMeshOpt->byteOffset + pMeshOpt->byteLength) <= start);

      // If this meshopt extension starts after the bytes we're removing, adjust
      // the start position accordingly.
      if (pMeshOpt->byteOffset >= start) {
        pMeshOpt->byteOffset -= bytesToRemove;
>>>>>>> 8c6635cb
      }
    }
  }

  // Actually remove the bytes from the buffer.
  pBuffer->byteLength -= bytesToRemove;
  pBuffer->cesium.data.erase(
      pBuffer->cesium.data.begin() + start,
      pBuffer->cesium.data.begin() + end);
}

} // namespace

void GltfUtilities::compactBuffer(
    CesiumGltf::Model& gltf,
    int32_t bufferIndex) {
  Buffer* pBuffer = gltf.getSafe(&gltf.buffers, bufferIndex);
  if (!pBuffer)
    return;

  assert(size_t(pBuffer->byteLength) == pBuffer->cesium.data.size());

  struct BufferRange {
    int64_t start; // first byte
    int64_t end;   // one past last byte

    // Order ranges by their start
    bool operator<(const BufferRange& rhs) const {
      return this->start < rhs.start;
    }
  };

  std::vector<BufferRange> usedRanges;

<<<<<<< HEAD
  // This accepts anything that is buffer view-like including regular buffer
  // views and meshopt
  const auto updateUsedRanges = [&usedRanges](auto& bufferView) {
    int64_t start = bufferView.byteOffset;
    int64_t end = start + bufferView.byteLength;

=======
  auto addUsedRange = [&usedRanges](int64_t start, int64_t end) {
>>>>>>> 8c6635cb
    auto it = std::lower_bound(
        usedRanges.begin(),
        usedRanges.end(),
        BufferRange{start, end});
    it = usedRanges.insert(it, BufferRange{start, end});

    // Check if we can merge with the previous range.
    if (it != usedRanges.begin()) {
      auto previousIt = it - 1;
      if (previousIt->end >= it->start) {
        // New range overlaps the previous, so combine them.
        previousIt->end = std::max(previousIt->end, it->end);
        it = usedRanges.erase(it) - 1;
      }
    }

    // Check if we can merge with the next range.
    auto nextIt = it + 1;
    if (nextIt != usedRanges.end()) {
      if (it->end >= nextIt->start) {
        // New range overlaps the next, so combine them.
        it->end = std::max(it->end, nextIt->end);
        it = usedRanges.erase(nextIt) - 1;
      }
    }
  };

  for (BufferView& bufferView : gltf.bufferViews) {
    if (bufferView.buffer == bufferIndex) {
<<<<<<< HEAD
      updateUsedRanges(bufferView);
    }

    ExtensionBufferViewExtMeshoptCompression* pMeshopt =
        bufferView.getExtension<ExtensionBufferViewExtMeshoptCompression>();
    if (pMeshopt) {
      if (pMeshopt->buffer == bufferIndex) {
        updateUsedRanges(*pMeshopt);
      }
=======
      addUsedRange(
          bufferView.byteOffset,
          bufferView.byteOffset + bufferView.byteLength);
    }

    ExtensionBufferViewExtMeshoptCompression* pMeshOpt =
        bufferView.getExtension<ExtensionBufferViewExtMeshoptCompression>();
    if (pMeshOpt && pMeshOpt->buffer == bufferIndex) {
      addUsedRange(
          pMeshOpt->byteOffset,
          pMeshOpt->byteOffset + pMeshOpt->byteLength);
>>>>>>> 8c6635cb
    }
  }

  // At this point, any gaps in the usedRanges represent buffer bytes that are
  // not referenced by any bufferView. Work through it backwards so that we
  // don't need to update the ranges as we delete unused data from the buffer.
  BufferRange nextRange{pBuffer->byteLength, pBuffer->byteLength};
  for (int64_t i = int64_t(usedRanges.size()) - 1; i >= 0; --i) {
    BufferRange& usedRange = usedRanges[size_t(i)];
    if (usedRange.end < nextRange.start) {
      // This is a gap.
      deleteBufferRange(gltf, bufferIndex, usedRange.end, nextRange.start);
    }
    nextRange = usedRange;
  }

  if (nextRange.start > 0) {
    // There is a gap at the start of the buffer.
    deleteBufferRange(gltf, bufferIndex, 0, nextRange.start);
  }
}

} // namespace CesiumGltfContent<|MERGE_RESOLUTION|>--- conflicted
+++ resolved
@@ -2,10 +2,7 @@
 #include <CesiumGeometry/Transforms.h>
 #include <CesiumGeospatial/BoundingRegionBuilder.h>
 #include <CesiumGltf/AccessorView.h>
-<<<<<<< HEAD
-=======
 #include <CesiumGltf/ExtensionBufferExtMeshoptCompression.h>
->>>>>>> 8c6635cb
 #include <CesiumGltf/ExtensionBufferViewExtMeshoptCompression.h>
 #include <CesiumGltf/ExtensionCesiumPrimitiveOutline.h>
 #include <CesiumGltf/ExtensionCesiumRTC.h>
@@ -386,17 +383,6 @@
   // refer to the destination Buffer instead.
   for (BufferView& bufferView : gltf.bufferViews) {
     if (bufferView.buffer == sourceIndex) {
-<<<<<<< HEAD
-      updateBufferView(bufferView);
-    }
-
-    ExtensionBufferViewExtMeshoptCompression* pMeshopt =
-        bufferView.getExtension<ExtensionBufferViewExtMeshoptCompression>();
-    if (pMeshopt) {
-      if (pMeshopt->buffer == sourceIndex) {
-        updateBufferView(*pMeshopt);
-      }
-=======
       bufferView.buffer = int32_t(destinationIndex);
       bufferView.byteOffset += int64_t(start);
     }
@@ -406,7 +392,6 @@
     if (pMeshOpt && pMeshOpt->buffer == sourceIndex) {
       pMeshOpt->buffer = int32_t(destinationIndex);
       pMeshOpt->byteOffset += int64_t(start);
->>>>>>> 8c6635cb
     }
   }
 }
@@ -765,16 +750,6 @@
   // Adjust bufferView offsets for the removed bytes.
   for (BufferView& bufferView : gltf.bufferViews) {
     if (bufferView.buffer == bufferIndex) {
-<<<<<<< HEAD
-      adjustBufferViewOffset(bufferView);
-    }
-
-    ExtensionBufferViewExtMeshoptCompression* pMeshopt =
-        bufferView.getExtension<ExtensionBufferViewExtMeshoptCompression>();
-    if (pMeshopt) {
-      if (pMeshopt->buffer == bufferIndex) {
-        adjustBufferViewOffset(*pMeshopt);
-=======
       // Sanity check that we're not removing a part of the buffer used by this
       // bufferView.
       assert(
@@ -801,7 +776,6 @@
       // the start position accordingly.
       if (pMeshOpt->byteOffset >= start) {
         pMeshOpt->byteOffset -= bytesToRemove;
->>>>>>> 8c6635cb
       }
     }
   }
@@ -836,16 +810,7 @@
 
   std::vector<BufferRange> usedRanges;
 
-<<<<<<< HEAD
-  // This accepts anything that is buffer view-like including regular buffer
-  // views and meshopt
-  const auto updateUsedRanges = [&usedRanges](auto& bufferView) {
-    int64_t start = bufferView.byteOffset;
-    int64_t end = start + bufferView.byteLength;
-
-=======
   auto addUsedRange = [&usedRanges](int64_t start, int64_t end) {
->>>>>>> 8c6635cb
     auto it = std::lower_bound(
         usedRanges.begin(),
         usedRanges.end(),
@@ -875,17 +840,6 @@
 
   for (BufferView& bufferView : gltf.bufferViews) {
     if (bufferView.buffer == bufferIndex) {
-<<<<<<< HEAD
-      updateUsedRanges(bufferView);
-    }
-
-    ExtensionBufferViewExtMeshoptCompression* pMeshopt =
-        bufferView.getExtension<ExtensionBufferViewExtMeshoptCompression>();
-    if (pMeshopt) {
-      if (pMeshopt->buffer == bufferIndex) {
-        updateUsedRanges(*pMeshopt);
-      }
-=======
       addUsedRange(
           bufferView.byteOffset,
           bufferView.byteOffset + bufferView.byteLength);
@@ -897,7 +851,6 @@
       addUsedRange(
           pMeshOpt->byteOffset,
           pMeshOpt->byteOffset + pMeshOpt->byteLength);
->>>>>>> 8c6635cb
     }
   }
 
