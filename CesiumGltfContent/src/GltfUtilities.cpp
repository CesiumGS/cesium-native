#include <CesiumGeometry/Axis.h>
#include <CesiumGeometry/Transforms.h>
#include <CesiumGeospatial/BoundingRegionBuilder.h>
#include <CesiumGltf/AccessorView.h>
#include <CesiumGltf/ExtensionCesiumPrimitiveOutline.h>
#include <CesiumGltf/ExtensionCesiumRTC.h>
#include <CesiumGltf/ExtensionCesiumTileEdges.h>
#include <CesiumGltf/ExtensionExtInstanceFeatures.h>
#include <CesiumGltf/ExtensionExtMeshFeatures.h>
#include <CesiumGltf/ExtensionExtMeshGpuInstancing.h>
#include <CesiumGltf/ExtensionKhrDracoMeshCompression.h>
#include <CesiumGltf/ExtensionKhrTextureBasisu.h>
#include <CesiumGltf/ExtensionModelExtStructuralMetadata.h>
#include <CesiumGltf/ExtensionTextureWebp.h>
#include <CesiumGltf/FeatureId.h>
#include <CesiumGltfContent/GltfUtilities.h>
#include <CesiumGltfContent/SkirtMeshMetadata.h>

#include <glm/gtc/quaternion.hpp>

#include <cstring>
#include <unordered_set>
#include <vector>

using namespace CesiumGltf;

namespace CesiumGltfContent {

/*static*/ std::optional<glm::dmat4x4>
GltfUtilities::getNodeTransform(const CesiumGltf::Node& node) {
  // clang-format off
  // This is column-major, just like glm and glTF
  static constexpr std::array<double, 16> identityMatrix = {
      1.0, 0.0, 0.0, 0.0,
      0.0, 1.0, 0.0, 0.0,
      0.0, 0.0, 1.0, 0.0,
      0.0, 0.0, 0.0, 1.0};
  // clang-format on

  const std::vector<double>& matrix = node.matrix;

  if (!node.matrix.empty() && node.matrix.size() < 16) {
    return std::nullopt;
  } else if (
<<<<<<< HEAD
      node.matrix.size() >= 16 &&
      !std::equal(matrix.begin(), matrix.end(), identityMatrix.begin())) {
=======
      node.matrix.size() >= 16 && !std::equal(
                                      identityMatrix.begin(),
                                      identityMatrix.end(),
                                      matrix.begin())) {
>>>>>>> 3bd5deb5
    return glm::dmat4x4(
        glm::dvec4(matrix[0], matrix[1], matrix[2], matrix[3]),
        glm::dvec4(matrix[4], matrix[5], matrix[6], matrix[7]),
        glm::dvec4(matrix[8], matrix[9], matrix[10], matrix[11]),
        glm::dvec4(matrix[12], matrix[13], matrix[14], matrix[15]));
  } else if (
      !node.translation.empty() || !node.rotation.empty() ||
      !node.scale.empty()) {
    glm::dmat4x4 translation(1.0);
    if (node.translation.size() >= 3) {
      translation[3] = glm::dvec4(
          node.translation[0],
          node.translation[1],
          node.translation[2],
          1.0);
    } else if (!node.translation.empty()) {
      return std::nullopt;
    }

    glm::dquat rotationQuat(1.0, 0.0, 0.0, 0.0);
    if (node.rotation.size() >= 4) {
      rotationQuat[0] = node.rotation[0];
      rotationQuat[1] = node.rotation[1];
      rotationQuat[2] = node.rotation[2];
      rotationQuat[3] = node.rotation[3];
    } else if (!node.rotation.empty()) {
      return std::nullopt;
    }

    glm::dmat4x4 scale(1.0);
    if (node.scale.size() >= 3) {
      scale[0].x = node.scale[0];
      scale[1].y = node.scale[1];
      scale[2].z = node.scale[2];
    } else if (!node.scale.empty()) {
      return std::nullopt;
    }

    return translation * glm::dmat4x4(rotationQuat) * scale;
  } else {
    return glm::dmat4x4(1.0);
  }
}

/*static*/ void GltfUtilities::setNodeTransform(
    CesiumGltf::Node& node,
    const glm::dmat4x4& newTransform) {
  // Reset these fields to their default, indicating they're not to be used.
  node.translation = {0.0, 0.0, 0.0};
  node.scale = {1.0, 1.0, 1.0};
  node.rotation = {0, 0.0, 0.0, 1.0};

  const glm::dmat4x4& m = newTransform;

  node.matrix.resize(16);
  node.matrix[0] = m[0].x;
  node.matrix[1] = m[0].y;
  node.matrix[2] = m[0].z;
  node.matrix[3] = m[0].w;
  node.matrix[4] = m[1].x;
  node.matrix[5] = m[1].y;
  node.matrix[6] = m[1].z;
  node.matrix[7] = m[1].w;
  node.matrix[8] = m[2].x;
  node.matrix[9] = m[2].y;
  node.matrix[10] = m[2].z;
  node.matrix[11] = m[2].w;
  node.matrix[12] = m[3].x;
  node.matrix[13] = m[3].y;
  node.matrix[14] = m[3].z;
  node.matrix[15] = m[3].w;
}

/*static*/ glm::dmat4x4 GltfUtilities::applyRtcCenter(
    const CesiumGltf::Model& gltf,
    const glm::dmat4x4& rootTransform) {
  const CesiumGltf::ExtensionCesiumRTC* cesiumRTC =
      gltf.getExtension<CesiumGltf::ExtensionCesiumRTC>();
  if (cesiumRTC == nullptr) {
    return rootTransform;
  }
  const std::vector<double>& rtcCenter = cesiumRTC->center;
  if (rtcCenter.size() != 3) {
    return rootTransform;
  }
  const double x = rtcCenter[0];
  const double y = rtcCenter[1];
  const double z = rtcCenter[2];
  const glm::dmat4x4 rtcTransform(
      glm::dvec4(1.0, 0.0, 0.0, 0.0),
      glm::dvec4(0.0, 1.0, 0.0, 0.0),
      glm::dvec4(0.0, 0.0, 1.0, 0.0),
      glm::dvec4(x, y, z, 1.0));
  return rootTransform * rtcTransform;
}

/*static*/ glm::dmat4x4 GltfUtilities::applyGltfUpAxisTransform(
    const CesiumGltf::Model& model,
    const glm::dmat4x4& rootTransform) {
  auto gltfUpAxisIt = model.extras.find("gltfUpAxis");
  if (gltfUpAxisIt == model.extras.end()) {
    // The default up-axis of glTF is the Y-axis, and no other
    // up-axis was specified. Transform the Y-axis to the Z-axis,
    // to match the 3D Tiles specification
    return rootTransform * CesiumGeometry::Transforms::Y_UP_TO_Z_UP;
  }
  const CesiumUtility::JsonValue& gltfUpAxis = gltfUpAxisIt->second;
  int gltfUpAxisValue = static_cast<int>(gltfUpAxis.getSafeNumberOrDefault(1));
  if (gltfUpAxisValue == static_cast<int>(CesiumGeometry::Axis::X)) {
    return rootTransform * CesiumGeometry::Transforms::X_UP_TO_Z_UP;
  } else if (gltfUpAxisValue == static_cast<int>(CesiumGeometry::Axis::Y)) {
    return rootTransform * CesiumGeometry::Transforms::Y_UP_TO_Z_UP;
  } else if (gltfUpAxisValue == static_cast<int>(CesiumGeometry::Axis::Z)) {
    // No transform required
  }
  return rootTransform;
}

/*static*/ CesiumGeospatial::BoundingRegion
GltfUtilities::computeBoundingRegion(
    const CesiumGltf::Model& gltf,
    const glm::dmat4& transform) {
  glm::dmat4 rootTransform = transform;
  rootTransform = applyRtcCenter(gltf, rootTransform);
  rootTransform = applyGltfUpAxisTransform(gltf, rootTransform);

  // When computing the tile's bounds, ignore tiles that are less than 1/1000th
  // of a tile width from the North or South pole. Longitudes cannot be trusted
  // at such extreme latitudes.
  CesiumGeospatial::BoundingRegionBuilder computedBounds;

  gltf.forEachPrimitiveInScene(
      -1,
      [&rootTransform, &computedBounds](
          const CesiumGltf::Model& gltf_,
          const CesiumGltf::Node& /*node*/,
          const CesiumGltf::Mesh& /*mesh*/,
          const CesiumGltf::MeshPrimitive& primitive,
          const glm::dmat4& nodeTransform) {
        auto positionIt = primitive.attributes.find("POSITION");
        if (positionIt == primitive.attributes.end()) {
          return;
        }

        const int positionAccessorIndex = positionIt->second;
        if (positionAccessorIndex < 0 ||
            positionAccessorIndex >= static_cast<int>(gltf_.accessors.size())) {
          return;
        }

        const glm::dmat4 fullTransform = rootTransform * nodeTransform;

        const CesiumGltf::AccessorView<glm::vec3> positionView(
            gltf_,
            positionAccessorIndex);
        if (positionView.status() != CesiumGltf::AccessorViewStatus::Valid) {
          return;
        }

        std::optional<SkirtMeshMetadata> skirtMeshMetadata =
            SkirtMeshMetadata::parseFromGltfExtras(primitive.extras);
        int64_t vertexBegin, vertexEnd;
        if (skirtMeshMetadata.has_value()) {
          vertexBegin = skirtMeshMetadata->noSkirtVerticesBegin;
          vertexEnd = skirtMeshMetadata->noSkirtVerticesBegin +
                      skirtMeshMetadata->noSkirtVerticesCount;
        } else {
          vertexBegin = 0;
          vertexEnd = positionView.size();
        }

        for (int64_t i = vertexBegin; i < vertexEnd; ++i) {
          // Get the ECEF position
          const glm::vec3 position = positionView[i];
          const glm::dvec3 positionEcef =
              glm::dvec3(fullTransform * glm::dvec4(position, 1.0));

          // Convert it to cartographic
          std::optional<CesiumGeospatial::Cartographic> cartographic =
              CesiumGeospatial::Ellipsoid::WGS84.cartesianToCartographic(
                  positionEcef);
          if (!cartographic) {
            continue;
          }

          computedBounds.expandToIncludePosition(*cartographic);
        }
      });

  return computedBounds.toRegion();
}

std::vector<std::string_view>
GltfUtilities::parseGltfCopyright(const CesiumGltf::Model& gltf) {
  std::vector<std::string_view> result;
  if (gltf.asset.copyright) {
    const std::string_view copyright = *gltf.asset.copyright;
    if (copyright.size() > 0) {
      size_t start = 0;
      size_t end;
      size_t ltrim;
      size_t rtrim;
      do {
        ltrim = copyright.find_first_not_of(" \t", start);
        end = copyright.find(';', ltrim);
        rtrim = copyright.find_last_not_of(" \t", end - 1);
        result.emplace_back(copyright.substr(ltrim, rtrim - ltrim + 1));
        start = end + 1;
      } while (end != std::string::npos);
    }
  }

  return result;
}

/*static*/ void GltfUtilities::collapseToSingleBuffer(CesiumGltf::Model& gltf) {
  if (gltf.buffers.empty())
    return;

  Buffer& destinationBuffer = gltf.buffers[0];

  for (size_t i = 1; i < gltf.buffers.size(); ++i) {
    Buffer& sourceBuffer = gltf.buffers[i];
    GltfUtilities::moveBufferContent(gltf, destinationBuffer, sourceBuffer);
  }

  // Remove all the old buffers
  gltf.buffers.resize(1);
}

/*static*/ void GltfUtilities::moveBufferContent(
    CesiumGltf::Model& gltf,
    CesiumGltf::Buffer& destination,
    CesiumGltf::Buffer& source) {
  // Assert that the byteLength and the size of the cesium data vector are in
  // sync.
  assert(source.byteLength == int64_t(source.cesium.data.size()));
  assert(destination.byteLength == int64_t(destination.cesium.data.size()));

  int64_t sourceIndex = &source - &gltf.buffers[0];
  int64_t destinationIndex = &destination - &gltf.buffers[0];

  // Both buffers must exist in the glTF.
  if (sourceIndex < 0 || sourceIndex >= int64_t(gltf.buffers.size()) ||
      destinationIndex < 0 ||
      destinationIndex >= int64_t(gltf.buffers.size())) {
    assert(false);
    return;
  }

  // Copy the data to the destination and keep track of where we put it.
  // Align each bufferView to a 4-byte boundary.
  size_t start = destination.cesium.data.size();

  size_t alignmentRemainder = start % 4;
  if (alignmentRemainder != 0) {
    start += 4 - alignmentRemainder;
  }

  destination.cesium.data.resize(start + source.cesium.data.size());
  std::memcpy(
      destination.cesium.data.data() + start,
      source.cesium.data.data(),
      source.cesium.data.size());

  source.byteLength = 0;
  source.cesium.data.clear();
  source.cesium.data.shrink_to_fit();

  destination.byteLength = int64_t(destination.cesium.data.size());

  // Update all the bufferViews that previously referred to the source Buffer to
  // refer to the destination Buffer instead.
  for (BufferView& bufferView : gltf.bufferViews) {
    if (bufferView.buffer != sourceIndex)
      continue;

    bufferView.buffer = int32_t(destinationIndex);
    bufferView.byteOffset += int64_t(start);
  }
}

namespace {

struct VisitTextureIds {
  template <typename Func> void operator()(Model& gltf, Func&& callback) {
    // Find textures in materials
    for (Material& material : gltf.materials) {
      if (material.emissiveTexture)
        callback(material.emissiveTexture->index);
      if (material.normalTexture)
        callback(material.normalTexture->index);
      if (material.pbrMetallicRoughness) {
        if (material.pbrMetallicRoughness->baseColorTexture)
          callback(material.pbrMetallicRoughness->baseColorTexture->index);
        if (material.pbrMetallicRoughness->metallicRoughnessTexture)
          callback(
              material.pbrMetallicRoughness->metallicRoughnessTexture->index);
      }
    }

    // Find textures in metadata
    for (Mesh& mesh : gltf.meshes) {
      for (MeshPrimitive& primitive : mesh.primitives) {
        ExtensionExtMeshFeatures* pMeshFeatures =
            primitive.getExtension<ExtensionExtMeshFeatures>();
        if (pMeshFeatures) {
          for (FeatureId& featureId : pMeshFeatures->featureIds) {
            if (featureId.texture)
              callback(featureId.texture->index);
          }
        }
      }
    }

    ExtensionModelExtStructuralMetadata* pMetadata =
        gltf.getExtension<ExtensionModelExtStructuralMetadata>();
    if (pMetadata) {
      for (PropertyTexture& propertyTexture : pMetadata->propertyTextures) {
        for (auto& pair : propertyTexture.properties) {
          callback(pair.second.index);
        }
      }
    }
  }
};

struct VisitSamplerIds {
  template <typename Func> void operator()(Model& gltf, Func&& callback) {
    // Find samplers in textures
    for (Texture& texture : gltf.textures) {
      callback(texture.sampler);
    }
  }
};

// Get a map of old IDs to new ones after all the unused IDs have been
// removed. A removed ID will map to -1.
std::vector<int32_t> getIndexMap(const std::vector<bool>& usedIndices) {
  std::vector<int32_t> indexMap;
  indexMap.reserve(usedIndices.size());

  int32_t nextIndex = 0;
  for (size_t i = 0; i < usedIndices.size(); ++i) {
    if (usedIndices[i]) {
      indexMap.push_back(nextIndex);
      ++nextIndex;
    } else {
      indexMap.push_back(-1);
    }
  }

  return indexMap;
}

struct VisitImageIds {
  template <typename Func> void operator()(Model& gltf, Func&& callback) {
    // Find images in textures
    for (Texture& texture : gltf.textures) {
      callback(texture.source);

      ExtensionKhrTextureBasisu* pBasis =
          texture.getExtension<ExtensionKhrTextureBasisu>();
      if (pBasis)
        callback(pBasis->source);

      ExtensionTextureWebp* pWebP =
          texture.getExtension<ExtensionTextureWebp>();
      if (pWebP)
        callback(pWebP->source);
    }
  }
};

struct VisitAccessorIds {
  template <typename Func> void operator()(Model& gltf, Func&& callback) {
    for (Mesh& mesh : gltf.meshes) {
      for (MeshPrimitive& primitive : mesh.primitives) {
        callback(primitive.indices);

        for (auto& pair : primitive.attributes) {
          callback(pair.second);
        }

        ExtensionCesiumTileEdges* pTileEdges =
            primitive.getExtension<ExtensionCesiumTileEdges>();
        if (pTileEdges) {
          callback(pTileEdges->left);
          callback(pTileEdges->bottom);
          callback(pTileEdges->right);
          callback(pTileEdges->top);
        }

        ExtensionCesiumPrimitiveOutline* pPrimitiveOutline =
            primitive.getExtension<ExtensionCesiumPrimitiveOutline>();
        if (pPrimitiveOutline) {
          callback(pPrimitiveOutline->indices);
        }
      }
    }

    for (Animation& animation : gltf.animations) {
      for (AnimationSampler& sampler : animation.samplers) {
        callback(sampler.input);
        callback(sampler.output);
      }
    }

    for (Skin& skin : gltf.skins) {
      callback(skin.inverseBindMatrices);
    }

    for (Node& node : gltf.nodes) {
      ExtensionExtMeshGpuInstancing* pInstancing =
          node.getExtension<ExtensionExtMeshGpuInstancing>();
      if (pInstancing) {
        for (auto& pair : pInstancing->attributes) {
          callback(pair.second);
        }
      }
    }
  }
};

struct VisitBufferViewIds {
  template <typename Func> void operator()(Model& gltf, Func&& callback) {
    for (Accessor& accessor : gltf.accessors) {
      callback(accessor.bufferView);

      if (accessor.sparse) {
        callback(accessor.sparse->indices.bufferView);
        callback(accessor.sparse->values.bufferView);
      }
    }

    for (Image& image : gltf.images) {
      callback(image.bufferView);
    }

    for (Mesh& mesh : gltf.meshes) {
      for (MeshPrimitive& primitive : mesh.primitives) {
        ExtensionKhrDracoMeshCompression* pDraco =
            primitive.getExtension<ExtensionKhrDracoMeshCompression>();
        if (pDraco) {
          callback(pDraco->bufferView);
        }
      }
    }

    ExtensionModelExtStructuralMetadata* pMetadata =
        gltf.getExtension<ExtensionModelExtStructuralMetadata>();
    if (pMetadata) {
      for (PropertyTable& propertyTable : pMetadata->propertyTables) {
        for (auto& pair : propertyTable.properties) {
          callback(pair.second.values);
          callback(pair.second.arrayOffsets);
          callback(pair.second.stringOffsets);
        }
      }
    }
  }
};

template <typename T, typename TVisitFunction>
void removeUnusedElements(
    Model& gltf,
    const std::vector<int32_t>& extraUsedIndices,
    std::vector<T>& elements,
    TVisitFunction&& visitFunction) {
  std::vector<bool> usedElements(elements.size(), false);

  for (int32_t index : extraUsedIndices) {
    if (index >= 0 && size_t(index) < usedElements.size())
      usedElements[size_t(index)] = true;
  }

  // Determine which elements are used.
  visitFunction(gltf, [&usedElements](int32_t elementIndex) {
    if (elementIndex >= 0 && size_t(elementIndex) < usedElements.size())
      usedElements[size_t(elementIndex)] = true;
  });

  // Update the element indices based on the unused indices being removed.
  std::vector<int32_t> indexMap = getIndexMap(usedElements);
  visitFunction(gltf, [&indexMap](int32_t& elementIndex) {
    if (elementIndex >= 0 && size_t(elementIndex) < indexMap.size()) {
      int32_t newIndex = indexMap[size_t(elementIndex)];
      assert(newIndex >= 0);
      elementIndex = newIndex;
    }
  });

  // Remove the unused elements.
  elements.erase(
      std::remove_if(
          elements.begin(),
          elements.end(),
          [&usedElements, &elements](T& element) {
            int64_t index = &element - &elements[0];
            assert(index >= 0 && size_t(index) < usedElements.size());
            return !usedElements[size_t(index)];
          }),
      elements.end());
}

} // namespace

void GltfUtilities::removeUnusedTextures(
    Model& gltf,
    const std::vector<int32_t>& extraUsedTextureIndices) {
  removeUnusedElements(
      gltf,
      extraUsedTextureIndices,
      gltf.textures,
      VisitTextureIds());
}

void GltfUtilities::removeUnusedSamplers(
    Model& gltf,
    const std::vector<int32_t>& extraUsedSamplerIndices) {
  removeUnusedElements(
      gltf,
      extraUsedSamplerIndices,
      gltf.samplers,
      VisitSamplerIds());
}

void GltfUtilities::removeUnusedImages(
    Model& gltf,
    const std::vector<int32_t>& extraUsedImageIndices) {
  removeUnusedElements(
      gltf,
      extraUsedImageIndices,
      gltf.images,
      VisitImageIds());
}

void GltfUtilities::removeUnusedAccessors(
    CesiumGltf::Model& gltf,
    const std::vector<int32_t>& extraUsedAccessorIndices) {
  removeUnusedElements(
      gltf,
      extraUsedAccessorIndices,
      gltf.accessors,
      VisitAccessorIds());
}

void GltfUtilities::removeUnusedBufferViews(
    CesiumGltf::Model& gltf,
    const std::vector<int32_t>& extraUsedBufferViewIndices) {
  removeUnusedElements(
      gltf,
      extraUsedBufferViewIndices,
      gltf.bufferViews,
      VisitBufferViewIds());
}

void GltfUtilities::compactBuffers(CesiumGltf::Model& gltf) {
  for (size_t i = 0;
       i < gltf.buffers.size() && i < std::numeric_limits<int32_t>::max();
       ++i) {
    GltfUtilities::compactBuffer(gltf, int32_t(i));
  }
}

namespace {

void deleteBufferRange(
    CesiumGltf::Model& gltf,
    int32_t bufferIndex,
    int64_t start,
    int64_t end) {
  Buffer* pBuffer = gltf.getSafe(&gltf.buffers, bufferIndex);
  if (pBuffer == nullptr)
    return;

  assert(size_t(pBuffer->byteLength) == pBuffer->cesium.data.size());

  int64_t bytesToRemove = end - start;

  // Adjust bufferView offets for the removed bytes.
  for (BufferView& bufferView : gltf.bufferViews) {
    if (bufferView.buffer != bufferIndex)
      continue;

    // Sanity check that we're not removing a part of the buffer used by this
    // bufferView.
    assert(
        bufferView.byteOffset >= end ||
        (bufferView.byteOffset + bufferView.byteLength) <= start);

    // If this bufferView starts after the bytes we're removing, adjust the
    // start position accordingly.
    if (bufferView.byteOffset >= start) {
      bufferView.byteOffset -= bytesToRemove;
    }
  }

  // Actually remove the bytes from the buffer.
  pBuffer->byteLength -= bytesToRemove;
  pBuffer->cesium.data.erase(
      pBuffer->cesium.data.begin() + start,
      pBuffer->cesium.data.begin() + end);
}

} // namespace

void GltfUtilities::compactBuffer(
    CesiumGltf::Model& gltf,
    int32_t bufferIndex) {
  Buffer* pBuffer = gltf.getSafe(&gltf.buffers, bufferIndex);
  if (!pBuffer)
    return;

  assert(size_t(pBuffer->byteLength) == pBuffer->cesium.data.size());

  struct BufferRange {
    int64_t start; // first byte
    int64_t end;   // one past last byte

    // Order ranges by their start
    bool operator<(const BufferRange& rhs) { return this->start < rhs.start; }
  };

  std::vector<BufferRange> usedRanges;

  for (BufferView& bufferView : gltf.bufferViews) {
    if (bufferView.buffer != bufferIndex)
      continue;

    int64_t start = bufferView.byteOffset;
    int64_t end = start + bufferView.byteLength;

    auto it = std::lower_bound(
        usedRanges.begin(),
        usedRanges.end(),
        BufferRange{start, end});
    it = usedRanges.insert(it, BufferRange{start, end});

    // Check if we can merge with the previous range.
    if (it != usedRanges.begin()) {
      auto previousIt = it - 1;
      if (previousIt->end >= it->start) {
        // New range overlaps the previous, so combine them.
        previousIt->end = std::max(previousIt->end, it->end);
        it = usedRanges.erase(it) - 1;
      }
    }

    // Check if we can merge with the next range.
    auto nextIt = it + 1;
    if (nextIt != usedRanges.end()) {
      if (it->end >= nextIt->start) {
        // New range overlaps the next, so combine them.
        it->end = std::max(it->end, nextIt->end);
        it = usedRanges.erase(nextIt) - 1;
      }
    }
  }

  // At this point, any gaps in the usedRanges represent buffer bytes that are
  // not referenced by any bufferView. Work through it backwards so that we
  // don't need to update the ranges as we delete unused data from the buffer.
  BufferRange nextRange{pBuffer->byteLength, pBuffer->byteLength};
  for (int64_t i = int64_t(usedRanges.size()) - 1; i >= 0; --i) {
    BufferRange& usedRange = usedRanges[size_t(i)];
    if (usedRange.end < nextRange.start) {
      // This is a gap.
      deleteBufferRange(gltf, bufferIndex, usedRange.end, nextRange.start);
    }
    nextRange = usedRange;
  }

  if (nextRange.start > 0) {
    // There is a gap at the start of the buffer.
    deleteBufferRange(gltf, bufferIndex, 0, nextRange.start);
  }
}

} // namespace CesiumGltfContent<|MERGE_RESOLUTION|>--- conflicted
+++ resolved
@@ -42,15 +42,10 @@
   if (!node.matrix.empty() && node.matrix.size() < 16) {
     return std::nullopt;
   } else if (
-<<<<<<< HEAD
-      node.matrix.size() >= 16 &&
-      !std::equal(matrix.begin(), matrix.end(), identityMatrix.begin())) {
-=======
       node.matrix.size() >= 16 && !std::equal(
                                       identityMatrix.begin(),
                                       identityMatrix.end(),
                                       matrix.begin())) {
->>>>>>> 3bd5deb5
     return glm::dmat4x4(
         glm::dvec4(matrix[0], matrix[1], matrix[2], matrix[3]),
         glm::dvec4(matrix[4], matrix[5], matrix[6], matrix[7]),
