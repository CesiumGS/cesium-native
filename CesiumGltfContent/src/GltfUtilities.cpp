--- conflicted
+++ resolved
@@ -322,11 +322,7 @@
     destinationBuffer.byteLength =
         int64_t(destinationBuffer.cesium.data.size());
 
-<<<<<<< HEAD
-    bufferStarts[i] = start;
-=======
     bufferStarts[i] = int64_t(start);
->>>>>>> 85c03c85
   }
 
   // Update the buffer indices based on the buffers being removed.
@@ -334,11 +330,7 @@
   for (BufferView& bufferView : gltf.bufferViews) {
     int32_t& bufferIndex = bufferView.buffer;
     if (bufferIndex >= 0 && size_t(bufferIndex) < indexMap.size()) {
-<<<<<<< HEAD
-      bufferView.byteOffset += bufferStarts[bufferIndex];
-=======
       bufferView.byteOffset += bufferStarts[size_t(bufferIndex)];
->>>>>>> 85c03c85
       int32_t newIndex = indexMap[size_t(bufferIndex)];
       bufferIndex = newIndex == -1 ? 0 : newIndex;
     }
@@ -349,11 +341,7 @@
       int32_t& meshOptBufferIndex = pMeshOpt->buffer;
       if (meshOptBufferIndex >= 0 &&
           size_t(meshOptBufferIndex) < indexMap.size()) {
-<<<<<<< HEAD
-        pMeshOpt->byteOffset += bufferStarts[meshOptBufferIndex];
-=======
         pMeshOpt->byteOffset += bufferStarts[size_t(meshOptBufferIndex)];
->>>>>>> 85c03c85
         int32_t newIndex = indexMap[size_t(meshOptBufferIndex)];
         meshOptBufferIndex = newIndex == -1 ? 0 : newIndex;
       }
