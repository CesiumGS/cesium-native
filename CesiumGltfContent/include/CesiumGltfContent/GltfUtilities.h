--- conflicted
+++ resolved
@@ -26,20 +26,12 @@
   /**
    * @brief Gets the transformation matrix for a given node.
    *
-<<<<<<< HEAD
-   * This does not incorporate the node's parent's transform in any way.
-   *
-   * @param node The node from which to get the transformation matrix.
-   * @return The transformation matrix, or std::nullopt if the node's
-   * transformation is invalid, such as because it has a matrix with fewer than
-=======
    * This returns the node's local transform as-is. It does not incorporate
    * transforms from any of the node's ancestors.
    *
    * @param node The node from which to get the transformation matrix.
    * @return The transformation matrix, or std::nullopt if the node's
    * transformation is invalid, .e.g, because it has a matrix with fewer than
->>>>>>> 997517ce
    * 16 elements in it.
    */
   static std::optional<glm::dmat4x4>
@@ -48,12 +40,9 @@
   /**
    * @brief Sets the transformation matrix for a given node.
    *
-<<<<<<< HEAD
-=======
    * This sets only the local transform of the node. It does not affect the
    * transforms of any ancestor or descendant nodes, if present.
    *
->>>>>>> 997517ce
    * @param node The node on which to set the transformation matrix.
    * @param newTransform The new transformation matrix.
    */
