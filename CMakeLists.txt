cmake_minimum_required(VERSION 3.15)

if (NOT VCPKG_LIBRARY_LINKAGE)
    set(VCPKG_LIBRARY_LINKAGE static)
endif()

get_filename_component(toolchainFile "${CMAKE_TOOLCHAIN_FILE}" NAME)
if(toolchainFile STREQUAL "Emscripten.cmake")
    set(CESIUM_TARGET_WASM ON)
    # Include the toolchain directly as ezvcpkg will overwrite the 
    # toolchain before it's loaded
    include(${CMAKE_TOOLCHAIN_FILE})
endif()

# By default, Use ezvcpkg to install dependencies. But don't use
# ezvcpkg if it appears that this configuration is using vcpkg
# manifest mode already, either by building cesium-native directly,
# or via a higher level project that has added cesium-native as a
# subdirectory and is using vcpkg to statisfy its dependencies.

#In a fresh build, before CMakeCache.txt exists, determine whether to
#use ezvcpkg. After this, CESIUM_USE_EZVCPG will be in the cache.
set(CESIUM_USE_EZVCPKG_DEFAULT ON)
if (VCPKG_MANIFEST_MODE)
    set(CESIUM_USE_EZVCPKG_DEFAULT OFF)
elseif (CMAKE_TOOLCHAIN_FILE)
    get_filename_component(toolchainFile "${CMAKE_TOOLCHAIN_FILE}" NAME)
    if(toolchainFile STREQUAL "vcpkg.cmake")
        set(CESIUM_USE_EZVCPKG_DEFAULT OFF)
    endif()
endif()

option(CESIUM_USE_EZVCPKG "use ezvcpkg helper" ${CESIUM_USE_EZVCPKG_DEFAULT})
option(CESIUM_DISABLE_CURL "Disable cesium-native's use of libcurl" OFF)
option(CESIUM_WASM64 "Enable 64-bit WebAssembly target" OFF)

if (CESIUM_TARGET_WASM)
    # Make sure curl is disabled on wasm builds, as it is not supported.
    set(CESIUM_DISABLE_CURL ON)
endif()

if(CESIUM_USE_EZVCPKG)
  # Keep vcpkg from running in manifset mode. It will try to because
  # this directory contains a vcpkg.json manifest.
  set(VCPKG_MANIFEST_MODE OFF CACHE BOOL "vcpkg manifest mode should not be enabled with ezvcpg!")
  include(${CMAKE_CURRENT_SOURCE_DIR}/cmake/ezvcpkg/ezvcpkg.cmake)
endif()

include(${CMAKE_CURRENT_SOURCE_DIR}/cmake/detect-vcpkg-triplet.cmake)

# Note: VCPKG_TRIPLET is not used by vcpkg! The relevant variables are
# VCPKG_TARGET_TRIPLET and VCPKG_HOST_TRIPLET. ezvcpkg and our custom
# installation code use VCPKG_TRIPLET, so initialize it here.

if (VCPKG_TARGET_TRIPLET)
    set(VCPKG_TRIPLET "${VCPKG_TARGET_TRIPLET}")
endif()

if (NOT VCPKG_TRIPLET)
    if (DEFINED ENV{VCPKG_TRIPLET})
        set(VCPKG_TRIPLET "$ENV{VCPKG_TRIPLET}")
    elseif(DETECTED_VCPKG_TRIPLET_ERROR)
        message(FATAL_ERROR "${DETECTED_VCPKG_TRIPLET_ERROR}")
    elseif(DETECTED_VCPKG_TRIPLET STREQUAL "x64-windows")
        # cesium-native requires static linking on Windows
        set(VCPKG_TRIPLET "x64-windows-static-md")
    else()
        set(VCPKG_TRIPLET "${DETECTED_VCPKG_TRIPLET}")
    endif()
    if (NOT CESIUM_USE_EZVCPKG)
        set(VCPKG_TARGET_TRIPLET "${VCPKG_TRIPLET}")
    endif()
endif()

message(STATUS "VCPKG_TRIPLET ${VCPKG_TRIPLET}")
message(STATUS "VCPKG_TARGET_TRIPLET ${VCPKG_TARGET_TRIPLET}")
message(STATUS "VCPKG_PLATFORM_TOOLSET_VERSION $ENV{VCPKG_PLATFORM_TOOLSET_VERSION}")

if (NOT VCPKG_OVERLAY_PORTS)
    if (DEFINED ENV{VCPKG_OVERLAY_PORTS})
        set(VCPKG_OVERLAY_PORTS "$ENV{VCPKG_OVERLAY_PORTS}")
    endif()
endif()

if (EXISTS "${CMAKE_CURRENT_SOURCE_DIR}/extern/vcpkg/ports")
    list(APPEND VCPKG_OVERLAY_PORTS "${CMAKE_CURRENT_SOURCE_DIR}/extern/vcpkg/ports")
endif()

message(STATUS "VCPKG_OVERLAY_PORTS ${VCPKG_OVERLAY_PORTS}")

if (NOT VCPKG_OVERLAY_TRIPLETS)
    if (DEFINED ENV{VCPKG_OVERLAY_TRIPLETS})
        set(VCPKG_OVERLAY_TRIPLETS "$ENV{VCPKG_OVERLAY_TRIPLETS}")
    endif()
endif()

message(STATUS "VCPKG_OVERLAY_TRIPLETS ${VCPKG_OVERLAY_TRIPLETS}")

# These packages are used in the public headers of Cesium libraries, so we need to distribute the headers and binaries
# with the installation
# Note that fmt is a public dependency of the vcpkg version of spdlog
# STB is not technically part of the public interface, but it is used by the downstream Cesium for Unreal project
set(PACKAGES_PUBLIC asyncplusplus expected-lite fmt glm rapidjson spdlog stb ada-url)
# These packages are used in the code and produce binaries, but are not part of the public interface.  Therefore we need
# to distribute the binaries for linking, but not the headers, as downstream consumers don't need them
# OpenSSL and abseil are both dependencies of s2geometry
set(PACKAGES_PRIVATE
    abseil draco ktx modp-base64 meshoptimizer openssl s2geometry
    libjpeg-turbo sqlite3 tinyxml2 libwebp zlib-ng picosha2
    earcut-hpp cpp-httplib[core] libmorton zstd
)

# asmjit needed by blend2d on non-iOS platforms (iOS and Wasm don't support JIT)
if(NOT CESIUM_TARGET_WASM AND NOT IOS AND NOT VCPKG_CMAKE_SYSTEM_NAME MATCHES "iOS")
    list(APPEND PACKAGES_PRIVATE blend2d asmjit)
else()
    # Use [core] feature to disable default jit feature.
    list(APPEND PACKAGES_PRIVATE blend2d[core])
endif()

if(NOT CESIUM_DISABLE_CURL)
    list(APPEND PACKAGES_PRIVATE curl)
endif()

# Packages only used for testing
set(PACKAGES_TEST doctest)

if(CESIUM_TARGET_WASM)
    # vcpkg will attempt to second-guess our CMAKE_C_COMPILER setting, choosing to go with the value of CC instead.
    # While normally this is the correct value to go with, for wasm we need to be using emcc and em++.
    # So we set CC and CXX to emcc and em++ here so vcpkg will pick them up properly.
    # Does this make sense? No. Does it work? Somehow. ¯\_(ツ)_/¯
    set(ENV{CC} ${CMAKE_C_COMPILER})
    set(ENV{CXX} ${CMAKE_CXX_COMPILER})

    # Make sure all files are compiled with -pthread and other required flags.
    if(CESIUM_WASM64)
        set(CMAKE_C_FLAGS "${CMAKE_C_FLAGS} -sMEMORY64=1 -fwasm-exceptions -mbulk-memory -mnontrapping-fptoint -sSUPPORT_LONGJMP=wasm -pthread")
        set(CMAKE_CXX_FLAGS "${CMAKE_CXX_FLAGS} -sMEMORY64=1 -fwasm-exceptions -mbulk-memory -mnontrapping-fptoint -sSUPPORT_LONGJMP=wasm -pthread")
    else()
        set(CMAKE_C_FLAGS "${CMAKE_C_FLAGS} -fwasm-exceptions -mbulk-memory -mnontrapping-fptoint -sSUPPORT_LONGJMP=wasm -pthread")
        set(CMAKE_CXX_FLAGS "${CMAKE_CXX_FLAGS} -fwasm-exceptions -mbulk-memory -mnontrapping-fptoint -sSUPPORT_LONGJMP=wasm -pthread")
    endif()
endif()

if(CESIUM_USE_EZVCPKG)
    set(PACKAGES_ALL ${PACKAGES_PUBLIC})
    list(APPEND PACKAGES_ALL ${PACKAGES_PRIVATE})
    list(APPEND PACKAGES_ALL ${PACKAGES_TEST})

    ezvcpkg_fetch(
        COMMIT 2025.09.17
        PACKAGES ${PACKAGES_ALL}
        # Clean the build trees after building, so that we don't use a ton a disk space on the CI cache
        CLEAN_BUILDTREES
        # Update the cmake toolchain so it can find the above packages
        UPDATE_TOOLCHAIN
        # Force the installation of each package one at a time, or the Travis CI build will time out waiting for output
        SERIALIZE
    )

    if(CESIUM_TARGET_WASM)
        # vcpkg will attempt to make this wasm32-emscripten if we don't declare it
        if(CESIUM_WASM64)
            set(VCPKG_TARGET_TRIPLET wasm64-emscripten)
        else()
            set(VCPKG_TARGET_TRIPLET wasm32-emscripten)
        endif()
    endif()
endif()

if (NOT CMAKE_TOOLCHAIN_FILE)
    message(FATAL_ERROR "Specify the VCPKG toolchain on the command line as '-DCMAKE_TOOLCHAIN_FILE=<VCPKG_ROOT>/scripts/buildsystems/vcpkg.cmake'")
else()
    message(STATUS "CMAKE_TOOLCHAIN_FILE ${CMAKE_TOOLCHAIN_FILE}")
endif()

# Set defaults that should be set BEFORE compiler / IDE detection
include("cmake/defaults.cmake")

project(cesium-native
    VERSION 0.52.0
    LANGUAGES CXX C
)

if(CESIUM_TARGET_WASM)
    if(CESIUM_WASM64)
        set(CMAKE_SIZEOF_VOID_P 8)
    else()
        set(CMAKE_SIZEOF_VOID_P 4)
    endif()
    # Tells emscripten to output an HTML harness for the generated WASM
    set(CMAKE_EXECUTABLE_SUFFIX ".html")
endif()

include(GNUInstallDirs)
include(CMakeDependentOption)

set(PACKAGE_BASE_DIR "${EZVCPKG_PACKAGES_DIR}")
set(PACKAGE_BUILD_DIR "${EZVCPKG_DIR}")

if(NOT EZVCPKG_PACKAGES_DIR)
    set(PACKAGE_BUILD_DIR "${VCPKG_INSTALLED_DIR}/${VCPKG_TRIPLET}/")
    set(PACKAGE_BASE_DIR "$ENV{VCPKG_ROOT}/packages")
endif()

message(STATUS "PACKAGE_BASE_DIR ${PACKAGE_BASE_DIR}")
message(STATUS "PACKAGE_BUILD_DIR ${PACKAGE_BUILD_DIR}")


option(CESIUM_INSTALL_STATIC_LIBS "Whether to install the static libraries of cesium-native and its dependencies." ON)
option(CESIUM_INSTALL_HEADERS "Whether to install the header files of cesium-native and its public dependencies." ON)
option(CESIUM_ENABLE_CLANG_TIDY "Enable clang-tidy targets for static code analysis." ON)

cmake_dependent_option(
    CESIUM_ENABLE_CLANG_TIDY_ON_BUILD
    "Run clang-tidy while building. Will slow down the build process. Available only if CESIUM_ENABLE_CLANG_TIDY is ON."
    OFF
    CESIUM_ENABLE_CLANG_TIDY
    OFF
)

set(CESIUM_CLANG_TIDY_USE_THREADS 14 CACHE STRING "Sets the number of threads for run-clang-tidy to use.")

if(CESIUM_INSTALL_STATIC_LIBS OR CESIUM_INSTALL_HEADERS AND EZVCPKG_PACKAGES_DIR)
    foreach(PACKAGE ${PACKAGES_PUBLIC})
        string(REGEX REPLACE "\\[.*\\]" "" PACKAGE "${PACKAGE}")
        set(PACKAGE_DIR "${PACKAGE_BASE_DIR}/${PACKAGE}_${VCPKG_TRIPLET}")
        message(DEBUG "PACKAGE_DIR ${PACKAGE_DIR}")

        if(CESIUM_INSTALL_HEADERS AND NOT PACKAGE IN_LIST CESIUM_EXCLUDE_INSTALL_HEADERS)
            install(
                DIRECTORY ${PACKAGE_DIR}/include/
                TYPE INCLUDE
            )
        endif()

        if (CESIUM_INSTALL_STATIC_LIBS AND NOT PACKAGE IN_LIST CESIUM_EXCLUDE_INSTALL_STATIC_LIBS AND EXISTS ${PACKAGE_DIR}/lib)
            install(
                DIRECTORY $<IF:$<CONFIG:Debug>,${PACKAGE_DIR}/debug/lib/,${PACKAGE_DIR}/lib/>
                DESTINATION ${CMAKE_INSTALL_LIBDIR}
            )
        endif()
    endforeach()
endif()

if(CESIUM_INSTALL_STATIC_LIBS AND NOT VCPKG_MANIFEST_MODE)
    foreach(PACKAGE ${PACKAGES_PRIVATE})
        string(REGEX REPLACE "\\[.*\\]" "" PACKAGE "${PACKAGE}")
        set(PACKAGE_DIR "${PACKAGE_BASE_DIR}/${PACKAGE}_${VCPKG_TRIPLET}")
        message(DEBUG "PACKAGE_DIR ${PACKAGE_DIR}")
        if (NOT PACKAGE IN_LIST CESIUM_EXCLUDE_INSTALL_STATIC_LIBS AND EXISTS ${PACKAGE_DIR}/lib)
            install(
                DIRECTORY $<IF:$<CONFIG:Debug>,${PACKAGE_DIR}/debug/lib/,${PACKAGE_DIR}/lib/>
                DESTINATION ${CMAKE_INSTALL_LIBDIR}
            )
        endif()
    endforeach()
endif()

if(NOT DEFINED CMAKE_C_COMPILER_LAUNCHER AND NOT DEFINED CMAKE_CXX_COMPILER_LAUNCHER)
    find_program(CCACHE_FOUND ccache)
    find_program(SCCACHE_FOUND sccache)
    if (SCCACHE_FOUND)
        message("setting SCCACHE to ${SCCACHE_FOUND}")
        set(CMAKE_C_COMPILER_LAUNCHER ${SCCACHE_FOUND})
        set(CMAKE_CXX_COMPILER_LAUNCHER ${SCCACHE_FOUND})
    elseif(CCACHE_FOUND)
        message("setting CCACHE to ${CCACHE_FOUND}")
        set(CMAKE_C_COMPILER_LAUNCHER ${CCACHE_FOUND})
        set(CMAKE_CXX_COMPILER_LAUNCHER ${CCACHE_FOUND})
    endif()
endif()

# ccache/sccache only works with /Z7, not /Zi, so tweak the Debug and RelWithDebInfo build flags in the presence of a compiler cache
if(MSVC AND (DEFINED CMAKE_C_COMPILER_LAUNCHER))
    message(DEBUG "Setting MSVC flags to /Z7 for ccache compatibility.  Current flags: ${CMAKE_CXX_FLAGS_DEBUG}")
    string(REPLACE "/Zi" "/Z7" CMAKE_CXX_FLAGS_DEBUG "${CMAKE_CXX_FLAGS_DEBUG}")
    string(REPLACE "/Zi" "/Z7" CMAKE_C_FLAGS_DEBUG "${CMAKE_C_FLAGS_DEBUG}")
    string(REPLACE "/Zi" "/Z7" CMAKE_CXX_FLAGS_RELWITHDEBINFO "${CMAKE_CXX_FLAGS_RELWITHDEBINFO}")
    string(REPLACE "/Zi" "/Z7" CMAKE_C_FLAGS_RELWITHDEBINFO "${CMAKE_C_FLAGS_RELWITHDEBINFO}")
    message(DEBUG "New flags: ${CMAKE_CXX_FLAGS_DEBUG}")
endif()

option(CESIUM_TRACING_ENABLED "Whether to enable the Cesium performance tracing framework (CESIUM_TRACE_* macros)." OFF)
option(CESIUM_COVERAGE_ENABLED "Whether to enable code coverage" OFF)
option(CESIUM_TESTS_ENABLED "Whether to enable tests" ON)
option(CESIUM_GLM_STRICT_ENABLED "Whether to force strict GLM compile definitions." ON)
option(CESIUM_DISABLE_DEFAULT_ELLIPSOID "Whether to disable the WGS84 default value for ellipsoid parameters across cesium-native." OFF)
option(CESIUM_MSVC_STATIC_RUNTIME_ENABLED "Whether to enable static linking for MSVC runtimes" OFF)
option(CESIUM_DEBUG_TILE_UNLOADING "Whether to enable tracking of tile _doNotUnloadSubtreeCount modifications for tile unloading debugging." OFF)
option(CESIUM_CLANG_TIME_TRACE "Whether to enable the -ftime-trace compilation option when building with Clang." OFF)

if (CESIUM_MSVC_STATIC_RUNTIME_ENABLED)
    set(CMAKE_MSVC_RUNTIME_LIBRARY "MultiThreaded$<$<CONFIG:Debug>:Debug>")
endif()

if (CESIUM_TRACING_ENABLED)
    add_compile_definitions(CESIUM_TRACING_ENABLED=1)
endif()

# Set defaults that need to be set AFTER compiler / IDE detection
include("cmake/compiler.cmake")

if(CESIUM_ENABLE_CLANG_TIDY)
    setup_clang_tidy(
        PROJECT_BUILD_DIRECTORY
        "${PROJECT_BINARY_DIR}"
        PROJECT_SOURCE_DIRECTORIES
        "${PROJECT_SOURCE_DIR}"
        ENABLE_CLANG_TIDY_ON_BUILD
        ${CESIUM_ENABLE_CLANG_TIDY_ON_BUILD}
    )
endif()

# Add Modules
list(APPEND CMAKE_MODULE_PATH "${CMAKE_CURRENT_LIST_DIR}/cmake/modules")
list(APPEND CMAKE_MODULE_PATH "${CMAKE_CURRENT_LIST_DIR}/extern/cmake-modules/")
if (CESIUM_COVERAGE_ENABLED AND NOT MSVC)
    include(CodeCoverage)
    append_coverage_compiler_flags()
    setup_target_for_coverage_gcovr_html(
        NAME cesium-native-tests-coverage
        EXECUTABLE ctest -j ${PROCESSOR_COUNT}
        EXCLUDE "${PROJECT_SOURCE_DIR}/extern/*" "${PROJECT_BINARY_DIR}"
        DEPENDENCIES cesium-native-tests
    )
endif()

if (NOT DEFINED GLOB_USE_CONFIGURE_DEPENDS)
    set(GLOB_USE_CONFIGURE_DEPENDS OFF CACHE BOOL
        "Controls if cesium-native targets should use configure_depends or not for globbing their sources"
    )
endif()

# On the CI builds, I have to do this explicitly for some reason or it fails to find the vcpkg packages.
# The toolchain is supposed to manage this, but I haven't figured out why it isn't yet.

list(APPEND CMAKE_PREFIX_PATH "${PACKAGE_BUILD_DIR}/share/s2")
list(APPEND CMAKE_PREFIX_PATH "${PACKAGE_BUILD_DIR}/share")
list(APPEND CMAKE_PREFIX_PATH "${PACKAGE_BUILD_DIR}")

# Find the VCPKG dependnecies
# Note that while we could push these into the extern/CMakeLists.txt as an organization tidy-up, that would require
# us to update the minimum version of CMake to 3.24 and to add the GLOBAL option to the find_package calls, otherwise
# they won't be visible in this scope nor any of the subdirectories for the actual libraries.
#
# However, for some of the vcpkg built libraries where they don't provide a prope cmake config file, we have to declare
# an imported library target ourselves. This is the case for modp_b64::modp_b64, picosha2::picosha2 and earcut. In
# these cases, we *do* have the somewhat ugly and verbose details in the extern/CMakeLists.txt file.
#
# XXX Above comment should be obsoleted by these first calls to
# find_package, which resolve to our own modules that provide
# targets. If needed, they can be installed with CMake config files
# etc.
find_package(modp_b64 REQUIRED)

find_package(ada CONFIG REQUIRED)
find_package(Async++ CONFIG REQUIRED)
find_package(blend2d CONFIG REQUIRED)
find_package(doctest CONFIG REQUIRED)
find_package(draco CONFIG REQUIRED)
find_package(expected-lite CONFIG REQUIRED)
find_package(glm CONFIG REQUIRED)
find_package(httplib CONFIG REQUIRED)
find_package(Ktx CONFIG REQUIRED)
find_package(libjpeg-turbo CONFIG REQUIRED)
find_package(libmorton CONFIG REQUIRED)
find_package(meshoptimizer CONFIG REQUIRED)
find_package(OpenSSL REQUIRED)
find_package(s2 CONFIG REQUIRED)
find_package(spdlog CONFIG REQUIRED)
find_package(tinyxml2 CONFIG REQUIRED)
find_package(unofficial-sqlite3 CONFIG REQUIRED)
find_package(WebP CONFIG REQUIRED)
<<<<<<< HEAD
find_package(blend2d CONFIG REQUIRED)
# asmjit should not be included with iOS or Wasm builds as they don't support JIT compilation.
if(NOT CESIUM_TARGET_WASM AND NOT IOS AND NOT VCPKG_CMAKE_SYSTEM_NAME MATCHES "iOS")
=======
find_package(zlib-ng CONFIG REQUIRED)

# asmjit should not be included with iOS builds as iOS doesn't support JIT compilation.
if(NOT IOS AND NOT VCPKG_CMAKE_SYSTEM_NAME MATCHES "iOS")
>>>>>>> aa5646db
    find_package(asmjit CONFIG REQUIRED)
endif()

if(NOT CESIUM_DISABLE_CURL)
    find_package(CURL REQUIRED)
endif()

# Private Library (s2geometry)
add_subdirectory(extern EXCLUDE_FROM_ALL)

# Public Targets
add_subdirectory(CesiumUtility)
add_subdirectory(CesiumGltf)
add_subdirectory(CesiumGeometry)
add_subdirectory(CesiumGeospatial)
add_subdirectory(CesiumJsonReader)
add_subdirectory(CesiumJsonWriter)
add_subdirectory(CesiumGltfContent)
add_subdirectory(CesiumGltfReader)
add_subdirectory(CesiumGltfWriter)
add_subdirectory(CesiumAsync)
add_subdirectory(Cesium3DTiles)
add_subdirectory(Cesium3DTilesReader)
add_subdirectory(Cesium3DTilesWriter)
add_subdirectory(Cesium3DTilesContent)
add_subdirectory(CesiumRasterOverlays)
add_subdirectory(Cesium3DTilesSelection)
add_subdirectory(CesiumClientCommon)
add_subdirectory(CesiumIonClient)
add_subdirectory(CesiumITwinClient)
add_subdirectory(CesiumQuantizedMeshTerrain)
add_subdirectory(CesiumVectorData)

if(NOT CESIUM_DISABLE_CURL)
    add_subdirectory(CesiumCurl)
endif()

# Private Targets
if (CESIUM_TESTS_ENABLED)
    # enable_testing() MUST be called before add_subdirectory or no tests
    # will be found by ctest
    enable_testing()
    add_subdirectory(CesiumNativeTests)
endif()


add_subdirectory(doc)

include(CMakePackageConfigHelpers)

if(CESIUM_INSTALL_STATIC_LIBS AND CESIUM_INSTALL_HEADERS)
  install(EXPORT CesiumExports
    FILE cesium-nativeTargets.cmake
    DESTINATION ${CMAKE_INSTALL_DATADIR}/cesium-native/cmake)

  install(FILES
    "${CMAKE_CURRENT_LIST_DIR}/cmake/modules/Findmodp_b64.cmake"
    DESTINATION ${CMAKE_INSTALL_DATADIR}/cesium-native/cmake)

  configure_package_config_file(${CMAKE_CURRENT_SOURCE_DIR}/cmake/config/Config.cmake.in
    "${CMAKE_CURRENT_BINARY_DIR}/cesium-nativeConfig.cmake"
    INSTALL_DESTINATION ${CMAKE_INSTALL_DATADIR}/cesium-native/cmake)

  install(FILES ${CMAKE_CURRENT_BINARY_DIR}/cesium-nativeConfig.cmake
    DESTINATION ${CMAKE_INSTALL_DATADIR}/cesium-native/cmake)
endif()<|MERGE_RESOLUTION|>--- conflicted
+++ resolved
@@ -373,16 +373,10 @@
 find_package(tinyxml2 CONFIG REQUIRED)
 find_package(unofficial-sqlite3 CONFIG REQUIRED)
 find_package(WebP CONFIG REQUIRED)
-<<<<<<< HEAD
-find_package(blend2d CONFIG REQUIRED)
+find_package(zlib-ng CONFIG REQUIRED)
+
 # asmjit should not be included with iOS or Wasm builds as they don't support JIT compilation.
 if(NOT CESIUM_TARGET_WASM AND NOT IOS AND NOT VCPKG_CMAKE_SYSTEM_NAME MATCHES "iOS")
-=======
-find_package(zlib-ng CONFIG REQUIRED)
-
-# asmjit should not be included with iOS builds as iOS doesn't support JIT compilation.
-if(NOT IOS AND NOT VCPKG_CMAKE_SYSTEM_NAME MATCHES "iOS")
->>>>>>> aa5646db
     find_package(asmjit CONFIG REQUIRED)
 endif()
 
