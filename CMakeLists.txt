--- conflicted
+++ resolved
@@ -309,11 +309,7 @@
 # find_package, which resolve to our own modules that provide
 # targets. If needed, they can be installed with CMake config files
 # etc.
-<<<<<<< HEAD
-find_package(zlib-ng REQUIRED)
 find_package(ZLIB REQUIRED)
-=======
->>>>>>> 74e0ba7e
 find_package(modp_b64 REQUIRED)
 
 find_package(ada CONFIG REQUIRED)
@@ -331,16 +327,12 @@
 find_package(OpenSSL REQUIRED)
 find_package(s2 CONFIG REQUIRED)
 find_package(spdlog CONFIG REQUIRED)
+find_package(spz CONFIG REQUIRED)
 find_package(tinyxml2 CONFIG REQUIRED)
 find_package(unofficial-sqlite3 CONFIG REQUIRED)
 find_package(WebP CONFIG REQUIRED)
-<<<<<<< HEAD
-find_package(blend2d CONFIG REQUIRED)
-find_package(spz CONFIG REQUIRED)
-=======
 find_package(zlib-ng CONFIG REQUIRED)
 
->>>>>>> 74e0ba7e
 # asmjit should not be included with iOS builds as iOS doesn't support JIT compilation.
 if(NOT IOS AND NOT VCPKG_CMAKE_SYSTEM_NAME MATCHES "iOS")
     find_package(asmjit CONFIG REQUIRED)
