cmake_minimum_required(VERSION 3.15)

if (NOT VCPKG_LIBRARY_LINKAGE)
    set(VCPKG_LIBRARY_LINKAGE static)
endif()

get_filename_component(toolchainFile "${CMAKE_TOOLCHAIN_FILE}" NAME)
if(toolchainFile STREQUAL "Emscripten.cmake")
    set(CESIUM_TARGET_WASM ON)
    # Include the toolchain directly as ezvcpkg will overwrite the 
    # toolchain before it's loaded
    include(${CMAKE_TOOLCHAIN_FILE})
endif()

# By default, Use ezvcpkg to install dependencies. But don't use
# ezvcpkg if it appears that this configuration is using vcpkg
# manifest mode already, either by building cesium-native directly,
# or via a higher level project that has added cesium-native as a
# subdirectory and is using vcpkg to statisfy its dependencies.

#In a fresh build, before CMakeCache.txt exists, determine whether to
#use ezvcpkg. After this, CESIUM_USE_EZVCPG will be in the cache.
set(CESIUM_USE_EZVCPKG_DEFAULT ON)
if (VCPKG_MANIFEST_MODE)
    set(CESIUM_USE_EZVCPKG_DEFAULT OFF)
elseif (CMAKE_TOOLCHAIN_FILE)
    if(toolchainFile STREQUAL "vcpkg.cmake")
        set(CESIUM_USE_EZVCPKG_DEFAULT OFF)
    endif()
endif()

option(CESIUM_USE_EZVCPKG "use ezvcpkg helper" ${CESIUM_USE_EZVCPKG_DEFAULT})
option(CESIUM_DISABLE_CURL "Disable cesium-native's use of libcurl" OFF)
option(CESIUM_WASM64 "Enable 64-bit WebAssembly target" OFF)

if (CESIUM_TARGET_WASM)
    # Make sure curl is disabled on wasm builds, as it is not supported.
    set(CESIUM_DISABLE_CURL ON)
endif()

if(CESIUM_USE_EZVCPKG)
  # Keep vcpkg from running in manifset mode. It will try to because
  # this directory contains a vcpkg.json manifest.
  set(VCPKG_MANIFEST_MODE OFF CACHE BOOL "vcpkg manifest mode should not be enabled with ezvcpg!")
  include(${CMAKE_CURRENT_SOURCE_DIR}/cmake/ezvcpkg/ezvcpkg.cmake)
endif()

include(${CMAKE_CURRENT_SOURCE_DIR}/cmake/detect-vcpkg-triplet.cmake)

# Note: VCPKG_TRIPLET is not used by vcpkg! The relevant variables are
# VCPKG_TARGET_TRIPLET and VCPKG_HOST_TRIPLET. ezvcpkg and our custom
# installation code use VCPKG_TRIPLET, so initialize it here.

if (VCPKG_TARGET_TRIPLET)
    set(VCPKG_TRIPLET "${VCPKG_TARGET_TRIPLET}")
endif()

if (NOT VCPKG_TRIPLET)
    if (DEFINED ENV{VCPKG_TRIPLET})
        set(VCPKG_TRIPLET "$ENV{VCPKG_TRIPLET}")
    elseif(DETECTED_VCPKG_TRIPLET_ERROR)
        message(FATAL_ERROR "${DETECTED_VCPKG_TRIPLET_ERROR}")
    elseif(DETECTED_VCPKG_TRIPLET STREQUAL "x64-windows")
        # cesium-native requires static linking on Windows
        set(VCPKG_TRIPLET "x64-windows-static-md")
    else()
        set(VCPKG_TRIPLET "${DETECTED_VCPKG_TRIPLET}")
    endif()
    if (NOT CESIUM_USE_EZVCPKG)
        set(VCPKG_TARGET_TRIPLET "${VCPKG_TRIPLET}")
    endif()
endif()

message(STATUS "VCPKG_TRIPLET ${VCPKG_TRIPLET}")
message(STATUS "VCPKG_TARGET_TRIPLET ${VCPKG_TARGET_TRIPLET}")

if (NOT VCPKG_OVERLAY_PORTS)
    if (DEFINED ENV{VCPKG_OVERLAY_PORTS})
        set(VCPKG_OVERLAY_PORTS "$ENV{VCPKG_OVERLAY_PORTS}")
    endif()
endif()

if (EXISTS "${CMAKE_CURRENT_SOURCE_DIR}/extern/vcpkg/ports")
    list(APPEND VCPKG_OVERLAY_PORTS "${CMAKE_CURRENT_SOURCE_DIR}/extern/vcpkg/ports")
endif()

message(STATUS "VCPKG_OVERLAY_PORTS ${VCPKG_OVERLAY_PORTS}")

if (NOT VCPKG_OVERLAY_TRIPLETS)
    if (DEFINED ENV{VCPKG_OVERLAY_TRIPLETS})
        set(VCPKG_OVERLAY_TRIPLETS "$ENV{VCPKG_OVERLAY_TRIPLETS}")
    endif()
endif()

if (EXISTS "${CMAKE_CURRENT_SOURCE_DIR}/extern/vcpkg/triplets")
    list(APPEND VCPKG_OVERLAY_TRIPLETS "${CMAKE_CURRENT_SOURCE_DIR}/extern/vcpkg/triplets")
endif()

message(STATUS "VCPKG_OVERLAY_TRIPLETS ${VCPKG_OVERLAY_TRIPLETS}")

# These packages are used in the public headers of Cesium libraries, so we need to distribute the headers and binaries
# with the installation
# Note that fmt is a public dependency of the vcpkg version of spdlog
# STB is not technically part of the public interface, but it is used by the downstream Cesium for Unreal project
set(PACKAGES_PUBLIC asyncplusplus expected-lite fmt glm rapidjson spdlog stb ada-url)
# These packages are used in the code and produce binaries, but are not part of the public interface.  Therefore we need
# to distribute the binaries for linking, but not the headers, as downstream consumers don't need them
# OpenSSL and abseil are both dependencies of s2geometry
set(PACKAGES_PRIVATE
    abseil draco ktx modp-base64 meshoptimizer openssl s2geometry
    libjpeg-turbo sqlite3 tinyxml2 libwebp zlib-ng picosha2
    earcut-hpp cpp-httplib[core] libmorton zstd
)

# asmjit needed by blend2d on non-iOS platforms (iOS and wasm don't support JIT)
if(NOT CESIUM_TARGET_WASM AND NOT IOS AND NOT VCPKG_CMAKE_SYSTEM_NAME MATCHES "iOS")
    list(APPEND PACKAGES_PRIVATE blend2d asmjit)
else()
    #if(CESIUM_TARGET_WASM)
        # TODO: commented out because vcpkg build of blend2d is crashing at runtime.
        # libblend2d.a needs to be installed for wasm builds
        #list(APPEND PACKAGES_PUBLIC blend2d[core])
    #else()
        # Use [core] feature to disable default jit feature.
        list(APPEND PACKAGES_PRIVATE blend2d[core])
    #endif()
endif()

if(NOT CESIUM_DISABLE_CURL)
    list(APPEND PACKAGES_PRIVATE curl)
endif()


# Packages only used for testing
set(PACKAGES_TEST doctest)

if(CESIUM_TARGET_WASM)
    # vcpkg will attempt to second-guess our CMAKE_C_COMPILER setting, choosing to go with the value of CC instead.
    # While normally this is the correct value to go with, for wasm we need to be using emcc and em++.
    # So we set CC and CXX to emcc and em++ here so vcpkg will pick them up properly.
    # Does this make sense? No. Does it work? Somehow. ¯\_(ツ)_/¯
    set(ENV{CC} ${CMAKE_C_COMPILER})
    set(ENV{CXX} ${CMAKE_CXX_COMPILER})

    # Make sure all files are compiled with -pthread and other required flags.
    if(CESIUM_WASM64)
        set(CMAKE_C_FLAGS "${CMAKE_C_FLAGS} -sMEMORY64=1 -fwasm-exceptions -mbulk-memory -mnontrapping-fptoint -sSUPPORT_LONGJMP=wasm -pthread")
        set(CMAKE_CXX_FLAGS "${CMAKE_CXX_FLAGS} -sMEMORY64=1 -fwasm-exceptions -mbulk-memory -mnontrapping-fptoint -sSUPPORT_LONGJMP=wasm -pthread")
    else()
        set(CMAKE_C_FLAGS "${CMAKE_C_FLAGS} -fwasm-exceptions -mbulk-memory -mnontrapping-fptoint -sSUPPORT_LONGJMP=wasm -pthread")
        set(CMAKE_CXX_FLAGS "${CMAKE_CXX_FLAGS} -fwasm-exceptions -mbulk-memory -mnontrapping-fptoint -sSUPPORT_LONGJMP=wasm -pthread")
    endif()
endif()

if(CESIUM_USE_EZVCPKG)
    set(PACKAGES_ALL ${PACKAGES_PUBLIC})
    list(APPEND PACKAGES_ALL ${PACKAGES_PRIVATE})
    list(APPEND PACKAGES_ALL ${PACKAGES_TEST})

    ezvcpkg_fetch(
        COMMIT dbe35ceb30c688bf72e952ab23778e009a578f18
        PACKAGES ${PACKAGES_ALL}
        # Clean the build trees after building, so that we don't use a ton a disk space on the CI cache
        CLEAN_BUILDTREES
        # Update the cmake toolchain so it can find the above packages
        UPDATE_TOOLCHAIN
        # Force the installation of each package one at a time, or the Travis CI build will time out waiting for output
        SERIALIZE
    )

    if(CESIUM_TARGET_WASM)
        # vcpkg will attempt to make this wasm32-emscripten if we don't declare it
        if(CESIUM_WASM64)
            set(VCPKG_TARGET_TRIPLET wasm64-emscripten)
        else()
            set(VCPKG_TARGET_TRIPLET wasm32-emscripten)
        endif()
    endif()
endif()

if (NOT CMAKE_TOOLCHAIN_FILE)
    message(FATAL_ERROR "Specify the VCPKG toolchain on the command line as '-DCMAKE_TOOLCHAIN_FILE=<VCPKG_ROOT>/scripts/buildsystems/vcpkg.cmake'")
else()
    message(STATUS "CMAKE_TOOLCHAIN_FILE ${CMAKE_TOOLCHAIN_FILE}")
endif()

# Set defaults that should be set BEFORE compiler / IDE detection
include("cmake/defaults.cmake")

project(cesium-native
    VERSION 0.51.0
    LANGUAGES CXX C
)

if(CESIUM_TARGET_WASM)
    if(CESIUM_WASM64)
        set(CMAKE_SIZEOF_VOID_P 8)
    else()
        set(CMAKE_SIZEOF_VOID_P 4)
    endif()
    # Tells emscripten to output an HTML harness for the generated WASM
    set(CMAKE_EXECUTABLE_SUFFIX ".html")
endif()

include(GNUInstallDirs)
include(CMakeDependentOption)

set(PACKAGE_BASE_DIR "${EZVCPKG_PACKAGES_DIR}")
set(PACKAGE_BUILD_DIR "${EZVCPKG_DIR}")

if(NOT EZVCPKG_PACKAGES_DIR)
    set(PACKAGE_BUILD_DIR "${VCPKG_INSTALLED_DIR}/${VCPKG_TRIPLET}/")
    set(PACKAGE_BASE_DIR "$ENV{VCPKG_ROOT}/packages")
endif()

message(STATUS "PACKAGE_BASE_DIR ${PACKAGE_BASE_DIR}")
message(STATUS "PACKAGE_BUILD_DIR ${PACKAGE_BUILD_DIR}")


option(CESIUM_INSTALL_STATIC_LIBS "Whether to install the static libraries of cesium-native and its dependencies." ON)
option(CESIUM_INSTALL_HEADERS "Whether to install the header files of cesium-native and its public dependencies." ON)
option(CESIUM_ENABLE_CLANG_TIDY "Enable clang-tidy targets for static code analysis." ON)

cmake_dependent_option(
    CESIUM_ENABLE_CLANG_TIDY_ON_BUILD
    "Run clang-tidy while building. Will slow down the build process. Available only if CESIUM_ENABLE_CLANG_TIDY is ON."
    OFF
    CESIUM_ENABLE_CLANG_TIDY
    OFF
)

set(CESIUM_CLANG_TIDY_USE_THREADS 14 CACHE STRING "Sets the number of threads for run-clang-tidy to use.")

if(CESIUM_INSTALL_STATIC_LIBS OR CESIUM_INSTALL_HEADERS AND EZVCPKG_PACKAGES_DIR)
    foreach(PACKAGE ${PACKAGES_PUBLIC})
<<<<<<< HEAD
        string(REGEX REPLACE "\[.*\]" "" PACKAGE ${PACKAGE})
        # TODO: why doesn't the above command work to replace "blend2d[core]" with "blend2d"?
        if(PACKAGE STREQUAL "blend2d[core]")
            set(PACKAGE "blend2d")
        endif()
        set(PACKAGE_DIR ${PACKAGE_BASE_DIR}/${PACKAGE}_${VCPKG_TRIPLET})
=======
        string(REGEX REPLACE "\\[.*\\]" "" PACKAGE "${PACKAGE}")
        set(PACKAGE_DIR "${PACKAGE_BASE_DIR}/${PACKAGE}_${VCPKG_TRIPLET}")
        message(DEBUG "PACKAGE_DIR ${PACKAGE_DIR}")
>>>>>>> 9189d6a7

        if(CESIUM_INSTALL_HEADERS AND NOT PACKAGE IN_LIST CESIUM_EXCLUDE_INSTALL_HEADERS)
            install(
                DIRECTORY ${PACKAGE_DIR}/include/
                TYPE INCLUDE
            )
        endif()

        if (CESIUM_INSTALL_STATIC_LIBS AND NOT PACKAGE IN_LIST CESIUM_EXCLUDE_INSTALL_STATIC_LIBS AND EXISTS ${PACKAGE_DIR}/lib)
            install(
                DIRECTORY $<IF:$<CONFIG:Debug>,${PACKAGE_DIR}/debug/lib/,${PACKAGE_DIR}/lib/>
                DESTINATION ${CMAKE_INSTALL_LIBDIR}
            )
        endif()
    endforeach()
endif()

if(CESIUM_INSTALL_STATIC_LIBS AND NOT VCPKG_MANIFEST_MODE)
    foreach(PACKAGE ${PACKAGES_PRIVATE})
        string(REGEX REPLACE "\\[.*\\]" "" PACKAGE "${PACKAGE}")
        set(PACKAGE_DIR "${PACKAGE_BASE_DIR}/${PACKAGE}_${VCPKG_TRIPLET}")
        message(DEBUG "PACKAGE_DIR ${PACKAGE_DIR}")
        if (NOT PACKAGE IN_LIST CESIUM_EXCLUDE_INSTALL_STATIC_LIBS AND EXISTS ${PACKAGE_DIR}/lib)
            install(
                DIRECTORY $<IF:$<CONFIG:Debug>,${PACKAGE_DIR}/debug/lib/,${PACKAGE_DIR}/lib/>
                DESTINATION ${CMAKE_INSTALL_LIBDIR}
            )
        endif()
    endforeach()
endif()

if(NOT DEFINED CMAKE_C_COMPILER_LAUNCHER AND NOT DEFINED CMAKE_CXX_COMPILER_LAUNCHER)
    find_program(CCACHE_FOUND ccache)
    find_program(SCCACHE_FOUND sccache)
    if (SCCACHE_FOUND)
        message("setting SCCACHE to ${SCCACHE_FOUND}")
        set(CMAKE_C_COMPILER_LAUNCHER ${SCCACHE_FOUND})
        set(CMAKE_CXX_COMPILER_LAUNCHER ${SCCACHE_FOUND})
    elseif(CCACHE_FOUND)
        message("setting CCACHE to ${CCACHE_FOUND}")
        set(CMAKE_C_COMPILER_LAUNCHER ${CCACHE_FOUND})
        set(CMAKE_CXX_COMPILER_LAUNCHER ${CCACHE_FOUND})
    endif()
endif()

# ccache/sccache only works with /Z7, not /Zi, so tweak the Debug and RelWithDebInfo build flags in the presence of a compiler cache
if(MSVC AND (DEFINED CMAKE_C_COMPILER_LAUNCHER))
    message(DEBUG "Setting MSVC flags to /Z7 for ccache compatibility.  Current flags: ${CMAKE_CXX_FLAGS_DEBUG}")
    string(REPLACE "/Zi" "/Z7" CMAKE_CXX_FLAGS_DEBUG "${CMAKE_CXX_FLAGS_DEBUG}")
    string(REPLACE "/Zi" "/Z7" CMAKE_C_FLAGS_DEBUG "${CMAKE_C_FLAGS_DEBUG}")
    string(REPLACE "/Zi" "/Z7" CMAKE_CXX_FLAGS_RELWITHDEBINFO "${CMAKE_CXX_FLAGS_RELWITHDEBINFO}")
    string(REPLACE "/Zi" "/Z7" CMAKE_C_FLAGS_RELWITHDEBINFO "${CMAKE_C_FLAGS_RELWITHDEBINFO}")
    message(DEBUG "New flags: ${CMAKE_CXX_FLAGS_DEBUG}")
endif()

option(CESIUM_TRACING_ENABLED "Whether to enable the Cesium performance tracing framework (CESIUM_TRACE_* macros)." OFF)
option(CESIUM_COVERAGE_ENABLED "Whether to enable code coverage" OFF)
option(CESIUM_TESTS_ENABLED "Whether to enable tests" ON)
option(CESIUM_GLM_STRICT_ENABLED "Whether to force strict GLM compile definitions." ON)
option(CESIUM_DISABLE_DEFAULT_ELLIPSOID "Whether to disable the WGS84 default value for ellipsoid parameters across cesium-native." OFF)
option(CESIUM_MSVC_STATIC_RUNTIME_ENABLED "Whether to enable static linking for MSVC runtimes" OFF)
option(CESIUM_DEBUG_TILE_UNLOADING "Whether to enable tracking of tile _doNotUnloadSubtreeCount modifications for tile unloading debugging." OFF)
option(CESIUM_CLANG_TIME_TRACE "Whether to enable the -ftime-trace compilation option when building with Clang." OFF)

if (CESIUM_MSVC_STATIC_RUNTIME_ENABLED)
    set(CMAKE_MSVC_RUNTIME_LIBRARY "MultiThreaded$<$<CONFIG:Debug>:Debug>")
endif()

if (CESIUM_TRACING_ENABLED)
    add_compile_definitions(CESIUM_TRACING_ENABLED=1)
endif()

# Set defaults that need to be set AFTER compiler / IDE detection
include("cmake/compiler.cmake")

if(CESIUM_ENABLE_CLANG_TIDY)
    setup_clang_tidy(
        PROJECT_BUILD_DIRECTORY
        "${PROJECT_BINARY_DIR}"
        PROJECT_SOURCE_DIRECTORIES
        "${PROJECT_SOURCE_DIR}"
        ENABLE_CLANG_TIDY_ON_BUILD
        ${CESIUM_ENABLE_CLANG_TIDY_ON_BUILD}
    )
endif()

# Add Modules
list(APPEND CMAKE_MODULE_PATH "${CMAKE_CURRENT_LIST_DIR}/cmake/modules")
list(APPEND CMAKE_MODULE_PATH "${CMAKE_CURRENT_LIST_DIR}/extern/cmake-modules/")
if (CESIUM_COVERAGE_ENABLED AND NOT MSVC)
    include(CodeCoverage)
    append_coverage_compiler_flags()
    setup_target_for_coverage_gcovr_html(
        NAME cesium-native-tests-coverage
        EXECUTABLE ctest -j ${PROCESSOR_COUNT}
        EXCLUDE "${PROJECT_SOURCE_DIR}/extern/*" "${PROJECT_BINARY_DIR}"
        DEPENDENCIES cesium-native-tests
    )
endif()

if (NOT DEFINED GLOB_USE_CONFIGURE_DEPENDS)
    set(GLOB_USE_CONFIGURE_DEPENDS OFF CACHE BOOL
        "Controls if cesium-native targets should use configure_depends or not for globbing their sources"
    )
endif()

# On the CI builds, I have to do this explicitly for some reason or it fails to find the vcpkg packages.
# The toolchain is supposed to manage this, but I haven't figured out why it isn't yet.

list(APPEND CMAKE_PREFIX_PATH "${PACKAGE_BUILD_DIR}/share/s2")
list(APPEND CMAKE_PREFIX_PATH "${PACKAGE_BUILD_DIR}/share")
list(APPEND CMAKE_PREFIX_PATH "${PACKAGE_BUILD_DIR}")

# Find the VCPKG dependnecies
# Note that while we could push these into the extern/CMakeLists.txt as an organization tidy-up, that would require
# us to update the minimum version of CMake to 3.24 and to add the GLOBAL option to the find_package calls, otherwise
# they won't be visible in this scope nor any of the subdirectories for the actual libraries.
#
# However, for some of the vcpkg built libraries where they don't provide a prope cmake config file, we have to declare
# and imporeted library target ourselves. This is the case for modp_b64::modp_b64, picosha2::picosha2 and earcut. In
# these cases, we *do* have the somewhat ugly and verbose details in the extern/CMakeLists.txt file.
#
# XXX Above comment should be obsoleted by these first calls to
# find_package, which resolve to our own modules that provide
# targets. If needed, they can be installed with CMake config files
# etc.
find_package(zlib-ng REQUIRED)
find_package(modp_b64 REQUIRED)

find_package(ada CONFIG REQUIRED)
find_package(Async++ CONFIG REQUIRED)
find_package(doctest CONFIG REQUIRED)
find_package(draco CONFIG REQUIRED)
find_package(expected-lite CONFIG REQUIRED)
find_package(glm CONFIG REQUIRED)
find_package(httplib CONFIG REQUIRED)
find_package(Ktx CONFIG REQUIRED)
find_package(libmorton CONFIG REQUIRED)
find_package(libjpeg-turbo CONFIG REQUIRED)
find_package(meshoptimizer CONFIG REQUIRED)
find_package(OpenSSL REQUIRED)
find_package(s2 CONFIG REQUIRED)
find_package(spdlog CONFIG REQUIRED)
find_package(tinyxml2 CONFIG REQUIRED)
find_package(unofficial-sqlite3 CONFIG REQUIRED)
find_package(WebP CONFIG REQUIRED)
find_package(blend2d CONFIG REQUIRED)
# asmjit should not be included with iOS or wasm builds as they don't support JIT compilation.
if(NOT CESIUM_TARGET_WASM AND NOT IOS AND NOT VCPKG_CMAKE_SYSTEM_NAME MATCHES "iOS")
    find_package(asmjit CONFIG REQUIRED)
endif()

if(NOT CESIUM_DISABLE_CURL)
    find_package(CURL REQUIRED)
endif()

# Private Library (s2geometry)
add_subdirectory(extern EXCLUDE_FROM_ALL)

# Public Targets
add_subdirectory(CesiumUtility)
add_subdirectory(CesiumGltf)
add_subdirectory(CesiumGeometry)
add_subdirectory(CesiumGeospatial)
add_subdirectory(CesiumJsonReader)
add_subdirectory(CesiumJsonWriter)
add_subdirectory(CesiumGltfContent)
add_subdirectory(CesiumGltfReader)
add_subdirectory(CesiumGltfWriter)
add_subdirectory(CesiumAsync)
add_subdirectory(Cesium3DTiles)
add_subdirectory(Cesium3DTilesReader)
add_subdirectory(Cesium3DTilesWriter)
add_subdirectory(Cesium3DTilesContent)
add_subdirectory(CesiumRasterOverlays)
add_subdirectory(Cesium3DTilesSelection)
add_subdirectory(CesiumClientCommon)
add_subdirectory(CesiumIonClient)
add_subdirectory(CesiumITwinClient)
add_subdirectory(CesiumQuantizedMeshTerrain)
add_subdirectory(CesiumVectorData)

if(NOT CESIUM_DISABLE_CURL)
    add_subdirectory(CesiumCurl)
endif()

# Private Targets
if (CESIUM_TESTS_ENABLED)
    # enable_testing() MUST be called before add_subdirectory or no tests
    # will be found by ctest
    enable_testing()
    add_subdirectory(CesiumNativeTests)
endif()


add_subdirectory(doc)

include(CMakePackageConfigHelpers)

if(CESIUM_INSTALL_STATIC_LIBS AND CESIUM_INSTALL_HEADERS)
  install(EXPORT CesiumExports
    FILE cesium-nativeTargets.cmake
    DESTINATION ${CMAKE_INSTALL_DATADIR}/cesium-native/cmake)

  install(FILES
    "${CMAKE_CURRENT_LIST_DIR}/cmake/modules/Findzlib-ng.cmake"
    "${CMAKE_CURRENT_LIST_DIR}/cmake/modules/Findmodp_b64.cmake"
    DESTINATION ${CMAKE_INSTALL_DATADIR}/cesium-native/cmake)

  configure_package_config_file(${CMAKE_CURRENT_SOURCE_DIR}/cmake/config/Config.cmake.in
    "${CMAKE_CURRENT_BINARY_DIR}/cesium-nativeConfig.cmake"
    INSTALL_DESTINATION ${CMAKE_INSTALL_DATADIR}/cesium-native/cmake)

  install(FILES ${CMAKE_CURRENT_BINARY_DIR}/cesium-nativeConfig.cmake
    DESTINATION ${CMAKE_INSTALL_DATADIR}/cesium-native/cmake)
endif()<|MERGE_RESOLUTION|>--- conflicted
+++ resolved
@@ -2,14 +2,6 @@
 
 if (NOT VCPKG_LIBRARY_LINKAGE)
     set(VCPKG_LIBRARY_LINKAGE static)
-endif()
-
-get_filename_component(toolchainFile "${CMAKE_TOOLCHAIN_FILE}" NAME)
-if(toolchainFile STREQUAL "Emscripten.cmake")
-    set(CESIUM_TARGET_WASM ON)
-    # Include the toolchain directly as ezvcpkg will overwrite the 
-    # toolchain before it's loaded
-    include(${CMAKE_TOOLCHAIN_FILE})
 endif()
 
 # By default, Use ezvcpkg to install dependencies. But don't use
@@ -24,6 +16,7 @@
 if (VCPKG_MANIFEST_MODE)
     set(CESIUM_USE_EZVCPKG_DEFAULT OFF)
 elseif (CMAKE_TOOLCHAIN_FILE)
+    get_filename_component(toolchainFile "${CMAKE_TOOLCHAIN_FILE}" NAME)
     if(toolchainFile STREQUAL "vcpkg.cmake")
         set(CESIUM_USE_EZVCPKG_DEFAULT OFF)
     endif()
@@ -31,12 +24,6 @@
 
 option(CESIUM_USE_EZVCPKG "use ezvcpkg helper" ${CESIUM_USE_EZVCPKG_DEFAULT})
 option(CESIUM_DISABLE_CURL "Disable cesium-native's use of libcurl" OFF)
-option(CESIUM_WASM64 "Enable 64-bit WebAssembly target" OFF)
-
-if (CESIUM_TARGET_WASM)
-    # Make sure curl is disabled on wasm builds, as it is not supported.
-    set(CESIUM_DISABLE_CURL ON)
-endif()
 
 if(CESIUM_USE_EZVCPKG)
   # Keep vcpkg from running in manifset mode. It will try to because
@@ -90,10 +77,6 @@
     if (DEFINED ENV{VCPKG_OVERLAY_TRIPLETS})
         set(VCPKG_OVERLAY_TRIPLETS "$ENV{VCPKG_OVERLAY_TRIPLETS}")
     endif()
-endif()
-
-if (EXISTS "${CMAKE_CURRENT_SOURCE_DIR}/extern/vcpkg/triplets")
-    list(APPEND VCPKG_OVERLAY_TRIPLETS "${CMAKE_CURRENT_SOURCE_DIR}/extern/vcpkg/triplets")
 endif()
 
 message(STATUS "VCPKG_OVERLAY_TRIPLETS ${VCPKG_OVERLAY_TRIPLETS}")
@@ -112,45 +95,20 @@
     earcut-hpp cpp-httplib[core] libmorton zstd
 )
 
-# asmjit needed by blend2d on non-iOS platforms (iOS and wasm don't support JIT)
-if(NOT CESIUM_TARGET_WASM AND NOT IOS AND NOT VCPKG_CMAKE_SYSTEM_NAME MATCHES "iOS")
+# asmjit needed by blend2d on non-iOS platforms (iOS doesn't support JIT)
+if(NOT IOS AND NOT VCPKG_CMAKE_SYSTEM_NAME MATCHES "iOS")
     list(APPEND PACKAGES_PRIVATE blend2d asmjit)
 else()
-    #if(CESIUM_TARGET_WASM)
-        # TODO: commented out because vcpkg build of blend2d is crashing at runtime.
-        # libblend2d.a needs to be installed for wasm builds
-        #list(APPEND PACKAGES_PUBLIC blend2d[core])
-    #else()
-        # Use [core] feature to disable default jit feature.
-        list(APPEND PACKAGES_PRIVATE blend2d[core])
-    #endif()
+    # Use [core] feature to disable default jit feature.
+    list(APPEND PACKAGES_PRIVATE blend2d[core])
 endif()
 
 if(NOT CESIUM_DISABLE_CURL)
     list(APPEND PACKAGES_PRIVATE curl)
 endif()
 
-
 # Packages only used for testing
 set(PACKAGES_TEST doctest)
-
-if(CESIUM_TARGET_WASM)
-    # vcpkg will attempt to second-guess our CMAKE_C_COMPILER setting, choosing to go with the value of CC instead.
-    # While normally this is the correct value to go with, for wasm we need to be using emcc and em++.
-    # So we set CC and CXX to emcc and em++ here so vcpkg will pick them up properly.
-    # Does this make sense? No. Does it work? Somehow. ¯\_(ツ)_/¯
-    set(ENV{CC} ${CMAKE_C_COMPILER})
-    set(ENV{CXX} ${CMAKE_CXX_COMPILER})
-
-    # Make sure all files are compiled with -pthread and other required flags.
-    if(CESIUM_WASM64)
-        set(CMAKE_C_FLAGS "${CMAKE_C_FLAGS} -sMEMORY64=1 -fwasm-exceptions -mbulk-memory -mnontrapping-fptoint -sSUPPORT_LONGJMP=wasm -pthread")
-        set(CMAKE_CXX_FLAGS "${CMAKE_CXX_FLAGS} -sMEMORY64=1 -fwasm-exceptions -mbulk-memory -mnontrapping-fptoint -sSUPPORT_LONGJMP=wasm -pthread")
-    else()
-        set(CMAKE_C_FLAGS "${CMAKE_C_FLAGS} -fwasm-exceptions -mbulk-memory -mnontrapping-fptoint -sSUPPORT_LONGJMP=wasm -pthread")
-        set(CMAKE_CXX_FLAGS "${CMAKE_CXX_FLAGS} -fwasm-exceptions -mbulk-memory -mnontrapping-fptoint -sSUPPORT_LONGJMP=wasm -pthread")
-    endif()
-endif()
 
 if(CESIUM_USE_EZVCPKG)
     set(PACKAGES_ALL ${PACKAGES_PUBLIC})
@@ -167,15 +125,6 @@
         # Force the installation of each package one at a time, or the Travis CI build will time out waiting for output
         SERIALIZE
     )
-
-    if(CESIUM_TARGET_WASM)
-        # vcpkg will attempt to make this wasm32-emscripten if we don't declare it
-        if(CESIUM_WASM64)
-            set(VCPKG_TARGET_TRIPLET wasm64-emscripten)
-        else()
-            set(VCPKG_TARGET_TRIPLET wasm32-emscripten)
-        endif()
-    endif()
 endif()
 
 if (NOT CMAKE_TOOLCHAIN_FILE)
@@ -191,16 +140,6 @@
     VERSION 0.51.0
     LANGUAGES CXX C
 )
-
-if(CESIUM_TARGET_WASM)
-    if(CESIUM_WASM64)
-        set(CMAKE_SIZEOF_VOID_P 8)
-    else()
-        set(CMAKE_SIZEOF_VOID_P 4)
-    endif()
-    # Tells emscripten to output an HTML harness for the generated WASM
-    set(CMAKE_EXECUTABLE_SUFFIX ".html")
-endif()
 
 include(GNUInstallDirs)
 include(CMakeDependentOption)
@@ -233,18 +172,9 @@
 
 if(CESIUM_INSTALL_STATIC_LIBS OR CESIUM_INSTALL_HEADERS AND EZVCPKG_PACKAGES_DIR)
     foreach(PACKAGE ${PACKAGES_PUBLIC})
-<<<<<<< HEAD
         string(REGEX REPLACE "\[.*\]" "" PACKAGE ${PACKAGE})
-        # TODO: why doesn't the above command work to replace "blend2d[core]" with "blend2d"?
-        if(PACKAGE STREQUAL "blend2d[core]")
-            set(PACKAGE "blend2d")
-        endif()
         set(PACKAGE_DIR ${PACKAGE_BASE_DIR}/${PACKAGE}_${VCPKG_TRIPLET})
-=======
-        string(REGEX REPLACE "\\[.*\\]" "" PACKAGE "${PACKAGE}")
-        set(PACKAGE_DIR "${PACKAGE_BASE_DIR}/${PACKAGE}_${VCPKG_TRIPLET}")
         message(DEBUG "PACKAGE_DIR ${PACKAGE_DIR}")
->>>>>>> 9189d6a7
 
         if(CESIUM_INSTALL_HEADERS AND NOT PACKAGE IN_LIST CESIUM_EXCLUDE_INSTALL_HEADERS)
             install(
@@ -264,8 +194,7 @@
 
 if(CESIUM_INSTALL_STATIC_LIBS AND NOT VCPKG_MANIFEST_MODE)
     foreach(PACKAGE ${PACKAGES_PRIVATE})
-        string(REGEX REPLACE "\\[.*\\]" "" PACKAGE "${PACKAGE}")
-        set(PACKAGE_DIR "${PACKAGE_BASE_DIR}/${PACKAGE}_${VCPKG_TRIPLET}")
+        set(PACKAGE_DIR ${PACKAGE_BASE_DIR}/${PACKAGE}_${VCPKG_TRIPLET})
         message(DEBUG "PACKAGE_DIR ${PACKAGE_DIR}")
         if (NOT PACKAGE IN_LIST CESIUM_EXCLUDE_INSTALL_STATIC_LIBS AND EXISTS ${PACKAGE_DIR}/lib)
             install(
@@ -392,10 +321,15 @@
 find_package(unofficial-sqlite3 CONFIG REQUIRED)
 find_package(WebP CONFIG REQUIRED)
 find_package(blend2d CONFIG REQUIRED)
-# asmjit should not be included with iOS or wasm builds as they don't support JIT compilation.
-if(NOT CESIUM_TARGET_WASM AND NOT IOS AND NOT VCPKG_CMAKE_SYSTEM_NAME MATCHES "iOS")
+# asmjit should not be included with iOS builds as iOS doesn't support JIT compilation.
+if(NOT IOS AND NOT VCPKG_CMAKE_SYSTEM_NAME MATCHES "iOS")
     find_package(asmjit CONFIG REQUIRED)
 endif()
+
+if(NOT CESIUM_DISABLE_CURL)
+    find_package(CURL REQUIRED)
+endif()
+
 
 if(NOT CESIUM_DISABLE_CURL)
     find_package(CURL REQUIRED)
