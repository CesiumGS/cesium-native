cmake_minimum_required(VERSION 3.15)

if (NOT VCPKG_LIBRARY_LINKAGE)
    set(VCPKG_LIBRARY_LINKAGE static)
endif()

# By default, Use ezvcpkg to install dependencies. But don't use
# ezvcpkg if it appears that this configuration is using vcpkg
# manifest mode already, either by building cesium-native directly,
# or via a higher level project that has added cesium-native as a
# subdirectory and is using vcpkg to statisfy its dependencies.

#In a fresh build, before CMakeCache.txt exists, determine whether to
#use ezvcpkg. After this, CESIUM_USE_EZVCPG will be in the cache.
set(CESIUM_USE_EZVCPKG_DEFAULT ON)
if (VCPKG_MANIFEST_MODE)
    set(CESIUM_USE_EZVCPKG_DEFAULT OFF)
elseif (CMAKE_TOOLCHAIN_FILE)
    get_filename_component(toolchainFile "${CMAKE_TOOLCHAIN_FILE}" NAME)
    if(toolchainFile STREQUAL "vcpkg.cmake")
        set(CESIUM_USE_EZVCPKG_DEFAULT OFF)
    endif()
endif()

option(CESIUM_USE_EZVCPKG "use ezvcpkg helper" ${CESIUM_USE_EZVCPKG_DEFAULT})

if(CESIUM_USE_EZVCPKG)
  # Keep vcpkg from running in manifset mode. It will try to because
  # this directory contains a vcpkg.json manifest.
  set(VCPKG_MANIFEST_MODE OFF CACHE BOOL "vcpkg manifest mode should not be enabled with ezvcpg!")
  include(${CMAKE_CURRENT_SOURCE_DIR}/cmake/ezvcpkg/ezvcpkg.cmake)
endif()

include(${CMAKE_CURRENT_SOURCE_DIR}/cmake/detect-vcpkg-triplet.cmake)

# Note: VCPKG_TRIPLET is not used by vcpkg! The relevant variables are
# VCPKG_TARGET_TRIPLET and VCPKG_HOST_TRIPLET. ezvcpkg and our custom
# installation code use VCPKG_TRIPLET, so initialize it here.

if (VCPKG_TARGET_TRIPLET)
    set(VCPKG_TRIPLET "${VCPKG_TARGET_TRIPLET}")
endif()

if (NOT VCPKG_TRIPLET)
    if (DEFINED ENV{VCPKG_TRIPLET})
        set(VCPKG_TRIPLET "$ENV{VCPKG_TRIPLET}")
    elseif(DETECTED_VCPKG_TRIPLET_ERROR)
        message(FATAL_ERROR "${DETECTED_VCPKG_TRIPLET_ERROR}")
    elseif(DETECTED_VCPKG_TRIPLET STREQUAL "x64-windows")
        # cesium-native requires static linking on Windows
        set(VCPKG_TRIPLET "x64-windows-static-md")
    else()
        set(VCPKG_TRIPLET "${DETECTED_VCPKG_TRIPLET}")
    endif()
    if (NOT CESIUM_USE_EZVCPKG)
        set(VCPKG_TARGET_TRIPLET "${VCPKG_TRIPLET}")
    endif()
endif()

message(STATUS "VCPKG_TRIPLET ${VCPKG_TRIPLET}")
message(STATUS "VCPKG_TARGET_TRIPLET ${VCPKG_TARGET_TRIPLET}")

if (NOT VCPKG_OVERLAY_PORTS)
    if (DEFINED ENV{VCPKG_OVERLAY_PORTS})
        set(VCPKG_OVERLAY_PORTS "$ENV{VCPKG_OVERLAY_PORTS}")
    endif()
endif()

list(APPEND VCPKG_OVERLAY_PORTS "${CMAKE_CURRENT_SOURCE_DIR}/extern/vcpkg/ports")

message(STATUS "VCPKG_OVERLAY_PORTS ${VCPKG_OVERLAY_PORTS}")

if (NOT VCPKG_OVERLAY_TRIPLETS)
    if (DEFINED ENV{VCPKG_OVERLAY_TRIPLETS})
        set(VCPKG_OVERLAY_TRIPLETS "$ENV{VCPKG_OVERLAY_TRIPLETS}")
    endif()
endif()

message(STATUS "VCPKG_OVERLAY_TRIPLETS ${VCPKG_OVERLAY_TRIPLETS}")

# These packages are used in the public headers of Cesium libraries, so we need to distribute the headers and binaries
# with the installation
# Note that fmt is a public dependency of the vcpkg version of spdlog
# STB is not technically part of the public interface, but it is used by the downstream Cesium for Unreal project
set(PACKAGES_PUBLIC asyncplusplus expected-lite fmt glm rapidjson spdlog stb ada-url)
# These packages are used in the code and produce binaries, but are not part of the public interface.  Therefore we need
# to distribute the binaries for linking, but not the headers, as downstream consumers don't need them
# OpenSSL and abseil are both dependencies of s2geometry
set(PACKAGES_PRIVATE
    abseil draco ktx modp-base64 meshoptimizer openssl s2geometry
    libjpeg-turbo sqlite3 tinyxml2 libwebp zlib-ng picosha2
<<<<<<< HEAD
    earcut-hpp cpp-httplib[core] libmorton zstd blend2d
=======
    earcut-hpp cpp-httplib[core] libmorton zstd blend2d asmjit # asmjit needed by blend2d
>>>>>>> a0d53793
)

# Packages only used for testing
set(PACKAGES_TEST doctest)

if(CESIUM_USE_EZVCPKG)
    set(PACKAGES_ALL ${PACKAGES_PUBLIC})
    list(APPEND PACKAGES_ALL ${PACKAGES_PRIVATE})
    list(APPEND PACKAGES_ALL ${PACKAGES_TEST})

    ezvcpkg_fetch(
        COMMIT 2024.11.16
        PACKAGES ${PACKAGES_ALL}
        # Clean the build trees after building, so that we don't use a ton a disk space on the CI cache
        CLEAN_BUILDTREES
        # Update the cmake toolchain so it can find the above packages
        UPDATE_TOOLCHAIN
        # Force the installation of each package one at a time, or the Travis CI build will time out waiting for output
        SERIALIZE
    )
endif()

if (NOT CMAKE_TOOLCHAIN_FILE)
    message(FATAL_ERROR "Specify the VCPKG toolchain on the command line as '-DCMAKE_TOOLCHAIN_FILE=<VCPKG_ROOT>/scripts/buildsystems/vcpkg.cmake'")
else()
    message(STATUS "CMAKE_TOOLCHAIN_FILE ${CMAKE_TOOLCHAIN_FILE}")
endif()

# Set defaults that should be set BEFORE compiler / IDE detection
include("cmake/defaults.cmake")

project(cesium-native
    VERSION 0.47.0
    LANGUAGES CXX C
)

include(GNUInstallDirs)
include(CMakeDependentOption)

set(PACKAGE_BASE_DIR "${EZVCPKG_PACKAGES_DIR}")
set(PACKAGE_BUILD_DIR "${EZVCPKG_DIR}")

if(NOT EZVCPKG_PACKAGES_DIR)
    set(PACKAGE_BUILD_DIR "${VCPKG_INSTALLED_DIR}/${VCPKG_TRIPLET}/")
    set(PACKAGE_BASE_DIR "$ENV{VCPKG_ROOT}/packages")
endif()

message(STATUS "PACKAGE_BASE_DIR ${PACKAGE_BASE_DIR}")
message(STATUS "PACKAGE_BUILD_DIR ${PACKAGE_BUILD_DIR}")


option(CESIUM_INSTALL_STATIC_LIBS "Whether to install the static libraries of cesium-native and its dependencies." ON)
option(CESIUM_INSTALL_HEADERS "Whether to install the header files of cesium-native and its public dependencies." ON)
option(CESIUM_ENABLE_CLANG_TIDY "Enable clang-tidy targets for static code analysis." ON)

cmake_dependent_option(
    CESIUM_ENABLE_CLANG_TIDY_ON_BUILD
    "Run clang-tidy while building. Will slow down the build process. Available only if CESIUM_ENABLE_CLANG_TIDY is ON."
    OFF
    CESIUM_ENABLE_CLANG_TIDY
    OFF
)

set(CESIUM_CLANG_TIDY_USE_THREADS 14 CACHE STRING "Sets the number of threads for run-clang-tidy to use.")

if(CESIUM_INSTALL_STATIC_LIBS OR CESIUM_INSTALL_HEADERS AND EZVCPKG_PACKAGES_DIR)
    foreach(PACKAGE ${PACKAGES_PUBLIC})
        string(REGEX REPLACE "\[.*\]" "" PACKAGE ${PACKAGE})
        set(PACKAGE_DIR ${PACKAGE_BASE_DIR}/${PACKAGE}_${VCPKG_TRIPLET})
        message(DEBUG "PACKAGE_DIR ${PACKAGE_DIR}")

        if(CESIUM_INSTALL_HEADERS AND NOT PACKAGE IN_LIST CESIUM_EXCLUDE_INSTALL_HEADERS)
            install(
                DIRECTORY ${PACKAGE_DIR}/include/
                TYPE INCLUDE
            )
        endif()

        if (CESIUM_INSTALL_STATIC_LIBS AND NOT PACKAGE IN_LIST CESIUM_EXCLUDE_INSTALL_STATIC_LIBS AND EXISTS ${PACKAGE_DIR}/lib)
            install(
                DIRECTORY $<IF:$<CONFIG:Debug>,${PACKAGE_DIR}/debug/lib/,${PACKAGE_DIR}/lib/>
                DESTINATION ${CMAKE_INSTALL_LIBDIR}
            )
        endif()
    endforeach()
endif()

if(CESIUM_INSTALL_STATIC_LIBS AND NOT VCPKG_MANIFEST_MODE)
    foreach(PACKAGE ${PACKAGES_PRIVATE})
        set(PACKAGE_DIR ${PACKAGE_BASE_DIR}/${PACKAGE}_${VCPKG_TRIPLET})
        message(DEBUG "PACKAGE_DIR ${PACKAGE_DIR}")
        if (NOT PACKAGE IN_LIST CESIUM_EXCLUDE_INSTALL_STATIC_LIBS AND EXISTS ${PACKAGE_DIR}/lib)
            install(
                DIRECTORY $<IF:$<CONFIG:Debug>,${PACKAGE_DIR}/debug/lib/,${PACKAGE_DIR}/lib/>
                DESTINATION ${CMAKE_INSTALL_LIBDIR}
            )
        endif()
    endforeach()
endif()

if(NOT DEFINED CMAKE_C_COMPILER_LAUNCHER AND NOT DEFINED CMAKE_CXX_COMPILER_LAUNCHER)
    find_program(CCACHE_FOUND ccache)
    find_program(SCCACHE_FOUND sccache)
    if (SCCACHE_FOUND)
        message("setting SCCACHE to ${SCCACHE_FOUND}")
        set(CMAKE_C_COMPILER_LAUNCHER ${SCCACHE_FOUND})
        set(CMAKE_CXX_COMPILER_LAUNCHER ${SCCACHE_FOUND})
    elseif(CCACHE_FOUND)
        message("setting CCACHE to ${CCACHE_FOUND}")
        set(CMAKE_C_COMPILER_LAUNCHER ${CCACHE_FOUND})
        set(CMAKE_CXX_COMPILER_LAUNCHER ${CCACHE_FOUND})
    endif()
endif()

# ccache/sccache only works with /Z7, not /Zi, so tweak the Debug and RelWithDebInfo build flags in the presence of a compiler cache
if(MSVC AND (DEFINED CMAKE_C_COMPILER_LAUNCHER))
    message(DEBUG "Setting MSVC flags to /Z7 for ccache compatibility.  Current flags: ${CMAKE_CXX_FLAGS_DEBUG}")
    string(REPLACE "/Zi" "/Z7" CMAKE_CXX_FLAGS_DEBUG "${CMAKE_CXX_FLAGS_DEBUG}")
    string(REPLACE "/Zi" "/Z7" CMAKE_C_FLAGS_DEBUG "${CMAKE_C_FLAGS_DEBUG}")
    string(REPLACE "/Zi" "/Z7" CMAKE_CXX_FLAGS_RELWITHDEBINFO "${CMAKE_CXX_FLAGS_RELWITHDEBINFO}")
    string(REPLACE "/Zi" "/Z7" CMAKE_C_FLAGS_RELWITHDEBINFO "${CMAKE_C_FLAGS_RELWITHDEBINFO}")
    message(DEBUG "New flags: ${CMAKE_CXX_FLAGS_DEBUG}")
endif()

option(CESIUM_TRACING_ENABLED "Whether to enable the Cesium performance tracing framework (CESIUM_TRACE_* macros)." OFF)
option(CESIUM_COVERAGE_ENABLED "Whether to enable code coverage" OFF)
option(CESIUM_TESTS_ENABLED "Whether to enable tests" ON)
option(CESIUM_GLM_STRICT_ENABLED "Whether to force strict GLM compile definitions." ON)
option(CESIUM_DISABLE_DEFAULT_ELLIPSOID "Whether to disable the WGS84 default value for ellipsoid parameters across cesium-native." OFF)
option(CESIUM_MSVC_STATIC_RUNTIME_ENABLED "Whether to enable static linking for MSVC runtimes" OFF)
option(CESIUM_DEBUG_TILE_UNLOADING "Whether to enable tracking of tile _doNotUnloadSubtreeCount modifications for tile unloading debugging." OFF)
option(CESIUM_CLANG_TIME_TRACE "Whether to enable the -ftime-trace compilation option when building with Clang." OFF)

if (CESIUM_MSVC_STATIC_RUNTIME_ENABLED)
    set(CMAKE_MSVC_RUNTIME_LIBRARY "MultiThreaded$<$<CONFIG:Debug>:Debug>")
endif()

if (CESIUM_TRACING_ENABLED)
    add_compile_definitions(CESIUM_TRACING_ENABLED=1)
endif()

# Set defaults that need to be set AFTER compiler / IDE detection
include("cmake/compiler.cmake")

if(CESIUM_ENABLE_CLANG_TIDY)
    setup_clang_tidy(
        PROJECT_BUILD_DIRECTORY
        "${PROJECT_BINARY_DIR}"
        PROJECT_SOURCE_DIRECTORIES
        "${PROJECT_SOURCE_DIR}"
        ENABLE_CLANG_TIDY_ON_BUILD
        ${CESIUM_ENABLE_CLANG_TIDY_ON_BUILD}
    )
endif()

# Add Modules
list(APPEND CMAKE_MODULE_PATH "${CMAKE_CURRENT_LIST_DIR}/cmake/modules")
list(APPEND CMAKE_MODULE_PATH "${CMAKE_CURRENT_LIST_DIR}/extern/cmake-modules/")
if (CESIUM_COVERAGE_ENABLED AND NOT MSVC)
    include(CodeCoverage)
    append_coverage_compiler_flags()
    setup_target_for_coverage_gcovr_html(
        NAME cesium-native-tests-coverage
        EXECUTABLE ctest -j ${PROCESSOR_COUNT}
        EXCLUDE "${PROJECT_SOURCE_DIR}/extern/*" "${PROJECT_BINARY_DIR}"
        DEPENDENCIES cesium-native-tests
    )
endif()

if (NOT DEFINED GLOB_USE_CONFIGURE_DEPENDS)
    set(GLOB_USE_CONFIGURE_DEPENDS OFF CACHE BOOL
        "Controls if cesium-native targets should use configure_depends or not for globbing their sources"
    )
endif()

# On the CI builds, I have to do this explicitly for some reason or it fails to find the vcpkg packages.
# The toolchain is supposed to manage this, but I haven't figured out why it isn't yet.

list(APPEND CMAKE_PREFIX_PATH "${PACKAGE_BUILD_DIR}/share/s2")
list(APPEND CMAKE_PREFIX_PATH "${PACKAGE_BUILD_DIR}/share")
list(APPEND CMAKE_PREFIX_PATH "${PACKAGE_BUILD_DIR}")

# Find the VCPKG dependnecies
# Note that while we could push these into the extern/CMakeLists.txt as an organization tidy-up, that would require
# us to update the minimum version of CMake to 3.24 and to add the GLOBAL option to the find_package calls, otherwise
# they won't be visible in this scope nor any of the subdirectories for the actual libraries.
#
# However, for some of the vcpkg built libraries where they don't provide a prope cmake config file, we have to declare
# and imporeted library target ourselves. This is the case for modp_b64::modp_b64, picosha2::picosha2 and earcut. In
# these cases, we *do* have the somewhat ugly and verbose details in the extern/CMakeLists.txt file.
#
# XXX Above comment should be obsoleted by these first calls to
# find_package, which resolve to our own modules that provide
# targets. If needed, they can be installed with CMake config files
# etc.
find_package(zlib-ng REQUIRED)
find_package(modp_b64 REQUIRED)

find_package(Async++ CONFIG REQUIRED)
find_package(doctest CONFIG REQUIRED)
find_package(draco CONFIG REQUIRED)
find_package(expected-lite CONFIG REQUIRED)
find_package(glm CONFIG REQUIRED)
find_package(meshoptimizer CONFIG REQUIRED)
find_package(httplib CONFIG REQUIRED)
find_package(Ktx CONFIG REQUIRED)
find_package(libmorton CONFIG REQUIRED)
find_package(libjpeg-turbo CONFIG REQUIRED)
find_package(OpenSSL REQUIRED)
find_package(s2 CONFIG REQUIRED)
find_package(spdlog CONFIG REQUIRED)
find_package(tinyxml2 CONFIG REQUIRED)
find_package(unofficial-sqlite3 CONFIG REQUIRED)
find_package(WebP CONFIG REQUIRED)
find_package(ada CONFIG REQUIRED)
find_package(blend2d CONFIG REQUIRED)
<<<<<<< HEAD
=======
find_package(asmjit CONFIG REQUIRED)
>>>>>>> a0d53793


# Private Library (s2geometry)
add_subdirectory(extern EXCLUDE_FROM_ALL)

# Public Targets
add_subdirectory(CesiumUtility)
add_subdirectory(CesiumGltf)
add_subdirectory(CesiumGeometry)
add_subdirectory(CesiumGeospatial)
add_subdirectory(CesiumJsonReader)
add_subdirectory(CesiumJsonWriter)
add_subdirectory(CesiumGltfContent)
add_subdirectory(CesiumGltfReader)
add_subdirectory(CesiumGltfWriter)
add_subdirectory(CesiumAsync)
add_subdirectory(Cesium3DTiles)
add_subdirectory(Cesium3DTilesReader)
add_subdirectory(Cesium3DTilesWriter)
add_subdirectory(Cesium3DTilesContent)
add_subdirectory(CesiumRasterOverlays)
add_subdirectory(Cesium3DTilesSelection)
add_subdirectory(CesiumClientCommon)
add_subdirectory(CesiumIonClient)
add_subdirectory(CesiumITwinClient)
add_subdirectory(CesiumQuantizedMeshTerrain)
add_subdirectory(CesiumVectorData)

# Private Targets
if (CESIUM_TESTS_ENABLED)
    # enable_testing() MUST be called before add_subdirectory or no tests
    # will be found by ctest
    enable_testing()
    add_subdirectory(CesiumNativeTests)
endif()


add_subdirectory(doc)

include(CMakePackageConfigHelpers)

if(CESIUM_INSTALL_STATIC_LIBS AND CESIUM_INSTALL_HEADERS)
  install(EXPORT CesiumExports
    FILE cesium-nativeTargets.cmake
    DESTINATION ${CMAKE_INSTALL_DATADIR}/cesium-native/cmake)

  install(FILES
    "${CMAKE_CURRENT_LIST_DIR}/cmake/modules/Findzlib-ng.cmake"
    "${CMAKE_CURRENT_LIST_DIR}/cmake/modules/Findmodp_b64.cmake"
    DESTINATION ${CMAKE_INSTALL_DATADIR}/cesium-native/cmake)

  configure_package_config_file(${CMAKE_CURRENT_SOURCE_DIR}/cmake/config/Config.cmake.in
    "${CMAKE_CURRENT_BINARY_DIR}/cesium-nativeConfig.cmake"
    INSTALL_DESTINATION ${CMAKE_INSTALL_DATADIR}/cesium-native/cmake)

  install(FILES ${CMAKE_CURRENT_BINARY_DIR}/cesium-nativeConfig.cmake
    DESTINATION ${CMAKE_INSTALL_DATADIR}/cesium-native/cmake)
endif()<|MERGE_RESOLUTION|>--- conflicted
+++ resolved
@@ -89,11 +89,7 @@
 set(PACKAGES_PRIVATE
     abseil draco ktx modp-base64 meshoptimizer openssl s2geometry
     libjpeg-turbo sqlite3 tinyxml2 libwebp zlib-ng picosha2
-<<<<<<< HEAD
-    earcut-hpp cpp-httplib[core] libmorton zstd blend2d
-=======
     earcut-hpp cpp-httplib[core] libmorton zstd blend2d asmjit # asmjit needed by blend2d
->>>>>>> a0d53793
 )
 
 # Packages only used for testing
@@ -310,10 +306,7 @@
 find_package(WebP CONFIG REQUIRED)
 find_package(ada CONFIG REQUIRED)
 find_package(blend2d CONFIG REQUIRED)
-<<<<<<< HEAD
-=======
 find_package(asmjit CONFIG REQUIRED)
->>>>>>> a0d53793
 
 
 # Private Library (s2geometry)
