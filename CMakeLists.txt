--- conflicted
+++ resolved
@@ -91,8 +91,13 @@
 set(PACKAGES_PRIVATE
     abseil curl draco ktx modp-base64 meshoptimizer openssl s2geometry
     libjpeg-turbo sqlite3 tinyxml2 libwebp zlib-ng picosha2
-    earcut-hpp cpp-httplib[core] libmorton zstd blend2d asmjit # asmjit needed by blend2d
+    earcut-hpp cpp-httplib[core] libmorton zstd blend2d
 )
+
+# asmjit needed by blend2d on non-iOS platforms (iOS doesn't support JIT)
+if(NOT IOS)
+    list(APPEND PACKAGES_PRIVATE asmjit)
+endif()
 
 # Packages only used for testing
 set(PACKAGES_TEST doctest)
@@ -308,13 +313,12 @@
 find_package(tinyxml2 CONFIG REQUIRED)
 find_package(unofficial-sqlite3 CONFIG REQUIRED)
 find_package(WebP CONFIG REQUIRED)
-<<<<<<< HEAD
-find_package(ada CONFIG REQUIRED)
 find_package(blend2d CONFIG REQUIRED)
-find_package(asmjit CONFIG REQUIRED)
-
-=======
->>>>>>> 688904b3
+# asmjit should not be included with iOS builds as iOS doesn't support JIT compilation.
+if(NOT IOS)
+    find_package(asmjit CONFIG REQUIRED)
+endif()
+
 
 # Private Library (s2geometry)
 add_subdirectory(extern EXCLUDE_FROM_ALL)
