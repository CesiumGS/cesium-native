--- conflicted
+++ resolved
@@ -305,7 +305,6 @@
           [pPrepareRendererResources = this->getPrepareRendererResources(),
            pLogger = this->getLogger(),
            rendererOptions = this->_pOwner->getOptions().rendererOptions](
-<<<<<<< HEAD
               RasterLoadResult&& loadResult) {
             if (loadResult.state ==
                 RasterOverlayTile::LoadState::RequestRequired) {
@@ -318,55 +317,6 @@
                   rendererOptions);
             }
             return std::move(loadResult);
-=======
-              LoadedRasterOverlayImage&& loadedImage) {
-            return createLoadResultFromLoadedImage(
-                pPrepareRendererResources,
-                pLogger,
-                std::move(loadedImage),
-                rendererOptions);
-          })
-      .thenInMainThread(
-          [thiz, pTile, isThrottledLoad](LoadResult&& result) noexcept {
-            pTile->_rectangle = result.rectangle;
-            pTile->_pRendererResources = result.pRendererResources;
-            pTile->_image = std::move(result.image);
-            pTile->_tileCredits = std::move(result.credits);
-            pTile->_moreDetailAvailable =
-                result.moreDetailAvailable
-                    ? RasterOverlayTile::MoreDetailAvailable::Yes
-                    : RasterOverlayTile::MoreDetailAvailable::No;
-            pTile->setState(result.state);
-
-            ImageCesium& imageCesium = pTile->getImage();
-
-            // If the image size hasn't been overridden, store the pixelData
-            // size now. We'll add this number to our total memory usage now,
-            // and remove it when the tile is later unloaded, and we must use
-            // the same size in each case.
-            if (imageCesium.sizeBytes < 0) {
-              imageCesium.sizeBytes = int64_t(imageCesium.pixelData.size());
-            }
-
-            thiz->_tileDataBytes += imageCesium.sizeBytes;
-
-            thiz->finalizeTileLoad(isThrottledLoad);
-
-            return TileProviderAndTile{thiz, pTile};
-          })
-      .catchInMainThread(
-          [thiz, pTile, isThrottledLoad](const std::exception& /*e*/) {
-            pTile->_pRendererResources = nullptr;
-            pTile->_image = {};
-            pTile->_tileCredits = {};
-            pTile->_moreDetailAvailable =
-                RasterOverlayTile::MoreDetailAvailable::No;
-            pTile->setState(RasterOverlayTile::LoadState::Failed);
-
-            thiz->finalizeTileLoad(isThrottledLoad);
-
-            return TileProviderAndTile{thiz, pTile};
->>>>>>> e443a655
           });
 }
 
