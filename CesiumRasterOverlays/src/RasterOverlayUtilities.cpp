#include <CesiumGeospatial/BoundingRegionBuilder.h>
#include <CesiumGltf/AccessorWriter.h>
#include <CesiumGltf/Model.h>
#include <CesiumGltfContent/GltfUtilities.h>
#include <CesiumGltfContent/SkirtMeshMetadata.h>
#include <CesiumRasterOverlays/RasterOverlayUtilities.h>

using namespace CesiumGltfContent;
using namespace CesiumGeometry;
using namespace CesiumGeospatial;

namespace CesiumRasterOverlays {

/*static*/ std::optional<RasterOverlayDetails>
RasterOverlayUtilities::createRasterOverlayTextureCoordinates(
    CesiumGltf::Model& model,
    const glm::dmat4& modelToEcefTransform,
    const std::optional<CesiumGeospatial::GlobeRectangle>& globeRectangle,
    std::vector<CesiumGeospatial::Projection>&& projections,
    bool invertVCoordinate,
    const std::string& textureCoordinateAttributeBaseName,
    int32_t firstTextureCoordinateID) {
  if (projections.empty()) {
    return std::nullopt;
  }

  // Compute the bounds of the tile if they're not provided.
  CesiumGeospatial::GlobeRectangle bounds =
      globeRectangle
          ? *globeRectangle
          : GltfUtilities::computeBoundingRegion(model, modelToEcefTransform)
                .getRectangle();

  // Don't let the bounding rectangle cross the anti-meridian. If it does, split
  // it into two rectangles. Ideally we'd map both of them (separately) to the
  // model, but in our current "only Geographic and Web Mercator are supported"
  // world, crossing the anti-meridian is almost certain to simply be numerical
  // noise. So we just use the larger of the two rectangles.
  std::pair<GlobeRectangle, std::optional<GlobeRectangle>> splits =
      bounds.splitAtAntiMeridian();
  bounds = splits.first;

  // Currently, a Longitude/Latitude Rectangle maps perfectly to all possible
  // projection types, because the only possible projection types are
  // Geographic and Web Mercator. In the future if/when we add projections
  // that don't have this convenient property, we'll need to compute the
  // Rectangle for each projection directly from the vertex positions.
  std::vector<CesiumGeometry::Rectangle> rectangles(projections.size());
  for (size_t i = 0; i < projections.size(); ++i) {
    rectangles[i] = projectRectangleSimple(projections[i], bounds);
  }

  glm::dmat4 rootTransform = modelToEcefTransform;
  rootTransform = GltfUtilities::applyRtcCenter(model, rootTransform);
  rootTransform = GltfUtilities::applyGltfUpAxisTransform(model, rootTransform);

  std::vector<int> positionAccessorsToTextureCoordinateAccessor;
  positionAccessorsToTextureCoordinateAccessor.resize(
      model.accessors.size(),
      0);

  // When computing the tile's bounds, ignore vertices that are less than
<<<<<<< HEAD
  // 1/1000th of a tile height from the North or South pole. Longitudes cannot be
  // trusted at such extreme latitudes.
=======
  // 1/1000th of a tile height from the North or South pole. Longitudes cannot
  // be trusted at such extreme latitudes.
>>>>>>> 7f7a2385
  CesiumGeospatial::BoundingRegionBuilder computedBounds;
  computedBounds.setPoleTolerance(0.001 * bounds.computeHeight());

  auto createTextureCoordinatesForPrimitive =
      [&](CesiumGltf::Model& gltf,
          CesiumGltf::Node& /*node*/,
          CesiumGltf::Mesh& /*mesh*/,
          CesiumGltf::MeshPrimitive& primitive,
          const glm::dmat4& nodeTransform) {
        auto positionIt = primitive.attributes.find("POSITION");
        if (positionIt == primitive.attributes.end()) {
          return;
        }

        const int positionAccessorIndex = positionIt->second;
        if (positionAccessorIndex < 0 ||
            positionAccessorIndex >= static_cast<int>(gltf.accessors.size())) {
          return;
        }

        const int32_t firstTextureCoordinateAccessorIndex =
            positionAccessorsToTextureCoordinateAccessor[static_cast<size_t>(
                positionAccessorIndex)];
        if (firstTextureCoordinateAccessorIndex > 0) {
          // Already created texture coordinates for this projection, so use
          // them.
          for (size_t i = 0; i < projections.size(); ++i) {
            std::string attributeName =
                textureCoordinateAttributeBaseName +
                std::to_string(firstTextureCoordinateID + int32_t(i));
            primitive.attributes[attributeName] =
                firstTextureCoordinateAccessorIndex + int32_t(i);
          }
          return;
        }

        const glm::dmat4 fullTransform = rootTransform * nodeTransform;

        std::vector<CesiumGltf::Buffer>& buffers = gltf.buffers;
        std::vector<CesiumGltf::BufferView>& bufferViews = gltf.bufferViews;
        std::vector<CesiumGltf::Accessor>& accessors = gltf.accessors;

        positionAccessorsToTextureCoordinateAccessor[size_t(
            positionAccessorIndex)] = int32_t(gltf.accessors.size());

        // Create a buffer, bufferView, accessor, and writer for each set of
        // coordinates. Reserve space for them to avoid unnecessary
        // reallocations and to prevent earlier buffers from becoming invalid
        // after we've created an AccessorWriter for it and then add _another_
        // buffer.
        std::vector<CesiumGltf::AccessorWriter<glm::vec2>> uvWriters;
        uvWriters.reserve(projections.size());
        buffers.reserve(buffers.size() + projections.size());
        bufferViews.reserve(bufferViews.size() + projections.size());
        accessors.reserve(accessors.size() + projections.size());

        const CesiumGltf::AccessorView<glm::vec3> positionView(
            gltf,
            positionAccessorIndex);
        if (positionView.status() != CesiumGltf::AccessorViewStatus::Valid) {
          return;
        }

        std::optional<SkirtMeshMetadata> skirtMeshMetadata =
            SkirtMeshMetadata::parseFromGltfExtras(primitive.extras);
        int64_t vertexBegin, vertexEnd;
        if (skirtMeshMetadata.has_value()) {
          vertexBegin = skirtMeshMetadata->noSkirtVerticesBegin;
          vertexEnd = skirtMeshMetadata->noSkirtVerticesBegin +
                      skirtMeshMetadata->noSkirtVerticesCount;
        } else {
          vertexBegin = 0;
          vertexEnd = positionView.size();
        }

        for (size_t i = 0; i < projections.size(); ++i) {
          const int uvBufferId = static_cast<int>(buffers.size());
          CesiumGltf::Buffer& uvBuffer = buffers.emplace_back();

          const int uvBufferViewId = static_cast<int>(bufferViews.size());
          bufferViews.emplace_back();

          const int uvAccessorId = static_cast<int>(accessors.size());
          accessors.emplace_back();

          uvBuffer.cesium.data.resize(
              size_t(positionView.size()) * 2 * sizeof(float));

          uvBuffer.byteLength = int64_t(uvBuffer.cesium.data.size());

          CesiumGltf::BufferView& uvBufferView =
              gltf.bufferViews[static_cast<size_t>(uvBufferViewId)];
          uvBufferView.buffer = uvBufferId;
          uvBufferView.byteOffset = 0;
          uvBufferView.byteStride = 2 * sizeof(float);
          uvBufferView.byteLength = int64_t(uvBuffer.cesium.data.size());
          uvBufferView.target = CesiumGltf::BufferView::Target::ARRAY_BUFFER;

          CesiumGltf::Accessor& uvAccessor =
              gltf.accessors[static_cast<size_t>(uvAccessorId)];
          uvAccessor.bufferView = uvBufferViewId;
          uvAccessor.byteOffset = 0;
          uvAccessor.componentType = CesiumGltf::Accessor::ComponentType::FLOAT;
          uvAccessor.count = int64_t(positionView.size());
          uvAccessor.type = CesiumGltf::Accessor::Type::VEC2;
          uvAccessor.min = {0.0, 0.0};
          uvAccessor.max = {1.0, 1.0};

          [[maybe_unused]] CesiumGltf::AccessorWriter<glm::vec2>& uvWriter =
              uvWriters.emplace_back(gltf, uvAccessorId);
          assert(uvWriter.status() == CesiumGltf::AccessorViewStatus::Valid);

          std::string attributeName =
              textureCoordinateAttributeBaseName +
              std::to_string(firstTextureCoordinateID + int32_t(i));
          primitive.attributes[attributeName] = uvAccessorId;
        }

        // Generate texture coordinates for each position.
        for (int64_t positionIndex = 0; positionIndex < positionView.size();
             ++positionIndex) {
          // Get the ECEF position
          const glm::vec3 position = positionView[positionIndex];
          const glm::dvec3 positionEcef =
              glm::dvec3(fullTransform * glm::dvec4(position, 1.0));

          // Convert it to cartographic
          const std::optional<CesiumGeospatial::Cartographic> cartographic =
              CesiumGeospatial::Ellipsoid::WGS84.cartesianToCartographic(
                  positionEcef);
          if (!cartographic) {
            for (CesiumGltf::AccessorWriter<glm::vec2>& uvWriter : uvWriters) {
              uvWriter[positionIndex] = glm::dvec2(0.0, 0.0);
            }
            continue;
          }

          // exclude skirt vertices from bounds
          if (positionIndex >= vertexBegin && positionIndex < vertexEnd) {
            computedBounds.expandToIncludePosition(*cartographic);
          }

          // Generate texture coordinates at this position for each projection
          for (size_t projectionIndex = 0; projectionIndex < projections.size();
               ++projectionIndex) {
            const CesiumGeospatial::Projection& projection =
                projections[projectionIndex];
            const CesiumGeometry::Rectangle& rectangle =
                rectangles[projectionIndex];

            // Project it with the raster overlay's projection
            glm::dvec3 projectedPosition =
                projectPosition(projection, cartographic.value());

            double longitude = cartographic.value().longitude;
            const double latitude = cartographic.value().latitude;
            const double ellipsoidHeight = cartographic.value().height;

            // If the position is near the anti-meridian and the projected
            // position is outside the expected range, try using the equivalent
            // longitude on the other side of the anti-meridian to see if that
            // gets us closer.
            if (glm::abs(
                    glm::abs(cartographic.value().longitude) -
                    CesiumUtility::Math::OnePi) <
                    CesiumUtility::Math::Epsilon5 &&
                (projectedPosition.x < rectangle.minimumX ||
                 projectedPosition.x > rectangle.maximumX ||
                 projectedPosition.y < rectangle.minimumY ||
                 projectedPosition.y > rectangle.maximumY)) {
              const double testLongitude = longitude + longitude < 0.0
                                               ? CesiumUtility::Math::TwoPi
                                               : -CesiumUtility::Math::TwoPi;
              const glm::dvec3 projectedPosition2 = projectPosition(
                  projection,
                  CesiumGeospatial::Cartographic(
                      testLongitude,
                      latitude,
                      ellipsoidHeight));

              const double distance1 = rectangle.computeSignedDistance(
                  glm::dvec2(projectedPosition));
              const double distance2 = rectangle.computeSignedDistance(
                  glm::dvec2(projectedPosition2));

              if (distance2 < distance1) {
                projectedPosition = projectedPosition2;
                longitude = testLongitude;
              }
            }

            // Scale to (0.0, 0.0) at the (minimumX, minimumY) corner, and
            // (1.0, 1.0) at the (maximumX, maximumY) corner. The coordinates
            // should stay inside these bounds if the input rectangle actually
            // bounds the vertices, but we'll clamp to be safe.
            glm::vec2 uv(
                CesiumUtility::Math::clamp(
                    (projectedPosition.x - rectangle.minimumX) /
                        rectangle.computeWidth(),
                    0.0,
                    1.0),
                CesiumUtility::Math::clamp(
                    (projectedPosition.y - rectangle.minimumY) /
                        rectangle.computeHeight(),
                    0.0,
                    1.0));

            if (invertVCoordinate) {
              uv.y = 1.0f - uv.y;
            }

            uvWriters[projectionIndex][positionIndex] = uv;
          }
        }
      };

  model.forEachPrimitiveInScene(-1, createTextureCoordinatesForPrimitive);

  return RasterOverlayDetails{
      std::move(projections),
      std::move(rectangles),
      computedBounds.toRegion()};
}

/*static*/ glm::dvec2 RasterOverlayUtilities::computeDesiredScreenPixels(
    double geometricError,
    double maximumScreenSpaceError,
    const CesiumGeospatial::Projection& projection,
    const CesiumGeometry::Rectangle& rectangle,
    const CesiumGeospatial::Ellipsoid& ellipsoid) {
  // We're aiming to estimate the maximum number of pixels (in each projected
  // direction) the tile will occupy on the screen. They will be determined by
  // the tile's geometric error, because when less error is needed (i.e. the
  // viewer moved closer), the LOD will switch to show the tile's children
  // instead of this tile.
  //
  // It works like this:
  // * Estimate the size of the projected rectangle in world coordinates.
  // * Compute the distance at which tile will switch to its children, based on
  // its geometric error and the tileset SSE.
  // * Compute the on-screen size of the projected rectangle at that distance.
  //
  // For the two compute steps, we use the usual perspective projection SSE
  // equation:
  // screenSize = (realSize * viewportHeight) / (distance * 2 * tan(0.5 * fovY))
  //
  // Conveniently a bunch of terms cancel out, so the screen pixel size at the
  // switch distance is not actually dependent on the screen dimensions or
  // field-of-view angle.

  // We can get a more accurate estimate of the real-world size of the projected
  // rectangle if we consider the rectangle at the true height of the geometry
  // rather than assuming it's on the ellipsoid. This will make basically no
  // difference for small tiles (because surface normals on opposite ends of
  // tiles are effectively identical), and only a small difference for large
  // ones (because heights will be small compared to the total size of a large
  // tile). So we're skipping this complexity for now and estimating geometry
  // width/height as if it's on the ellipsoid surface.
  const double heightForSizeEstimation = 0.0;

  glm::dvec2 diameters = computeProjectedRectangleSize(
      projection,
      rectangle,
      heightForSizeEstimation,
      ellipsoid);
  return diameters * maximumScreenSpaceError / geometricError;
}

/*static*/ glm::dvec4 RasterOverlayUtilities::computeTranslationAndScale(
    const Rectangle& geometryRectangle,
    const Rectangle& overlayRectangle) {
  const double geometryWidth = geometryRectangle.computeWidth();
  const double geometryHeight = geometryRectangle.computeHeight();

  const double scaleX = geometryWidth / overlayRectangle.computeWidth();
  const double scaleY = geometryHeight / overlayRectangle.computeHeight();
  glm::dvec2 translation = glm::dvec2(
      (scaleX * (geometryRectangle.minimumX - overlayRectangle.minimumX)) /
          geometryWidth,
      (scaleY * (geometryRectangle.minimumY - overlayRectangle.minimumY)) /
          geometryHeight);
  glm::dvec2 scale = glm::dvec2(scaleX, scaleY);

  return glm::dvec4(translation, scale);
}

} // namespace CesiumRasterOverlays<|MERGE_RESOLUTION|>--- conflicted
+++ resolved
@@ -60,13 +60,8 @@
       0);
 
   // When computing the tile's bounds, ignore vertices that are less than
-<<<<<<< HEAD
-  // 1/1000th of a tile height from the North or South pole. Longitudes cannot be
-  // trusted at such extreme latitudes.
-=======
   // 1/1000th of a tile height from the North or South pole. Longitudes cannot
   // be trusted at such extreme latitudes.
->>>>>>> 7f7a2385
   CesiumGeospatial::BoundingRegionBuilder computedBounds;
   computedBounds.setPoleTolerance(0.001 * bounds.computeHeight());
 
