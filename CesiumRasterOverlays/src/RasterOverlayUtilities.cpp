--- conflicted
+++ resolved
@@ -35,11 +35,7 @@
   // it into two rectangles. Ideally we'd map both of them (separately) to the
   // model, but in our current "only Geographic and Web Mercator are supported"
   // world, crossing the anti-meridian is almost certain to simply be numerical
-<<<<<<< HEAD
-  // noise. So we just use the large of the two rectangles.
-=======
   // noise. So we just use the larger of the two rectangles.
->>>>>>> 650006d8
   std::pair<GlobeRectangle, std::optional<GlobeRectangle>> splits =
       bounds.splitAtAntiMeridian();
   bounds = splits.first;
