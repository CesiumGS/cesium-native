--- conflicted
+++ resolved
@@ -126,24 +126,6 @@
 class RasterOverlayTileProvider;
 
 /**
-<<<<<<< HEAD
- * @brief Holds a tile and its corresponding tile provider. Used as the return
- * value of {@link RasterOverlayTileProvider::loadTile}.
- */
-struct TileProviderAndTile {
-  /** @brief A \ref CesiumUtility::IntrusivePointer to the \ref
-   * RasterOverlayTileProvider used for this tile. */
-  CesiumUtility::IntrusivePointer<RasterOverlayTileProvider> pTileProvider;
-  /** @brief A \ref CesiumUtility::IntrusivePointer to the \ref
-   * RasterOverlayTile used for this tile. */
-  CesiumUtility::IntrusivePointer<RasterOverlayTile> pTile;
-
-  ~TileProviderAndTile() noexcept;
-};
-
-/**
-=======
->>>>>>> 126a412a
  * @brief Provides individual tiles for a {@link RasterOverlay} on demand.
  *
  * Instances of this class must be allocated on the heap, and their lifetimes
@@ -154,26 +136,19 @@
           RasterOverlayTileProvider> {
 public:
   /**
-<<<<<<< HEAD
-   * Constructs a placeholder tile provider.
-   *
-   * @see RasterOverlayTileProvider::isPlaceholder
+   * @brief Creates a new instance.
    *
    * @param pOwner The raster overlay that created this tile provider.
-   * @param asyncSystem The async system used to do work in threads.
-   * @param pAssetAccessor The interface used to obtain assets (tiles, etc.) for
-   * this raster overlay.
-   * @param pCreditSystem The credit system that receives this tile provider's
-   * credits.
-   * @param ellipsoid The {@link CesiumGeospatial::Ellipsoid}.
+   * @param externals The external interfaces for use by the raster overlay.
+   * @param projection The {@link CesiumGeospatial::Projection}.
+   * @param coverageRectangle The rectangle that bounds all the area covered by
+   * this overlay, expressed in projected coordinates.
    */
   RasterOverlayTileProvider(
       const CesiumUtility::IntrusivePointer<const RasterOverlay>& pOwner,
-      const CesiumAsync::AsyncSystem& asyncSystem,
-      const std::shared_ptr<CesiumAsync::IAssetAccessor>& pAssetAccessor,
-      const std::shared_ptr<CesiumUtility::CreditSystem>& pCreditSystem,
-      const CesiumGeospatial::Ellipsoid& ellipsoid
-          CESIUM_DEFAULT_ELLIPSOID) noexcept;
+      const RasterOverlayExternals& externals,
+      const CesiumGeospatial::Projection& projection,
+      const CesiumGeometry::Rectangle& coverageRectangle) noexcept;
 
   /**
    * @brief Creates a new instance.
@@ -189,32 +164,12 @@
    * images for rendering.
    * @param pLogger The logger to which to send messages about the tile provider
    * and tiles.
-=======
-   * @brief Creates a new instance.
-   *
-   * @param pOwner The raster overlay that created this tile provider.
-   * @param externals The external interfaces for use by the raster overlay.
->>>>>>> 126a412a
    * @param projection The {@link CesiumGeospatial::Projection}.
    * @param coverageRectangle The rectangle that bounds all the area covered by
    * this overlay, expressed in projected coordinates.
    */
   RasterOverlayTileProvider(
       const CesiumUtility::IntrusivePointer<const RasterOverlay>& pOwner,
-<<<<<<< HEAD
-=======
-      const RasterOverlayExternals& externals,
-      const CesiumGeospatial::Projection& projection,
-      const CesiumGeometry::Rectangle& coverageRectangle) noexcept;
-
-  /**
-   * @brief Creates a new instance.
-   * @deprecated Use the overload that takes a \ref RasterOverlayExternals
-   * instead.
-   */
-  RasterOverlayTileProvider(
-      const CesiumUtility::IntrusivePointer<const RasterOverlay>& pOwner,
->>>>>>> 126a412a
       const CesiumAsync::AsyncSystem& asyncSystem,
       const std::shared_ptr<CesiumAsync::IAssetAccessor>& pAssetAccessor,
       const std::shared_ptr<CesiumUtility::CreditSystem>& pCreditSystem,
@@ -236,30 +191,6 @@
   CesiumAsync::SharedFuture<void>& getAsyncDestructionCompleteEvent();
 
   /**
-<<<<<<< HEAD
-   * @brief Returns whether this is a placeholder.
-   *
-   * For many types of {@link RasterOverlay}, we can't create a functioning
-   * `RasterOverlayTileProvider` right away. For example, we may not know the
-   * bounds of the overlay, or what projection it uses, until after we've
-   * (asynchronously) loaded a metadata service that gives us this information.
-   *
-   * So until that real `RasterOverlayTileProvider` becomes available, we use
-   * a placeholder. When {@link RasterOverlayTileProvider::getTile} is invoked
-   * on a placeholder, it returns a {@link RasterOverlayTile} that is also
-   * a placeholder. And whenever we see a placeholder `RasterOverlayTile` in
-   * {@link Cesium3DTilesSelection::RasterMappedTo3DTile::update}, we check if the corresponding `RasterOverlay` is
-   * ready yet. Once it's ready, we remove the placeholder tile and replace
-   * it with the real tiles.
-   *
-   * So the placeholder system gives us a way to defer the mapping of raster
-   * overlay tiles to geometry tiles until that mapping can be determined.
-   */
-  bool isPlaceholder() const noexcept { return this->_pPlaceholder != nullptr; }
-
-  /**
-=======
->>>>>>> 126a412a
    * @brief Returns the {@link RasterOverlay} that created this instance.
    */
   RasterOverlay& getOwner() noexcept { return *this->_pOwner; }
@@ -328,69 +259,12 @@
   }
 
   /**
-<<<<<<< HEAD
-   * @brief Returns a new {@link RasterOverlayTile} with the given
-   * specifications.
-   *
-   * The returned tile will not start loading immediately. To start loading,
-   * call {@link RasterOverlayTileProvider::loadTile} or
-   * {@link RasterOverlayTileProvider::loadTileThrottled}.
-   *
-   * @param rectangle The rectangle that the returned image must cover. It is
-   * allowed to cover a slightly larger rectangle in order to maintain pixel
-   * alignment. It may also cover a smaller rectangle when the overlay itself
-   * does not cover the entire rectangle.
-   * @param targetScreenPixels The maximum number of pixels on the screen that
-   * this tile is meant to cover. The overlay image should be approximately this
-   * many pixels divided by the
-   * {@link RasterOverlayOptions::maximumScreenSpaceError} in order to achieve
-   * the desired level-of-detail, but it does not need to be exactly this size.
-   * @return The tile.
-   */
-  CesiumUtility::IntrusivePointer<RasterOverlayTile> getTile(
-      const CesiumGeometry::Rectangle& rectangle,
-      const glm::dvec2& targetScreenPixels);
-
-  /**
-   * @brief Gets the number of bytes of tile data that are currently loaded.
-   */
-  int64_t getTileDataBytes() const noexcept { return this->_tileDataBytes; }
-
-  /**
-   * @brief Returns the number of tiles that are currently loading.
-   */
-  uint32_t getNumberOfTilesLoading() const noexcept {
-    CESIUM_ASSERT(this->_totalTilesCurrentlyLoading > -1);
-    return static_cast<uint32_t>(this->_totalTilesCurrentlyLoading);
-  }
-
-  /**
-   * @brief Removes a no-longer-referenced tile from this provider's cache and
-   * deletes it.
-   *
-   * This function is not supposed to be called by client. Calling this method
-   * in a tile with a reference count greater than 0 will result in undefined
-   * behavior.
-   *
-   * @param pTile The tile, which must have no oustanding references.
-   */
-  void removeTile(RasterOverlayTile* pTile) noexcept;
-
-  /**
-=======
->>>>>>> 126a412a
    * @brief Get the per-TileProvider {@link CesiumUtility::Credit} if one exists.
    * @deprecated Implement {@link addCredits} instead.
    */
-<<<<<<< HEAD
-  const std::optional<CesiumUtility::Credit>& getCredit() const noexcept {
-    return _credit;
-  }
-=======
   [[deprecated(
       "Use addCredits instead.")]] const std::optional<CesiumUtility::Credit>&
   getCredit() const noexcept;
->>>>>>> 126a412a
 
   /**
    * @brief Loads the image for a tile.
@@ -399,7 +273,7 @@
    * @return A future that resolves to the image or error information.
    */
   virtual CesiumAsync::Future<LoadedRasterOverlayImage>
-  loadTileImage(const RasterOverlayTile& overlayTile) = 0;
+  loadTileImage(RasterOverlayTile& overlayTile) = 0;
 
   /**
    * @brief Adds this tile provider's credits to a credit referencer.
@@ -416,18 +290,6 @@
 
 protected:
   /**
-<<<<<<< HEAD
-   * @brief Loads the image for a tile.
-   *
-   * @param overlayTile The overlay tile for which to load the image.
-   * @return A future that resolves to the image or error information.
-   */
-  virtual CesiumAsync::Future<LoadedRasterOverlayImage>
-  loadTileImage(RasterOverlayTile& overlayTile) = 0;
-
-  /**
-=======
->>>>>>> 126a412a
    * @brief Loads an image from a URL and optionally some request headers.
    *
    * This is a useful helper function for implementing {@link loadTileImage}.
