--- conflicted
+++ resolved
@@ -1,6 +1,6 @@
 #include "CesiumGltfWriter/GltfWriter.h"
 
-#include <CesiumGltf/ExtensionMeshPrimitiveKhrDracoMeshCompression.h>
+#include <CesiumGltf/ExtensionKhrDracoMeshCompression.h>
 #include <CesiumGltfReader/GltfReader.h>
 
 #include <catch2/catch.hpp>
@@ -557,11 +557,7 @@
 }
 
 TEST_CASE("Writes glb with binaryChunkByteAlignment of 8") {
-<<<<<<< HEAD
-  const std::vector<std::byte> bufferData;
-=======
   const std::vector<std::byte> bufferData(8);
->>>>>>> 4616f70a
 
   CesiumGltf::Model model;
   model.asset.version = "2.0";
@@ -578,11 +574,7 @@
   REQUIRE(writeResult.errors.empty());
   REQUIRE(writeResult.warnings.empty());
 
-<<<<<<< HEAD
-  REQUIRE(glbBytesDefaultPadding.size() == 76);
-=======
   REQUIRE(glbBytesDefaultPadding.size() == 84);
->>>>>>> 4616f70a
 
   options.binaryChunkByteAlignment = 8;
   writeResult = writer.writeGlb(model, bufferData, options);
@@ -591,9 +583,5 @@
   REQUIRE(writeResult.errors.empty());
   REQUIRE(writeResult.warnings.empty());
 
-<<<<<<< HEAD
-  REQUIRE(glbBytesExtraPadding.size() == 80);
-=======
   REQUIRE(glbBytesExtraPadding.size() == 88);
->>>>>>> 4616f70a
 }