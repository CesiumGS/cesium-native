#include "CesiumGltfWriter/GltfWriter.h"

#include <CesiumGltf/ExtensionKhrDracoMeshCompression.h>
#include <CesiumGltfReader/GltfReader.h>

#include <catch2/catch.hpp>
#include <rapidjson/document.h>

#include <cctype>

namespace {
void check(const std::string& input, const std::string& expectedOutput) {
  CesiumGltfReader::GltfReader reader;
  CesiumGltfReader::GltfReaderResult readResult = reader.readGltf(gsl::span(
      reinterpret_cast<const std::byte*>(input.c_str()),
      input.size()));
  REQUIRE(readResult.errors.empty());
  REQUIRE(readResult.warnings.empty());
  REQUIRE(readResult.model.has_value());

  CesiumGltf::Model& model = readResult.model.value();

  CesiumGltfWriter::GltfWriter writer;
  CesiumGltfWriter::GltfWriterResult writeResult = writer.writeGltf(model);
  const std::vector<std::byte>& gltfBytes = writeResult.gltfBytes;

  REQUIRE(writeResult.errors.empty());
  REQUIRE(writeResult.warnings.empty());

  const std::string gltfString(
      reinterpret_cast<const char*>(gltfBytes.data()),
      gltfBytes.size());

  rapidjson::Document gltfJson;
  gltfJson.Parse(gltfString.c_str());

  rapidjson::Document expectedJson;
  expectedJson.Parse(expectedOutput.c_str());

  REQUIRE(gltfJson == expectedJson);
}

bool hasSpaces(const std::string& input) {
  return std::count_if(input.begin(), input.end(), [](unsigned char c) {
    return std::isspace(c);
  });
}

struct ExtensionModelTest final : public CesiumUtility::ExtensibleObject {
<<<<<<< HEAD
  static inline constexpr const char* TypeName = "ExtensionModelTest";
=======
>>>>>>> b8f9fd71
  static inline constexpr const char* ExtensionName = "PRIVATE_model_test";
};

} // namespace

TEST_CASE("Writes glTF") {
  std::string string = R"(
    {
      "asset": {
        "version": "2.0"
      },
      "scene": 0,
      "scenes": [
        {
          "nodes": [
            0
          ]
        }
      ],
      "nodes": [
        {
          "children": [
            1
          ]
        },
        {
          "mesh": 0
        }
      ],
      "meshes": [
        {
          "primitives": [
            {
              "attributes": {
                "NORMAL": 1,
                "POSITION": 2,
                "TEXCOORD_0": 3
              },
              "indices": 0,
              "material": 0
            }
          ]
        }
      ],
      "accessors": [
        {
          "bufferView": 0,
          "componentType": 5123,
          "count": 36,
          "type": "SCALAR"
        },
        {
          "bufferView": 1,
          "componentType": 5126,
          "count": 24,
          "type": "VEC3"
        },
        {
          "bufferView": 1,
          "byteOffset": 288,
          "componentType": 5126,
          "count": 24,
          "max": [
            0.5,
            0.5,
            0.5
          ],
          "min": [
            -0.5,
            -0.5,
            -0.5
          ],
          "type": "VEC3"
        },
        {
          "bufferView": 2,
          "componentType": 5126,
          "count": 24,
          "type": "VEC2"
        }
      ],
      "materials": [
        {
          "pbrMetallicRoughness": {
            "baseColorTexture": {
              "index": 0
            },
            "metallicFactor": 0
          },
          "occlusionTexture": {
            "index": 1,
            "strength": 0.5
          }
        }
      ],
      "textures": [
        {
          "sampler": 0,
          "source": 0
        }
      ],
      "images": [
        {
          "uri": "BaseColor.png"
        },
        {
          "uri": "Occlusion.png"
        }
      ],
      "samplers": [
        {
          "magFilter": 9729,
          "minFilter": 9986
        }
      ],
      "bufferViews": [
        {
          "buffer": 0,
          "byteOffset": 768,
          "byteLength": 72,
          "target": 34963
        },
        {
          "buffer": 0,
          "byteLength": 576,
          "byteStride": 12,
          "target": 34962
        },
        {
          "buffer": 0,
          "byteOffset": 576,
          "byteLength": 192,
          "byteStride": 8,
          "target": 34962
        }
      ],
      "buffers": [
        {
          "byteLength": 840,
          "uri": "BoxTextured0.bin"
        }
      ]
    }
  )";

  check(string, string);
}

TEST_CASE("Writes glTF with extras") {
  std::string string = R"(
    {
      "asset": {
        "version": "2.0"
      },
      "scene": 0,
      "scenes": [
        {
          "nodes": [0]
        }
      ],
      "nodes": [
        {
          "extras": {
            "D": "Goodbye"
          }
        }
      ],
      "extras": {
        "A": "Hello",
        "B": 1234567,
        "C": {
          "C1": {},
          "C2": [1,2,3,4,5],
          "C3": true
        }
      }
    }
  )";

  check(string, string);
}

TEST_CASE("Writes glTF with custom extension") {
  std::string string = R"(
    {
      "asset": {
        "version": "2.0"
      },
      "scene": 0,
      "scenes": [
        {
          "nodes": [0]
        }
      ],
      "nodes": [
        { }
      ],
      "extensionsUsed": ["A", "B"],
      "extensions": {
        "A": {
          "test": "Hello"
        },
        "B": {
          "another": "Goodbye"
        }
      }
    }
  )";

  check(string, string);
}

TEST_CASE("Writes glTF with default values removed") {
  std::string string = R"(
    {
      "asset": {
        "version": "2.0"
      },
      "scene": 0,
      "scenes": [
        {
          "nodes": [
            0
          ]
        }
      ],
      "nodes": [
        {
          "mesh": 0,
          "matrix": [1.0, 0.0, 0.0, 0.0, 0.0, 1.0, 0.0, 0.0, 0.0, 0.0, 1.0, 0.0, 0.0, 0.0, 0.0, 1.0]
        }
      ],
      "meshes": [
        {
          "primitives": [
            {
              "attributes": {
                "POSITION": 1
              },
              "mode": 4,
              "indices": 0,
              "material": 0
            }
          ]
        }
      ],
      "accessors": [
        {
          "bufferView": 0,
          "componentType": 5123,
          "count": 36,
          "type": "SCALAR"
        },
        {
          "bufferView": 1,
          "byteOffset": 288,
          "componentType": 5126,
          "count": 24,
          "max": [
            0.5,
            0.5,
            0.5
          ],
          "min": [
            -0.5,
            -0.5,
            -0.5
          ],
          "type": "VEC3"
        }
      ],
      "materials": [
        {
          "pbrMetallicRoughness": {
            "baseColorTexture": {
              "index": 0,
              "texCoord": 0
            },
            "roughnessFactor": 1,
            "metallicFactor": 0
          },
          "emissiveFactor": [0, 0, 0]
        }
      ],
      "textures": [
        {
          "sampler": 0,
          "source": 0
        }
      ],
      "images": [
        {
          "uri": "BaseColor.png"
        }
      ],
      "samplers": [
        {
          "magFilter": 9729,
          "minFilter": 9986,
          "wrapS": 10497,
          "wrapT": 10497
        }
      ],
      "bufferViews": [
        {
          "buffer": 0,
          "byteOffset": 768,
          "byteLength": 72,
          "target": 34963
        },
        {
          "buffer": 0,
          "byteLength": 576,
          "byteStride": 12,
          "target": 34962
        }
      ],
      "buffers": [
        {
          "byteLength": 840,
          "uri": "BoxTextured0.bin"
        }
      ]
    }
  )";

  std::string expected = R"(
    {
      "asset": {
        "version": "2.0"
      },
      "scene": 0,
      "scenes": [
        {
          "nodes": [
            0
          ]
        }
      ],
      "nodes": [
        {
          "mesh": 0
        }
      ],
      "meshes": [
        {
          "primitives": [
            {
              "attributes": {
                "POSITION": 1
              },
              "indices": 0,
              "material": 0
            }
          ]
        }
      ],
      "accessors": [
        {
          "bufferView": 0,
          "componentType": 5123,
          "count": 36,
          "type": "SCALAR"
        },
        {
          "bufferView": 1,
          "byteOffset": 288,
          "componentType": 5126,
          "count": 24,
          "max": [
            0.5,
            0.5,
            0.5
          ],
          "min": [
            -0.5,
            -0.5,
            -0.5
          ],
          "type": "VEC3"
        }
      ],
      "materials": [
        {
          "pbrMetallicRoughness": {
            "baseColorTexture": {
              "index": 0
            },
            "metallicFactor": 0
          }
        }
      ],
      "textures": [
        {
          "sampler": 0,
          "source": 0
        }
      ],
      "images": [
        {
          "uri": "BaseColor.png"
        }
      ],
      "samplers": [
        {
          "magFilter": 9729,
          "minFilter": 9986
        }
      ],
      "bufferViews": [
        {
          "buffer": 0,
          "byteOffset": 768,
          "byteLength": 72,
          "target": 34963
        },
        {
          "buffer": 0,
          "byteLength": 576,
          "byteStride": 12,
          "target": 34962
        }
      ],
      "buffers": [
        {
          "byteLength": 840,
          "uri": "BoxTextured0.bin"
        }
      ]
    }
  )";

  check(string, expected);
}

TEST_CASE("Writes glTF with prettyPrint") {
  CesiumGltf::Model model;
  model.asset.version = "2.0";

  CesiumGltfWriter::GltfWriter writer;
  CesiumGltfWriter::GltfWriterOptions options;
  options.prettyPrint = false;

  CesiumGltfWriter::GltfWriterResult writeResult =
      writer.writeGltf(model, options);
  const std::vector<std::byte>& gltfBytesCompact = writeResult.gltfBytes;

  std::string gltfStringCompact(
      reinterpret_cast<const char*>(gltfBytesCompact.data()),
      gltfBytesCompact.size());

  REQUIRE_FALSE(hasSpaces(gltfStringCompact));

  options.prettyPrint = true;
  writeResult = writer.writeGltf(model, options);
  const std::vector<std::byte>& gltfBytesPretty = writeResult.gltfBytes;
  std::string gltfStringPretty(
      reinterpret_cast<const char*>(gltfBytesPretty.data()),
      gltfBytesPretty.size());

  REQUIRE(hasSpaces(gltfStringPretty));
}

TEST_CASE("Writes glb") {
  const std::vector<std::byte> bufferData{
      std::byte('H'),
      std::byte('e'),
      std::byte('l'),
      std::byte('l'),
      std::byte('o'),
      std::byte('W'),
      std::byte('o'),
      std::byte('r'),
      std::byte('l'),
      std::byte('d'),
      std::byte('!')};

  CesiumGltf::Model model;
  model.asset.version = "2.0";
  CesiumGltf::Buffer buffer;
  buffer.byteLength = static_cast<int64_t>(bufferData.size());
  model.buffers.push_back(buffer);

  CesiumGltfWriter::GltfWriter writer;
  CesiumGltfWriter::GltfWriterResult writeResult =
      writer.writeGlb(model, gsl::span(bufferData));
  const std::vector<std::byte>& glbBytes = writeResult.gltfBytes;

  REQUIRE(writeResult.errors.empty());
  REQUIRE(writeResult.warnings.empty());

  // Now read the glb back
  CesiumGltfReader::GltfReader reader;
  CesiumGltfReader::GltfReaderResult readResult = reader.readGltf(glbBytes);

  REQUIRE(readResult.errors.empty());
  REQUIRE(readResult.warnings.empty());
  REQUIRE(readResult.model.has_value());

  CesiumGltf::Model& readModel = readResult.model.value();
  const std::vector<std::byte> readModelBuffer =
      readModel.buffers[0].cesium.data;

  REQUIRE(readModelBuffer == bufferData);
  REQUIRE(readModel.asset.version == "2.0");
  REQUIRE(readModel.buffers[0].byteLength == 11);
}

TEST_CASE("Writes glb with binaryChunkByteAlignment of 8") {
  const std::vector<std::byte> bufferData(8);

  CesiumGltf::Model model;
  model.asset.version = "2.0";
  model.asset.generator = "...";

  CesiumGltfWriter::GltfWriter writer;
  CesiumGltfWriter::GltfWriterOptions options;
  options.binaryChunkByteAlignment = 4; // default

  CesiumGltfWriter::GltfWriterResult writeResult =
      writer.writeGlb(model, gsl::span(bufferData), options);
  const std::vector<std::byte>& glbBytesDefaultPadding = writeResult.gltfBytes;

  REQUIRE(writeResult.errors.empty());
  REQUIRE(writeResult.warnings.empty());

  REQUIRE(glbBytesDefaultPadding.size() == 84);

  options.binaryChunkByteAlignment = 8;
  writeResult = writer.writeGlb(model, gsl::span(bufferData), options);
  const std::vector<std::byte>& glbBytesExtraPadding = writeResult.gltfBytes;

  REQUIRE(writeResult.errors.empty());
  REQUIRE(writeResult.warnings.empty());

  REQUIRE(glbBytesExtraPadding.size() == 88);
}

TEST_CASE("Reports an error if asked to write a GLB larger than 4GB") {
  CesiumGltf::Model model;
  model.asset.version = "2.0";
  CesiumGltf::Buffer& buffer = model.buffers.emplace_back();
  buffer.byteLength = int64_t(std::numeric_limits<uint32_t>::max()) + 1;

  // Hope you have some extra memory!
  buffer.cesium.data.resize(size_t(buffer.byteLength));

  CesiumGltfWriter::GltfWriter writer;
  CesiumGltfWriter::GltfWriterResult result =
      writer.writeGlb(model, buffer.cesium.data);
  REQUIRE(!result.errors.empty());
  CHECK(result.gltfBytes.empty());
}

TEST_CASE("Handles models with unregistered extension") {
  CesiumGltf::Model model;
  model.addExtension<ExtensionModelTest>();

  SECTION("Reports a warning if the extension is enabled") {
    CesiumGltfWriter::GltfWriter writer;
    CesiumGltfWriter::GltfWriterResult result = writer.writeGltf(model);
    REQUIRE(!result.warnings.empty());
  }

  SECTION("Does not report a warning if the extension is disabled") {
    CesiumGltfWriter::GltfWriter writer;
    writer.getExtensions().setExtensionState(
        ExtensionModelTest::ExtensionName,
        CesiumJsonWriter::ExtensionState::Disabled);
    CesiumGltfWriter::GltfWriterResult result = writer.writeGltf(model);
    REQUIRE(result.warnings.empty());
  }
}<|MERGE_RESOLUTION|>--- conflicted
+++ resolved
@@ -47,10 +47,6 @@
 }
 
 struct ExtensionModelTest final : public CesiumUtility::ExtensibleObject {
-<<<<<<< HEAD
-  static inline constexpr const char* TypeName = "ExtensionModelTest";
-=======
->>>>>>> b8f9fd71
   static inline constexpr const char* ExtensionName = "PRIVATE_model_test";
 };
 
