--- conflicted
+++ resolved
@@ -33,13 +33,8 @@
   size_t jsonChunkDataSize = jsonBuffer.size() + jsonPaddingSize;
   size_t glbSize = headerSize + chunkHeaderSize + jsonChunkDataSize;
 
-<<<<<<< HEAD
-  size_t binaryPaddingSize;
-  size_t binaryChunkDataSize;
-=======
   size_t binaryPaddingSize = 0;
   size_t binaryChunkDataSize = 0;
->>>>>>> 4616f70a
 
   if (binaryBuffer.size() > 0) {
     size_t extraJsonPadding =
