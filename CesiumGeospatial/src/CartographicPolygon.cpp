#include "TriangulatePolygon.h"

#include <CesiumGeometry/IntersectionTests.h>
#include <CesiumGeospatial/BoundingRegionBuilder.h>
#include <CesiumGeospatial/Cartographic.h>
#include <CesiumGeospatial/CartographicPolygon.h>
#include <CesiumGeospatial/GlobeRectangle.h>

#include <glm/ext/matrix_double2x2.hpp>
#include <glm/ext/vector_double2.hpp>
#include <glm/matrix.hpp>

#include <cstddef>
#include <cstdint>
#include <optional>
#include <vector>

using namespace CesiumGeometry;

namespace CesiumGeospatial {

namespace {
std::vector<glm::dvec2>
cartographicToVec(const std::vector<Cartographic>& polygon) {
  std::vector<glm::dvec2> vertices;
  vertices.reserve(polygon.size());
  for (const Cartographic& point : polygon) {
    vertices.emplace_back(point.longitude, point.latitude);
<<<<<<< HEAD
  }
  return vertices;
}

GlobeRectangle
computeBoundingRectangle(const std::vector<glm::dvec2>& polygon) {
  BoundingRegionBuilder builder;
  for (const glm::dvec2& point : polygon) {
    builder.expandToIncludePosition(Cartographic(point.x, point.y, 0));
  }
  return builder.toGlobeRectangle();
}
} // namespace

CartographicPolygon::CartographicPolygon(const std::vector<glm::dvec2>& polygon)
    : _vertices(polygon),
      _indices(triangulatePolygon({polygon})),
      _boundingRectangle(computeBoundingRectangle(polygon)) {}

CartographicPolygon::CartographicPolygon(
    const std::vector<Cartographic>& polygon)
    : _vertices(cartographicToVec(polygon)),
      _indices(triangulatePolygon({this->_vertices})),
      _boundingRectangle(computeBoundingRectangle(this->_vertices)) {}

bool CartographicPolygon::contains(const Cartographic& point) const {
  // Simple bounding rectangle check to catch points without a chance of
  // intersecting.
  if (!this->_boundingRectangle.contains(point)) {
    return false;
  }

  // We don't even have a single triangle, no chance that it's within our
  // non-polygon.
  if (this->_indices.size() < 3) {
    return false;
  }

  const glm::dvec2 pointVec(point.longitude, point.latitude);

  // Check all of our triangles to see if it contains our point.
  for (size_t j = 2; j < this->_indices.size(); j += 3) {
    if (IntersectionTests::pointInTriangle(
            pointVec,
            this->_vertices[this->_indices[j - 2]],
            this->_vertices[this->_indices[j - 1]],
            this->_vertices[this->_indices[j]])) {
      return true;
=======
  }
  return vertices;
}

GlobeRectangle
computeBoundingRectangle(const std::vector<glm::dvec2>& polygon) {
  BoundingRegionBuilder builder;
  for (const glm::dvec2& point : polygon) {
    builder.expandToIncludePosition(Cartographic(point.x, point.y, 0));
  }
  return builder.toGlobeRectangle();
}

std::vector<uint32_t>
triangulatePolygon(const std::vector<std::vector<glm::dvec2>>& rings) {
  std::vector<uint32_t> indices;
  using Point = std::array<double, 2>;
  std::vector<std::vector<Point>> localPolylines;
  for (const std::vector<glm::dvec2>& ring : rings) {
    const size_t vertexCount = ring.size();

    if (vertexCount < 3) {
      return indices;
    }

    const glm::dvec2& point0 = ring[0];

    // normalize the longitude relative to the first point before triangulating
    std::vector<Point> localPolyline(vertexCount);
    localPolyline[0] = {0.0, point0.y};
    for (size_t i = 1; i < vertexCount; ++i) {
      const glm::dvec2& cartographic = ring[i];
      Point& point = localPolyline[i];
      point[0] = cartographic.x - point0.x;
      point[1] = cartographic.y;

      // check if the difference crosses the antipole
      if (glm::abs(point[0]) > CesiumUtility::Math::OnePi) {
        if (point[0] > 0.0) {
          point[0] -= CesiumUtility::Math::TwoPi;
        } else {
          point[0] += CesiumUtility::Math::TwoPi;
        }
      }
>>>>>>> 0b52cb77
    }

<<<<<<< HEAD
  // Not in any of our triangles.
  return false;
=======
    localPolylines.emplace_back(std::move(localPolyline));
  }

  indices = mapbox::earcut<uint32_t>(localPolylines);
  return indices;
>>>>>>> 0b52cb77
}
} // namespace

<<<<<<< HEAD
bool CartographicPolygon::operator==(const CartographicPolygon& rhs) const {
  // The other two fields are derived from the vertices, so if the vertices are
  // equal the polygons are equal.
  if (this->_vertices.size() != rhs._vertices.size()) {
    return false;
=======
CartographicPolygon::CartographicPolygon(const std::vector<glm::dvec2>& polygon)
    : _vertices(polygon),
      _indices(triangulatePolygon({polygon})),
      _holes(),
      _boundingRectangle(computeBoundingRectangle(polygon)) {}

CartographicPolygon::CartographicPolygon(
    const std::vector<Cartographic>& polygon)
    : _vertices(cartographicToVec(polygon)),
      _indices(triangulatePolygon({this->_vertices})),
      _holes(),
      _boundingRectangle(computeBoundingRectangle(this->_vertices)) {}

CartographicPolygon::CartographicPolygon(
    const std::vector<Cartographic>& vertices,
    std::vector<CartographicPolygon>&& holes)
    : _vertices(cartographicToVec(vertices)),
      _indices(),
      _holes(std::move(holes)),
      _boundingRectangle(computeBoundingRectangle(this->_vertices)) {
  std::vector<std::vector<glm::dvec2>> rings{this->_vertices};
  for (const CartographicPolygon& hole : this->_holes) {
    rings.emplace_back(hole.getVertices());
>>>>>>> 0b52cb77
  }
  this->_indices = triangulatePolygon(rings);
}

<<<<<<< HEAD
=======
bool CartographicPolygon::contains(const Cartographic& point) const {
  // Simple bounding rectangle check to catch points without a chance of
  // intersecting.
  if (!this->_boundingRectangle.contains(point)) {
    return false;
  }

  // We don't even have a single triangle, no chance that it's within our
  // non-polygon.
  if (this->_indices.size() < 3) {
    return false;
  }

  const glm::dvec2 pointVec(point.longitude, point.latitude);

  // Check all of our triangles to see if it contains our point.
  for (size_t j = 2; j < this->_indices.size(); j += 3) {
    if (IntersectionTests::pointInTriangle(
            pointVec,
            this->_vertices[this->_indices[j - 2]],
            this->_vertices[this->_indices[j - 1]],
            this->_vertices[this->_indices[j]])) {
      return true;
    }
  }

  // Not in any of our triangles.
  return false;
}

bool CartographicPolygon::operator==(const CartographicPolygon& rhs) const {
  // The other two fields are derived from the vertices, so if the vertices are
  // equal the polygons are equal.
  if (this->_vertices.size() != rhs._vertices.size()) {
    return false;
  }

>>>>>>> 0b52cb77
  for (size_t i = 0; i < this->_vertices.size(); i++) {
    if (this->_vertices[i] != rhs._vertices[i]) {
      return false;
    }
  }

  return true;
}

/*static*/ bool CartographicPolygon::rectangleIsWithinPolygons(
    const CesiumGeospatial::GlobeRectangle& rectangle,
    const std::vector<CartographicPolygon>& cartographicPolygons) noexcept {

  glm::dvec2 rectangleCorners[] = {
      glm::dvec2(rectangle.getWest(), rectangle.getSouth()),
      glm::dvec2(rectangle.getWest(), rectangle.getNorth()),
      glm::dvec2(rectangle.getEast(), rectangle.getNorth()),
      glm::dvec2(rectangle.getEast(), rectangle.getSouth())};

  glm::dvec2 rectangleEdges[] = {
      rectangleCorners[1] - rectangleCorners[0],
      rectangleCorners[2] - rectangleCorners[1],
      rectangleCorners[3] - rectangleCorners[2],
      rectangleCorners[0] - rectangleCorners[3]};

  // Iterate through all polygons.
  for (const auto& selection : cartographicPolygons) {
    const std::optional<CesiumGeospatial::GlobeRectangle>&
        polygonBoundingRectangle = selection.getBoundingRectangle();
    if (!polygonBoundingRectangle ||
        !rectangle.computeIntersection(*polygonBoundingRectangle)) {
      continue;
    }

    const std::vector<glm::dvec2>& vertices = selection.getVertices();
    const std::vector<uint32_t>& indices = selection.getIndices();

    // First check if an arbitrary point on the bounding globe rectangle is
    // inside the polygon.
    bool inside = false;
    for (size_t j = 2; j < indices.size(); j += 3) {
      if (IntersectionTests::pointInTriangle(
              rectangleCorners[0],
              vertices[indices[j - 2]],
              vertices[indices[j - 1]],
              vertices[indices[j]])) {
        inside = true;
        break;
      }
    }

    // If the arbitrary point was outside, then this polygon does not entirely
    // cull the tile.
    if (!inside) {
      continue;
    }

    // Check if the polygon perimeter intersects the bounding globe rectangle
    // edges.
    bool intersectionFound = false;
    for (size_t j = 0; j < vertices.size(); ++j) {
      const glm::dvec2& a = vertices[j];
      const glm::dvec2& b = vertices[(j + 1) % vertices.size()];

      const glm::dvec2 ba = a - b;

      // Check each rectangle edge.
      for (size_t k = 0; k < 4; ++k) {
        const glm::dvec2& cd = rectangleEdges[k];
        const glm::dmat2 lineSegmentMatrix(cd, ba);
        const glm::dvec2 ca = a - rectangleCorners[k];

        // s and t are calculated such that:
        // line_intersection = a + t * ab = c + s * cd
        const glm::dvec2 st = glm::inverse(lineSegmentMatrix) * ca;

        // check that the intersection is within the line segments
        if (st.x <= 1.0 && st.x >= 0.0 && st.y <= 1.0 && st.y >= 0.0) {
          intersectionFound = true;
          break;
        }
      }

      if (intersectionFound) {
        break;
      }
    }

    // There is no intersection with the perimeter and at least one point is
    // inside the polygon so the tile is completely inside this polygon.
    if (!intersectionFound) {
      return true;
    }
  }

  return false;
}

/*static*/ bool CartographicPolygon::rectangleIsOutsidePolygons(
    const CesiumGeospatial::GlobeRectangle& rectangle,
    const std::vector<CesiumGeospatial::CartographicPolygon>&
        cartographicPolygons) noexcept {

  glm::dvec2 rectangleCorners[] = {
      glm::dvec2(rectangle.getWest(), rectangle.getSouth()),
      glm::dvec2(rectangle.getWest(), rectangle.getNorth()),
      glm::dvec2(rectangle.getEast(), rectangle.getNorth()),
      glm::dvec2(rectangle.getEast(), rectangle.getSouth())};

  glm::dvec2 rectangleEdges[] = {
      rectangleCorners[1] - rectangleCorners[0],
      rectangleCorners[2] - rectangleCorners[1],
      rectangleCorners[3] - rectangleCorners[2],
      rectangleCorners[0] - rectangleCorners[3]};

  // Iterate through all polygons.
  for (const auto& selection : cartographicPolygons) {
    const std::optional<CesiumGeospatial::GlobeRectangle>&
        polygonBoundingRectangle = selection.getBoundingRectangle();
    if (!polygonBoundingRectangle ||
        !rectangle.computeIntersection(*polygonBoundingRectangle)) {
      continue;
    }

    const std::vector<glm::dvec2>& vertices = selection.getVertices();
    const std::vector<uint32_t>& indices = selection.getIndices();

    // Check if an arbitrary point on the polygon is in the globe rectangle.
    if (IntersectionTests::pointInTriangle(
            vertices[0],
            rectangleCorners[0],
            rectangleCorners[1],
            rectangleCorners[2]) ||
        IntersectionTests::pointInTriangle(
            vertices[0],
            rectangleCorners[0],
            rectangleCorners[2],
            rectangleCorners[3])) {
      return false;
    }

    // Check if an arbitrary point on the bounding globe rectangle is
    // inside the polygon.
    for (size_t j = 2; j < indices.size(); j += 3) {
      if (IntersectionTests::pointInTriangle(
              rectangleCorners[0],
              vertices[indices[j - 2]],
              vertices[indices[j - 1]],
              vertices[indices[j]])) {
        return false;
      }
    }

    // Now we know the rectangle does not fully contain the polygon and the
    // polygon does not fully contain the rectangle. Now check if the polygon
    // perimeter intersects the bounding globe rectangle edges.
    for (size_t j = 0; j < vertices.size(); ++j) {
      const glm::dvec2& a = vertices[j];
      const glm::dvec2& b = vertices[(j + 1) % vertices.size()];

      const glm::dvec2 ba = a - b;

      // Check each rectangle edge.
      for (size_t k = 0; k < 4; ++k) {
        const glm::dvec2& cd = rectangleEdges[k];
        const glm::dmat2 lineSegmentMatrix(cd, ba);
        const glm::dvec2 ca = a - rectangleCorners[k];

        // s and t are calculated such that:
        // line_intersection = a + t * ab = c + s * cd
        const glm::dvec2 st = glm::inverse(lineSegmentMatrix) * ca;

        // check that the intersection is within the line segments
        if (st.x <= 1.0 && st.x >= 0.0 && st.y <= 1.0 && st.y >= 0.0) {
          return false;
        }
      }
    }
  }

  return true;
}

} // namespace CesiumGeospatial<|MERGE_RESOLUTION|>--- conflicted
+++ resolved
@@ -1,18 +1,21 @@
-#include "TriangulatePolygon.h"
-
 #include <CesiumGeometry/IntersectionTests.h>
 #include <CesiumGeospatial/BoundingRegionBuilder.h>
 #include <CesiumGeospatial/Cartographic.h>
 #include <CesiumGeospatial/CartographicPolygon.h>
 #include <CesiumGeospatial/GlobeRectangle.h>
-
+#include <CesiumUtility/Math.h>
+
+#include <glm/common.hpp>
 #include <glm/ext/matrix_double2x2.hpp>
 #include <glm/ext/vector_double2.hpp>
 #include <glm/matrix.hpp>
-
+#include <mapbox/earcut.hpp>
+
+#include <array>
 #include <cstddef>
 #include <cstdint>
 #include <optional>
+#include <utility>
 #include <vector>
 
 using namespace CesiumGeometry;
@@ -26,56 +29,6 @@
   vertices.reserve(polygon.size());
   for (const Cartographic& point : polygon) {
     vertices.emplace_back(point.longitude, point.latitude);
-<<<<<<< HEAD
-  }
-  return vertices;
-}
-
-GlobeRectangle
-computeBoundingRectangle(const std::vector<glm::dvec2>& polygon) {
-  BoundingRegionBuilder builder;
-  for (const glm::dvec2& point : polygon) {
-    builder.expandToIncludePosition(Cartographic(point.x, point.y, 0));
-  }
-  return builder.toGlobeRectangle();
-}
-} // namespace
-
-CartographicPolygon::CartographicPolygon(const std::vector<glm::dvec2>& polygon)
-    : _vertices(polygon),
-      _indices(triangulatePolygon({polygon})),
-      _boundingRectangle(computeBoundingRectangle(polygon)) {}
-
-CartographicPolygon::CartographicPolygon(
-    const std::vector<Cartographic>& polygon)
-    : _vertices(cartographicToVec(polygon)),
-      _indices(triangulatePolygon({this->_vertices})),
-      _boundingRectangle(computeBoundingRectangle(this->_vertices)) {}
-
-bool CartographicPolygon::contains(const Cartographic& point) const {
-  // Simple bounding rectangle check to catch points without a chance of
-  // intersecting.
-  if (!this->_boundingRectangle.contains(point)) {
-    return false;
-  }
-
-  // We don't even have a single triangle, no chance that it's within our
-  // non-polygon.
-  if (this->_indices.size() < 3) {
-    return false;
-  }
-
-  const glm::dvec2 pointVec(point.longitude, point.latitude);
-
-  // Check all of our triangles to see if it contains our point.
-  for (size_t j = 2; j < this->_indices.size(); j += 3) {
-    if (IntersectionTests::pointInTriangle(
-            pointVec,
-            this->_vertices[this->_indices[j - 2]],
-            this->_vertices[this->_indices[j - 1]],
-            this->_vertices[this->_indices[j]])) {
-      return true;
-=======
   }
   return vertices;
 }
@@ -120,29 +73,16 @@
           point[0] += CesiumUtility::Math::TwoPi;
         }
       }
->>>>>>> 0b52cb77
-    }
-
-<<<<<<< HEAD
-  // Not in any of our triangles.
-  return false;
-=======
+    }
+
     localPolylines.emplace_back(std::move(localPolyline));
   }
 
   indices = mapbox::earcut<uint32_t>(localPolylines);
   return indices;
->>>>>>> 0b52cb77
 }
 } // namespace
 
-<<<<<<< HEAD
-bool CartographicPolygon::operator==(const CartographicPolygon& rhs) const {
-  // The other two fields are derived from the vertices, so if the vertices are
-  // equal the polygons are equal.
-  if (this->_vertices.size() != rhs._vertices.size()) {
-    return false;
-=======
 CartographicPolygon::CartographicPolygon(const std::vector<glm::dvec2>& polygon)
     : _vertices(polygon),
       _indices(triangulatePolygon({polygon})),
@@ -166,13 +106,10 @@
   std::vector<std::vector<glm::dvec2>> rings{this->_vertices};
   for (const CartographicPolygon& hole : this->_holes) {
     rings.emplace_back(hole.getVertices());
->>>>>>> 0b52cb77
   }
   this->_indices = triangulatePolygon(rings);
 }
 
-<<<<<<< HEAD
-=======
 bool CartographicPolygon::contains(const Cartographic& point) const {
   // Simple bounding rectangle check to catch points without a chance of
   // intersecting.
@@ -210,7 +147,6 @@
     return false;
   }
 
->>>>>>> 0b52cb77
   for (size_t i = 0; i < this->_vertices.size(); i++) {
     if (this->_vertices[i] != rhs._vertices[i]) {
       return false;
