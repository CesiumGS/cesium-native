#include <CesiumGeometry/IntersectionTests.h>
#include <CesiumGeospatial/CartographicPolygon.h>
#include <CesiumGeospatial/GlobeRectangle.h>
#include <CesiumUtility/Math.h>

#include <glm/common.hpp>
#include <glm/ext/matrix_double2x2.hpp>
#include <glm/ext/vector_double2.hpp>
#include <glm/matrix.hpp>
#include <mapbox/earcut.hpp>

#include <array>
#include <cstddef>
#include <cstdint>
#include <optional>
#include <utility>
#include <vector>

using namespace CesiumGeometry;

namespace CesiumGeospatial {

namespace {
std::vector<uint32_t>
triangulatePolygon(const std::vector<glm::dvec2>& polygon) {
  std::vector<uint32_t> indices;
  const size_t vertexCount = polygon.size();

  if (vertexCount < 3) {
    return indices;
  }

  const glm::dvec2& point0 = polygon[0];

  using Point = std::array<double, 2>;

  std::vector<std::vector<Point>> localPolygons;

  // normalize the longitude relative to the first point before triangulating
  std::vector<Point> localPolygon(vertexCount);
  localPolygon[0] = {0.0, point0.y};
  for (size_t i = 1; i < vertexCount; ++i) {
    const glm::dvec2& cartographic = polygon[i];
    Point& point = localPolygon[i];
    point[0] = cartographic.x - point0.x;
    point[1] = cartographic.y;

    // check if the difference crosses the antipole
    if (glm::abs(point[0]) > CesiumUtility::Math::OnePi) {
      if (point[0] > 0.0) {
        point[0] -= CesiumUtility::Math::TwoPi;
      } else {
        point[0] += CesiumUtility::Math::TwoPi;
      }
    }
  }

  localPolygons.emplace_back(std::move(localPolygon));

  indices = mapbox::earcut<uint32_t>(localPolygons);
  return indices;
}

std::optional<GlobeRectangle>
computeBoundingRectangle(const std::vector<glm::dvec2>& polygon) {
  const size_t vertexCount = polygon.size();

  if (vertexCount < 3) {
    return std::nullopt;
  }

  const glm::dvec2& point0 = polygon[0];

  // the bounding globe rectangle
  double west = point0.x;
  double east = point0.x;
  double south = point0.y;
  double north = point0.y;

  for (size_t i = 1; i < vertexCount; ++i) {
    const glm::dvec2& point1 = polygon[i];

    if (point1.y > north) {
      north = point1.y;
    } else if (point1.y < south) {
      south = point1.y;
    }

<<<<<<< HEAD
bool CartographicPolygon::isClockwiseWindingOrder() const {
  const size_t numVertices = this->_vertices.size();
  if (numVertices < 2) {
    // With zero or one vertex, there is no winding order, so our answer really
    // doesn't matter.
    return true;
  }

  // Use the method described in https://stackoverflow.com/a/1165943 to compute
  // the winding order.
  double sum = 0;
  for (size_t i = 0; i < numVertices; i++) {
    const glm::dvec2& a = this->_vertices[i];
    const glm::dvec2& b = this->_vertices[(i + 1) % numVertices];
    sum += (b.x - a.x) * (b.y + a.y);
  }

  return sum >= 0;
}

bool CartographicPolygon::operator==(const CartographicPolygon& rhs) const {
  // The other two fields are derived from the vertices, so if the vertices are
  // equal the polygons are equal.
  if (this->_vertices.size() != rhs._vertices.size()) {
    return false;
  }
=======
    const double dif_west = point1.x - west;
    // check if the difference crosses the antipole
    if (glm::abs(dif_west) > CesiumUtility::Math::OnePi) {
      // east wrapping past the antipole to the west
      if (dif_west > 0.0) {
        west = point1.x;
      }
    } else {
      if (dif_west < 0.0) {
        west = point1.x;
      }
    }
>>>>>>> ccaf5509

    const double dif_east = point1.x - east;
    // check if the difference crosses the antipole
    if (glm::abs(dif_east) > CesiumUtility::Math::OnePi) {
      // west wrapping past the antipole to the east
      if (dif_east < 0.0) {
        east = point1.x;
      }
    } else {
      if (dif_east > 0.0) {
        east = point1.x;
      }
    }
  }

  return CesiumGeospatial::GlobeRectangle(west, south, east, north);
}
} // namespace

CartographicPolygon::CartographicPolygon(const std::vector<glm::dvec2>& polygon)
    : _vertices(polygon),
      _indices(triangulatePolygon(polygon)),
      _boundingRectangle(computeBoundingRectangle(polygon)) {}

/*static*/ bool CartographicPolygon::rectangleIsWithinPolygons(
    const CesiumGeospatial::GlobeRectangle& rectangle,
    const std::vector<CartographicPolygon>& cartographicPolygons) noexcept {

  glm::dvec2 rectangleCorners[] = {
      glm::dvec2(rectangle.getWest(), rectangle.getSouth()),
      glm::dvec2(rectangle.getWest(), rectangle.getNorth()),
      glm::dvec2(rectangle.getEast(), rectangle.getNorth()),
      glm::dvec2(rectangle.getEast(), rectangle.getSouth())};

  glm::dvec2 rectangleEdges[] = {
      rectangleCorners[1] - rectangleCorners[0],
      rectangleCorners[2] - rectangleCorners[1],
      rectangleCorners[3] - rectangleCorners[2],
      rectangleCorners[0] - rectangleCorners[3]};

  // Iterate through all polygons.
  for (const auto& selection : cartographicPolygons) {
    const std::optional<CesiumGeospatial::GlobeRectangle>&
        polygonBoundingRectangle = selection.getBoundingRectangle();
    if (!polygonBoundingRectangle ||
        !rectangle.computeIntersection(*polygonBoundingRectangle)) {
      continue;
    }

    const std::vector<glm::dvec2>& vertices = selection.getVertices();
    const std::vector<uint32_t>& indices = selection.getIndices();

    // First check if an arbitrary point on the bounding globe rectangle is
    // inside the polygon.
    bool inside = false;
    for (size_t j = 2; j < indices.size(); j += 3) {
      if (IntersectionTests::pointInTriangle(
              rectangleCorners[0],
              vertices[indices[j - 2]],
              vertices[indices[j - 1]],
              vertices[indices[j]])) {
        inside = true;
        break;
      }
    }

    // If the arbitrary point was outside, then this polygon does not entirely
    // cull the tile.
    if (!inside) {
      continue;
    }

    // Check if the polygon perimeter intersects the bounding globe rectangle
    // edges.
    bool intersectionFound = false;
    for (size_t j = 0; j < vertices.size(); ++j) {
      const glm::dvec2& a = vertices[j];
      const glm::dvec2& b = vertices[(j + 1) % vertices.size()];

      const glm::dvec2 ba = a - b;

      // Check each rectangle edge.
      for (size_t k = 0; k < 4; ++k) {
        const glm::dvec2& cd = rectangleEdges[k];
        const glm::dmat2 lineSegmentMatrix(cd, ba);
        const glm::dvec2 ca = a - rectangleCorners[k];

        // s and t are calculated such that:
        // line_intersection = a + t * ab = c + s * cd
        const glm::dvec2 st = glm::inverse(lineSegmentMatrix) * ca;

        // check that the intersection is within the line segments
        if (st.x <= 1.0 && st.x >= 0.0 && st.y <= 1.0 && st.y >= 0.0) {
          intersectionFound = true;
          break;
        }
      }

      if (intersectionFound) {
        break;
      }
    }

    // There is no intersection with the perimeter and at least one point is
    // inside the polygon so the tile is completely inside this polygon.
    if (!intersectionFound) {
      return true;
    }
  }

  return false;
}

/*static*/ bool CartographicPolygon::rectangleIsOutsidePolygons(
    const CesiumGeospatial::GlobeRectangle& rectangle,
    const std::vector<CesiumGeospatial::CartographicPolygon>&
        cartographicPolygons) noexcept {

  glm::dvec2 rectangleCorners[] = {
      glm::dvec2(rectangle.getWest(), rectangle.getSouth()),
      glm::dvec2(rectangle.getWest(), rectangle.getNorth()),
      glm::dvec2(rectangle.getEast(), rectangle.getNorth()),
      glm::dvec2(rectangle.getEast(), rectangle.getSouth())};

  glm::dvec2 rectangleEdges[] = {
      rectangleCorners[1] - rectangleCorners[0],
      rectangleCorners[2] - rectangleCorners[1],
      rectangleCorners[3] - rectangleCorners[2],
      rectangleCorners[0] - rectangleCorners[3]};

  // Iterate through all polygons.
  for (const auto& selection : cartographicPolygons) {
    const std::optional<CesiumGeospatial::GlobeRectangle>&
        polygonBoundingRectangle = selection.getBoundingRectangle();
    if (!polygonBoundingRectangle ||
        !rectangle.computeIntersection(*polygonBoundingRectangle)) {
      continue;
    }

    const std::vector<glm::dvec2>& vertices = selection.getVertices();
    const std::vector<uint32_t>& indices = selection.getIndices();

    // Check if an arbitrary point on the polygon is in the globe rectangle.
    if (IntersectionTests::pointInTriangle(
            vertices[0],
            rectangleCorners[0],
            rectangleCorners[1],
            rectangleCorners[2]) ||
        IntersectionTests::pointInTriangle(
            vertices[0],
            rectangleCorners[0],
            rectangleCorners[2],
            rectangleCorners[3])) {
      return false;
    }

    // Check if an arbitrary point on the bounding globe rectangle is
    // inside the polygon.
    for (size_t j = 2; j < indices.size(); j += 3) {
      if (IntersectionTests::pointInTriangle(
              rectangleCorners[0],
              vertices[indices[j - 2]],
              vertices[indices[j - 1]],
              vertices[indices[j]])) {
        return false;
      }
    }

    // Now we know the rectangle does not fully contain the polygon and the
    // polygon does not fully contain the rectangle. Now check if the polygon
    // perimeter intersects the bounding globe rectangle edges.
    for (size_t j = 0; j < vertices.size(); ++j) {
      const glm::dvec2& a = vertices[j];
      const glm::dvec2& b = vertices[(j + 1) % vertices.size()];

      const glm::dvec2 ba = a - b;

      // Check each rectangle edge.
      for (size_t k = 0; k < 4; ++k) {
        const glm::dvec2& cd = rectangleEdges[k];
        const glm::dmat2 lineSegmentMatrix(cd, ba);
        const glm::dvec2 ca = a - rectangleCorners[k];

        // s and t are calculated such that:
        // line_intersection = a + t * ab = c + s * cd
        const glm::dvec2 st = glm::inverse(lineSegmentMatrix) * ca;

        // check that the intersection is within the line segments
        if (st.x <= 1.0 && st.x >= 0.0 && st.y <= 1.0 && st.y >= 0.0) {
          return false;
        }
      }
    }
  }

  return true;
}

} // namespace CesiumGeospatial<|MERGE_RESOLUTION|>--- conflicted
+++ resolved
@@ -86,34 +86,6 @@
       south = point1.y;
     }
 
-<<<<<<< HEAD
-bool CartographicPolygon::isClockwiseWindingOrder() const {
-  const size_t numVertices = this->_vertices.size();
-  if (numVertices < 2) {
-    // With zero or one vertex, there is no winding order, so our answer really
-    // doesn't matter.
-    return true;
-  }
-
-  // Use the method described in https://stackoverflow.com/a/1165943 to compute
-  // the winding order.
-  double sum = 0;
-  for (size_t i = 0; i < numVertices; i++) {
-    const glm::dvec2& a = this->_vertices[i];
-    const glm::dvec2& b = this->_vertices[(i + 1) % numVertices];
-    sum += (b.x - a.x) * (b.y + a.y);
-  }
-
-  return sum >= 0;
-}
-
-bool CartographicPolygon::operator==(const CartographicPolygon& rhs) const {
-  // The other two fields are derived from the vertices, so if the vertices are
-  // equal the polygons are equal.
-  if (this->_vertices.size() != rhs._vertices.size()) {
-    return false;
-  }
-=======
     const double dif_west = point1.x - west;
     // check if the difference crosses the antipole
     if (glm::abs(dif_west) > CesiumUtility::Math::OnePi) {
@@ -126,7 +98,6 @@
         west = point1.x;
       }
     }
->>>>>>> ccaf5509
 
     const double dif_east = point1.x - east;
     // check if the difference crosses the antipole
