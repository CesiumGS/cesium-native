#pragma once

#include "Cartographic.h"
#include "Library.h"

#include <CesiumGeometry/Rectangle.h>
#include <CesiumUtility/Math.h>

#include <optional>

namespace CesiumGeospatial {

/**
 * @brief A two-dimensional, rectangular region on a globe, specified using
 * longitude and latitude coordinates. The region is rectangular in terms of
 * longitude-latitude coordinates, but may be far from rectangular on the actual
 * globe surface.
 *
 * The eastern coordinate may be less than the western coordinate, which
 * indicates that the rectangle crosses the anti-meridian.
 *
 * @see CesiumGeometry::Rectangle
 */
class CESIUMGEOSPATIAL_API GlobeRectangle final {
public:
  /**
   * @brief An empty rectangle.
   *
   * The rectangle has the following values:
   *   * `west`: Pi
   *   * `south`: Pi/2
   *   * `east`: -Pi
   *   * `north`: -Pi/2
   */
  static const GlobeRectangle EMPTY;

  /**
   * @brief The maximum rectangle.
   *
   * The rectangle has the following values:
   *   * `west`: -Pi
   *   * `south`: -Pi/2
   *   * `east`: Pi
   *   * `north`: Pi/2
   */
  static const GlobeRectangle MAXIMUM;

  /**
   * @brief Constructs a new instance.
   *
   * @param west The westernmost longitude, in radians, in the range [-Pi, Pi].
   * @param south The southernmost latitude, in radians, in the range [-Pi/2,
   * Pi/2].
   * @param east The easternmost longitude, in radians, in the range [-Pi, Pi].
   * @param north The northernmost latitude, in radians, in the range [-Pi/2,
   * Pi/2].
   */
  constexpr GlobeRectangle(
      double west,
      double south,
      double east,
      double north) noexcept
      : _west(west), _south(south), _east(east), _north(north) {}

  /**
   * Creates a rectangle given the boundary longitude and latitude in degrees.
   * The angles are converted to radians.
   *
   * @param westDegrees The westernmost longitude in degrees in the range
   * [-180.0, 180.0].
   * @param southDegrees The southernmost latitude in degrees in the range
   * [-90.0, 90.0].
   * @param eastDegrees The easternmost longitude in degrees in the range
   * [-180.0, 180.0].
   * @param northDegrees The northernmost latitude in degrees in the range
   * [-90.0, 90.0].
   * @returns The rectangle.
   *
   * @snippet TestGlobeRectangle.cpp fromDegrees
   */
  static constexpr GlobeRectangle fromDegrees(
      double westDegrees,
      double southDegrees,
      double eastDegrees,
      double northDegrees) noexcept {
    return GlobeRectangle(
        CesiumUtility::Math::degreesToRadians(westDegrees),
        CesiumUtility::Math::degreesToRadians(southDegrees),
        CesiumUtility::Math::degreesToRadians(eastDegrees),
        CesiumUtility::Math::degreesToRadians(northDegrees));
  }

  /**
   * @brief Returns the westernmost longitude, in radians.
   */
  constexpr double getWest() const noexcept { return this->_west; }

  /**
   * @brief Sets the westernmost longitude, in radians.
   */
  void setWest(double value) noexcept { this->_west = value; }

  /**
   * @brief Returns the southernmost latitude, in radians.
   */
  constexpr double getSouth() const noexcept { return this->_south; }

  /**
   * @brief Sets the southernmost latitude, in radians.
   */
  void setSouth(double value) noexcept { this->_south = value; }

  /**
   * @brief Returns the easternmost longitude, in radians.
   */
  constexpr double getEast() const noexcept { return this->_east; }

  /**
   * @brief Sets the easternmost longitude, in radians.
   */
  void setEast(double value) noexcept { this->_east = value; }

  /**
   * @brief Returns the northernmost latitude, in radians.
   */
  constexpr double getNorth() const noexcept { return this->_north; }

  /**
   * @brief Sets the northernmost latitude, in radians.
   */
  void setNorth(double value) noexcept { this->_north = value; }

  /**
   * @brief Returns the {@link Cartographic} position of the south-west corner.
   */
  constexpr Cartographic getSouthwest() const noexcept {
    return Cartographic(this->_west, this->_south);
  }

  /**
   * @brief Returns the {@link Cartographic} position of the south-east corner.
   */
  constexpr Cartographic getSoutheast() const noexcept {
    return Cartographic(this->_east, this->_south);
  }

  /**
   * @brief Returns the {@link Cartographic} position of the north-west corner.
   */
  constexpr Cartographic getNorthwest() const noexcept {
    return Cartographic(this->_west, this->_north);
  }

  /**
   * @brief Returns the {@link Cartographic} position of the north-east corner.
   */
  constexpr Cartographic getNortheast() const noexcept {
    return Cartographic(this->_east, this->_north);
  }

  /**
   * @brief Returns this rectangle as a {@link CesiumGeometry::Rectangle}.
   */
  constexpr CesiumGeometry::Rectangle toSimpleRectangle() const noexcept {
    return CesiumGeometry::Rectangle(
        this->getWest(),
        this->getSouth(),
        this->getEast(),
        this->getNorth());
  }

  /**
   * @brief Computes the width of this rectangle.
   *
   * The result will be in radians, in the range [0, Pi*2].
   */
  constexpr double computeWidth() const noexcept {
    double east = this->_east;
    const double west = this->_west;
    if (east < west) {
      east += CesiumUtility::Math::TwoPi;
    }
    return east - west;
  }

  /**
   * @brief Computes the height of this rectangle.
   *
   * The result will be in radians, in the range [0, Pi*2].
   */
  constexpr double computeHeight() const noexcept {
    return this->_north - this->_south;
  }

  /**
   * @brief Computes the {@link Cartographic} center position of this rectangle.
   */
  Cartographic computeCenter() const noexcept;

  /**
   * @brief Returns `true` if this rectangle contains the given point.
   *
   * The provided cartographic position must be within the longitude range [-Pi,
   * Pi] and the latitude range [-Pi/2, Pi/2].
   *
   * This will take into account the wrapping of the longitude at the
   * anti-meridian.
   */
  bool contains(const Cartographic& cartographic) const noexcept;

  /**
   * @brief Determines if this rectangle is empty.
   *
   * An empty rectangle bounds no part of the globe, not even a single point.
   */
  bool isEmpty() const noexcept;

  /**
   * @brief Computes the intersection of two rectangles.
   *
   * This function assumes that the rectangle's coordinates are latitude and
   * longitude in radians and produces a correct intersection, taking into
   * account the fact that the same angle can be represented with multiple
   * values as well as the wrapping of longitude at the anti-meridian.  For a
   * simple intersection that ignores these factors and can be used with
   * projected coordinates, see
   * {@link CesiumGeometry::Rectangle::computeIntersection}.
   *
   * @param other The other rectangle to intersect with this one.
   * @returns The intersection rectangle, or `std::nullopt` if there is no
   * intersection.
   */
  std::optional<GlobeRectangle>
  computeIntersection(const GlobeRectangle& other) const noexcept;

  /**
   * @brief Computes the union of this globe rectangle with another.
   *
   * @param other The other globe rectangle.
   * @return The union.
   */
  GlobeRectangle computeUnion(const GlobeRectangle& other) const noexcept;

  /**
   * @brief Splits this rectangle at the anti-meridian (180 degrees longitude),
   * if necessary.
   *
   * If the rectangle does not cross the anti-meridian, the entire rectangle is
   * returned in the `first` field of the pair and the `second` is std::nullopt.
   * If it does cross the anti-meridian, this function returns two rectangles
   * that touch but do not cross it. The larger of the two rectangles is
   * returned in `first` and the smaller one is returned in `second`.
   */
  std::pair<GlobeRectangle, std::optional<GlobeRectangle>>
  splitAtAntiMeridian() const noexcept;

<<<<<<< HEAD
  /**
=======
  /*
>>>>>>> a739037f
   * @brief Checks whether two globe rectangles are exactly equal.
   *
   * @param left The first rectangle.
   * @param right The second rectangle.
   * @return Whether the rectangles are equal
   */
  static bool
  equals(const GlobeRectangle& left, const GlobeRectangle& right) noexcept;

  /**
   * @brief Checks whether two globe rectangles are equal up to a given relative
   * epsilon.
   *
   * @param left The first rectangle.
   * @param right The second rectangle.
   * @param relativeEpsilon The relative epsilon.
   * @return Whether the rectangles are epsilon-equal
   */
  static bool equalsEpsilon(
      const GlobeRectangle& left,
      const GlobeRectangle& right,
      double relativeEpsilon) noexcept;

private:
  double _west;
  double _south;
  double _east;
  double _north;
};

} // namespace CesiumGeospatial<|MERGE_RESOLUTION|>--- conflicted
+++ resolved
@@ -254,11 +254,7 @@
   std::pair<GlobeRectangle, std::optional<GlobeRectangle>>
   splitAtAntiMeridian() const noexcept;
 
-<<<<<<< HEAD
-  /**
-=======
-  /*
->>>>>>> a739037f
+  /**
    * @brief Checks whether two globe rectangles are exactly equal.
    *
    * @param left The first rectangle.
