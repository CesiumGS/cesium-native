#pragma once

#include "CesiumGeospatial/Cartographic.h"

#include <CesiumGeospatial/GlobeRectangle.h>
#include <CesiumGeospatial/Library.h>

#include <glm/vec2.hpp>

#include <optional>
#include <string>
#include <vector>

namespace CesiumGeospatial {

/**
 * @brief A 2D polygon expressed as a list of longitude/latitude coordinates in
 * radians.
 *
 * The {@link Ellipsoid} associated with the coordinates is not specified
 * directly by this instance, but it is assumed that the longitude values range
 * from -PI to PI radians and the latitude values range from -PI/2 to PI/2
 * radians. Longitude values outside this range are wrapped to be inside the
 * range. Latitude values are clamped to the range.
 */
class CESIUMGEOSPATIAL_API CartographicPolygon final {
public:
  /**
   * @brief Constructs a 2D polygon that can be rasterized onto {@link Cesium3DTilesSelection::Tileset}
   * objects.
   *
   * @param polygon An array of longitude-latitude points in radians defining
   * the perimeter of the 2D polygon.
   */
  CartographicPolygon(const std::vector<glm::dvec2>& polygon);

  /**
   * @brief Constructs a 2D polygon that can be rasterized onto {@link Cesium3DTilesSelection::Tileset}
   * objects.
   *
   * @param polygon An array of cartographic points defining the perimeter of
   * the 2D polygon. The 'height' component of each coordinate will be ignored.
   */
  CartographicPolygon(const std::vector<Cartographic>& polygon);

  /**
<<<<<<< HEAD
=======
   * @brief Constructs a 2D polygon with the linear ring defining its boundary
   * and the set of linear rings defining its holes.
   *
   * @param vertices The vertices defining the outer boundary of the polygon.
   * @param holes The polygons defining holes within this polygon. Any holes in
   * those polygons are then inner polygons, and so on.
   */
  CartographicPolygon(
      const std::vector<Cartographic>& vertices,
      std::vector<CartographicPolygon>&& holes);

  /**
>>>>>>> 0b52cb77
   * @brief Returns the longitude-latitude vertices that define the
   * perimeter of the selected polygon.
   *
   * @return The perimeter vertices in longitude-latitude radians.
   */
  constexpr const std::vector<glm::dvec2>& getVertices() const {
    return this->_vertices;
  }

  /**
   * @brief Returns the triangulated indices representing a triangle
   * decomposition of the polygon. The indices are in reference to the
   * polygon's vertices, including holes.
   *
   * For example, for a polygon made up of `( v0, v1, v2 )` with holes made up
   * of `( v4, v5, v6 )` and `( v7, v8, v9 )`, index 1 would correspond to v1,
   * index 5 to v5, and so on.
   *
   * @remarks Due to limitations of the triangulation algorithm, any inner
   * polygons contained in the holes of this polygon will be ignored.
   *
   * @return The indices for the polygon's triangle decomposition.
   */
  constexpr const std::vector<uint32_t>& getIndices() const {
    return this->_indices;
  }

  /**
   * @brief Returns a {@link GlobeRectangle} that represents the bounding
   * rectangle of the polygon.
   *
   * @return The polygon's global bounding rectangle.
   */
  constexpr const CesiumGeospatial::GlobeRectangle&
  getBoundingRectangle() const {
    return this->_boundingRectangle;
  }

  /**
<<<<<<< HEAD
=======
   * @brief Returns the \ref CartographicPolygon instances that define holes in
   * this polygon.
   */
  constexpr const std::vector<CartographicPolygon>& getHoles() const {
    return this->_holes;
  }

  /**
>>>>>>> 0b52cb77
   * @brief Returns whether the given longitude-latitude position lies within
   * this polygon.
   */
  bool contains(const CesiumGeospatial::Cartographic& point) const;

  /**
   * @brief Determines whether a globe rectangle is completely inside any of the
   * polygons in a list.
   *
   * @warning Does not take into account any holes in this polygon.
   *
   * @param rectangle The {@link CesiumGeospatial::GlobeRectangle} of the tile.
   * @param cartographicPolygons The list of polygons to check.
   * @return True if the rectangle is completely inside a polygon; otherwise,
   * false.
   */
  static bool rectangleIsWithinPolygons(
      const CesiumGeospatial::GlobeRectangle& rectangle,
      const std::vector<CesiumGeospatial::CartographicPolygon>&
          cartographicPolygons) noexcept;

  /**
   * @brief Determines whether a globe rectangle is completely outside all the
   * polygons in a list.
   *
   * @warning Does not take into account any holes in this polygon.
   *
   * @param rectangle The {@link CesiumGeospatial::GlobeRectangle} of the tile.
   * @param cartographicPolygons The list of polygons to check.
   * @return True if the rectangle is completely outside all the polygons;
   * otherwise, false.
   */
  static bool rectangleIsOutsidePolygons(
      const CesiumGeospatial::GlobeRectangle& rectangle,
      const std::vector<CesiumGeospatial::CartographicPolygon>&
          cartographicPolygons) noexcept;

  /**
   * @brief Checks if two `CartographicPolygon` objects are equal.
   */
  bool operator==(const CartographicPolygon& rhs) const;

private:
  std::vector<glm::dvec2> _vertices;
  std::vector<uint32_t> _indices;
<<<<<<< HEAD
=======
  std::vector<CartographicPolygon> _holes;
>>>>>>> 0b52cb77
  CesiumGeospatial::GlobeRectangle _boundingRectangle;
};

} // namespace CesiumGeospatial<|MERGE_RESOLUTION|>--- conflicted
+++ resolved
@@ -44,8 +44,6 @@
   CartographicPolygon(const std::vector<Cartographic>& polygon);
 
   /**
-<<<<<<< HEAD
-=======
    * @brief Constructs a 2D polygon with the linear ring defining its boundary
    * and the set of linear rings defining its holes.
    *
@@ -58,7 +56,6 @@
       std::vector<CartographicPolygon>&& holes);
 
   /**
->>>>>>> 0b52cb77
    * @brief Returns the longitude-latitude vertices that define the
    * perimeter of the selected polygon.
    *
@@ -98,8 +95,6 @@
   }
 
   /**
-<<<<<<< HEAD
-=======
    * @brief Returns the \ref CartographicPolygon instances that define holes in
    * this polygon.
    */
@@ -108,7 +103,6 @@
   }
 
   /**
->>>>>>> 0b52cb77
    * @brief Returns whether the given longitude-latitude position lies within
    * this polygon.
    */
@@ -154,10 +148,7 @@
 private:
   std::vector<glm::dvec2> _vertices;
   std::vector<uint32_t> _indices;
-<<<<<<< HEAD
-=======
   std::vector<CartographicPolygon> _holes;
->>>>>>> 0b52cb77
   CesiumGeospatial::GlobeRectangle _boundingRectangle;
 };
 
