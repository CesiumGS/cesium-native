--- conflicted
+++ resolved
@@ -65,30 +65,6 @@
   }
 
   /**
-<<<<<<< HEAD
-   * @brief Returns the \ref CartographicPolygon instances that define holes in
-   * this polygon.
-   */
-  constexpr const std::vector<CartographicPolygon>& getHoles() const {
-    return this->_holes;
-  }
-
-  /**
-   * @brief Returns whether the given longitude-latitude position lies within
-   * this polygon.
-   */
-  bool contains(const CesiumGeospatial::Cartographic& point) const;
-
-  /**
-   * @brief Computes the winding order of this polygon. If true, the polygon's
-   * vertices are in clockwise order. If false, the polygon's vertices are in
-   * counter-clockwise order.
-   */
-  bool isClockwiseWindingOrder() const;
-
-  /**
-=======
->>>>>>> ccaf5509
    * @brief Determines whether a globe rectangle is completely inside any of the
    * polygons in a list.
    *
