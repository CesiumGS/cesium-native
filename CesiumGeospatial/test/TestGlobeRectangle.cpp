#include "CesiumGeospatial/GlobeRectangle.h"
#include "CesiumUtility/Math.h"

#include <catch2/catch.hpp>

using namespace CesiumGeospatial;
using namespace CesiumUtility;

TEST_CASE("GlobeRectangle::fromDegrees example") {
  //! [fromDegrees]
  CesiumGeospatial::GlobeRectangle rectangle =
      CesiumGeospatial::GlobeRectangle::fromDegrees(0.0, 20.0, 10.0, 30.0);
  //! [fromDegrees]
  (void)rectangle;
}

TEST_CASE("GlobeRectangle::isEmpty") { CHECK(GlobeRectangle::EMPTY.isEmpty()); }

TEST_CASE("GlobeRectangle::equals") {
  GlobeRectangle simple(0.1, 0.2, 0.3, 0.4);

  SECTION("returns true for self") {
    CHECK(GlobeRectangle::equals(simple, simple));
  }

  SECTION("returns true for equal rectangle") {
    GlobeRectangle equalRectangle(0.1, 0.2, 0.3, 0.4);
    CHECK(GlobeRectangle::equals(simple, equalRectangle));
  }

  SECTION("returns false for unequal rectangles") {
    GlobeRectangle unequalWest(0.11, 0.2, 0.3, 0.4);
    CHECK(!GlobeRectangle::equals(simple, unequalWest));

    GlobeRectangle unequalSouth(0.1, 0.202, 0.3, 0.4);
    CHECK(!GlobeRectangle::equals(simple, unequalSouth));

    GlobeRectangle unequalEast(0.1, 0.2, 0.300004, 0.4);
    CHECK(!GlobeRectangle::equals(simple, unequalEast));

    GlobeRectangle unequalNorth(0.1, 0.2, 0.3, 0.5);
    CHECK(!GlobeRectangle::equals(simple, unequalNorth));
  }
}

TEST_CASE("GlobeRectangle::equalsEpsilon") {
  GlobeRectangle simple(0.1, 0.2, 0.3, 0.4);

  SECTION("returns true for self") {
    CHECK(GlobeRectangle::equalsEpsilon(simple, simple, Math::Epsilon6));
  }

  SECTION("returns true for exactly equal rectangle") {
    GlobeRectangle equalRectangle(0.1, 0.2, 0.3, 0.4);
    CHECK(
        GlobeRectangle::equalsEpsilon(simple, equalRectangle, Math::Epsilon6));
  }

  SECTION("returns true for rectangle within epsilon") {
    GlobeRectangle epsilonWest(0.10001, 0.200, 0.3, 0.4);
    CHECK(GlobeRectangle::equalsEpsilon(simple, epsilonWest, Math::Epsilon3));

    GlobeRectangle epsilonSouth(0.1, 0.2002, 0.3, 0.4);
    CHECK(GlobeRectangle::equalsEpsilon(simple, epsilonSouth, Math::Epsilon3));

    GlobeRectangle epsilonEast(0.1, 0.2, 0.30003, 0.4);
    CHECK(GlobeRectangle::equalsEpsilon(simple, epsilonEast, Math::Epsilon3));

    GlobeRectangle epsilonNorth(0.1, 0.2, 0.3, 0.4004);
    CHECK(GlobeRectangle::equalsEpsilon(simple, epsilonNorth, Math::Epsilon3));
  }

  SECTION("returns false for rectangle outside epsilon") {
    GlobeRectangle unequalWest(0.11, 0.2, 0.3, 0.4);
    CHECK(!GlobeRectangle::equalsEpsilon(simple, unequalWest, Math::Epsilon3));

    GlobeRectangle unequalSouth(0.1, 0.202, 0.3, 0.4);
    CHECK(!GlobeRectangle::equalsEpsilon(simple, unequalSouth, Math::Epsilon3));

    GlobeRectangle unequalEast(0.1, 0.2, 0.301, 0.4);
    CHECK(!GlobeRectangle::equalsEpsilon(simple, unequalEast, Math::Epsilon3));

    GlobeRectangle unequalNorth(0.1, 0.2, 0.3, 0.5);
    CHECK(!GlobeRectangle::equalsEpsilon(simple, unequalNorth, Math::Epsilon3));
  }
<<<<<<< HEAD

  SECTION("splitAtAntiMeridian") {
    GlobeRectangle nonCrossing =
        GlobeRectangle::fromDegrees(-10.0, -20.0, 30.0, 40.0);
    std::pair<GlobeRectangle, std::optional<GlobeRectangle>> split =
        nonCrossing.splitAtAntiMeridian();
    CHECK(!split.second);
    CHECK(split.first.getWest() == nonCrossing.getWest());
    CHECK(split.first.getEast() == nonCrossing.getEast());
    CHECK(split.first.getSouth() == nonCrossing.getSouth());
    CHECK(split.first.getNorth() == nonCrossing.getNorth());

    GlobeRectangle crossing1 =
        GlobeRectangle::fromDegrees(160.0, -20.0, -170.0, 40.0);
    split = crossing1.splitAtAntiMeridian();
    CHECK(split.first.getWest() == crossing1.getWest());
    CHECK(split.first.getEast() == Math::OnePi);
    CHECK(split.first.getSouth() == crossing1.getSouth());
    CHECK(split.first.getNorth() == crossing1.getNorth());
    REQUIRE(split.second);
    CHECK(split.second->getWest() == -Math::OnePi);
    CHECK(split.second->getEast() == crossing1.getEast());
    CHECK(split.second->getSouth() == crossing1.getSouth());
    CHECK(split.second->getNorth() == crossing1.getNorth());

    GlobeRectangle crossing2 =
        GlobeRectangle::fromDegrees(170.0, -20.0, -160.0, 40.0);
    split = crossing2.splitAtAntiMeridian();
    CHECK(split.first.getWest() == -Math::OnePi);
    CHECK(split.first.getEast() == crossing2.getEast());
    CHECK(split.first.getSouth() == crossing2.getSouth());
    CHECK(split.first.getNorth() == crossing2.getNorth());
    REQUIRE(split.second);
    CHECK(split.second->getWest() == crossing2.getWest());
    CHECK(split.second->getEast() == Math::OnePi);
    CHECK(split.second->getSouth() == crossing2.getSouth());
    CHECK(split.second->getNorth() == crossing2.getNorth());
  }
=======
}

TEST_CASE("GlobeRectangle::computeCenter") {
  GlobeRectangle simple(0.1, 0.2, 0.3, 0.4);
  Cartographic center = simple.computeCenter();
  CHECK(Math::equalsEpsilon(center.longitude, 0.2, 0.0, Math::Epsilon14));
  CHECK(Math::equalsEpsilon(center.latitude, 0.3, 0.0, Math::Epsilon14));

  GlobeRectangle wrapping(3.0, 0.2, -3.1, 0.4);
  center = wrapping.computeCenter();
  double expectedLongitude =
      3.0 + ((Math::OnePi - 3.0) + (-3.1 - -Math::OnePi)) * 0.5;
  CHECK(Math::equalsEpsilon(
      center.longitude,
      expectedLongitude,
      0.0,
      Math::Epsilon14));
  CHECK(Math::equalsEpsilon(center.latitude, 0.3, 0.0, Math::Epsilon14));

  GlobeRectangle wrapping2(3.1, 0.2, -3.0, 0.4);
  center = wrapping2.computeCenter();
  expectedLongitude =
      -3.0 - ((Math::OnePi - 3.1) + (-3.0 - -Math::OnePi)) * 0.5;
  CHECK(Math::equalsEpsilon(
      center.longitude,
      expectedLongitude,
      0.0,
      Math::Epsilon14));
  CHECK(Math::equalsEpsilon(center.latitude, 0.3, 0.0, Math::Epsilon14));
}

TEST_CASE("GlobeRectangle::contains") {
  GlobeRectangle simple(0.1, 0.2, 0.3, 0.4);
  CHECK(simple.contains(Cartographic(0.1, 0.2)));
  CHECK(simple.contains(Cartographic(0.1, 0.4)));
  CHECK(simple.contains(Cartographic(0.3, 0.4)));
  CHECK(simple.contains(Cartographic(0.3, 0.2)));
  CHECK(simple.contains(Cartographic(0.2, 0.3)));
  CHECK(!simple.contains(Cartographic(0.0, 0.2)));

  GlobeRectangle wrapping(3.0, 0.2, -3.1, 0.4);
  CHECK(wrapping.contains(Cartographic(Math::OnePi, 0.2)));
  CHECK(wrapping.contains(Cartographic(-Math::OnePi, 0.2)));
  CHECK(wrapping.contains(Cartographic(3.14, 0.2)));
  CHECK(wrapping.contains(Cartographic(-3.14, 0.2)));
  CHECK(!wrapping.contains(Cartographic(0.0, 0.2)));
>>>>>>> f57a92bc
}<|MERGE_RESOLUTION|>--- conflicted
+++ resolved
@@ -41,6 +41,44 @@
     GlobeRectangle unequalNorth(0.1, 0.2, 0.3, 0.5);
     CHECK(!GlobeRectangle::equals(simple, unequalNorth));
   }
+
+  SECTION("splitAtAntiMeridian") {
+    GlobeRectangle nonCrossing =
+        GlobeRectangle::fromDegrees(-10.0, -20.0, 30.0, 40.0);
+    std::pair<GlobeRectangle, std::optional<GlobeRectangle>> split =
+        nonCrossing.splitAtAntiMeridian();
+    CHECK(!split.second);
+    CHECK(split.first.getWest() == nonCrossing.getWest());
+    CHECK(split.first.getEast() == nonCrossing.getEast());
+    CHECK(split.first.getSouth() == nonCrossing.getSouth());
+    CHECK(split.first.getNorth() == nonCrossing.getNorth());
+
+    GlobeRectangle crossing1 =
+        GlobeRectangle::fromDegrees(160.0, -20.0, -170.0, 40.0);
+    split = crossing1.splitAtAntiMeridian();
+    CHECK(split.first.getWest() == crossing1.getWest());
+    CHECK(split.first.getEast() == Math::OnePi);
+    CHECK(split.first.getSouth() == crossing1.getSouth());
+    CHECK(split.first.getNorth() == crossing1.getNorth());
+    REQUIRE(split.second);
+    CHECK(split.second->getWest() == -Math::OnePi);
+    CHECK(split.second->getEast() == crossing1.getEast());
+    CHECK(split.second->getSouth() == crossing1.getSouth());
+    CHECK(split.second->getNorth() == crossing1.getNorth());
+
+    GlobeRectangle crossing2 =
+        GlobeRectangle::fromDegrees(170.0, -20.0, -160.0, 40.0);
+    split = crossing2.splitAtAntiMeridian();
+    CHECK(split.first.getWest() == -Math::OnePi);
+    CHECK(split.first.getEast() == crossing2.getEast());
+    CHECK(split.first.getSouth() == crossing2.getSouth());
+    CHECK(split.first.getNorth() == crossing2.getNorth());
+    REQUIRE(split.second);
+    CHECK(split.second->getWest() == crossing2.getWest());
+    CHECK(split.second->getEast() == Math::OnePi);
+    CHECK(split.second->getSouth() == crossing2.getSouth());
+    CHECK(split.second->getNorth() == crossing2.getNorth());
+  }
 }
 
 TEST_CASE("GlobeRectangle::equalsEpsilon") {
@@ -83,46 +121,6 @@
     GlobeRectangle unequalNorth(0.1, 0.2, 0.3, 0.5);
     CHECK(!GlobeRectangle::equalsEpsilon(simple, unequalNorth, Math::Epsilon3));
   }
-<<<<<<< HEAD
-
-  SECTION("splitAtAntiMeridian") {
-    GlobeRectangle nonCrossing =
-        GlobeRectangle::fromDegrees(-10.0, -20.0, 30.0, 40.0);
-    std::pair<GlobeRectangle, std::optional<GlobeRectangle>> split =
-        nonCrossing.splitAtAntiMeridian();
-    CHECK(!split.second);
-    CHECK(split.first.getWest() == nonCrossing.getWest());
-    CHECK(split.first.getEast() == nonCrossing.getEast());
-    CHECK(split.first.getSouth() == nonCrossing.getSouth());
-    CHECK(split.first.getNorth() == nonCrossing.getNorth());
-
-    GlobeRectangle crossing1 =
-        GlobeRectangle::fromDegrees(160.0, -20.0, -170.0, 40.0);
-    split = crossing1.splitAtAntiMeridian();
-    CHECK(split.first.getWest() == crossing1.getWest());
-    CHECK(split.first.getEast() == Math::OnePi);
-    CHECK(split.first.getSouth() == crossing1.getSouth());
-    CHECK(split.first.getNorth() == crossing1.getNorth());
-    REQUIRE(split.second);
-    CHECK(split.second->getWest() == -Math::OnePi);
-    CHECK(split.second->getEast() == crossing1.getEast());
-    CHECK(split.second->getSouth() == crossing1.getSouth());
-    CHECK(split.second->getNorth() == crossing1.getNorth());
-
-    GlobeRectangle crossing2 =
-        GlobeRectangle::fromDegrees(170.0, -20.0, -160.0, 40.0);
-    split = crossing2.splitAtAntiMeridian();
-    CHECK(split.first.getWest() == -Math::OnePi);
-    CHECK(split.first.getEast() == crossing2.getEast());
-    CHECK(split.first.getSouth() == crossing2.getSouth());
-    CHECK(split.first.getNorth() == crossing2.getNorth());
-    REQUIRE(split.second);
-    CHECK(split.second->getWest() == crossing2.getWest());
-    CHECK(split.second->getEast() == Math::OnePi);
-    CHECK(split.second->getSouth() == crossing2.getSouth());
-    CHECK(split.second->getNorth() == crossing2.getNorth());
-  }
-=======
 }
 
 TEST_CASE("GlobeRectangle::computeCenter") {
@@ -169,5 +167,4 @@
   CHECK(wrapping.contains(Cartographic(3.14, 0.2)));
   CHECK(wrapping.contains(Cartographic(-3.14, 0.2)));
   CHECK(!wrapping.contains(Cartographic(0.0, 0.2)));
->>>>>>> f57a92bc
 }