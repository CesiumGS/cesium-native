--- conflicted
+++ resolved
@@ -7,10 +7,6 @@
 #include <memory>
 #include <optional>
 #include <string>
-<<<<<<< HEAD
-#include <map>
-=======
->>>>>>> 2cdcb92e
 #include <vector>
 
 namespace CesiumJsonReader {
@@ -117,8 +113,7 @@
   using ExtensionHandlerFactory =
       std::function<std::unique_ptr<IExtensionJsonHandler>(
           const ExtensionReaderContext&)>;
-  using ObjectTypeToHandler =
-      std::map<std::string, ExtensionHandlerFactory>;
+  using ObjectTypeToHandler = std::map<std::string, ExtensionHandlerFactory>;
   using ExtensionNameMap = std::map<std::string, ObjectTypeToHandler>;
 
   ExtensionNameMap _extensions;
