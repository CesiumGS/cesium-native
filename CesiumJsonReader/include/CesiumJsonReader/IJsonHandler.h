--- conflicted
+++ resolved
@@ -17,16 +17,12 @@
  */
 class CESIUMJSONREADER_API IJsonHandler {
 public:
-<<<<<<< HEAD
-  virtual ~IJsonHandler() {}
-=======
   virtual ~IJsonHandler(){};
   /**
    * @brief Called when the JSON parser encounters a `null`.
    * @returns A \ref IJsonHandler that will handle the next `read...` call.
    * This can be the same handler as the current one.
    */
->>>>>>> afc097e9
   virtual IJsonHandler* readNull() = 0;
   /**
    * @brief Called when the JSON parser encounters a boolean value.
