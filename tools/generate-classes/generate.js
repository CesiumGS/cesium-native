const fs = require("fs");
const getNameFromTitle = require("./getNameFromTitle");
const indent = require("./indent");
const lodash = require("lodash");
const path = require("path");
const resolveProperty = require("./resolveProperty");
const unindent = require("./unindent");

function generate(options, schema, writers) {
  const {
    schemaCache,
    outputDir,
    readerOutputDir,
    config,
    namespace,
    readerNamespace,
    writerNamespace,
    extensions,
  } = options;

  const baseName = getNameFromTitle(config, schema.title);
  const prefix = schema.prefix && schema.prefix !== baseName ? schema.prefix : "";
  const name = prefix + baseName;
  const thisConfig = config.classes[schema.title] || {};

  console.log(`Generating ${name}`);

  schemaCache.pushContext(schema);

  let base = "CesiumUtility::ExtensibleObject";
  if (schema.allOf && schema.allOf.length > 0 && schema.allOf[0].$ref) {
    const baseSchema = schemaCache.load(schema.allOf[0].$ref);
    base = getNameFromTitle(config, baseSchema.title);
  }

  const required = schema.required || [];

  const properties = Object.keys(schema.properties)
    .map((key) =>
      resolveProperty(
        schemaCache,
        config,
        name,
        key,
        schema.properties[key],
        required,
        namespace,
        readerNamespace,
        writerNamespace
      )
    )
    .filter((property) => property !== undefined);

  const localTypes = lodash.uniq(
    lodash.flatten(properties.map((property) => property.localTypes))
  );

  schemaCache.popContext();

  let headers = lodash.uniq([
    `"${namespace}/Library.h"`,
    getIncludeFromName(base, namespace),
    ...lodash.flatten(properties.map((property) => property.headers)),
  ]);

  // Prevent header from including itself for recursive types like Tile
  headers = headers.filter((header) => {
    return header !== `"${namespace}/${name}.h"`;
  });

  headers.sort();

  // prettier-ignore
  const header = `
        // This file was generated by generate-classes.
        // DO NOT EDIT THIS FILE!
        #pragma once

        ${headers.map((header) => `#include ${header}`).join("\n")}

        namespace ${namespace} {
            /**
             * @brief ${schema.description ? schema.description : schema.title}
             */
            struct ${namespace.toUpperCase()}_API ${name}${thisConfig.toBeInherited ? "Spec" : (thisConfig.isBaseClass ? "" : " final")} : public ${base} {
                static inline constexpr const char* TypeName = "${name}";
                ${thisConfig.extensionName ? `static inline constexpr const char* ExtensionName = "${thisConfig.extensionName}";` : ""}

                ${indent(localTypes.join("\n\n"), 16)}

                ${indent(
                  properties
                    .map((property) => formatProperty(property))
                    .filter(propertyText => propertyText !== undefined)
                    .join("\n\n"),
                  16
                )}
                ${thisConfig.toBeInherited ? privateSpecConstructor(name) : ""}
            };
        }
    `;

  const headerOutputDir = path.join(
    outputDir,
    "generated",
    "include",
    namespace
  );
  fs.mkdirSync(headerOutputDir, { recursive: true });
  const headerOutputPath = path.join(
    headerOutputDir,
    `${name}${thisConfig.toBeInherited ? "Spec" : ""}.h`
  );
  fs.writeFileSync(headerOutputPath, unindent(header), "utf-8");

  let readerHeaders = lodash.uniq([
    getReaderIncludeFromName(base, readerNamespace),
    `<${namespace}/${name}.h>`,
    ...lodash.flatten(properties.map((property) => property.readerHeaders)),
  ]);

  // Prevent header from including itself for recursive types like Tile
  readerHeaders = readerHeaders.filter((readerHeader) => {
    return readerHeader !== `"${name}JsonHandler.h"`;
  });

  readerHeaders.sort();

  const readerLocalTypes = lodash.uniq(
    lodash.flatten(properties.map((property) => property.readerLocalTypes))
  );

  const baseReader = getReaderName(base, readerNamespace);

  // prettier-ignore
  const readerHeader = `
        // This file was generated by generate-classes.
        // DO NOT EDIT THIS FILE!
        #pragma once

        ${readerHeaders.map((header) => `#include ${header}`).join("\n")}

        namespace CesiumJsonReader {
          class ExtensionReaderContext;
        }

        namespace ${readerNamespace} {
          class ${name}JsonHandler : public ${baseReader}${thisConfig.extensionName ? `, public CesiumJsonReader::IExtensionJsonHandler` : ""} {
          public:
            using ValueType = ${namespace}::${name};

            ${thisConfig.extensionName ? `static inline constexpr const char* ExtensionName = "${thisConfig.extensionName}";` : ""}

            ${name}JsonHandler(const CesiumJsonReader::ExtensionReaderContext& context) noexcept;
            void reset(IJsonHandler* pParentHandler, ${namespace}::${name}* pObject);

            virtual IJsonHandler* readObjectKey(const std::string_view& str) override;

            ${thisConfig.extensionName ? `
            virtual void reset(IJsonHandler* pParentHandler, CesiumUtility::ExtensibleObject& o, const std::string_view& extensionName) override;

            virtual IJsonHandler* readNull() override {
              return ${baseReader}::readNull();
            };
            virtual IJsonHandler* readBool(bool b) override {
              return ${baseReader}::readBool(b);
            }
            virtual IJsonHandler* readInt32(int32_t i) override {
              return ${baseReader}::readInt32(i);
            }
            virtual IJsonHandler* readUint32(uint32_t i) override {
              return ${baseReader}::readUint32(i);
            }
            virtual IJsonHandler* readInt64(int64_t i) override {
              return ${baseReader}::readInt64(i);
            }
            virtual IJsonHandler* readUint64(uint64_t i) override {
              return ${baseReader}::readUint64(i);
            }
            virtual IJsonHandler* readDouble(double d) override {
              return ${baseReader}::readDouble(d);
            }
            virtual IJsonHandler* readString(const std::string_view& str) override {
              return ${baseReader}::readString(str);
            }
            virtual IJsonHandler* readObjectStart() override {
              return ${baseReader}::readObjectStart();
            }
            virtual IJsonHandler* readObjectEnd() override {
              return ${baseReader}::readObjectEnd();
            }
            virtual IJsonHandler* readArrayStart() override {
              return ${baseReader}::readArrayStart();
            }
            virtual IJsonHandler* readArrayEnd() override {
              return ${baseReader}::readArrayEnd();
            }
            virtual void reportWarning(const std::string& warning, std::vector<std::string>&& context = std::vector<std::string>()) override {
              ${baseReader}::reportWarning(warning, std::move(context));
            }
            ` : ""}

          protected:
            IJsonHandler* readObjectKey${name}(const std::string& objectType, const std::string_view& str, ${namespace}::${name}& o);

          private:
            ${indent(readerLocalTypes.join("\n\n"), 12)}
            ${namespace}::${name}* _pObject = nullptr;
            ${indent(
              properties
                .map((property) => formatReaderProperty(property))
                .join("\n"),
              12
            )}
          };
        }
  `;

  const readerHeaderOutputDir = path.join(readerOutputDir, "generated", "src");
  fs.mkdirSync(readerHeaderOutputDir, { recursive: true });

  const readerHeaderOutputPath = path.join(
    readerHeaderOutputDir,
    name + "JsonHandler.h"
  );
  fs.writeFileSync(readerHeaderOutputPath, unindent(readerHeader), "utf-8");

  const readerLocalTypesImpl = lodash.uniq(
    lodash.flatten(properties.map((property) => property.readerLocalTypesImpl))
  );

  const readerHeadersImpl = lodash.uniq([
    ...lodash.flatten(properties.map((property) => property.readerHeadersImpl)),
  ]);
  readerHeadersImpl.sort();

  function generateReaderOptionsInitializerList(properties, varName) {
    const initializerList = properties
      .filter((p) => p.readerType.toLowerCase().indexOf("jsonhandler") != -1)
      .map(
        (p) =>
          `_${p.cppSafeName}(${
            p.schemas && p.schemas.length > 0 ? varName : ""
          })`
      )
      .join(", ");
    return initializerList == "" ? "" : ", " + initializerList;
  }
  // prettier-ignore
  const readerImpl = `
        // This file was generated by generate-classes.
        // DO NOT EDIT THIS FILE!
        #include "${name}JsonHandler.h"

        #include <${namespace}/${name}.h>
        ${readerHeadersImpl.map((header) => `#include ${header}`).join("\n")}
        #include <cassert>
        #include <string>

        namespace ${readerNamespace} {

        ${name}JsonHandler::${name}JsonHandler(const CesiumJsonReader::ExtensionReaderContext& context) noexcept : ${baseReader}(context)${generateReaderOptionsInitializerList(properties, 'context')} {}

        void ${name}JsonHandler::reset(CesiumJsonReader::IJsonHandler* pParentHandler, ${namespace}::${name}* pObject) {
          ${baseReader}::reset(pParentHandler, pObject);
          this->_pObject = pObject;
        }

        CesiumJsonReader::IJsonHandler* ${name}JsonHandler::readObjectKey(const std::string_view& str) {
          assert(this->_pObject);
          return this->readObjectKey${name}(${namespace}::${name}::TypeName, str, *this->_pObject);
        }

        ${thisConfig.extensionName ? `
        void ${name}JsonHandler::reset(CesiumJsonReader::IJsonHandler* pParentHandler, CesiumUtility::ExtensibleObject& o, const std::string_view& extensionName) {
          std::any& value =
              o.extensions.emplace(extensionName, ${namespace}::${name}())
                  .first->second;
          this->reset(
              pParentHandler,
              &std::any_cast<${namespace}::${name}&>(value));
        }
        ` : ""}

        CesiumJsonReader::IJsonHandler* ${name}JsonHandler::readObjectKey${name}(const std::string& objectType, const std::string_view& str, ${namespace}::${name}& o) {
          using namespace std::string_literals;

          ${properties.length > 0 ? `
          ${indent(
            properties
              .map((property) => formatReaderPropertyImpl(property))
              .join("\n"),
            10
          )}` : `(void)o;`}

          return this->readObjectKey${removeNamespace(base)}(objectType, str, *this->_pObject);
        }

        ${indent(readerLocalTypesImpl.join("\n\n"), 8)}
        } // namespace ${readerNamespace}
  `;

  const writeForwardDeclaration = `struct ${name};`;

  const writeInclude = `#include <${namespace}/${name}.h>`;

  const writeDeclaration = `
        struct ${name}JsonWriter {
          using ValueType = ${namespace}::${name};

          ${
            thisConfig.extensionName
              ? `static inline constexpr const char* ExtensionName = "${thisConfig.extensionName}";`
              : ""
          }

          static void write(
              const ${namespace}::${name}& obj,
              CesiumJsonWriter::JsonWriter& jsonWriter,
              const CesiumJsonWriter::ExtensionWriterContext& context);
        };
  `;

  const writeJsonDeclaration = `
        void writeJson(
            const ${namespace}::${name}& obj,
            CesiumJsonWriter::JsonWriter& jsonWriter,
            const CesiumJsonWriter::ExtensionWriterContext& context);
  `;

  const writeDefinition = `
        void ${name}JsonWriter::write(
            const ${namespace}::${name}& obj,
            CesiumJsonWriter::JsonWriter& jsonWriter,
            const CesiumJsonWriter::ExtensionWriterContext& context) {
          writeJson(obj, jsonWriter, context);
        }
  `;

  const writeJsonDefinition = `
        void writeJson(
            const ${namespace}::${name}& obj,
            CesiumJsonWriter::JsonWriter& jsonWriter,
            const CesiumJsonWriter::ExtensionWriterContext& context) {
          jsonWriter.StartObject();

          ${indent(
            properties
              .map((property) => formatWriterPropertyImpl(property))
              .join("\n\n"),
            10
          )}

          ${
            schema.properties.extensions
              ? `
            if (!obj.extensions.empty()) {
              jsonWriter.Key("extensions");
              writeJsonExtensions(obj, jsonWriter, context);
            }
          `
              : ""
          }

          ${
            schema.properties.extras
              ? `
            if (!obj.extras.empty()) {
              jsonWriter.Key("extras");
              writeJson(obj.extras, jsonWriter, context);
            }
          `
              : ""
          }

          jsonWriter.EndObject();
        }
  `;

  const writeExtensionsRegistration = `
        ${
          extensions[schema.title]
            ? extensions[schema.title]
                .map((extension) => {
                  return `context.registerExtension<${namespace}::${name}, ${extension.className}JsonWriter>();`;
                })
                .join("\n")
            : ""
        }
  `;

  writers.push({
    writeInclude,
    writeForwardDeclaration,
    writeDeclaration,
    writeJsonDeclaration,
    writeDefinition,
    writeJsonDefinition,
    writeExtensionsRegistration,
  });

  if (options.oneHandlerFile) {
    const readerSourceOutputPath = path.join(
      readerHeaderOutputDir,
      "GeneratedJsonHandlers.cpp"
    );
    fs.appendFileSync(readerSourceOutputPath, unindent(readerImpl), "utf-8");
  } else {
    const readerSourceOutputPath = path.join(
      readerHeaderOutputDir,
      name + "JsonHandler.cpp"
    );
    fs.writeFileSync(readerSourceOutputPath, unindent(readerImpl), "utf-8");
  }

  return lodash.uniq(
    lodash.flatten(properties.map((property) => property.schemas))
  );
}

function formatProperty(property) {
  if (!property.type) {
    return undefined;
  }

  let result = "";

  result += `/**\n * @brief ${property.briefDoc || property.cppSafeName}\n`;
  if (property.fullDoc) {
    result += ` *\n * ${property.fullDoc.split("\n").join("\n * ")}\n`;
  }

  result += ` */\n`;

  result += `${property.type} ${property.cppSafeName}`;

  if (property.defaultValue !== undefined) {
    result += " = " + property.defaultValue;
  } else if (property.needsInitialization) {
    result += " = " + property.type + "()";
  }

  result += ";";

  return result;
}

function formatReaderProperty(property) {
  return `${property.readerType} _${property.cppSafeName};`;
}

function formatReaderPropertyImpl(property) {
  return `if ("${property.name}"s == str) return property("${property.name}", this->_${property.cppSafeName}, o.${property.cppSafeName});`;
}

function formatWriterPropertyImpl(property) {
  let result = "";

  const type = property.type;
  const defaultValue = property.defaultValueWriter || property.defaultValue;

  const isId = property.requiredId !== undefined;
  const isOptionalId = property.requiredId === false;
  const isRequiredEnum = property.requiredEnum === true;
  const isVector = type.startsWith("std::vector");
  const isMap = type.startsWith("std::unordered_map");
  const isOptional = type.startsWith("std::optional");

<<<<<<< HEAD
  const hasDefaultValueGuard =
    !isId && !isRequiredEnum && defaultValue !== undefined;
=======
  // Somewhat opinionated but it's helpful to see byteOffset: 0 in accessors and bufferViews
  const requiredPropertyOverride = ["byteOffset"];

  const hasDefaultValueGuard =
    !isId &&
    !isRequiredEnum &&
    !requiredPropertyOverride.includes(property.cppSafeName) &&
    defaultValue !== undefined;
>>>>>>> 15c21461
  const hasDefaultVectorGuard = hasDefaultValueGuard && isVector;
  const hasEmptyGuard = isVector || isMap;
  const hasOptionalGuard = isOptional;
  const hasNegativeIndexGuard = isOptionalId;
  const hasGuard =
    hasDefaultValueGuard ||
    hasEmptyGuard ||
    hasOptionalGuard ||
    hasNegativeIndexGuard;

  if (hasDefaultVectorGuard) {
    result += `static const ${type} ${property.cppSafeName}Default = ${defaultValue};\n`;
    result += `if (obj.${property.cppSafeName} != ${property.cppSafeName}Default) {\n`;
  } else if (hasDefaultValueGuard) {
    result += `if (obj.${property.cppSafeName} != ${defaultValue}) {\n`;
  } else if (hasEmptyGuard) {
    result += `if (!obj.${property.cppSafeName}.empty()) {\n`;
  } else if (hasNegativeIndexGuard) {
    result += `if (obj.${property.cppSafeName} > -1) {\n`;
  } else if (hasOptionalGuard) {
    result += `if (obj.${property.cppSafeName}.has_value()) {\n`;
  }

  result += `jsonWriter.Key("${property.name}");\n`;
  result += `writeJson(obj.${property.cppSafeName}, jsonWriter, context);\n`;

  if (hasGuard) {
    result += "}\n";
  }

  return result;
}

function privateSpecConstructor(name) {
  return `
    private:
      /**
       * @brief This class is not meant to be instantiated directly. Use {@link ${name}} instead.
       */
      ${name}Spec() = default;
      friend struct ${name};
  `;
}

const qualifiedTypeNameRegex = /(?:(?<namespace>.+)::)?(?<name>.+)/;

function getReaderNamespace(namespace, readerNamespace) {
  if (namespace === "CesiumUtility") {
    return "CesiumJsonReader";
  }
  return readerNamespace;
}

function getIncludeFromName(name, namespace) {
  const pieces = name.match(qualifiedTypeNameRegex);
  if (pieces && pieces.groups && pieces.groups.namespace) {
    if (pieces.groups.namespace === namespace) {
      return `"${namespace}/${pieces.groups.name}.h"`;
    } else {
      return `<${pieces.groups.namespace}/${pieces.groups.name}.h>`;
    }
  } else {
    return `"${namespace}/${name}.h"`;
  }
}

function getReaderIncludeFromName(name, readerNamespace) {
  const pieces = name.match(qualifiedTypeNameRegex);
  if (pieces && pieces.groups && pieces.groups.namespace) {
    const namespace = getReaderNamespace(
      pieces.groups.namespace,
      readerNamespace
    );
    if (namespace === readerNamespace) {
      return `"${pieces.groups.name}JsonHandler.h"`;
    } else {
      return `<${namespace}/${pieces.groups.name}JsonHandler.h>`;
    }
  } else {
    return `"${name}JsonHandler.h"`;
  }
}

function getReaderName(name, readerNamespace) {
  const pieces = name.match(qualifiedTypeNameRegex);
  if (pieces && pieces.groups && pieces.groups.namespace) {
    const namespace = getReaderNamespace(
      pieces.groups.namespace,
      readerNamespace
    );
    return `${namespace}::${pieces.groups.name}JsonHandler`;
  } else {
    return `${name}JsonHandler`;
  }
}

function removeNamespace(name) {
  const pieces = name.match(qualifiedTypeNameRegex);
  if (pieces && pieces.groups && pieces.groups.namespace) {
    return pieces.groups.name;
  } else {
    return name;
  }
}

module.exports = generate;<|MERGE_RESOLUTION|>--- conflicted
+++ resolved
@@ -466,10 +466,6 @@
   const isMap = type.startsWith("std::unordered_map");
   const isOptional = type.startsWith("std::optional");
 
-<<<<<<< HEAD
-  const hasDefaultValueGuard =
-    !isId && !isRequiredEnum && defaultValue !== undefined;
-=======
   // Somewhat opinionated but it's helpful to see byteOffset: 0 in accessors and bufferViews
   const requiredPropertyOverride = ["byteOffset"];
 
@@ -478,7 +474,6 @@
     !isRequiredEnum &&
     !requiredPropertyOverride.includes(property.cppSafeName) &&
     defaultValue !== undefined;
->>>>>>> 15c21461
   const hasDefaultVectorGuard = hasDefaultValueGuard && isVector;
   const hasEmptyGuard = isVector || isMap;
   const hasOptionalGuard = isOptional;
