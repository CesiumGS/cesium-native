--- conflicted
+++ resolved
@@ -192,14 +192,7 @@
     },
     {
       "extensionName": "KHR_materials_unlit",
-<<<<<<< HEAD
       "schema": "Khronos/KHR_materials_unlit/schema/material.KHR_materials_unlit.schema.json"
-=======
-      "schema": "Khronos/KHR_materials_unlit/schema/material.KHR_materials_unlit.schema.json",
-      "attachTo": [
-        "material"
-      ]
->>>>>>> e0bbc0e7
     },
     {
       "extensionName": "KHR_materials_variants",
