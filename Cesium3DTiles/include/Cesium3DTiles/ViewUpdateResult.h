--- conflicted
+++ resolved
@@ -34,16 +34,10 @@
         uint32_t tilesLoadingMediumPriority = 0;
         uint32_t tilesLoadingHighPriority = 0;
 
-<<<<<<< HEAD
-        uint32_t tilesVisited;
-        uint32_t tilesVisitedWithoutSse;
-        uint32_t tilesCulled;
-        uint32_t maxDepthVisited;
-=======
         uint32_t tilesVisited = 0;
+        uint32_t tilesVisitedWithoutSse = 0;
         uint32_t tilesCulled = 0;
         uint32_t maxDepthVisited = 0;
->>>>>>> abe480bb
         //! @endcond
     };
 
