--- conflicted
+++ resolved
@@ -9,11 +9,8 @@
 #include <gsl/span>
 #include <memory>
 #include <optional>
-<<<<<<< HEAD
 #include <spdlog/fwd.h>
-=======
 #include <unordered_map>
->>>>>>> b24b4e20
 
 namespace Cesium3DTiles {
     class TileContent;
