#pragma once

#include "Cesium3DTiles/BoundingVolume.h"
#include "Cesium3DTiles/Gltf.h"
#include "Cesium3DTiles/IAssetRequest.h"
#include "Cesium3DTiles/Library.h"
#include "Cesium3DTiles/RasterMappedTo3DTile.h"
#include "Cesium3DTiles/RasterOverlayTile.h"
#include "Cesium3DTiles/TileContext.h"
#include "Cesium3DTiles/TileID.h"
#include "Cesium3DTiles/TileRefine.h"
#include "Cesium3DTiles/TileSelectionState.h"
#include "CesiumUtility/DoublyLinkedList.h"
#include <atomic>
#include <glm/mat4x4.hpp>
#include <gsl/span>
#include <memory>
#include <optional>
#include <string>
#include <vector>

namespace Cesium3DTiles {
    class Tileset;
    class TileContent;
    class RasterOverlayTileProvider;
    struct TileContentLoadResult;

    /**
     * @brief A tile in a {@link Tileset}.
     * 
     * The tiles of a tileset form a hierarchy, where each tile may contain 
     * renderable content, and each tile as an associated bounding volume.
     * 
     * The actual hierarchy is represented with the {@link Tile::getParent}
     * and {@link Tile::getChildren} functions.
     * 
     * The renderable content is provided as a {@link TileContentLoadResult}
     * from the {@link Tile::getContent} function. Tiles may have content with 
     * different levels of detail. The {@link Tile::getGeometricError} function 
     * returns the geometric error of the representation of the renderable 
     * content of a tile.
     * 
     * The {@link BoundingVolume} is given by the {@link Tile::getBoundingVolume}
     * function. This bounding volme closes the renderable content of the 
     * tile itself, as well as the renderable content of all children, yielding 
     * a spatially coherent hierarchy of bounding volumes.
     * 
     * The bounding volume of the content of an individual tile is given 
     * by the {@link Tile::getContentBoundingVolume} function.
     * 
     */
    class CESIUM3DTILES_API Tile {
    public:
        /**
         * The current state of this tile in the loading process.
         */
        enum class LoadState {
            /**
             * @brief This tile is in the process of being destroyed. 
             *
             * Any pointers to it will soon be invalid.
             */
            Destroying = -2,

            /**
             * @brief Something went wrong while loading this tile.
             */
            Failed = -1,

            /**
             * @brief The tile is not yet loaded at all, beyond the metadata in tileset.json.
             */
            Unloaded = 0,

            /**
             * @brief The tile content is currently being loaded. 
             *
             * Note that while a tile is in this state, its {@link Tile::getContent}, {@link Tile::setContent},
             * {@link Tile::getState}, and {@link Tile::setState} methods may be called from the load thread.
             */
            ContentLoading = 1,

            /**
             * @brief The tile content has finished loading.
             */
            ContentLoaded = 2,

            /**
             * @brief The tile is completely done loading.
             */
            Done = 3
        };

        /**
         * @brief Default constructor for an empty, uninitialized tile
         */
        Tile();

        /**
         * @brief Default destructor, which clears all resources associated with this tile
         */
        ~Tile();

        /**
         * @brief Copy constructor
         *
         * @param rhs The other instance
         */
        Tile(Tile& rhs) noexcept = delete;

        /**
         * @brief Copy constructor
         * 
         * @param rhs The other instance
         */
        Tile(Tile&& rhs) noexcept;

        /**
         * @brief Assignment operator
         *
         * @param rhs The other instance
         */
        Tile& operator=(Tile&& rhs) noexcept;

        void prepareToDestroy();

        Tileset* getTileset() { return this->_pContext->pTileset; }
        const Tileset* getTileset() const { return this->_pContext->pTileset; }
        
        TileContext* getContext() { return this->_pContext; }
        const TileContext* getContext() const { return this->_pContext; }
        void setContext(TileContext* pContext) { this->_pContext = pContext; }

        Tile* getParent() { return this->_pParent; }
        const Tile* getParent() const { return this->_pParent; }
        void setParent(Tile* pParent) { this->_pParent = pParent; }

        gsl::span<const Tile> getChildren() const { return gsl::span<const Tile>(this->_children); }
        gsl::span<Tile> getChildren() { return gsl::span<Tile>(this->_children); }
        void createChildTiles(size_t count);
        void createChildTiles(std::vector<Tile>&& children);

        const BoundingVolume& getBoundingVolume() const { return this->_boundingVolume; }
        void setBoundingVolume(const BoundingVolume& value) { this->_boundingVolume = value; }

        const std::optional<BoundingVolume>& getViewerRequestVolume() const { return this->_viewerRequestVolume; }
        void setViewerRequestVolume(const std::optional<BoundingVolume>& value) { this->_viewerRequestVolume = value; }

        double getGeometricError() const { return this->_geometricError; }
        void setGeometricError(double value) { this->_geometricError = value; }

        TileRefine getRefine() const { return this->_refine; }
        void setRefine(TileRefine value) { this->_refine = value; }

        /**
<<<<<<< HEAD
        * @brief Gets the transformation matrix for this tile. 
        *
        * This matrix does _not_ need to be multiplied with the tile's parent's transform 
        * as this has already been done.
        */
=======
         * Gets the transformation matrix for this tile. This matrix does _not_ need to be multiplied
         * with the tile's parent's transform as this has already been done.
         */
>>>>>>> 2f345aea
        const glm::dmat4x4& getTransform() const { return this->_transform; }
        void setTransform(const glm::dmat4x4& value) { this->_transform = value; }

        const TileID& getTileID() const { return this->_id; }
        void setTileID(const TileID& id);

        const std::optional<BoundingVolume>& getContentBoundingVolume() const { return this->_contentBoundingVolume; }
        void setContentBoundingVolume(const std::optional<BoundingVolume>& value) { this->_contentBoundingVolume = value; }

        /**
         * @brief Returns the {@link TileContentLoadResult} for the content of this tile.
         * 
         * This will be a `nullptr` if the content of this tile has not yet been loaded,
         * as indicated by the indicated by the {@link Tile::getState} of 
         * this tile not being {@link Tile::LoadState::ContentLoaded}.
         * 
         * @return The tile content load result, or `nullptr` if no content is loaded
         */
        TileContentLoadResult* getContent() { return this->_pContent.get(); }

        /** @copydoc Tile::getContent() */
        const TileContentLoadResult* getContent() const { return this->_pContent.get(); }

        void* getRendererResources() const { return this->_pRendererResources; }

        LoadState getState() const { return this->_state.load(std::memory_order::memory_order_acquire); }

        TileSelectionState& getLastSelectionState() { return this->_lastSelectionState; }
        const TileSelectionState& getLastSelectionState() const { return this->_lastSelectionState; }
        void setLastSelectionState(const TileSelectionState& newState) { this->_lastSelectionState = newState; }

        /**
         * @brief Determines if this tile is currently renderable.
         */
        bool isRenderable() const;

        /**
         * @brief Trigger the process of loading the {@link Tile::getContent}
         * 
         * This function is not supposed to be called by clients.
         * 
         * If this tile was already unloaded (indicated by the {@link Tile::getState} of 
         * this tile being {@link Tile::LoadState::Unloaded}), then nothing will be done.
         * 
         * Otherwise, the tile will go into the {@link Tile::LoadState::ContentLoading}
         * state, and the request for loading the tile content will be sent out. The
         * response of the request will be received asynchronously. Depending on the
         * type of the tile and the response, the tile will eventually go into the
         * {@link Tile::LoadState::ContentLoaded} state, and the {@link Tile::getContent}
         * will be available.
         */
        void loadContent();

        /**
         * @brief Frees all resources that have been allocated for the {@link Tile::getContent}.
         * 
         * This function is not supposed to be called by clients.
         *
         * If this tile was already unloaded (indicated by the {@link Tile::getState} of
         * this tile being {@link Tile::LoadState::Unloaded}), then nothing will be done.
         * 
         * Otherwise, the resources that have been allocated for the tile content will
         * be freed.
         * 
         * @return Whether the content was unloaded.
         */
        bool unloadContent();

        /**
         * @brief Gives this tile a chance to update itself each render frame.
         * 
         * @param previousFrameNumber The number of the previous render frame.
         * @param currentFrameNumber The number of the current render frame.
         */
        void update(uint32_t previousFrameNumber, uint32_t currentFrameNumber);

        CesiumUtility::DoublyLinkedListPointers<Tile> _loadedTilesLinks;

    protected:
        void setState(LoadState value);

        /**
         * @brief Will be called when the response for loading the tile content was received.
         * 
         * This will examine the response of the given {@link IAssetRequest} and
         * create the {@link Tile::getContent} of this tile. The requests are 
         * triggered by {@link Tile::loadContent}, and this function will be
         * called asynchronously when the response arrives. 
         * 
         * @param pRequest The {@link IAssetRequest} for which the response was received.
         */
        void contentResponseReceived(IAssetRequest* pRequest);
        void generateTextureCoordinates();
        void upsampleParent();

    private:
        // Position in bounding-volume hierarchy.
        TileContext* _pContext;
        Tile* _pParent;
        std::vector<Tile> _children;

        // Properties from tileset.json.
        // These are immutable after the tile leaves TileState::Unloaded.
        BoundingVolume _boundingVolume;
        std::optional<BoundingVolume> _viewerRequestVolume;
        double _geometricError;
        TileRefine _refine;
        glm::dmat4x4 _transform;

        TileID _id;
        std::optional<BoundingVolume> _contentBoundingVolume;

        // Load state and data.
        std::atomic<LoadState> _state;
        std::unique_ptr<IAssetRequest> _pContentRequest;
        std::unique_ptr<TileContentLoadResult> _pContent;
        void* _pRendererResources;

        // Selection state
        TileSelectionState _lastSelectionState;

        // Overlays
        std::vector<RasterMappedTo3DTile> _rasterTiles;
    };

}<|MERGE_RESOLUTION|>--- conflicted
+++ resolved
@@ -153,17 +153,11 @@
         void setRefine(TileRefine value) { this->_refine = value; }
 
         /**
-<<<<<<< HEAD
         * @brief Gets the transformation matrix for this tile. 
         *
         * This matrix does _not_ need to be multiplied with the tile's parent's transform 
         * as this has already been done.
         */
-=======
-         * Gets the transformation matrix for this tile. This matrix does _not_ need to be multiplied
-         * with the tile's parent's transform as this has already been done.
-         */
->>>>>>> 2f345aea
         const glm::dmat4x4& getTransform() const { return this->_transform; }
         void setTransform(const glm::dmat4x4& value) { this->_transform = value; }
 
