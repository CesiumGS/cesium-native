#pragma once

#include "Cesium3DTiles/Camera.h"
#include "Cesium3DTiles/Library.h"
#include "Cesium3DTiles/RasterOverlayCollection.h"
#include "Cesium3DTiles/Tile.h"
#include "Cesium3DTiles/TileContext.h"
#include "Cesium3DTiles/TilesetExternals.h"
#include "Cesium3DTiles/ViewUpdateResult.h"
#include "CesiumAsync/AsyncSystem.h"
#include "CesiumAsync/IAssetRequest.h"
#include "CesiumGeometry/QuadtreeTileAvailability.h"
#include <atomic>
#include <memory>
#include <optional>
#include <string>
#include <vector>
#include <rapidjson/fwd.h>

namespace Cesium3DTiles {

    /**
     * @brief Defines the fog density at a certain height.
     * 
     * @see TilesetOptions::fogDensityTable
     */
    struct FogDensityAtHeight {

        /** @brief The height. */
        double cameraHeight;

        /** @brief The fog density. */
        double fogDensity;
    };

    /**
     * @brief Additional options for configuring a {@link Tileset}.
     */
    struct CESIUM3DTILES_API TilesetOptions {
        /**
         * @brief A credit text for this tileset, if needed. 
         */
        std::optional<std::string> credit;

        /**
         * @brief The maximum number of pixels of error when rendering this tileset.
         * This is used to select an appropriate level-of-detail.
         */
        double maximumScreenSpaceError = 16.0;

        /**
         * @brief The maximum number of tiles that may simultaneously be in the process
         * of loading.
         */
        uint32_t maximumSimultaneousTileLoads = 20;

        /**
         * @brief Indicates whether the ancestors of rendered tiles should be preloaded.
         * Setting this to true optimizes the zoom-out experience and provides more detail in
         * newly-exposed areas when panning. The down side is that it requires loading more tiles.
         */
        bool preloadAncestors = true;

        /**
         * @brief Indicates whether the siblings of rendered tiles should be preloaded.
         * Setting this to true causes tiles with the same parent as a rendered tile to be loaded, even
         * if they are culled. Setting this to true may provide a better panning experience at the
         * cost of loading more tiles.
         */
        bool preloadSiblings = true;

        /**
         * @brief The number of loading descendant tiles that is considered "too many".
         * If a tile has too many loading descendants, that tile will be loaded and rendered before any of
         * its descendants are loaded and rendered. This means more feedback for the user that something
         * is happening at the cost of a longer overall load time. Setting this to 0 will cause each
         * tile level to be loaded successively, significantly increasing load time. Setting it to a large
         * number (e.g. 1000) will minimize the number of tiles that are loaded but tend to make
         * detail appear all at once after a long wait.
         */
        uint32_t loadingDescendantLimit = 20;

        /**
         * @brief Never render a tileset with missing tiles.
         *
         * When true, the tileset will guarantee that the tileset will never be rendered with holes in place
         * of tiles that are not yet loaded. It does this by refusing to refine a parent tile until all of its
         * child tiles are ready to render. Thus, when the camera moves, we will always have something - even
         * if it's low resolution - to render any part of the tileset that becomes visible. When false, overall
         * loading will be faster, but newly-visible parts of the tileset may initially be blank.
         */
        bool forbidHoles = false;

        /**
         * @brief Disable culling of tiles against the frustum.
         *
         * When true, the tileset will not cull tiles against the frustum. This will increase the number of loaded 
         * tiles and may also increase the number of rendered tiles if they're not culled later in the pipeline. 
         */
        bool disableFrustumCulling = false;

        /**
         * @brief Disable culling tiles that are too far away to be seen through atmospheric fog.
         *
         * When true, the tileset will not cull tiles due to atmospheric fog. This will increase the number of 
         * loaded tiles and may also increase the number of rendered tiles if they're not culled later in the pipeline.
         */
        bool disableFogCulling = false;

        /**
         * @brief Whether culled tiles should be refined until they meet culledScreenSpaceError. 
         *
         * When true, any culled tile from a disabled culling stage will be refined until it meets the specified
         * culledScreenSpaceError. Otherwise, its screen-space error check will be disabled altogether and it will 
         * not bother to refine any futher.
         */
        bool enforceCulledScreenSpaceError = true;

        /**
         * @brief The screen-space error to refine until for culled tiles from disabled culling stages.
         *
         * When enforceCulledScreenSpaceError is true, culled tiles from disabled culling stages will be refined until
         * they meet this screen-space error value. 
         */
         double culledScreenSpaceError = 64.0; 

        /**
         * @brief The maximum number of bytes that may be cached.
         * 
         * Note that this value, even if 0, will never
         * cause tiles that are needed for rendering to be unloaded. However, if the total number of
         * loaded bytes is greater than this value, tiles will be unloaded until the total is under
         * this number or until only required tiles remain, whichever comes first.
         */
        size_t maximumCachedBytes = 512 * 1024 * 1024;

        /**
         * @brief A table that maps the camera height above the ellipsoid to a fog density. Tiles that are in full fog are culled.
         * The density of the fog increases as this number approaches 1.0 and becomes less dense as it approaches zero.
         * The more dense the fog is, the more aggressively the tiles are culled. For example, if the camera is a height of
         * 1000.0m above the ellipsoid, increasing the value to 3.0e-3 will cause many tiles close to the viewer be culled.
         * Decreasing the value will push the fog further from the viewer, but decrease performance as more of the tiles are rendered.
         * Tiles are culled when `1.0 - glm::exp(-(distance * distance * fogDensity * fogDensity))` is >= 1.0.
         */
        std::vector<FogDensityAtHeight> fogDensityTable = {
            { 359.393, 2.0e-5 },
            { 800.749, 2.0e-4 },
            { 1275.6501, 1.0e-4 },
            { 2151.1192, 7.0e-5 },
            { 3141.7763, 5.0e-5 },
            { 4777.5198, 4.0e-5 },
            { 6281.2493, 3.0e-5 },
            { 12364.307, 1.9e-5 },
            { 15900.765, 1.0e-5 },
            { 49889.0549, 8.5e-6 },
            { 78026.8259, 6.2e-6,},
            { 99260.7344, 5.8e-6 },
            { 120036.3873, 5.3e-6 },
            { 151011.0158, 5.2e-6 },
            { 156091.1953, 5.1e-6 },
            { 203849.3112, 4.2e-6 },
            { 274866.9803, 4.0e-6 },
            { 319916.3149, 3.4e-6 },
            { 493552.0528, 2.6e-6 },
            { 628733.5874, 2.2e-6 },
            { 1000000.0, 0.0 }
        };

        /**
         * @brief Whether to render tiles directly under the camera, even if they're not in the view frustum.
         * 
         * This is useful for detecting the camera's collision with terrain and other models.
         * NOTE: This option currently only works with tiles that use a `region` as their bounding volume.
         * It is ignored for other bounding volume types.
         */
        bool renderTilesUnderCamera = true;
    };

    /**
     * @brief A <a href="https://github.com/CesiumGS/3d-tiles/tree/master/specification">3D Tiles tileset</a>,
     * used for streaming massive heterogeneous 3D geospatial datasets.
     */
    class CESIUM3DTILES_API Tileset final {
    public:
        /**
         * @brief Constructs a new instance with a given `tileset.json` URL.
         * @param externals The external interfaces to use.
         * @param url The URL of the `tileset.json`.
         * @param options Additional options for the tileset.
         */
        Tileset(const TilesetExternals& externals, const std::string& url, const TilesetOptions& options = TilesetOptions());

        /**
         * @brief Constructs a new instance with the given asset ID on <a href="https://cesium.com/ion/">Cesium ion</a>.
         * @param externals The external interfaces to use.
         * @param ionAssetID The ID of the Cesium ion asset to use.
         * @param ionAccessToken The Cesium ion access token authorizing access to the asset.
         * @param options Additional options for the tileset.
         */
        Tileset(const TilesetExternals& externals, uint32_t ionAssetID, const std::string& ionAccessToken, const TilesetOptions& options = TilesetOptions());

        /**
         * @brief Destroys this tileset. 
         * This may block the calling thread while waiting for pending asynchronous
         * tile loads to terminate.
         */
        ~Tileset();

        /**
         * @brief Gets the URL that was used to construct this tileset. 
         * If the tileset references a Cesium ion asset,
         * this property will not have a value.
         */
        std::optional<std::string> getUrl() const noexcept { return this->_url; }

        /**
         * @brief Gets the Cesium ion asset ID of this tileset. 
         * If the tileset references a URL, this property
         * will not have a value.
         */
        std::optional<uint32_t> getIonAssetID() const noexcept { return this->_ionAssetID; }

        /**
         * @brief Gets the Cesium ion access token to use to access this tileset. 
         * If the tileset references a URL, this property will not have a value.
         */
        std::optional<std::string> getIonAccessToken() const noexcept { return this->_ionAccessToken; }

        /**
         * @brief Gets the {@link TilesetExternals} that summarize the external interfaces used by this tileset.
         */
        TilesetExternals& getExternals() noexcept { return this->_externals; }

        /**
         * @brief Gets the {@link TilesetExternals} that summarize the external interfaces used by this tileset.
         */
        const TilesetExternals& getExternals() const noexcept { return this->_externals; }

        CesiumAsync::AsyncSystem& getAsyncSystem() noexcept { return this->_asyncSystem; }
        const CesiumAsync::AsyncSystem& getAsyncSystem() const noexcept { return this->_asyncSystem; }

        /** @copydoc Tileset::getOptions() */
        const TilesetOptions& getOptions() const noexcept { return this->_options; }

        /**
         * @brief Gets the {@link TilesetOptions} of this tileset.
         */
        TilesetOptions& getOptions() noexcept { return this->_options; }

        /**
         * @brief Gets the root tile of this tileset.
         *
         * This may be `nullptr` if there is currently no root tile.
         */
        Tile* getRootTile() noexcept { return this->_pRootTile.get(); }

        /** @copydoc Tileset::getRootTile() */
        const Tile* getRootTile() const noexcept { return this->_pRootTile.get(); }

        /**
         * @brief Returns the {@link RasterOverlayCollection} of this tileset.
         */
        RasterOverlayCollection& getOverlays() noexcept { return this->_overlays; }

        /** @copydoc Tileset::getOverlays() */
        const RasterOverlayCollection& getOverlays() const noexcept { return this->_overlays; }

        /**
         * @brief Updates this view, returning the set of tiles to render in this view.
         * @param camera The updated camera.
         * @returns The set of tiles to render in the updated camera view. This value is only valid until
         *          the next call to `updateView` or until the tileset is destroyed, whichever comes first.
         */
        const ViewUpdateResult& updateView(const Camera& camera);

        /**
         * @brief Notifies the tileset that the given tile has started loading.
         * This method may be called from any thread.
         */
        void notifyTileStartLoading(Tile* pTile) noexcept;

        /**
         * @brief Notifies the tileset that the given tile has finished loading and is ready to render.
         * This method may be called from any thread.
         */
        void notifyTileDoneLoading(Tile* pTile) noexcept;

        /**
         * @brief Notifies the tileset that the given tile is about to be unloaded.
         */
        void notifyTileUnloading(Tile* pTile) noexcept;

        /**
         * @brief Loads a tile tree from a tileset.json file. 
         * 
         * This method is safe to call from any thread.
         * 
         * @param rootTile A blank tile into which to load the root.
         * @param tilesetJson The parsed tileset.json.
         * @param parentTransform The new tile's parent transform.
         * @param parentRefine The default refinment to use if not specified explicitly for this tile.
         * @param context The context of the new tiles.
         */
        void loadTilesFromJson(Tile& rootTile, const rapidjson::Value& tilesetJson, const glm::dmat4& parentTransform, TileRefine parentRefine, const TileContext& context, const std::shared_ptr<spdlog::logger>& pLogger) const;

        /**
         * @brief Request to load the content for the given tile.
         * 
         * This function is not supposed to be called by clients.
         * 
         * @param tile The tile for which the content is requested.
         * @return A future that resolves when the content response is received, or std::nullopt if this Tile has no content to load.
         */
        std::optional<CesiumAsync::Future<std::unique_ptr<CesiumAsync::IAssetRequest>>> requestTileContent(Tile& tile);

        /**
         * @brief Add the given {@link TileContext} to this tile set.
         * 
         * This function is not supposed to be called by clients.
         *
         * @param pNewContext The new context. May not be `nullptr`.
         */
        void addContext(std::unique_ptr<TileContext>&& pNewContext);

        /**
         * @brief Invokes a function for each tile that is currently loaded.
         * 
         * @param callback The function to invoke.
         */
        void forEachLoadedTile(const std::function<void (Tile& tile)>& callback);

        /**
         * @brief Gets the total number of bytes of tile and raster overlay data that are currently loaded.
         */
        size_t getTotalDataBytes() const noexcept;

    private:
        struct TraversalDetails {
            /**
             * @brief Whether all selected tiles in this tile's subtree are renderable.
             * 
             * This is `true` if all selected (i.e. not culled or refined) tiles in this tile's subtree
             * are renderable. If the subtree is renderable, we'll render it; no drama.
             */
            bool allAreRenderable = true;

            /**
             * @brief Whether any tile in this tile's subtree was rendered in the last frame.
             * 
             * This is `true` if any tiles in this tile's subtree were rendered last frame. If any
             * were, we must render the subtree rather than this tile, because rendering
             * this tile would cause detail to vanish that was visible last frame, and
             * that's no good.
             */
            bool anyWereRenderedLastFrame = false;

            /**
             * @brief The number of selected tiles in this tile's subtree that are not yet renderable.
             * 
             * Counts the number of selected tiles in this tile's subtree that are
             * not yet ready to be rendered because they need more loading. Note that
             * this value will _not_ necessarily be zero when
             * `allAreRenderable` is `true`, for subtle reasons.
             * When `allAreRenderable` and `anyWereRenderedLastFrame` are both `false`, we
             * will render this tile instead of any tiles in its subtree and
             * the `allAreRenderable` value for this tile will reflect only whether _this_
             * tile is renderable. The `notYetRenderableCount` value, however, will still
             * reflect the total number of tiles that we are waiting on, including the
             * ones that we're not rendering. `notYetRenderableCount` is only reset
             * when a subtree is removed from the render queue because the
             * `notYetRenderableCount` exceeds the
             * {@link TilesetOptions::loadingDescendantLimit}.
             */
            uint32_t notYetRenderableCount = 0;
        };

        /**
          * @brief Handles the response that was received for an asset request.
          *
          * This function is supposed to be called on the main thread.
          *
          * It the response for the given request consists of a valid JSON,
          * then {@link _loadTilesetJson} will be called. Otherwise, an error
          * message will be printed and {@link notifyTileDoneLoading} will be
          * called with a `nullptr`.
          *
          * @param pRequest The request for which the response was received.
          */
        void _handleAssetResponse(std::unique_ptr<CesiumAsync::IAssetRequest>&& pRequest);

        struct LoadResult {
            std::unique_ptr<TileContext> pContext;
            std::unique_ptr<Tile> pRootTile;
        };

        /**
         * @brief Handles the response that was received for an tileset.json request.
         *
         * This function is supposed to be called on the main thread.
         *
         * It the response for the given request consists of a valid tileset JSON,
         * then {@link createTile} or {@link _createTerrainTile} will be called.
         * Otherwise, and error message will be printed and the root tile of the
         * return value will be `nullptr`.
         *
         * @param pRequest The request for which the response was received.
         * @return The LoadResult structure
         */
        static LoadResult _handleTilesetResponse(std::unique_ptr<CesiumAsync::IAssetRequest>&& pRequest, std::unique_ptr<TileContext>&& pContext, const std::shared_ptr<spdlog::logger>& pLogger);

        void _loadTilesetJson(
            const std::string& url,
            const std::vector<std::pair<std::string, std::string>>& headers = std::vector<std::pair<std::string, std::string>>(),
            std::unique_ptr<TileContext>&& pContext = nullptr
        );

        static void _createTile(Tile& tile, const rapidjson::Value& tileJson, const glm::dmat4& parentTransform, TileRefine parentRefine, const TileContext& context, const std::shared_ptr<spdlog::logger>& pLogger);
        static void _createTerrainTile(Tile& tile, const rapidjson::Value& layerJson, TileContext& context, const std::shared_ptr<spdlog::logger>& pLogger);
        FailedTileAction _onIonTileFailed(Tile& failedTile);

        /**
         * @brief Handles a Cesium ion response to refreshing a token, retrying tiles that previously failed due to token expiration.
         *
         * If the token refresh request succeeded, tiles that are in the `FailedTemporarily` {@link Tile::LoadState} with an
         * `httpStatusCode` of 401 will be returned to the `Unloaded` state so that they can be retried with the new token.
         * If the token refresh request failed, these tiles will be marked `Failed` permanently.
         *
         * @param pIonRequest The request.
         * @param pContext The context.
         */
        void _handleTokenRefreshResponse(std::unique_ptr<CesiumAsync::IAssetRequest>&& pIonRequest, TileContext* pContext, const std::shared_ptr<spdlog::logger>& pLogger);

        struct FrameState {
            const Camera& camera;
            int32_t lastFrameNumber;
            int32_t currentFrameNumber;
            double fogDensity;
        };

<<<<<<< HEAD
        TraversalDetails _visitTile(const FrameState& frameState, uint32_t depth, bool ancestorMeetsSse, Tile& tile, double distance, bool insideFrustum, ViewUpdateResult& result);
        TraversalDetails _visitTileIfNeeded(const FrameState& frameState, uint32_t depth, bool ancestorMeetsSse, Tile& tile, ViewUpdateResult& result);
=======
        TraversalDetails _renderLeaf(const FrameState& frameState, Tile& tile, double distance, ViewUpdateResult& result);
        TraversalDetails _renderInnerTile(const FrameState& frameState, Tile& tile, ViewUpdateResult& result);
        TraversalDetails _refineToNothing(const FrameState& frameState, Tile& tile, ViewUpdateResult& result, bool areChildrenRenderable);
        bool _kickDescendantsAndRenderTile(
            const FrameState& frameState, Tile& tile, ViewUpdateResult& result, TraversalDetails& traversalDetails,
            size_t firstRenderedDescendantIndex,
            size_t loadIndexLow,
            size_t loadIndexMedium,
            size_t loadIndexHigh,
            bool queuedForLoad,
            double distance);

        TraversalDetails _visitTile(const FrameState& frameState, uint32_t depth, bool ancestorMeetsSse, Tile& tile, double distance, ViewUpdateResult& result);
        TraversalDetails _visitTileIfVisible(const FrameState& frameState, uint32_t depth, bool ancestorMeetsSse, Tile& tile, ViewUpdateResult& result);
>>>>>>> abe480bb
        TraversalDetails _visitVisibleChildrenNearToFar(const FrameState& frameState, uint32_t depth, bool ancestorMeetsSse, Tile& tile, ViewUpdateResult& result);

        /**
         * @brief When called on an additive-refined tile, queues it for load and adds it to the render list.
         * 
         * For replacement-refined tiles, this method does nothing and returns false.
         * 
         * @param frameState The state of the current frame.
         * @param tile The tile to potentially load and render.
         * @param result The current view update result.
         * @param distance The distance to this tile, used to compute the load priority.
         * @return true The additive-refined tile was queued for load and added to the render list.
         * @return false The non-additive-refined tile was ignored.
         */
        bool _loadAndRenderAdditiveRefinedTile(const FrameState& frameState, Tile& tile, ViewUpdateResult& result, double distance);

        /**
         * @brief Queues load of tiles that are _required_ to be loaded before the given tile can be refined.
         * 
         * If {@link TilesetOptions::forbidHoles} is false (the default), any tile can be refined, regardless
         * of whether its children are loaded or not. So in that case, this method immediately returns `false`.
         * 
         * When `forbidHoles` is true, however, and some of this tile's children are not yet renderable,
         * this method returns `true`. It also adds those not-yet-renderable tiles to the load queue.
         * 
         * @param frameState The state of the current frame.
         * @param tile The tile that is potentially being refined.
         * @param distance The distance to the tile.
         * @return true Some of the required children are not yet loaded, so this tile _cannot_ yet be refined.
         * @return false All of the required children (if there are any) are loaded, so this tile _can_ be refined.
         */
        bool _queueLoadOfChildrenRequiredForRefinement(const FrameState& frameState, Tile& tile, double distance);
        bool _meetsSse(const Camera& camera, const Tile& tile, double distance) const;

        void _processLoadQueue();
        void _unloadCachedTiles();
        void _markTileVisited(Tile& tile);

        std::string getResolvedContentUrl(const Tile& tile) const;

        std::vector<std::unique_ptr<TileContext>> _contexts;
        TilesetExternals _externals;
        CesiumAsync::AsyncSystem _asyncSystem;

        std::optional<Credit> _credit;

        std::optional<std::string> _url;
        std::optional<uint32_t> _ionAssetID;
        std::optional<std::string> _ionAccessToken;
        bool _isRefreshingIonToken;

        TilesetOptions _options;

        std::unique_ptr<Tile> _pRootTile;

        int32_t _previousFrameNumber;
        ViewUpdateResult _updateResult;

        struct LoadRecord {
            Tile* pTile;

            /**
             * @brief The relative priority of loading this tile.
             * 
             * Lower priority values load sooner.
             */
            double priority;

            bool operator<(const LoadRecord& rhs) const {
                return this->priority < rhs.priority;
            }
        };

        std::vector<LoadRecord> _loadQueueHigh;
        std::vector<LoadRecord> _loadQueueMedium;
        std::vector<LoadRecord> _loadQueueLow;
        std::atomic<uint32_t> _loadsInProgress;

        Tile::LoadedLinkedList _loadedTiles;

        RasterOverlayCollection _overlays;

        size_t _tileDataBytes;

        static void addTileToLoadQueue(std::vector<LoadRecord>& loadQueue, const FrameState& frameState, Tile& tile, double distance);
        static void processQueue(std::vector<Tileset::LoadRecord>& queue, std::atomic<uint32_t>& loadsInProgress, uint32_t maximumLoadsInProgress);

        Tileset(const Tileset& rhs) = delete;
        Tileset& operator=(const Tileset& rhs) = delete;
    };

} // namespace Cesium3DTiles<|MERGE_RESOLUTION|>--- conflicted
+++ resolved
@@ -437,10 +437,6 @@
             double fogDensity;
         };
 
-<<<<<<< HEAD
-        TraversalDetails _visitTile(const FrameState& frameState, uint32_t depth, bool ancestorMeetsSse, Tile& tile, double distance, bool insideFrustum, ViewUpdateResult& result);
-        TraversalDetails _visitTileIfNeeded(const FrameState& frameState, uint32_t depth, bool ancestorMeetsSse, Tile& tile, ViewUpdateResult& result);
-=======
         TraversalDetails _renderLeaf(const FrameState& frameState, Tile& tile, double distance, ViewUpdateResult& result);
         TraversalDetails _renderInnerTile(const FrameState& frameState, Tile& tile, ViewUpdateResult& result);
         TraversalDetails _refineToNothing(const FrameState& frameState, Tile& tile, ViewUpdateResult& result, bool areChildrenRenderable);
@@ -453,9 +449,8 @@
             bool queuedForLoad,
             double distance);
 
-        TraversalDetails _visitTile(const FrameState& frameState, uint32_t depth, bool ancestorMeetsSse, Tile& tile, double distance, ViewUpdateResult& result);
-        TraversalDetails _visitTileIfVisible(const FrameState& frameState, uint32_t depth, bool ancestorMeetsSse, Tile& tile, ViewUpdateResult& result);
->>>>>>> abe480bb
+        TraversalDetails _visitTile(const FrameState& frameState, uint32_t depth, bool ancestorMeetsSse, Tile& tile, double distance, bool culled, ViewUpdateResult& result);
+        TraversalDetails _visitTileIfNeeded(const FrameState& frameState, uint32_t depth, bool ancestorMeetsSse, Tile& tile, ViewUpdateResult& result);
         TraversalDetails _visitVisibleChildrenNearToFar(const FrameState& frameState, uint32_t depth, bool ancestorMeetsSse, Tile& tile, ViewUpdateResult& result);
 
         /**
@@ -488,7 +483,7 @@
          * @return false All of the required children (if there are any) are loaded, so this tile _can_ be refined.
          */
         bool _queueLoadOfChildrenRequiredForRefinement(const FrameState& frameState, Tile& tile, double distance);
-        bool _meetsSse(const Camera& camera, const Tile& tile, double distance) const;
+        bool _meetsSse(const Camera& camera, const Tile& tile, double distance, bool culled) const;
 
         void _processLoadQueue();
         void _unloadCachedTiles();
