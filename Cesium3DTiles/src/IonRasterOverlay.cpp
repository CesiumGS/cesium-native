#include "Cesium3DTiles/BingMapsRasterOverlay.h"
#include "Cesium3DTiles/IonRasterOverlay.h"
#include "Cesium3DTiles/RasterOverlayTile.h"
#include "Cesium3DTiles/RasterOverlayTileProvider.h"
#include "Cesium3DTiles/spdlog-cesium.h"
#include "Cesium3DTiles/TileMapServiceRasterOverlay.h"
#include "Cesium3DTiles/TilesetExternals.h"
#include "CesiumAsync/IAssetAccessor.h"
#include "CesiumAsync/IAssetResponse.h"
#include "Uri.h"
#include "JsonHelpers.h"
#include <rapidjson/document.h>

using namespace CesiumAsync;

namespace Cesium3DTiles {

    IonRasterOverlay::IonRasterOverlay(
        uint32_t ionAssetID,
        const std::string& ionAccessToken
    ) :
        _ionAssetID(ionAssetID),
        _ionAccessToken(ionAccessToken)
    {
    }

    IonRasterOverlay::~IonRasterOverlay() {
    }

    Future<std::unique_ptr<RasterOverlayTileProvider>> IonRasterOverlay::createTileProvider(
        const AsyncSystem& asyncSystem,
        const std::shared_ptr<CreditSystem>& pCreditSystem,
        std::shared_ptr<IPrepareRendererResources> pPrepareRendererResources,
        std::shared_ptr<spdlog::logger> pLogger,
        RasterOverlay* pOwner
    ) {
        std::string ionUrl = "https://api.cesium.com/v1/assets/" + std::to_string(this->_ionAssetID) + "/endpoint";
        ionUrl = Uri::addQuery(ionUrl, "access_token", this->_ionAccessToken);

        pOwner = pOwner ? pOwner : this;

        return asyncSystem.requestAsset(ionUrl).thenInWorkerThread([
            pLogger
        ](
            std::unique_ptr<IAssetRequest> pRequest
        ) -> std::unique_ptr<RasterOverlay> {
            IAssetResponse* pResponse = pRequest->response();

            rapidjson::Document response;
            response.Parse(reinterpret_cast<const char*>(pResponse->data().data()), pResponse->data().size());

            if (response.HasParseError()) {
                SPDLOG_LOGGER_ERROR(pLogger, "Error when parsing ion raster overlay response, error code {} at byte offset {}", response.GetParseError(), response.GetErrorOffset());
                return nullptr;
            }

            std::string type = JsonHelpers::getStringOrDefault(response, "type", "unknown");
            if (type != "IMAGERY") {
                SPDLOG_LOGGER_ERROR(pLogger, "Ion raster overlay metadata response type is not 'IMAGERY', but {}", type);
                return nullptr;
            }

            std::string externalType = JsonHelpers::getStringOrDefault(response, "externalType", "unknown");
            if (externalType == "BING") {
                auto optionsIt = response.FindMember("options");
                if (optionsIt == response.MemberEnd() || !optionsIt->value.IsObject()) {
                    SPDLOG_LOGGER_ERROR(pLogger, "Cesium ion Bing Maps raster overlay metadata response does not contain 'options' or it is not an object.");
                    return nullptr;
                }

                const auto& options = optionsIt->value;
                std::string url = JsonHelpers::getStringOrDefault(options, "url", "");
                std::string key = JsonHelpers::getStringOrDefault(options, "key", "");
                std::string mapStyle = JsonHelpers::getStringOrDefault(options, "mapStyle", "AERIAL");
                std::string culture = JsonHelpers::getStringOrDefault(options, "culture", "");

                return std::make_unique<BingMapsRasterOverlay>(
                    url,
                    key,
                    mapStyle,
                    culture
                );
            } else {
                std::string url = JsonHelpers::getStringOrDefault(response, "url", "");
                return std::make_unique<TileMapServiceRasterOverlay>(
                    url,
                    std::vector<CesiumAsync::IAssetAccessor::THeader> {
                        std::make_pair("Authorization", "Bearer " + JsonHelpers::getStringOrDefault(response, "accessToken", ""))
                    }
                );
            }
        }).thenInMainThread([
            pOwner,
            asyncSystem,
            pCreditSystem,
            pPrepareRendererResources,
            pLogger
        ](std::unique_ptr<RasterOverlay> pAggregatedOverlay) {
<<<<<<< HEAD
            if (pAggregatedOverlay) {
                return pAggregatedOverlay->createTileProvider(asyncSystem, pCreditSystem, pPrepareRendererResources, pLogger, pOwner);
            } else {
                return asyncSystem.createResolvedFuture<std::unique_ptr<RasterOverlayTileProvider>>(nullptr);
            }
=======
            // Handle the case that the code above bails out with an error, returning a nullptr.
            if (pAggregatedOverlay) {
                return pAggregatedOverlay->createTileProvider(asyncSystem, pCreditSystem, pPrepareRendererResources, pLogger, pOwner);
            }
            return asyncSystem.createResolvedFuture<std::unique_ptr<RasterOverlayTileProvider>>(nullptr);

>>>>>>> 66a68636
        });
    }

}<|MERGE_RESOLUTION|>--- conflicted
+++ resolved
@@ -96,20 +96,12 @@
             pPrepareRendererResources,
             pLogger
         ](std::unique_ptr<RasterOverlay> pAggregatedOverlay) {
-<<<<<<< HEAD
-            if (pAggregatedOverlay) {
-                return pAggregatedOverlay->createTileProvider(asyncSystem, pCreditSystem, pPrepareRendererResources, pLogger, pOwner);
-            } else {
-                return asyncSystem.createResolvedFuture<std::unique_ptr<RasterOverlayTileProvider>>(nullptr);
-            }
-=======
             // Handle the case that the code above bails out with an error, returning a nullptr.
             if (pAggregatedOverlay) {
                 return pAggregatedOverlay->createTileProvider(asyncSystem, pCreditSystem, pPrepareRendererResources, pLogger, pOwner);
             }
             return asyncSystem.createResolvedFuture<std::unique_ptr<RasterOverlayTileProvider>>(nullptr);
 
->>>>>>> 66a68636
         });
     }
 
