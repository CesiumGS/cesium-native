--- conflicted
+++ resolved
@@ -231,13 +231,8 @@
             projections = std::move(projections),
             pPrepareRendererResources = tileset.getExternals().pPrepareRendererResources,
             pLogger = tileset.getExternals().pLogger
-<<<<<<< HEAD
-        ](std::shared_ptr<IAssetRequest>&& pRequest) {
+        ](std::shared_ptr<IAssetRequest>&& pRequest) mutable {
             const IAssetResponse* pResponse = pRequest->response();
-=======
-        ](std::unique_ptr<IAssetRequest>&& pRequest) mutable {
-            IAssetResponse* pResponse = pRequest->response();
->>>>>>> 07c9d4dd
             if (!pResponse) {
                 SPDLOG_LOGGER_ERROR(pLogger, "Did not receive a valid response for tile content {}", pRequest->url());
                 auto pLoadResult = std::make_unique<TileContentLoadResult>();
