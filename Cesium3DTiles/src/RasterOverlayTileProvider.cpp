#include "Cesium3DTiles/RasterOverlayTileProvider.h"
#include "Cesium3DTiles/IPrepareRendererResources.h"
#include "Cesium3DTiles/RasterOverlay.h"
#include "Cesium3DTiles/RasterOverlayTile.h"
#include "Cesium3DTiles/TilesetExternals.h"
#include "Cesium3DTiles/spdlog-cesium.h"
#include "CesiumAsync/IAssetResponse.h"
#include "CesiumGltf/GltfReader.h"
#include "CesiumUtility/joinToString.h"

using namespace CesiumAsync;
using namespace CesiumGeometry;
using namespace CesiumGeospatial;

namespace Cesium3DTiles {

RasterOverlayTileProvider::RasterOverlayTileProvider(
    RasterOverlay& owner,
    const CesiumAsync::AsyncSystem& asyncSystem,
    const std::shared_ptr<IAssetAccessor>& pAssetAccessor) noexcept
    : _pOwner(&owner),
      _asyncSystem(asyncSystem),
      _pAssetAccessor(pAssetAccessor),
      _credit(std::nullopt),
      _pPrepareRendererResources(nullptr),
      _pLogger(nullptr),
      _projection(CesiumGeospatial::GeographicProjection()),
      _tilingScheme(CesiumGeometry::QuadtreeTilingScheme(
          CesiumGeometry::Rectangle(0.0, 0.0, 0.0, 0.0),
          1,
          1)),
      _coverageRectangle(0.0, 0.0, 0.0, 0.0),
      _minimumLevel(0),
      _maximumLevel(0),
      _imageWidth(1),
      _imageHeight(1),
      _pPlaceholder(std::make_unique<RasterOverlayTile>(owner)),
      _tileDataBytes(0),
      _totalTilesCurrentlyLoading(0),
      _throttledTilesCurrentlyLoading(0) {
  // Placeholders should never be removed.
  this->_pPlaceholder->addReference();
}

RasterOverlayTileProvider::RasterOverlayTileProvider(
    RasterOverlay& owner,
    const CesiumAsync::AsyncSystem& asyncSystem,
    const std::shared_ptr<IAssetAccessor>& pAssetAccessor,
    std::optional<Credit> credit,
    std::shared_ptr<IPrepareRendererResources> pPrepareRendererResources,
    std::shared_ptr<spdlog::logger> pLogger,
    const CesiumGeospatial::Projection& projection,
    const CesiumGeometry::QuadtreeTilingScheme& tilingScheme,
    const CesiumGeometry::Rectangle& coverageRectangle,
    uint32_t minimumLevel,
    uint32_t maximumLevel,
    uint32_t imageWidth,
    uint32_t imageHeight) noexcept
    : _pOwner(&owner),
      _asyncSystem(asyncSystem),
      _pAssetAccessor(pAssetAccessor),
      _credit(credit),
      _pPrepareRendererResources(pPrepareRendererResources),
      _pLogger(pLogger),
      _projection(projection),
      _tilingScheme(tilingScheme),
      _coverageRectangle(coverageRectangle),
      _minimumLevel(minimumLevel),
      _maximumLevel(maximumLevel),
      _imageWidth(imageWidth),
      _imageHeight(imageHeight),
      _pPlaceholder(nullptr),
      _tileDataBytes(0),
      _totalTilesCurrentlyLoading(0),
      _throttledTilesCurrentlyLoading(0) {}

CesiumUtility::IntrusivePointer<RasterOverlayTile>
RasterOverlayTileProvider::getTile(const CesiumGeometry::QuadtreeTileID& id) {
  CesiumUtility::IntrusivePointer<RasterOverlayTile> pTile =
      this->getTileWithoutCreating(id);
  if (pTile) {
    return pTile;
  }

  std::unique_ptr<RasterOverlayTile> pNew =
      std::make_unique<RasterOverlayTile>(this->getOwner(), id);

  CesiumUtility::IntrusivePointer<RasterOverlayTile> pResult = pNew.get();
  this->_tiles[id] = std::move(pNew);
  return pResult;
}

CesiumUtility::IntrusivePointer<RasterOverlayTile>
RasterOverlayTileProvider::getTileWithoutCreating(
    const CesiumGeometry::QuadtreeTileID& id) {
  auto it = this->_tiles.find(id);
  if (it != this->_tiles.end()) {
    return it->second.get();
  }

  return nullptr;
}

uint32_t RasterOverlayTileProvider::computeLevelFromGeometricError(
    double geometricError,
    const glm::dvec2& position) const noexcept {
  // PERFORMANCE_IDEA: factor out the stuff that doesn't change.
  const QuadtreeTilingScheme& tilingScheme = this->getTilingScheme();
  const CesiumGeometry::Rectangle& tilingSchemeRectangle =
      tilingScheme.getRectangle();

  double toMeters = computeApproximateConversionFactorToMetersNearPosition(
      this->getProjection(),
      position);

  double levelZeroMaximumTexelSpacingMeters =
      (tilingSchemeRectangle.computeWidth() * toMeters) /
      (this->_imageWidth * tilingScheme.getNumberOfXTilesAtLevel(0));

  double twoToTheLevelPower =
      levelZeroMaximumTexelSpacingMeters / geometricError;
  double level = glm::log2(twoToTheLevelPower);
  double rounded = glm::max(glm::round(level), 0.0);
  return static_cast<uint32_t>(rounded);
}

void RasterOverlayTileProvider::mapRasterTilesToGeometryTile(
    const CesiumGeospatial::GlobeRectangle& geometryRectangle,
    double targetGeometricError,
    std::vector<Cesium3DTiles::RasterMappedTo3DTile>& outputRasterTiles,
    std::optional<size_t> outputIndex) {
  this->mapRasterTilesToGeometryTile(
      projectRectangleSimple(this->getProjection(), geometryRectangle),
      targetGeometricError,
      outputRasterTiles,
      outputIndex);
}

void RasterOverlayTileProvider::mapRasterTilesToGeometryTile(
    const CesiumGeometry::Rectangle& geometryRectangle,
    double targetGeometricError,
    std::vector<Cesium3DTiles::RasterMappedTo3DTile>& outputRasterTiles,
    std::optional<size_t> outputIndex) {
  if (this->_pPlaceholder) {
    outputRasterTiles.push_back(RasterMappedTo3DTile(
        this->_pPlaceholder.get(),
        CesiumGeometry::Rectangle(0.0, 0.0, 0.0, 0.0)));
    return;
  }

  const QuadtreeTilingScheme& imageryTilingScheme = this->getTilingScheme();

  // Use Web Mercator for our texture coordinate computations if this imagery
  // layer uses that projection and the terrain tile falls entirely inside the
  // valid bounds of the projection. bool useWebMercatorT =
  //     pWebMercatorProjection &&
  //     tileRectangle.getNorth() <= WebMercatorProjection::MAXIMUM_LATITUDE &&
  //     tileRectangle.getSouth() >= -WebMercatorProjection::MAXIMUM_LATITUDE;

  const CesiumGeometry::Rectangle& providerRectangle =
      this->getCoverageRectangle();
  const CesiumGeometry::Rectangle& tilingSchemeRectangle =
      imageryTilingScheme.getRectangle();

  // Compute the rectangle of the imagery from this raster tile provider that
  // overlaps the geometry tile.  The RasterOverlayTileProvider and its tiling
  // scheme both have the opportunity to constrain the rectangle.
  CesiumGeometry::Rectangle imageryRectangle =
      tilingSchemeRectangle.intersect(providerRectangle)
          .value_or(tilingSchemeRectangle);

  CesiumGeometry::Rectangle intersection(0.0, 0.0, 0.0, 0.0);
  std::optional<CesiumGeometry::Rectangle> maybeIntersection =
      geometryRectangle.intersect(imageryRectangle);
  if (maybeIntersection) {
    intersection = maybeIntersection.value();
  } else {
    // There is no overlap between this terrain tile and this imagery
    // provider.  Unless this is the base layer, no skeletons need to be
    // created. We stretch texels at the edge of the base layer over the entire
    // globe.

    // TODO: base layers
    // if (!this.isBaseLayer()) {
    //     return false;
    // }
    if (geometryRectangle.minimumY >= imageryRectangle.maximumY) {
      intersection.minimumY = intersection.maximumY = imageryRectangle.maximumY;
    } else if (geometryRectangle.maximumY <= imageryRectangle.minimumY) {
      intersection.minimumY = intersection.maximumY = imageryRectangle.minimumY;
    } else {
      intersection.minimumY =
          glm::max(geometryRectangle.minimumY, imageryRectangle.minimumY);

      intersection.maximumY =
          glm::min(geometryRectangle.maximumY, imageryRectangle.maximumY);
    }

    if (geometryRectangle.minimumX >= imageryRectangle.maximumX) {
      intersection.minimumX = intersection.maximumX = imageryRectangle.maximumX;
    } else if (geometryRectangle.maximumX <= imageryRectangle.minimumX) {
      intersection.minimumX = intersection.maximumX = imageryRectangle.minimumX;
    } else {
      intersection.minimumX =
          glm::max(geometryRectangle.minimumX, imageryRectangle.minimumX);

      intersection.maximumX =
          glm::min(geometryRectangle.maximumX, imageryRectangle.maximumX);
    }
  }

  // Compute the required level in the imagery tiling scheme.
  // TODO: dividing by 8 to change the default 3D Tiles SSE (16) back to the
  // terrain SSE (2)
  // TODO: Correct latitude factor, which is really a property of the
  // projection.
  uint32_t imageryLevel = this->computeLevelFromGeometricError(
      targetGeometricError / 8.0,
      intersection.getCenter());
  imageryLevel = glm::max(0U, imageryLevel);

  uint32_t maximumLevel = this->getMaximumLevel();
  if (imageryLevel > maximumLevel) {
    imageryLevel = maximumLevel;
  }

  uint32_t minimumLevel = this->getMinimumLevel();
  if (imageryLevel < minimumLevel) {
    imageryLevel = minimumLevel;
  }

  std::optional<QuadtreeTileID> southwestTileCoordinatesOpt =
      imageryTilingScheme.positionToTile(
          intersection.getLowerLeft(),
          imageryLevel);
  std::optional<QuadtreeTileID> northeastTileCoordinatesOpt =
      imageryTilingScheme.positionToTile(
          intersection.getUpperRight(),
          imageryLevel);

  // Because of the intersection, we should always have valid tile coordinates.
  // But give up if we don't.
  if (!southwestTileCoordinatesOpt || !northeastTileCoordinatesOpt) {
    return;
  }

  QuadtreeTileID southwestTileCoordinates = southwestTileCoordinatesOpt.value();
  QuadtreeTileID northeastTileCoordinates = northeastTileCoordinatesOpt.value();

  // If the northeast corner of the rectangle lies very close to the south or
  // west side of the northeast tile, we don't actually need the northernmost or
  // easternmost tiles. Similarly, if the southwest corner of the rectangle lies
  // very close to the north or east side of the southwest tile, we don't
  // actually need the southernmost or westernmost tiles.

  // We define "very close" as being within 1/512 of the width of the tile.
  double veryCloseX = geometryRectangle.computeWidth() / 512.0;
  double veryCloseY = geometryRectangle.computeHeight() / 512.0;

  CesiumGeometry::Rectangle southwestTileRectangle =
      imageryTilingScheme.tileToRectangle(southwestTileCoordinates);

  if (glm::abs(southwestTileRectangle.maximumY - geometryRectangle.minimumY) <
          veryCloseY &&
      southwestTileCoordinates.y < northeastTileCoordinates.y) {
    ++southwestTileCoordinates.y;
  }

  if (glm::abs(southwestTileRectangle.maximumX - geometryRectangle.minimumX) <
          veryCloseX &&
      southwestTileCoordinates.x < northeastTileCoordinates.x) {
    ++southwestTileCoordinates.x;
  }

  CesiumGeometry::Rectangle northeastTileRectangle =
      imageryTilingScheme.tileToRectangle(northeastTileCoordinates);

  if (glm::abs(northeastTileRectangle.maximumY - geometryRectangle.minimumY) <
          veryCloseY &&
      northeastTileCoordinates.y > southwestTileCoordinates.y) {
    --northeastTileCoordinates.y;
  }

  if (glm::abs(northeastTileRectangle.minimumX - geometryRectangle.maximumX) <
          veryCloseX &&
      northeastTileCoordinates.x > southwestTileCoordinates.x) {
    --northeastTileCoordinates.x;
  }

  // Create TileImagery instances for each imagery tile overlapping this terrain
  // tile. We need to do all texture coordinate computations in the imagery
  // provider's projection.

  imageryRectangle =
      imageryTilingScheme.tileToRectangle(southwestTileCoordinates);
  CesiumGeometry::Rectangle imageryBounds = intersection;
  std::optional<CesiumGeometry::Rectangle> clippedImageryRectangle =
      std::nullopt;

  size_t realOutputIndex =
      outputIndex ? outputIndex.value() : outputRasterTiles.size();

  double minU;
  double maxU = 0.0;

  double minV;
  double maxV = 0.0;

  // If this is the northern-most or western-most tile in the imagery tiling
  // scheme, it may not start at the northern or western edge of the terrain
  // tile. Calculate where it does start.
  // TODO
  // if (
  //     /*!this.isBaseLayer()*/ false &&
  //     glm::abs(clippedImageryRectangle.value().getWest() -
  //     terrainRectangle.getWest()) >= veryCloseX
  // ) {
  //     maxU = glm::min(
  //         1.0,
  //         (clippedImageryRectangle.value().getWest() -
  //         terrainRectangle.getWest()) / terrainRectangle.computeWidth()
  //     );
  // }

  // if (
  //     /*!this.isBaseLayer()*/ false &&
  //     glm::abs(clippedImageryRectangle.value().getNorth() -
  //     terrainRectangle.getNorth()) >= veryCloseY
  // ) {
  //     minV = glm::max(
  //         0.0,
  //         (clippedImageryRectangle.value().getNorth() -
  //         terrainRectangle.getSouth()) / terrainRectangle.computeHeight()
  //     );
  // }

  double initialMaxV = maxV;

  for (uint32_t i = southwestTileCoordinates.x; i <= northeastTileCoordinates.x;
       ++i) {
    minU = maxU;

    imageryRectangle = imageryTilingScheme.tileToRectangle(
        QuadtreeTileID(imageryLevel, i, southwestTileCoordinates.y));
    clippedImageryRectangle = imageryRectangle.intersect(imageryBounds);

    if (!clippedImageryRectangle) {
      continue;
    }

    maxU = glm::min(
        1.0,
        (clippedImageryRectangle.value().maximumX -
         geometryRectangle.minimumX) /
            geometryRectangle.computeWidth());

    // If this is the eastern-most imagery tile mapped to this terrain tile,
    // and there are more imagery tiles to the east of this one, the maxU
    // should be 1.0 to make sure rounding errors don't make the last
    // image fall shy of the edge of the terrain tile.
    if (i == northeastTileCoordinates.x &&
        (/*this.isBaseLayer()*/ true ||
         glm::abs(
             clippedImageryRectangle.value().maximumX -
             geometryRectangle.maximumX) < veryCloseX)) {
      maxU = 1.0;
    }

    maxV = initialMaxV;

    for (uint32_t j = southwestTileCoordinates.y;
         j <= northeastTileCoordinates.y;
         ++j) {
      minV = maxV;

      imageryRectangle = imageryTilingScheme.tileToRectangle(
          QuadtreeTileID(imageryLevel, i, j));
      clippedImageryRectangle = imageryRectangle.intersect(imageryBounds);

      if (!clippedImageryRectangle) {
        continue;
      }

      maxV = glm::min(
          1.0,
          (clippedImageryRectangle.value().maximumY -
           geometryRectangle.minimumY) /
              geometryRectangle.computeHeight());

      // If this is the northern-most imagery tile mapped to this terrain tile,
      // and there are more imagery tiles to the north of this one, the maxV
      // should be 1.0 to make sure rounding errors don't make the last
      // image fall shy of the edge of the terrain tile.
      if (j == northeastTileCoordinates.y &&
          (/*this.isBaseLayer()*/ true ||
           glm::abs(
               clippedImageryRectangle.value().maximumY -
               geometryRectangle.maximumY) < veryCloseY)) {
        maxV = 1.0;
      }

      CesiumGeometry::Rectangle texCoordsRectangle(minU, minV, maxU, maxV);

      CesiumUtility::IntrusivePointer<RasterOverlayTile> pTile =
          this->getTile(QuadtreeTileID(imageryLevel, i, j));

      if (pTile->getState() != RasterOverlayTile::LoadState::Placeholder) {
        this->loadTileThrottled(*pTile);
      }

      outputRasterTiles.emplace(
          outputRasterTiles.begin() +
              static_cast<
                  std::vector<RasterMappedTo3DTile>::iterator::difference_type>(
                  realOutputIndex),
          pTile,
          texCoordsRectangle);
      ++realOutputIndex;
    }
  }
}

void RasterOverlayTileProvider::removeTile(RasterOverlayTile* pTile) noexcept {
  assert(pTile->getReferenceCount() == 0);

  auto it = this->_tiles.find(pTile->getID());
  assert(it != this->_tiles.end());
  assert(it->second.get() == pTile);

  this->_tileDataBytes -= int64_t(pTile->getImage().pixelData.size());

  RasterOverlay& overlay = pTile->getOverlay();

  this->_tiles.erase(it);

  if (overlay.isBeingDestroyed()) {
    overlay.destroySafely(nullptr);
  }
}

void RasterOverlayTileProvider::loadTile(RasterOverlayTile& tile) {
  this->doLoad(tile, false);
}

bool RasterOverlayTileProvider::loadTileThrottled(RasterOverlayTile& tile) {
  if (tile.getState() != RasterOverlayTile::LoadState::Unloaded) {
    return true;
  }

  if (this->_throttledTilesCurrentlyLoading >=
      this->getOwner().getOptions().maximumSimultaneousTileLoads) {
    return false;
  }

  doLoad(tile, true);
  return true;
}

CesiumAsync::Future<LoadedRasterOverlayImage>
RasterOverlayTileProvider::loadTileImageFromUrl(
    const std::string& url,
    const std::vector<IAssetAccessor::THeader>& headers,
    const LoadTileImageFromUrlOptions& options) const {
  return this->getAssetAccessor()
      ->requestAsset(this->getAsyncSystem(), url, headers)
<<<<<<< HEAD
      .thenInWorkerThread([credits,
                           url](std::shared_ptr<IAssetRequest>&& pRequest) {
        const IAssetResponse* pResponse = pRequest->response();
        if (pResponse == nullptr) {
          return LoadedRasterOverlayImage{
              std::nullopt,
              credits,
              {"Image request for " + url + " failed."},
              {}};
        }

        if (pResponse->data().size() == 0) {
          return LoadedRasterOverlayImage{
              std::nullopt,
              credits,
              {"Image response for " + url + " is empty."},
              {}};
        }

        if (pResponse->statusCode() < 200 || pResponse->statusCode() >= 300) {
          std::string message = "Image response code " +
                                std::to_string(pResponse->statusCode()) +
                                " for " + url;
          return LoadedRasterOverlayImage{std::nullopt, credits, {message}, {}};
        }

        gsl::span<const std::byte> data = pResponse->data();

        // TODO: don't create a new Reader every time.
        CesiumGltf::GltfReader reader;
        CesiumGltf::ImageReaderResult loadedImage = reader.readImage(data);

        if (!loadedImage.errors.empty()) {
          loadedImage.errors.push_back("Image url: " + url);
        }
        if (!loadedImage.warnings.empty()) {
          loadedImage.warnings.push_back("Image url: " + url);
        }

        return LoadedRasterOverlayImage{
            loadedImage.image,
            credits,
            std::move(loadedImage.errors),
            std::move(loadedImage.warnings)};
      });
=======
      .thenInWorkerThread(
          [url, options = options](
              std::shared_ptr<IAssetRequest>&& pRequest) mutable {
            const IAssetResponse* pResponse = pRequest->response();
            if (pResponse == nullptr) {
              return LoadedRasterOverlayImage{
                  std::nullopt,
                  std::move(options.credits),
                  {"Image request for " + url + " failed."},
                  {}};
            }

            if (pResponse->statusCode() < 200 ||
                pResponse->statusCode() >= 300) {
              std::string message = "Image response code " +
                                    std::to_string(pResponse->statusCode()) +
                                    " for " + url;
              return LoadedRasterOverlayImage{
                  std::nullopt,
                  std::move(options.credits),
                  {message},
                  {}};
            }

            if (pResponse->data().size() == 0) {
              if (options.allowEmptyImages) {
                return LoadedRasterOverlayImage{
                    CesiumGltf::ImageCesium(),
                    std::move(options.credits),
                    {},
                    {}};
              } else {
                return LoadedRasterOverlayImage{
                    std::nullopt,
                    std::move(options.credits),
                    {"Image response for " + url + " is empty."},
                    {}};
              }
            }

            gsl::span<const std::byte> data = pResponse->data();
            CesiumGltf::ImageReaderResult loadedImage =
                CesiumGltf::readImage(data);

            if (!loadedImage.errors.empty()) {
              loadedImage.errors.push_back("Image url: " + url);
            }
            if (!loadedImage.warnings.empty()) {
              loadedImage.warnings.push_back("Image url: " + url);
            }

            return LoadedRasterOverlayImage{
                loadedImage.image,
                std::move(options.credits),
                std::move(loadedImage.errors),
                std::move(loadedImage.warnings)};
          });
>>>>>>> 8b0041c4
}

void RasterOverlayTileProvider::doLoad(
    RasterOverlayTile& tile,
    bool isThrottledLoad) {
  if (tile.getState() != RasterOverlayTile::LoadState::Unloaded) {
    // Already loading or loaded, do nothing.
    return;
  }

  // Don't let this tile be destroyed while it's loading.
  tile.setState(RasterOverlayTile::LoadState::Loading);

  this->beginTileLoad(tile, isThrottledLoad);

  struct LoadResult {
    RasterOverlayTile::LoadState state = RasterOverlayTile::LoadState::Unloaded;
    CesiumGltf::ImageCesium image = {};
    std::vector<Credit> credits = {};
    void* pRendererResources = nullptr;
  };

  this->loadTileImage(tile.getID())
      .thenInWorkerThread(
          [tileRectangle =
               this->getTilingScheme().tileToRectangle(tile.getID()),
           projection = this->getProjection(),
           pPrepareRendererResources = this->getPrepareRendererResources(),
           pLogger =
               this->getLogger()](LoadedRasterOverlayImage&& loadedImage) {
            if (!loadedImage.image.has_value()) {
              SPDLOG_LOGGER_ERROR(
                  pLogger,
                  "Failed to load image:\n- {}",
                  CesiumUtility::joinToString(loadedImage.errors, "\n- "));
              LoadResult result;
              result.state = RasterOverlayTile::LoadState::Failed;
              return result;
            }

            if (!loadedImage.warnings.empty()) {
              SPDLOG_LOGGER_WARN(
                  pLogger,
                  "Warnings while loading image:\n- {}",
                  CesiumUtility::joinToString(loadedImage.warnings, "\n- "));
            }

            CesiumGltf::ImageCesium& image = loadedImage.image.value();

            int32_t bytesPerPixel = image.channels * image.bytesPerChannel;

            if (image.width > 0 && image.height > 0 &&
                image.pixelData.size() >=
                    static_cast<size_t>(
                        image.width * image.height * bytesPerPixel)) {
              void* pRendererResources =
                  pPrepareRendererResources->prepareRasterInLoadThread(image);

              LoadResult result;
              result.state = RasterOverlayTile::LoadState::Loaded;
              result.image = std::move(image);
              result.credits = std::move(loadedImage.credits);
              result.pRendererResources = pRendererResources;
              return result;
            } else {
              LoadResult result;
              result.pRendererResources = nullptr;
              result.state = RasterOverlayTile::LoadState::Failed;
              return result;
            }
          })
      .thenInMainThread([this, &tile, isThrottledLoad](LoadResult&& result) {
        tile._pRendererResources = result.pRendererResources;
        tile._image = std::move(result.image);
        tile._tileCredits = std::move(result.credits);
        tile.setState(result.state);

        this->_tileDataBytes += int64_t(tile.getImage().pixelData.size());

        this->finalizeTileLoad(tile, isThrottledLoad);
      })
      .catchInMainThread(
          [this, &tile, isThrottledLoad](const std::exception& /*e*/) {
            tile._pRendererResources = nullptr;
            tile._image = {};
            tile._tileCredits = {};
            tile.setState(RasterOverlayTile::LoadState::Failed);

            this->finalizeTileLoad(tile, isThrottledLoad);
          });
}

void RasterOverlayTileProvider::beginTileLoad(
    RasterOverlayTile& tile,
    bool isThrottledLoad) {
  // Keep this tile from being destroyed while it's loading.
  tile.addReference();

  ++this->_totalTilesCurrentlyLoading;
  if (isThrottledLoad) {
    ++this->_throttledTilesCurrentlyLoading;
  }
}

void RasterOverlayTileProvider::finalizeTileLoad(
    RasterOverlayTile& tile,
    bool isThrottledLoad) {
  --this->_totalTilesCurrentlyLoading;
  if (isThrottledLoad) {
    --this->_throttledTilesCurrentlyLoading;
  }

  // Release the reference we held during load to prevent
  // the tile from disappearing out from under us. This could cause
  // it to immediately be deleted.
  tile.releaseReference();
}
} // namespace Cesium3DTiles<|MERGE_RESOLUTION|>--- conflicted
+++ resolved
@@ -463,53 +463,6 @@
     const LoadTileImageFromUrlOptions& options) const {
   return this->getAssetAccessor()
       ->requestAsset(this->getAsyncSystem(), url, headers)
-<<<<<<< HEAD
-      .thenInWorkerThread([credits,
-                           url](std::shared_ptr<IAssetRequest>&& pRequest) {
-        const IAssetResponse* pResponse = pRequest->response();
-        if (pResponse == nullptr) {
-          return LoadedRasterOverlayImage{
-              std::nullopt,
-              credits,
-              {"Image request for " + url + " failed."},
-              {}};
-        }
-
-        if (pResponse->data().size() == 0) {
-          return LoadedRasterOverlayImage{
-              std::nullopt,
-              credits,
-              {"Image response for " + url + " is empty."},
-              {}};
-        }
-
-        if (pResponse->statusCode() < 200 || pResponse->statusCode() >= 300) {
-          std::string message = "Image response code " +
-                                std::to_string(pResponse->statusCode()) +
-                                " for " + url;
-          return LoadedRasterOverlayImage{std::nullopt, credits, {message}, {}};
-        }
-
-        gsl::span<const std::byte> data = pResponse->data();
-
-        // TODO: don't create a new Reader every time.
-        CesiumGltf::GltfReader reader;
-        CesiumGltf::ImageReaderResult loadedImage = reader.readImage(data);
-
-        if (!loadedImage.errors.empty()) {
-          loadedImage.errors.push_back("Image url: " + url);
-        }
-        if (!loadedImage.warnings.empty()) {
-          loadedImage.warnings.push_back("Image url: " + url);
-        }
-
-        return LoadedRasterOverlayImage{
-            loadedImage.image,
-            credits,
-            std::move(loadedImage.errors),
-            std::move(loadedImage.warnings)};
-      });
-=======
       .thenInWorkerThread(
           [url, options = options](
               std::shared_ptr<IAssetRequest>&& pRequest) mutable {
@@ -551,8 +504,10 @@
             }
 
             gsl::span<const std::byte> data = pResponse->data();
-            CesiumGltf::ImageReaderResult loadedImage =
-                CesiumGltf::readImage(data);
+
+            // TODO: don't create a new Reader every time.
+            CesiumGltf::GltfReader reader;
+            CesiumGltf::ImageReaderResult loadedImage = reader.readImage(data);
 
             if (!loadedImage.errors.empty()) {
               loadedImage.errors.push_back("Image url: " + url);
@@ -567,7 +522,6 @@
                 std::move(loadedImage.errors),
                 std::move(loadedImage.warnings)};
           });
->>>>>>> 8b0041c4
 }
 
 void RasterOverlayTileProvider::doLoad(
