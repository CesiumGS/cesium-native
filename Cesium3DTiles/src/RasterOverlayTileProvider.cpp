#include "Cesium3DTiles/RasterOverlayTileProvider.h"
#include "Cesium3DTiles/IPrepareRendererResources.h"
#include "Cesium3DTiles/RasterOverlay.h"
#include "Cesium3DTiles/RasterOverlayTile.h"
#include "Cesium3DTiles/TilesetExternals.h"
#include "Cesium3DTiles/spdlog-cesium.h"
#include "CesiumAsync/IAssetResponse.h"
#include "CesiumGltf/Reader.h"
#include "CesiumUtility/joinToString.h"

using namespace CesiumAsync;
using namespace CesiumGeometry;
using namespace CesiumGeospatial;

namespace Cesium3DTiles {

RasterOverlayTileProvider::RasterOverlayTileProvider(
    RasterOverlay& owner,
    const CesiumAsync::AsyncSystem& asyncSystem,
    const std::shared_ptr<IAssetAccessor>& pAssetAccessor) noexcept
    : _pOwner(&owner),
      _asyncSystem(asyncSystem),
      _pAssetAccessor(pAssetAccessor),
      _credit(std::nullopt),
      _pPrepareRendererResources(nullptr),
      _pLogger(nullptr),
      _projection(CesiumGeospatial::GeographicProjection()),
      _tilingScheme(CesiumGeometry::QuadtreeTilingScheme(
          CesiumGeometry::Rectangle(0.0, 0.0, 0.0, 0.0),
          1,
          1)),
      _coverageRectangle(0.0, 0.0, 0.0, 0.0),
      _minimumLevel(0),
      _maximumLevel(0),
      _imageWidth(1),
      _imageHeight(1),
      _pPlaceholder(std::make_unique<RasterOverlayTile>(owner)),
      _tileDataBytes(0),
      _totalTilesCurrentlyLoading(0),
      _throttledTilesCurrentlyLoading(0) {
  // Placeholders should never be removed.
  this->_pPlaceholder->addReference();
}

RasterOverlayTileProvider::RasterOverlayTileProvider(
    RasterOverlay& owner,
    const CesiumAsync::AsyncSystem& asyncSystem,
    const std::shared_ptr<IAssetAccessor>& pAssetAccessor,
    std::optional<Credit> credit,
    std::shared_ptr<IPrepareRendererResources> pPrepareRendererResources,
    std::shared_ptr<spdlog::logger> pLogger,
    const CesiumGeospatial::Projection& projection,
    const CesiumGeometry::QuadtreeTilingScheme& tilingScheme,
    const CesiumGeometry::Rectangle& coverageRectangle,
    uint32_t minimumLevel,
    uint32_t maximumLevel,
    uint32_t imageWidth,
    uint32_t imageHeight) noexcept
    : _pOwner(&owner),
      _asyncSystem(asyncSystem),
      _pAssetAccessor(pAssetAccessor),
      _credit(credit),
      _pPrepareRendererResources(pPrepareRendererResources),
      _pLogger(pLogger),
      _projection(projection),
      _tilingScheme(tilingScheme),
      _coverageRectangle(coverageRectangle),
      _minimumLevel(minimumLevel),
      _maximumLevel(maximumLevel),
      _imageWidth(imageWidth),
      _imageHeight(imageHeight),
      _pPlaceholder(nullptr),
      _tileDataBytes(0),
      _totalTilesCurrentlyLoading(0),
      _throttledTilesCurrentlyLoading(0) {}

CesiumUtility::IntrusivePointer<RasterOverlayTile>
RasterOverlayTileProvider::getTile(const CesiumGeometry::QuadtreeTileID& id) {
  CesiumUtility::IntrusivePointer<RasterOverlayTile> pTile =
      this->getTileWithoutCreating(id);
  if (pTile) {
    return pTile;
  }

  std::unique_ptr<RasterOverlayTile> pNew =
      std::make_unique<RasterOverlayTile>(this->getOwner(), id);

  CesiumUtility::IntrusivePointer<RasterOverlayTile> pResult = pNew.get();
  this->_tiles[id] = std::move(pNew);
  return pResult;
}

CesiumUtility::IntrusivePointer<RasterOverlayTile>
RasterOverlayTileProvider::getTileWithoutCreating(
    const CesiumGeometry::QuadtreeTileID& id) {
  auto it = this->_tiles.find(id);
  if (it != this->_tiles.end()) {
    return it->second.get();
  }

  return nullptr;
}

uint32_t RasterOverlayTileProvider::computeLevelFromGeometricError(
    double geometricError,
    const glm::dvec2& position) const noexcept {
  // PERFORMANCE_IDEA: factor out the stuff that doesn't change.
  const QuadtreeTilingScheme& tilingScheme = this->getTilingScheme();
  const CesiumGeometry::Rectangle& tilingSchemeRectangle =
      tilingScheme.getRectangle();

  double toMeters = computeApproximateConversionFactorToMetersNearPosition(
      this->getProjection(),
      position);

  double levelZeroMaximumTexelSpacingMeters =
      (tilingSchemeRectangle.computeWidth() * toMeters) /
      (this->_imageWidth * tilingScheme.getNumberOfXTilesAtLevel(0));

  double twoToTheLevelPower =
      levelZeroMaximumTexelSpacingMeters / geometricError;
  double level = glm::log2(twoToTheLevelPower);
  double rounded = glm::max(glm::round(level), 0.0);
  return static_cast<uint32_t>(rounded);
}

void RasterOverlayTileProvider::mapRasterTilesToGeometryTile(
    const CesiumGeospatial::GlobeRectangle& geometryRectangle,
    double targetGeometricError,
    std::vector<Cesium3DTiles::RasterMappedTo3DTile>& outputRasterTiles,
    std::optional<size_t> outputIndex) {
  this->mapRasterTilesToGeometryTile(
      projectRectangleSimple(this->getProjection(), geometryRectangle),
      targetGeometricError,
      outputRasterTiles,
      outputIndex);
}

void RasterOverlayTileProvider::mapRasterTilesToGeometryTile(
    const CesiumGeometry::Rectangle& geometryRectangle,
    double targetGeometricError,
    std::vector<Cesium3DTiles::RasterMappedTo3DTile>& outputRasterTiles,
    std::optional<size_t> outputIndex) {
  if (this->_pPlaceholder) {
    outputRasterTiles.push_back(RasterMappedTo3DTile(
        this->_pPlaceholder.get(),
        CesiumGeometry::Rectangle(0.0, 0.0, 0.0, 0.0)));
    return;
  }

  const QuadtreeTilingScheme& imageryTilingScheme = this->getTilingScheme();

  // Use Web Mercator for our texture coordinate computations if this imagery
  // layer uses that projection and the terrain tile falls entirely inside the
  // valid bounds of the projection. bool useWebMercatorT =
  //     pWebMercatorProjection &&
  //     tileRectangle.getNorth() <= WebMercatorProjection::MAXIMUM_LATITUDE &&
  //     tileRectangle.getSouth() >= -WebMercatorProjection::MAXIMUM_LATITUDE;

  const CesiumGeometry::Rectangle& providerRectangle =
      this->getCoverageRectangle();
  const CesiumGeometry::Rectangle& tilingSchemeRectangle =
      imageryTilingScheme.getRectangle();

  // Compute the rectangle of the imagery from this raster tile provider that
  // overlaps the geometry tile.  The RasterOverlayTileProvider and its tiling
  // scheme both have the opportunity to constrain the rectangle.
  CesiumGeometry::Rectangle imageryRectangle =
      tilingSchemeRectangle.intersect(providerRectangle)
          .value_or(tilingSchemeRectangle);

  CesiumGeometry::Rectangle intersection(0.0, 0.0, 0.0, 0.0);
  std::optional<CesiumGeometry::Rectangle> maybeIntersection =
      geometryRectangle.intersect(imageryRectangle);
  if (maybeIntersection) {
    intersection = maybeIntersection.value();
  } else {
    // There is no overlap between this terrain tile and this imagery
    // provider.  Unless this is the base layer, no skeletons need to be
    // created. We stretch texels at the edge of the base layer over the entire
    // globe.

    // TODO: base layers
    // if (!this.isBaseLayer()) {
    //     return false;
    // }

    intersection = geometryRectangle;
  }

  // Compute the required level in the imagery tiling scheme.
  // TODO: dividing by 8 to change the default 3D Tiles SSE (16) back to the
  // terrain SSE (2)
  // TODO: Correct latitude factor, which is really a property of the
  // projection.
  uint32_t imageryLevel = this->computeLevelFromGeometricError(
      targetGeometricError / 8.0,
      intersection.getCenter());
  imageryLevel = glm::max(0U, imageryLevel);

  uint32_t maximumLevel = this->getMaximumLevel();
  if (imageryLevel > maximumLevel) {
    imageryLevel = maximumLevel;
  }

  uint32_t minimumLevel = this->getMinimumLevel();
  if (imageryLevel < minimumLevel) {
    imageryLevel = minimumLevel;
  }

  std::optional<QuadtreeTileID> southwestTileCoordinatesOpt =
      imageryTilingScheme.positionToTile(
          intersection.getLowerLeft(),
          imageryLevel);
  std::optional<QuadtreeTileID> northeastTileCoordinatesOpt =
      imageryTilingScheme.positionToTile(
          intersection.getUpperRight(),
          imageryLevel);

  // Because of the intersection, we should always have valid tile coordinates.
  // But give up if we don't.
  if (!southwestTileCoordinatesOpt || !northeastTileCoordinatesOpt) {
    return;
  }

  QuadtreeTileID southwestTileCoordinates = southwestTileCoordinatesOpt.value();
  QuadtreeTileID northeastTileCoordinates = northeastTileCoordinatesOpt.value();

  // If the northeast corner of the rectangle lies very close to the south or
  // west side of the northeast tile, we don't actually need the northernmost or
  // easternmost tiles. Similarly, if the southwest corner of the rectangle lies
  // very close to the north or east side of the southwest tile, we don't
  // actually need the southernmost or westernmost tiles.

  // We define "very close" as being within 1/512 of the width of the tile.
  double veryCloseX = geometryRectangle.computeWidth() / 512.0;
  double veryCloseY = geometryRectangle.computeHeight() / 512.0;

  CesiumGeometry::Rectangle southwestTileRectangle =
      imageryTilingScheme.tileToRectangle(southwestTileCoordinates);

  if (glm::abs(southwestTileRectangle.maximumY - geometryRectangle.minimumY) <
          veryCloseY &&
      southwestTileCoordinates.y < northeastTileCoordinates.y) {
    ++southwestTileCoordinates.y;
  }

  if (glm::abs(southwestTileRectangle.maximumX - geometryRectangle.minimumX) <
          veryCloseX &&
      southwestTileCoordinates.x < northeastTileCoordinates.x) {
    ++southwestTileCoordinates.x;
  }

  CesiumGeometry::Rectangle northeastTileRectangle =
      imageryTilingScheme.tileToRectangle(northeastTileCoordinates);

  if (glm::abs(northeastTileRectangle.maximumY - geometryRectangle.minimumY) <
          veryCloseY &&
      northeastTileCoordinates.y > southwestTileCoordinates.y) {
    --northeastTileCoordinates.y;
  }

  if (glm::abs(northeastTileRectangle.minimumX - geometryRectangle.maximumX) <
          veryCloseX &&
      northeastTileCoordinates.x > southwestTileCoordinates.x) {
    --northeastTileCoordinates.x;
  }

  // Create TileImagery instances for each imagery tile overlapping this terrain
  // tile. We need to do all texture coordinate computations in the imagery
  // provider's projection.

  imageryRectangle =
      imageryTilingScheme.tileToRectangle(southwestTileCoordinates);
  CesiumGeometry::Rectangle imageryBounds = intersection;
  std::optional<CesiumGeometry::Rectangle> clippedImageryRectangle =
      imageryRectangle.intersect(imageryBounds).value();

  size_t realOutputIndex =
      outputIndex ? outputIndex.value() : outputRasterTiles.size();

  double minU;
  double maxU = 0.0;

  double minV;
  double maxV = 0.0;

  // If this is the northern-most or western-most tile in the imagery tiling
  // scheme, it may not start at the northern or western edge of the terrain
  // tile. Calculate where it does start.
  // TODO
  // if (
  //     /*!this.isBaseLayer()*/ false &&
  //     glm::abs(clippedImageryRectangle.value().getWest() -
  //     terrainRectangle.getWest()) >= veryCloseX
  // ) {
  //     maxU = glm::min(
  //         1.0,
  //         (clippedImageryRectangle.value().getWest() -
  //         terrainRectangle.getWest()) / terrainRectangle.computeWidth()
  //     );
  // }

  // if (
  //     /*!this.isBaseLayer()*/ false &&
  //     glm::abs(clippedImageryRectangle.value().getNorth() -
  //     terrainRectangle.getNorth()) >= veryCloseY
  // ) {
  //     minV = glm::max(
  //         0.0,
  //         (clippedImageryRectangle.value().getNorth() -
  //         terrainRectangle.getSouth()) / terrainRectangle.computeHeight()
  //     );
  // }

  double initialMaxV = maxV;

  for (uint32_t i = southwestTileCoordinates.x; i <= northeastTileCoordinates.x;
       ++i) {
    minU = maxU;

    imageryRectangle = imageryTilingScheme.tileToRectangle(
        QuadtreeTileID(imageryLevel, i, southwestTileCoordinates.y));
    clippedImageryRectangle = imageryRectangle.intersect(imageryBounds);

    if (!clippedImageryRectangle) {
      continue;
    }

    maxU = glm::min(
        1.0,
        (clippedImageryRectangle.value().maximumX -
         geometryRectangle.minimumX) /
            geometryRectangle.computeWidth());

    // If this is the eastern-most imagery tile mapped to this terrain tile,
    // and there are more imagery tiles to the east of this one, the maxU
    // should be 1.0 to make sure rounding errors don't make the last
    // image fall shy of the edge of the terrain tile.
    if (i == northeastTileCoordinates.x &&
        (/*this.isBaseLayer()*/ true ||
         glm::abs(
             clippedImageryRectangle.value().maximumX -
             geometryRectangle.maximumX) < veryCloseX)) {
      maxU = 1.0;
    }

    maxV = initialMaxV;

    for (uint32_t j = southwestTileCoordinates.y;
         j <= northeastTileCoordinates.y;
         ++j) {
      minV = maxV;

      imageryRectangle = imageryTilingScheme.tileToRectangle(
          QuadtreeTileID(imageryLevel, i, j));
      clippedImageryRectangle = imageryRectangle.intersect(imageryBounds);

      if (!clippedImageryRectangle) {
        continue;
      }

      maxV = glm::min(
          1.0,
          (clippedImageryRectangle.value().maximumY -
           geometryRectangle.minimumY) /
              geometryRectangle.computeHeight());

      // If this is the northern-most imagery tile mapped to this terrain tile,
      // and there are more imagery tiles to the north of this one, the maxV
      // should be 1.0 to make sure rounding errors don't make the last
      // image fall shy of the edge of the terrain tile.
      if (j == northeastTileCoordinates.y &&
          (/*this.isBaseLayer()*/ true ||
           glm::abs(
               clippedImageryRectangle.value().maximumY -
               geometryRectangle.maximumY) < veryCloseY)) {
        maxV = 1.0;
      }

      CesiumGeometry::Rectangle texCoordsRectangle(minU, minV, maxU, maxV);

      CesiumUtility::IntrusivePointer<RasterOverlayTile> pTile =
          this->getTile(QuadtreeTileID(imageryLevel, i, j));

      if (pTile->getState() != RasterOverlayTile::LoadState::Placeholder) {
        this->loadTileThrottled(*pTile);
      }

      outputRasterTiles.emplace(
          outputRasterTiles.begin() +
              static_cast<
                  std::vector<RasterMappedTo3DTile>::iterator::difference_type>(
                  realOutputIndex),
          pTile,
          texCoordsRectangle);
      ++realOutputIndex;
    }
  }
}

void RasterOverlayTileProvider::removeTile(RasterOverlayTile* pTile) noexcept {
  assert(pTile->getReferenceCount() == 0);

  auto it = this->_tiles.find(pTile->getID());
  assert(it != this->_tiles.end());
  assert(it->second.get() == pTile);

  this->_tileDataBytes -= int64_t(pTile->getImage().pixelData.size());

  RasterOverlay& overlay = pTile->getOverlay();

  this->_tiles.erase(it);

  if (overlay.isBeingDestroyed()) {
    overlay.destroySafely(nullptr);
  }
}

void RasterOverlayTileProvider::loadTile(RasterOverlayTile& tile) {
  this->doLoad(tile, false);
}

bool RasterOverlayTileProvider::loadTileThrottled(RasterOverlayTile& tile) {
  if (tile.getState() != RasterOverlayTile::LoadState::Unloaded) {
    return true;
  }

  if (this->_throttledTilesCurrentlyLoading >=
      this->getOwner().getOptions().maximumSimultaneousTileLoads) {
    return false;
  }

  doLoad(tile, true);
  return true;
}

CesiumAsync::Future<LoadedRasterOverlayImage>
RasterOverlayTileProvider::loadTileImageFromUrl(
    const std::string& url,
    const std::vector<IAssetAccessor::THeader>& headers,
    const std::vector<Credit>& credits) const {
  return this->getAssetAccessor()
      ->requestAsset(this->getAsyncSystem(), url, headers)
      .thenInWorkerThread([credits](std::shared_ptr<IAssetRequest>&& pRequest) {
        const IAssetResponse* pResponse = pRequest->response();
        if (pResponse == nullptr) {
          return LoadedRasterOverlayImage{
              std::nullopt,
              std::move(credits),
              {"Image request failed."},
              {}};
        }

        if (pResponse->data().size() == 0) {
          return LoadedRasterOverlayImage{
              std::nullopt,
              std::move(credits),
              {"Image response is empty."},
              {}};
        }

        gsl::span<const std::byte> data = pResponse->data();
        CesiumGltf::ImageReaderResult loadedImage = CesiumGltf::readImage(data);

        return LoadedRasterOverlayImage{
            loadedImage.image,
            std::move(credits),
            std::move(loadedImage.errors),
            std::move(loadedImage.warnings)};
      });
}

void RasterOverlayTileProvider::doLoad(
    RasterOverlayTile& tile,
    bool isThrottledLoad) {
  if (tile.getState() != RasterOverlayTile::LoadState::Unloaded) {
    // Already loading or loaded, do nothing.
    return;
  }

  // Don't let this tile be destroyed while it's loading.
  tile.setState(RasterOverlayTile::LoadState::Loading);

  this->beginTileLoad(tile, isThrottledLoad);

  struct LoadResult {
    RasterOverlayTile::LoadState state = RasterOverlayTile::LoadState::Unloaded;
    CesiumGltf::ImageCesium image = {};
    void* pRendererResources = nullptr;
  };

  this->loadTileImage(tile.getID())
      .thenInWorkerThread([tileRectangle =
                               this->getTilingScheme().tileToRectangle(
                                   tile.getID()),
                           projection = this->getProjection(),
                           cutoutsCollection = this->getOwner().getCutouts(),
                           pPrepareRendererResources =
                               this->getPrepareRendererResources(),
                           pLogger = this->getLogger()](
                              LoadedRasterOverlayImage&& loadedImage) {
        if (!loadedImage.image.has_value()) {
          SPDLOG_LOGGER_ERROR(
              pLogger,
              "Failed to load image:\n- {}",
              CesiumUtility::joinToString(loadedImage.errors, "\n- "));
          LoadResult result;
          result.state = RasterOverlayTile::LoadState::Failed;
          return result;
        }

        if (!loadedImage.warnings.empty()) {
          SPDLOG_LOGGER_WARN(
              pLogger,
              "Warnings while loading image:\n- {}",
              CesiumUtility::joinToString(loadedImage.warnings, "\n- "));
        }

        CesiumGltf::ImageCesium& image = loadedImage.image.value();

        int32_t bytesPerPixel = image.channels * image.bytesPerChannel;

        if (image.pixelData.size() >=
            static_cast<size_t>(image.width * image.height * bytesPerPixel)) {
          double tileWidth = tileRectangle.computeWidth();
          double tileHeight = tileRectangle.computeHeight();

          // Remove cutouts from the image by setting pixel alpha to 0.
          gsl::span<const CesiumGeospatial::GlobeRectangle> cutouts =
              cutoutsCollection.getCutouts();

          std::vector<uint8_t>& imageData = image.pixelData;
          int width = image.width;
          int height = image.height;

<<<<<<< HEAD
    CesiumAsync::Future<LoadedRasterOverlayImage> RasterOverlayTileProvider::loadTileImageFromUrl(
        const std::string& url,
        const std::vector<IAssetAccessor::THeader>& headers,
        const std::vector<Credit>& credits
    ) const {
        return this->getAssetAccessor()->requestAsset(this->getAsyncSystem(), url, headers).thenInWorkerThread([
            credits, url
        ](
            std::shared_ptr<IAssetRequest>&& pRequest
        ) {
            const IAssetResponse* pResponse = pRequest->response();
            if (pResponse == nullptr) {
                return LoadedRasterOverlayImage {
                    std::nullopt,
                    credits,
                    { "Image request failed." },
                    {}
                };
            }

            if (pResponse->data().size() == 0) {
                return LoadedRasterOverlayImage {
                    std::nullopt,
                    credits,
                    { "Image response is empty." },
                    {}
                };
=======
          for (const CesiumGeospatial::GlobeRectangle& rectangle : cutouts) {
            CesiumGeometry::Rectangle cutoutRectangle =
                projectRectangleSimple(projection, rectangle);
            std::optional<CesiumGeometry::Rectangle> cutoutInTileOpt =
                tileRectangle.intersect(cutoutRectangle);
            if (!cutoutInTileOpt) {
              continue;
            }

            CesiumGeometry::Rectangle& cutoutInTile = cutoutInTileOpt.value();
            double startU =
                (cutoutInTile.minimumX - tileRectangle.minimumX) / tileWidth;
            double endU =
                (cutoutInTile.maximumX - tileRectangle.minimumX) / tileWidth;
            double startV =
                (cutoutInTile.minimumY - tileRectangle.minimumY) / tileHeight;
            double endV =
                (cutoutInTile.maximumY - tileRectangle.minimumY) / tileHeight;

            // The first row in the image is at v coordinate 1.0.
            startV = 1.0 - startV;
            endV = 1.0 - endV;

            std::swap(startV, endV);

            int32_t startPixelX =
                static_cast<int32_t>(std::floor(startU * width));
            int32_t endPixelX = static_cast<int32_t>(std::ceil(endU * width));
            int32_t startPixelY =
                static_cast<int32_t>(std::floor(startV * height));
            int32_t endPixelY = static_cast<int32_t>(std::ceil(endV * height));

            for (int32_t j = startPixelY; j < endPixelY; ++j) {
              int32_t rowStart = j * width * bytesPerPixel;
              for (int32_t i = startPixelX; i < endPixelX; ++i) {
                int32_t pixelStart = rowStart + i * bytesPerPixel;

                // Set alpha to 0
                imageData[size_t(pixelStart + 3)] = 0;
              }
>>>>>>> 8a2957d3
            }
          }

<<<<<<< HEAD
            if (pResponse->statusCode() < 200 || pResponse->statusCode() >= 300) {
                std::string message = "Image response code " + std::to_string(pResponse->statusCode());
                return LoadedRasterOverlayImage {
                    std::nullopt,
                    credits,
                    { message },
                    {}
                };
            }

            gsl::span<const std::byte> data = pResponse->data();
            CesiumGltf::ImageReaderResult loadedImage = CesiumGltf::readImage(data);

            if (!loadedImage.image.has_value()) {
                SPDLOG_ERROR("Failed to load image from URL {}", url);
            }

            return LoadedRasterOverlayImage {
                loadedImage.image,
                credits,
                std::move(loadedImage.errors),
                std::move(loadedImage.warnings)
            };
        });
    }

    void RasterOverlayTileProvider::doLoad(RasterOverlayTile& tile, bool isThrottledLoad) {
        if (tile.getState() != RasterOverlayTile::LoadState::Unloaded) {
            // Already loading or loaded, do nothing.
            return;
=======
          void* pRendererResources =
              pPrepareRendererResources->prepareRasterInLoadThread(image);

          LoadResult result;
          result.state = RasterOverlayTile::LoadState::Loaded;
          result.image = std::move(image);
          result.pRendererResources = pRendererResources;
          return result;
        } else {
          LoadResult result;
          result.pRendererResources = nullptr;
          result.state = RasterOverlayTile::LoadState::Failed;
          return result;
>>>>>>> 8a2957d3
        }
      })
      .thenInMainThread([this, &tile, isThrottledLoad](LoadResult&& result) {
        tile._pRendererResources = result.pRendererResources;
        tile._image = std::move(result.image);
        tile.setState(result.state);

        this->_tileDataBytes += int64_t(tile.getImage().pixelData.size());

        this->finalizeTileLoad(tile, isThrottledLoad);
      })
      .catchInMainThread(
          [this, &tile, isThrottledLoad](const std::exception& /*e*/) {
            tile._pRendererResources = nullptr;
            tile._image = {};
            tile.setState(RasterOverlayTile::LoadState::Failed);

            this->finalizeTileLoad(tile, isThrottledLoad);
          });
}

void RasterOverlayTileProvider::beginTileLoad(
    RasterOverlayTile& tile,
    bool isThrottledLoad) {
  // Keep this tile from being destroyed while it's loading.
  tile.addReference();

  ++this->_totalTilesCurrentlyLoading;
  if (isThrottledLoad) {
    ++this->_throttledTilesCurrentlyLoading;
  }
}

void RasterOverlayTileProvider::finalizeTileLoad(
    RasterOverlayTile& tile,
    bool isThrottledLoad) {
  --this->_totalTilesCurrentlyLoading;
  if (isThrottledLoad) {
    --this->_throttledTilesCurrentlyLoading;
  }

  // Release the reference we held during load to prevent
  // the tile from disappearing out from under us. This could cause
  // it to immediately be deleted.
  tile.releaseReference();
}
} // namespace Cesium3DTiles<|MERGE_RESOLUTION|>--- conflicted
+++ resolved
@@ -442,12 +442,13 @@
     const std::vector<Credit>& credits) const {
   return this->getAssetAccessor()
       ->requestAsset(this->getAsyncSystem(), url, headers)
-      .thenInWorkerThread([credits](std::shared_ptr<IAssetRequest>&& pRequest) {
+      .thenInWorkerThread([credits,
+                           url](std::shared_ptr<IAssetRequest>&& pRequest) {
         const IAssetResponse* pResponse = pRequest->response();
         if (pResponse == nullptr) {
           return LoadedRasterOverlayImage{
               std::nullopt,
-              std::move(credits),
+              credits,
               {"Image request failed."},
               {}};
         }
@@ -455,17 +456,27 @@
         if (pResponse->data().size() == 0) {
           return LoadedRasterOverlayImage{
               std::nullopt,
-              std::move(credits),
+              credits,
               {"Image response is empty."},
               {}};
         }
 
+        if (pResponse->statusCode() < 200 || pResponse->statusCode() >= 300) {
+          std::string message =
+              "Image response code " + std::to_string(pResponse->statusCode());
+          return LoadedRasterOverlayImage{std::nullopt, credits, {message}, {}};
+        }
+
         gsl::span<const std::byte> data = pResponse->data();
         CesiumGltf::ImageReaderResult loadedImage = CesiumGltf::readImage(data);
 
+        if (!loadedImage.image.has_value()) {
+          SPDLOG_ERROR("Failed to load image from URL {}", url);
+        }
+
         return LoadedRasterOverlayImage{
             loadedImage.image,
-            std::move(credits),
+            credits,
             std::move(loadedImage.errors),
             std::move(loadedImage.warnings)};
       });
@@ -534,35 +545,6 @@
           int width = image.width;
           int height = image.height;
 
-<<<<<<< HEAD
-    CesiumAsync::Future<LoadedRasterOverlayImage> RasterOverlayTileProvider::loadTileImageFromUrl(
-        const std::string& url,
-        const std::vector<IAssetAccessor::THeader>& headers,
-        const std::vector<Credit>& credits
-    ) const {
-        return this->getAssetAccessor()->requestAsset(this->getAsyncSystem(), url, headers).thenInWorkerThread([
-            credits, url
-        ](
-            std::shared_ptr<IAssetRequest>&& pRequest
-        ) {
-            const IAssetResponse* pResponse = pRequest->response();
-            if (pResponse == nullptr) {
-                return LoadedRasterOverlayImage {
-                    std::nullopt,
-                    credits,
-                    { "Image request failed." },
-                    {}
-                };
-            }
-
-            if (pResponse->data().size() == 0) {
-                return LoadedRasterOverlayImage {
-                    std::nullopt,
-                    credits,
-                    { "Image response is empty." },
-                    {}
-                };
-=======
           for (const CesiumGeospatial::GlobeRectangle& rectangle : cutouts) {
             CesiumGeometry::Rectangle cutoutRectangle =
                 projectRectangleSimple(projection, rectangle);
@@ -603,42 +585,9 @@
                 // Set alpha to 0
                 imageData[size_t(pixelStart + 3)] = 0;
               }
->>>>>>> 8a2957d3
             }
           }
 
-<<<<<<< HEAD
-            if (pResponse->statusCode() < 200 || pResponse->statusCode() >= 300) {
-                std::string message = "Image response code " + std::to_string(pResponse->statusCode());
-                return LoadedRasterOverlayImage {
-                    std::nullopt,
-                    credits,
-                    { message },
-                    {}
-                };
-            }
-
-            gsl::span<const std::byte> data = pResponse->data();
-            CesiumGltf::ImageReaderResult loadedImage = CesiumGltf::readImage(data);
-
-            if (!loadedImage.image.has_value()) {
-                SPDLOG_ERROR("Failed to load image from URL {}", url);
-            }
-
-            return LoadedRasterOverlayImage {
-                loadedImage.image,
-                credits,
-                std::move(loadedImage.errors),
-                std::move(loadedImage.warnings)
-            };
-        });
-    }
-
-    void RasterOverlayTileProvider::doLoad(RasterOverlayTile& tile, bool isThrottledLoad) {
-        if (tile.getState() != RasterOverlayTile::LoadState::Unloaded) {
-            // Already loading or loaded, do nothing.
-            return;
-=======
           void* pRendererResources =
               pPrepareRendererResources->prepareRasterInLoadThread(image);
 
@@ -652,7 +601,6 @@
           result.pRendererResources = nullptr;
           result.state = RasterOverlayTile::LoadState::Failed;
           return result;
->>>>>>> 8a2957d3
         }
       })
       .thenInMainThread([this, &tile, isThrottledLoad](LoadResult&& result) {
