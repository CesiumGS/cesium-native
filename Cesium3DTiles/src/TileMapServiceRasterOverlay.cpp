--- conflicted
+++ resolved
@@ -59,13 +59,8 @@
         virtual ~TileMapServiceTileProvider() {}
 
     protected:
-<<<<<<< HEAD
-        virtual std::unique_ptr<RasterOverlayTile> requestNewTile(const CesiumGeometry::QuadtreeTileID& tileID) override {
+        virtual CesiumAsync::Future<LoadedRasterOverlayImage> loadTileImage(const CesiumGeometry::QuadtreeTileID& tileID) const override {
             std::string url = CesiumUtility::Uri::resolve(
-=======
-        virtual CesiumAsync::Future<LoadedRasterOverlayImage> loadTileImage(const CesiumGeometry::QuadtreeTileID& tileID) const override {
-            std::string url = Uri::resolve(
->>>>>>> 89034c56
                 this->_url,
                 std::to_string(tileID.level) + "/" +
                     std::to_string(tileID.x) + "/" +
@@ -152,17 +147,12 @@
             options = this->_options,
             url = this->_url,
             headers = this->_headers
-<<<<<<< HEAD
-        ](std::unique_ptr<IAssetRequest> pRequest) -> std::unique_ptr<RasterOverlayTileProvider> {
-            IAssetResponse* pResponse = pRequest->response();
+        ](std::shared_ptr<IAssetRequest> pRequest) -> std::unique_ptr<RasterOverlayTileProvider> {
+            const IAssetResponse* pResponse = pRequest->response();
             if (!pResponse) {
                 SPDLOG_LOGGER_ERROR(pLogger, "No response received from Tile Map Service.");
                 return nullptr;
             }
-=======
-        ](std::shared_ptr<IAssetRequest> pRequest) -> std::unique_ptr<RasterOverlayTileProvider> {
-            const IAssetResponse* pResponse = pRequest->response();
->>>>>>> 89034c56
 
             gsl::span<const uint8_t> data = pResponse->data();
 
