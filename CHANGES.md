--- conflicted
+++ resolved
@@ -1,12 +1,5 @@
 # Change Log
 
-<<<<<<< HEAD
-### v0.30.0 - 2023-12-01
-
-##### Fixes :wrench:
-
-- Fixed crash when loading glTFs with data uri images.
-=======
 ### ? - ?
 
 ##### Breaking Changes :mega:
@@ -23,7 +16,7 @@
 ##### Fixes :wrench:
 
 - Fixed compiler error when calling `PropertyAttributeView::forEachProperty`.
->>>>>>> b728cbab
+- Fixed crash when loading glTFs with data uri images.
 
 ### v0.29.0 - 2023-11-01
 
