# Change Log

### v0.14.0 - YYYY-MM-DD

##### Fixes :wrench:

- Fix the issue where CesiumAsync failed to compile when passing lvalue reference to Promise::resolve()

##### Additions :tada:

<<<<<<< HEAD
- Add glTF copyright information to the list of credits.
=======
- Added in-memory cache for Ion asset endpoint responses to avoid repeated requests.
- Add ScopeGuard utility to automatically execute function when exiting a scope.
>>>>>>> 3847f837

### v0.13.0 - 2022-03-01

##### Breaking Changes :mega:

- Renamed constants in `CesiumUtility::Math` to use PascalCase instead of SCREAMING_SNAKE_CASE.

##### Additions :tada:

- Added support for the `CESIUM_RTC` and `KHR_texture_basisu` glTF extensions.
- Added support for 3D Tiles that do not have a geometric error, improving compatibility with tilesets that don't quite match the 3D Tiles spec.
- Exposed the Cesium ion endpoint URL as a parameter on tilesets and raster overlays.
- `TilesetOptions` and `RasterOverlayOptions` each have a new option to report which compressed textured formats are supported on the client platform. Ideal formats amongst the available ones are picked for each KTX2 texture that is later encountered.
- The `ImageCesium` class nows convey which GPU pixel compression format (if any) is used. This informs what to expect in the image's pixel buffer.
- The `ImageCesium` class can now contain pre-computed mipmaps, if they exist. In that case, all the mips will be in the pixel buffer and the delineation between each mip will be described in `ImageCesium::mipPositions`.
- Tileset content with the known file extensions ".gltf", ".glb", and ".terrain" can now be loaded even if the Content-Type is incorrect. This is especially helpful for loading tilesets from `file:` URLs.
- Created tighter fitting bounding volumes for terrain tiles by excluding skirt vertices.

##### Fixes :wrench:

- Fixed bug that could cause properties types in a B3DM Batch Table to be deduced incorrectly, leading to a crash when accessing property values.
- Fixed a bug where implicit tiles were not receiving the root transform and so could sometimes end up in the wrong place.

### v0.12.0 - 2022-02-01

##### Breaking Changes :mega:

- Renamed `IAssetAccessor::requestAsset` to `get`.
- Renamed `IAssetAccessor::post` to `request` and added a new parameter in the second position to specify the HTTP verb to use.
- `Token` in `CesiumIonClient` has been updated to match Cesium ion's v2 REST API endpoint, so several fields have been renamed. The `tokens` method also now returns future that resolves to a `TokenList` instead of a plain vector of `Token` instances.
- Renamed `GltfReader::readModel`, `ModelReaderResult`, and `ReadModelOptions` to `GltfReader::readGltf`, `GltfReaderResult`, and `GltfReaderOptions` respectively.
- Removed `writeModelAsEmbeddedBytes`, `writeModelAndExternalFiles`, `WriteModelResult`, `WriteModelOptions`, and `WriteGLTFCallback`. Use `GltfWriter::writeGltf`, `GltfWriter::writeGlb`, `GltfWriterResult`, and `GltfWriterOptions` instead.

##### Additions :tada:

- Added `TilesetWriterOptions` for serializing tileset JSON.
- Added support for the following extensions in `GltfWriter` and `GltfReader`:
  - [KHR_materials_unlit](https://github.com/KhronosGroup/glTF/tree/main/extensions/2.0/Khronos/KHR_materials_unlit)
  - [EXT_mesh_gpu_instancing](https://github.com/KhronosGroup/glTF/tree/main/extensions/2.0/Vendor/EXT_mesh_gpu_instancing)
  - [EXT_meshopt_compression](https://github.com/KhronosGroup/glTF/tree/main/extensions/2.0/Vendor/EXT_meshopt_compression)
  - [EXT_mesh_features](https://github.com/CesiumGS/glTF/tree/3d-tiles-next/extensions/2.0/Vendor/EXT_mesh_features)
  - [CESIUM_tile_edges](https://github.com/CesiumGS/glTF/pull/47)
- Added support for the following extensions in `TilesetWriter` and `TilesetReader`:
  - [3DTILES_multiple_contents](https://github.com/CesiumGS/3d-tiles/tree/main/extensions/3DTILES_multiple_contents)
  - [3DTILES_implicit_tiling](https://github.com/CesiumGS/3d-tiles/tree/main/extensions/3DTILES_implicit_tiling)
  - [3DTILES_metadata](https://github.com/CesiumGS/3d-tiles/tree/main/extensions/3DTILES_metadata)
- Added `SubtreeWriter` and `SubtreeReader` for serializing and deserializing the subtree format in [3DTILES_implicit_tiling](https://github.com/CesiumGS/3d-tiles/tree/main/extensions/3DTILES_implicit_tiling).
- Added `SchemaWriter` and `SchemaReader` for serializing and deserializing schemas in [EXT_mesh_features](https://github.com/CesiumGS/glTF/tree/3d-tiles-next/extensions/2.0/Vendor/EXT_mesh_features) and [3DTILES_metadata](https://github.com/CesiumGS/3d-tiles/tree/main/extensions/3DTILES_metadata).
- Added `hasExtension` to `ExtensibleObject`.
- Added `CESIUM_TESTS_ENABLED` option to the build system.
- Added support in the JSON reader for reading doubles with no fractional value as integers.
- Added case-insensitive comparison for Cesium 3D Tiles "refine" property values.
- Added new capabilities to `Connection` in `CesiumIonClient`:
  - The `tokens` method now uses the v2 service endpoint and allows a number of options to be specified.
  - Added a `token` method to allow details of a single token to be retrieved.
  - Added `nextPage` and `previousPage` methods to allow paging through tokens.
  - Added `modifyToken` method.
  - Added static `getIdFromToken` method to obtain a token ID from a given token value.
- Added `loadErrorCallback` to `TilesetOptions` and `RasterOverlayOptions`. This callback is invoked when the `Tileset` or `RasterOverlay` encounter a load error, allowing the error to be handled by application code.
- Enable `IntrusivePointer<T>` to be converted to `IntrusivePointer<U>` if U is a base class of T.

##### Fixes :wrench:

- Fixes a bug where `notifyTileDoneLoading` was not called when encountering Ion responses that can't be parsed.
- Fixed a bug that prevented a continuation attached to a `SharedFuture` from returning a `Future` itself.
- Fixed incorrect child subtree index calculation in implicit tiles.
- Fixed `computeDistanceSquaredToPosition` in `BoundingSphere`.

### v0.11.0 - 2022-01-03

##### Breaking Changes :mega:

- The `CesiumGltfReader` project now uses the `CesiumGltfReader` namespace instead of the `CesiumGltf` namespace.
- The `CesiumGltfWriter` project now uses the `CesiumGltfWriter` namespace instead of the `CesiumGltf` namespace.
- The `Cesium3DTilesReader` project now uses the `Cesium3DTilesReader` namespace instead of the `Cesium3DTiles` namespace.

##### Additions :tada:

- Added `Cesium3DTilesWriter` library.

##### Fixes :wrench:

- Fixed a bug in `QuadtreeRasterOverlayTileProvider` that caused incorrect level-of-detail selection for overlays that use a global (or otherwise large) tiling scheme but have non-global (or otherwise smaller) coverage.

### v0.10.0 - 2021-12-01

##### Breaking Changes :mega:

- `QuadtreeRasterOverlayTileProvider::computeLevelFromGeometricError` has been removed. `computeLevelFromTargetScreenPixels` may be useful as a replacement.
- The constructor of `RasterOverlayTileProvider` now requires a coverage rectangle.
- `RasterOverlayTileProvider::getTile` now takes a `targetScreenPixels` instead of a `targetGeometricError`.
- The constructor of `RasterMappedTo3DTile` now requires a texture coordinate index.
- The constructor of `RasterOverlayTile` now takes a `targetScreenPixels` instead of a `targetGeometricError`. And the corresponding `getTargetGeometricError` has been removed.
- Removed `TileContentLoadResult::rasterOverlayProjections`. This field is now found in the `overlayDetails`.
- Removed `obtainGlobeRectangle` from `TileUtilities.h`. Use `estimateGlobeRectangle` in `BoundingVolume.h` instead.
- cesium-native now uses the following options with the `glm` library:
  - `GLM_FORCE_XYZW_ONLY`
  - `GLM_FORCE_EXPLICIT_CTOR`
  - `GLM_FORCE_SIZE_T_LENGTH`

##### Additions :tada:

- Added support for the [3DTILES_implicit_tiling](https://github.com/CesiumGS/3d-tiles/tree/main/extensions/3DTILES_implicit_tiling) extension.
- Added support for the [3DTILES_bounding_volume_S2](https://github.com/CesiumGS/3d-tiles/tree/main/extensions/3DTILES_bounding_volume_S2) extension.
- Added support for raster overlays, including clipping polygons, on any 3D Tiles tileset.
- Added support for external glTF buffers and images.
- Raster overlay level-of detail is now selected using "target screen pixels" rather than the hard-to-interpret geometric error value.
- A `RasterOverlay` can now be configured with a `maximumScreenSpaceError` independent of the screen-space error used for the geometry.
- `RasterOverlay::loadTileProvider` now returns a `SharedFuture`, making it easy to attach a continuation to run when the load completes.
- Added `GltfContent::applyRtcCenter` and `applyGltfUpAxisTransform`.
- Clipping polygon edges now remain sharp even when zooming in past the available geometry detail.
- Added `DebugColorizeTilesRasterOverlay`.
- Added `BoundingRegionBuilder` to `CesiumGeospatial`.
- Added `GlobeRectangle::EMPTY` static field and `GlobeRectangle::isEmpty` method.
- Added the ability to set the coordinates of a `GlobeRectangle` after construction.

##### Fixes :wrench:

- Improved the computation of bounding regions and overlay texture coordinates from geometry, particularly for geometry that crosses the anti-meridian or touches the poles.
- Fixed a bug that would result in incorrect geometry when upsampling a glTF with a position accessor pointing to a bufferView that did not start at the beginning of its buffer.
- Fixed a problem that could cause incorrect distance computation for a degenerate bounding region that is a single point with a min/max height.
- Improved the numerical stability of `GlobeRectangle::computeCenter` and `GlobeRectangle::contains`.
- Error messages are no longer printed to the Output Log when an upsampled tile happens to have a primitive with no vertices.
- Fixed a bug that could cause memory corruption when a decoded Draco mesh was larger than indicated by the corresponding glTF accessor.
- Fixed a bug that could cause the wrong triangle indices to be used for a Draco-encoded glTF.

### v0.9.0 - 2021-11-01

##### Breaking Changes :mega:

- Changed the following properties in CesiumGltf:
  - `BufferView::target` now defaults to `std::nullopt` instead of `Target::ARRAY_BUFFER`.
  - `ClassProperty::type` now defaults to `Type::INT8` instead of empty string.
  - `ClassProperty::componentType` is now an optional string instead of a `JsonValue`.
  - `FeatureTexture::classProperty` is no longer optional, consistent with changes to the extension spec.
  - `Image::mimeType` now defaults to empty string instead of `MimeType::image_jpeg`.
  - `Sampler::magFilter` and `Sampler::minFilter` now default to `std::nullopt` instead of `MagFilter::NEAREST`.
- The version of `ExtensibleObject` in the `CesiumGltf` library and namespace has been removed. Use the one in the `CesiumUtility` library and namespace instead.
- Renamed the following glTF extension classes:
  - `KHR_draco_mesh_compression` -> `ExtensionKhrDracoMeshCompression`.
  - `MeshPrimitiveEXT_feature_metadata` -> `ExtensionMeshPrimitiveExtFeatureMetadata`
  - `ModelEXT_feature_metadata` -> `ExtensionModelExtFeatureMetadata`
- `CesiumGltf::ReaderContext` has been removed. It has been replaced with either `CesiumJsonReader::ExtensionReaderContext` or `GltfReader`.

##### Additions :tada:

- Added new `Cesium3DTiles` and `Cesium3DTilesReader` libraries. They are useful for reading and working with 3D Tiles tilesets.

##### Fixes :wrench:

- Fixed a bug that could cause crashes or incorrect behavior when using raster overlays.
- Fixed a bug that caused 3D Tiles content to fail to load when the status code was zero. This code is used by libcurl for successful read of `file://` URLs, so the bug prevented loading from such URLs in some environments.
- Errors and warnings that occur while loading glTF textures are now include in the model load errors and warnings.
- Fixes how `generate-classes` deals with reserved C++ keywords. Property names that are C++ keywords should be appended with "Property" as was already done,
but when parsing JSONs the original property name string should be used.

### v0.8.0 - 2021-10-01

##### Breaking Changes :mega:

- glTF enums are now represented in CesiumGltf as their underlying type (int32 or string) rather than as an enum class.
- Tile content loaders now return a `Future`, which allows them to be asynchronous and make further network requests.

##### Fixes :wrench:

- Fixed a bug that caused the `RTC_CENTER` semantic in a B3DM feature table to be ignored if any of the values happened to be integers rather than floating-point numbers. This caused these tiles to render in the wrong location.

### v0.7.2 - 2021-09-14

##### Fixes :wrench:

- Fixed a bug where the "forbidHoles" option was not working with raster overlays and external tilesets.

### v0.7.1 - 2021-09-14

##### Fixes :wrench:

- Fixed a bug introduced in v0.7.0 where credits from a `QuadtreeRasterOverlayTileProvider` were not collected and reported.
- Fixed a bug where disabling frustum culling caused external tilesets to not load.

### v0.7.0 - 2021-09-01

##### Breaking Changes :mega:

- Renamed the `Cesium3DTiles` namespace and library to `Cesium3DTilesSelection`.
- Deleted `Cesium3DTilesSelection::Gltf` and moved functionality into `CesiumGltf::Model`.
- Renamed `Rectangle::intersect` and `GlobeRectangle::intersect` to `computeIntersection`.
- `RasterOverlay` and derived classes now require a `name` parameter to their constructors.
- Changed the type of texture coordinate IDs used in the raster overlay system from `uint32_t` to `int32_t`.
- `RasterOverlayTileProvider` is no longer quadtree-oriented. Instead, it requires derived classes to provide an image for a particular requested rectangle and geometric error. Classes that previously derived from `RasterOverlayTileProvider` should now derive from `QuadtreeRasterOverlayTileProvider` and implement `loadQuadtreeTileImage` instead of `loadTileImage`.
- Removed `TilesetOptions::enableWaterMask`, which didn't have any effect anyway. `TilesetContentOptions::enableWaterMask` still exists and works.

##### Additions :tada:

- Added `Future<T>::isReady`.
- Added `Future<T>::share`, which returns a `SharedFuture<T>` and allows multiple continuations to be attached.
- Added an option in `TilesetOptions::ContentOptions` to generate smooth normals when the original glTFs were missing normals.
- Added `ImageManipulation` class to `CesiumGltfReader`.
- Added `Math::roundUp` and `Math::roundDown`.
- Added `Rectangle::computeUnion`.

##### Fixes :wrench:

- Fixed a bug that caused CesiumGltfWriter to write a material's normal texture info into a property named `normalTextureInfo` rather than `normalTexture`.
- Fixed a bug in `TileMapServiceRasterOverlay` that caused it to show only the lowest resolution tiles if missing a `tilemapresource.xml` file.

### v0.6.0 - 2021-08-02

##### Breaking Changes :mega:

- `Future<T>::wait` now returns the resolved value and throws if the Future rejected, rather than returning a `std::variant` and slicing the exception to `std::exception`.
- `Tileset::updateView` and `Tileset::updateViewOffline` now take `std::vector<ViewState>` instead of a single `ViewState`.

##### Additions :tada:

- Added support for the `EXT_feature_metadata` glTF extension.
- Added automatic conversion of the B3DM batch table to the `EXT_feature_metadata` extension.
- Added `CESIUM_COVERAGE_ENABLED` option to the build system.
- Added `AsyncSystem::dispatchOneMainThreadTask` to dispatch a single task, rather than all the tasks that are waiting.
- Added `AsyncSystem::createPromise` to create a Promise directly, rather than via a callback as in `AsyncSystem::createFuture`.
- Added `AsyncSystem::catchImmediately` to catch a Future rejection immediately in any thread.
- Added `AsyncSystem::all` to create a Future that resolves when a list of Futures resolve.
- Added support for multiple frustums in the `Tileset` selection algorithm.

##### Fixes :wrench:

- Fixed a bug that prevented `.then` functions from being used on a `Future<void>` when CESIUM_TRACING_ENABLED was ON.

### v0.5.0 - 2021-07-01

##### Breaking Changes :mega:

- `TilesetExternals` now has an `AsyncSystem` instead of a shared pointer to an `ITaskProcessor`.

##### Additions :tada:

- Added a performance tracing framework via `CESIUM_TRACE_*` macros.
- Added `Future<T>::thenImmediately`.
- Added `AsyncSystem::createThreadPool` and `Future<T>::thenInThreadPool`.
- `Future<T>::thenInWorkerThread` and `Future<T>::thenInMainThread` now arrange for their continuations to be executed immediately when the Future is resolved, if the Future is resolved in the correct thread.
- Moved all request cache database access to a dedicated thread, in order to free up worker threads for parallelizable work.

### v0.4.0 - 2021-06-01

##### Additions :tada:

- Added `Cesium3DTiles::TileIdUtilities` with a `createTileIdString` function to create logging/debugging strings for `TileID` objects.
- Accessing the same Bing Maps layer multiple times in a single application run now reuses the same Bing Maps session instead of starting a new one each time.
- Added a configure-time build option, `PRIVATE_CESIUM_SQLITE`, to rename all `sqlite3*` symbols to `cesium_sqlite3*`.

##### Fixes :wrench:

- Matched draco's decoded indices to gltf primitive if indices attribute does not match with the decompressed indices.
- `createAccessorView` now creates an (invalid) `AccessorView` with a standard numeric type on error, rather than creating `AccessorView<nullptr_t>`. This makes it easier to use a simple lambda as the callback.
- Disabled `HTTPLIB_USE_ZLIB_IF_AVAILABLE` and `HTTPLIB_USE_OPENSSL_IF_AVAILABLE` because these libraries are not required for our use for cpp-httplib and they cause problems on some systems.

### v0.3.1 - 2021-05-13

##### Fixes :wrench:

- Fixed a memory leak when loading textures from a glTF model.
- Fixed a use-after-free bug that could cause a crash when destroying a `RasterOverlay`.

### v0.3.0 - 2021-05-03

##### Breaking Changes :mega:

- Converted `magic_enum` / `CodeCoverage.cmake` dependencies to external submodules.
- Replaced `CesiumGltf::WriteFlags` bitmask with `CesiumGltf::WriteModelOptions` struct.
  `CesiumGltf::writeModelAsEmbeddedBytes` and `CesiumGltf::writeModelAndExternalfiles`
  now use this struct for configuration.
- Removed all exceptions in `WriterException.h`, warnings / errors are now reported in
  `WriteModelResult`, which is returned from `CesiumGltf::writeModelAsEmbeddedBytes` and
  `CesiumGltf::writeModelAndExternalFiles` instead.

##### Additions :tada:

- Added support for loading the water mask from quantized-mesh terrain tiles.

##### Fixes :wrench:

- Let a tile be renderable if all its raster overlays are ready, even if some are still loading.

### v0.2.0 - 2021-04-19

##### Breaking Changes :mega:

- Moved `JsonValue` from the `CesiumGltf` library to the `CesiumUtility` library and changes some of its methods.
- Renamed `CesiumGltf::Reader` to `CesiumGltf::GltfReader`.
- Made the `readModel` and `readImage` methods on `GltfReader` instance methods instead of static methods.

##### Additions :tada:

- Added `CesiumGltfWriter` library.
- Added `CesiumJsonReader` library.
- Added diagnostic details to error messages for invalid glTF inputs.
- Added diagnostic details to error messages for failed OAuth2 authorization with `CesiumIonClient::Connection`.
- Added an `Axis` enum and `AxisTransforms` class for coordinate system transforms
- Added support for the legacy `gltfUpVector` string property in the `asset` part of tilesets. The up vector is read and passed as an `Axis` in the `extras["gltfUpVector"]` property, so that receivers may rotate the glTF model's up-vector to match the Z-up convention of 3D Tiles.
- Unknown glTF extensions are now deserialized as a `JsonValue`. Previously, they were ignored.
- Added the ability to register glTF extensions for deserialization using `GltReader::registerExtension`.
- Added `GltfReader::setExtensionState`, which can be used to request that an extension not be deserialized or that it be deserialized as a `JsonValue` even though a statically-typed class is available for the extension.

##### Fixes :wrench:

- Gave glTFs created from quantized-mesh terrain tiles a more sensible material with a `metallicFactor` of 0.0 and a `roughnessFactor` of 1.0. Previously the default glTF material was used, which has a `metallicFactor` of 1.0, leading to an undesirable appearance.
- Reported zero-length images as non-errors as `BingMapsRasterOverlay` purposely requests that the Bing servers return a zero-length image for non-existent tiles.
- 3D Tiles geometric error is now scaled by the tile's transform.
- Fixed a bug that that caused a 3D Tiles tile to fail to refine when any of its children had an unsupported type of content.

### v0.1.0 - 2021-03-30

- Initial release.<|MERGE_RESOLUTION|>--- conflicted
+++ resolved
@@ -8,12 +8,9 @@
 
 ##### Additions :tada:
 
-<<<<<<< HEAD
-- Add glTF copyright information to the list of credits.
-=======
 - Added in-memory cache for Ion asset endpoint responses to avoid repeated requests.
 - Add ScopeGuard utility to automatically execute function when exiting a scope.
->>>>>>> 3847f837
+- Add glTF copyright information to the list of tileset credits.
 
 ### v0.13.0 - 2022-03-01
 
