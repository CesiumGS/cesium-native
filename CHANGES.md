# Change Log

### ? - ?

<<<<<<< HEAD
##### Additions :tada:

- Added `CesiumVectorData` library for loading data from vector formats. Currently only GeoJSON is supported.
=======
##### Additions

- Added `convertAccessorTypeToPropertyType` and `convertPropertyTypeToAccessorType` to `CesiumGltf::PropertyType`.
- Added support for building in `vcpkg` manifest mode.
>>>>>>> f23bb535

### v0.46.0 - 2025-04-01

##### Additions :tada:

- Added new TilesetContentLoaders constructible using the new `TilesetContentLoaderFactory` constructor on `Cesium3DTilesSelection::Tileset`.
  - `ITwinCesiumCuratedContentLoader` can load tilesets from the [iTwin Cesium Curated Content API](https://developer.bentley.com/apis/cesium-curated-content/).
  - `IModelMeshExportContentLoader` can load [iModels](https://www.itwinjs.org/learning/imodels/) exported to the 3D Tiles format through the [Mesh Export API](https://developer.bentley.com/apis/mesh-export/).
  - `ITwinRealityDataContentLoader` can load 3D Tiles iTwin Reality Data through the [Reality Management API](https://developer.bentley.com/apis/reality-management/overview/).
- `ITwinCesiumCuratedContentRasterOverlay` can load imagery from the iTwin Cesium Curated Content API.
- Added `CesiumITwinClient` library for authorizing with and making requests to the iTwin API.
- Added `CesiumClientCommon` to hold shared code between `CesiumIonClient` and `CesiumITwinClient`.

##### Fixes :wrench:

- `GltfReader::resolveExternalData` now includes query parameters from the parent URL when resolving relative URLs for external buffers and textures.
- Fixed bugs that could prevent valid metadata in Instanced 3D Model (i3dm) files from being parsed correctly.
- Fixed a memory leak in `CesiumGltfReader`.
- Fixed a bug in `ImplicitTilingUtilities::computeBoundingVolume` that incorrectly subdivided a `BoundingCylinderRegion` across the discontinuity line.
- Fixed a broken link in the `ktx` vcpkg portfile that would cause this library to fail to build.

### v0.45.0 - 2025-03-03

##### Breaking Changes :mega:

- Removed `TilesetOptions::maximumSimultaneousSubtreeLoads` because it was unused.

##### Additions :tada:

- Added `convertPropertyComponentTypeToAccessorComponentType` to `PropertyType`.
- Added support for the following 3D Tiles extensions to `Cesium3DTiles`, `Cesium3DTilesReader`, and `Cesium3DTilesWriter`:
  - `3DTILES_ellipsoid`
  - `3DTILES_content_voxels`
  - `3DTILES_bounding_volume_cylinder`
- Added `BoundingCylinderRegion` to represent `3DTILES_bounding_volume_cylinder` in the `BoundingVolume` variant.
- Added generated classes for `EXT_primitive_voxels` and its dependencies in `CesiumGltf`, `CesiumGltfReader`, and `CesiumGltfWriter`.
- Added `AxisAlignedBox::fromPositions`, which creates an `AxisAlignedBox` from an input vector of positions.
- `PropertyView`, `PropertyTableView`, `PropertyTablePropertyView`, `PropertyTextureView`, and `PropertyTexturePropertyView` now support the enum metadata type in `EXT_structural_metadata`.
- Added `TypeToDimensions` class in `PropertyTypeTraits` to obtain the dimension count of a glm vector or matrix.
- Added `canRepresentPropertyType<T>` to `PropertyTypeTraits` to check if a C++ type can represent the given `PropertyType`.
- Added `getName` method to `CesiumGltf::Enum`, allowing a scalar enum value to be resolved into its corresponding name in the enum.

##### Fixes :wrench:

- `Tile` children of external tilesets will now be cleared when the external tileset is unloaded, fixing a memory leak that happened as a result of these `Tile` skeletons accumulating over time.
- Fixed parsing URIs that have a scheme followed by `:` instead of `://`.
- Fixed decoding of `KHR_mesh_quantization` normalized values.
- Requests headers specified in `TilesetOptions` are now included in tile content requests. Previously they were only included in the root tileset.json / layer.json request.
- Fixed a crash when loading a `tileset.json` without a valid root tile.
- Fixed a bug that could cause variable length string arrays in `EXT_structural_metadata` to be interpreted incorrectly.

### v0.44.3 - 2025-02-12

##### Fixes :wrench:

- Fixed another bug in `GltfUtilities::parseGltfCopyright` that could cause it to crash or produce incorrect results.

### v0.44.2 - 2025-02-10

##### Fixes :wrench:

- Fixed a bug in `GltfUtilities::parseGltfCopyright` that could cause a crash when the copyright ends with a semicolon.

### v0.44.1 - 2025-02-03

##### Fixes :wrench:

- Fixed a bug in `CesiumIonClient::Connection` that caused the `authorize` method to use an incorrect URL.

### v0.44.0 - 2025-02-03

##### Breaking Changes :mega:

- Removed `Math::rotation`. Use `glm::rotation` from `<glm/gtx/quaternion.hpp>` instead.
- Removed `Math::perpVector`. Use `glm::perp` from `<glm/gtx/perpendicular.hpp>` instead.
- Using Cesium Native in non-cmake projects now requires manually defining `GLM_ENABLE_EXPERIMENTAL`.
- cesium-native no longer uses the `GLM_FORCE_SIZE_T_LENGTH` option with the `glm` library
- `CullingVolume` has been moved from the `Cesium3DTilesSelection` namespace to the `CesiumGeometry` namespace.

##### Additions :tada:

- Added `forEachTile`, `forEachContent`, `addExtensionUsed`, `addExtensionRequired`, `removeExtensionUsed`, `removeExtensionRequired`, `isExtensionUsed`, and `isExtensionRequired` to `Cesium3DTiles::Tileset`.
- Added conversion of I3dm batch table metadata to `EXT_structural_metadata` and `EXT_instance_features` extensions.
- Added `CesiumIonClient::Connection::geocode` method for making geocoding queries against the Cesium ion geocoder API.
- Added `UrlTemplateRasterOverlay` for requesting raster tiles from services using a templated URL.
- `upsampleGltfForRasterOverlays` is now compatible with meshes using TRIANGLE_STRIP, TRIANGLE_FAN, or non-indexed TRIANGLES primitives.
- Added `requestHeaders` field to `TilesetOptions` to allow per-tileset request headers to be specified.

##### Fixes :wrench:

- Fixed a crash in `GltfWriter` that would happen when the `EXT_structural_metadata` `schema` property was null.
- Fixed a bug in `SharedAssetDepot` that could cause assertion failures in debug builds, and could rarely cause premature deletion of shared assets even in release builds.
- Fixed a bug that could cause `Tileset::sampleHeightMostDetailed` to return a height that is not the highest one when the sampled tileset contained multiple heights at the given location.
- `LayerJsonTerrainLoader` will now log errors and warnings when failing to load a `.terrain` file referenced in the layer.json, instead of silently ignoring them.
- URIs containing unicode characters are now supported.
- Fixed a crash in `CullingVolume` when the camera was very far away from the globe.
- Fixed a bug that prevented the `culture` parameter of the `BingMapsRasterOverlay` from having an effect.

### v0.43.0 - 2025-01-02

##### Breaking Changes :mega:

- Removed unused types `JsonValueMissingKey` and `JsonValueNotRealValue` from `CesiumUtility`.

##### Additions :tada:

- Added `offset` getter to `AccessorView`.
- Added `stride`, `offset`, and `data` getters to `AccessorWriter`.
- Added `value_type` typedef to `AccessorWriter`.
- Added `InstanceAttributeSemantics` to `CesiumGltf`.
- Added `VertexAttributeSemantics::FEATURE_ID_n`.
- Added a `const` version of `Tileset::forEachLoadedTile`.
- Added `DebugTileStateDatabase`, which provides tools for debugging the tile selection algorithm using SQLite.
- Added `CesiumAsync::SqliteHelper`, containing functions for working with SQLite.
- Updates generated classes for `EXT_structural_metadata`. See https://github.com/CesiumGS/glTF/pull/71.

##### Fixes :wrench:

- Fixed a bug in `thenPassThrough` that caused a compiler error when given a value by r-value refrence.
- Fixed a raster overlay bug that could cause unnecessary upsampling with failed or missing overlay tiles.
- Fixed a bug in  `SubtreeFileReader::loadBinary` that prevented valid subtrees from loading if they did not contain binary data.
- Fixed a bug in the `Tileset` selection algorithm that could cause detail to disappear during load in some cases.
- Improved the "kicking" mechanism in the tileset selection algorithm. The new criteria allows holes in a `Tileset`, when they do occur, to be filled with loaded tiles more incrementally.
- Fixed a bug in `SharedAssetDepot` that could lead to crashes and other undefined behavior when an asset in the depot outlived the depot itself.
- Fixed a bug that could cause some rotations in an Instanced 3D Model (.i3dm) to be represented incorrectly.

### v0.42.0 - 2024-12-02

##### Breaking Changes :mega:

- Cesium Native now requires C++20 and uses vcpkg `2024.11.16`.
- Switched from `gsl::span` to `std::span` throughout the library and API. The GSL library has been removed.
- The `BingMapsRasterOverlay` constructor no longer takes an `ellipsoid` parameter. Instead, it uses the ellipsoid specified in `RasterOverlayOptions`.
- The `ellipsoid` field in `RasterOverlayOptions` is no longer a `std::optional`. Instead, it defaults to WGS84 directly.
- Removed the `ellipsoid` field from `TileMapServiceRasterOverlayOptions`, `WebMapServiceRasterOverlayOptions`, and `WebMapTileServiceRasterOverlayOptions`. These overlays now use the ellipsoid in `RasterOverlayOptions` instead.
- The `schema` property of `ExtensionModelExtStructuralMetadata` is now an `IntrusivePointer` instead of a `std::optional`.

##### Additions :tada:

- Added support for `EXT_accessor_additional_types` in `AccessorView`.
- Added `EllipsoidTilesetLoader` that will generate a tileset by tessellating the surface of an ellipsoid, producing a simple globe tileset without any terrain features.
- External schemas referenced by the `schemaUri` property in the `EXT_structural_metadata` glTF extension are now loaded automatically. Two models that reference the same external schema will share a single copy of it.
- Added `getHeightSampler` method to `TilesetContentLoader`, allowing loaders to optionally provide a custom, more efficient means of querying heights using the `ITilesetHeightSampler` interface.
- Added equality operator for `JsonValue`.
- `TileLoadResult` now includes a `pAssetAccessor` that was used to retrieve the tile content and that should be used to retrieve any additional resources associated with the tile, such as external images.

##### Fixes :wrench:

- Updated the CMake install process to install the vcpkg-built Debug binaries in Debug builds. Previously the Release binaries were installed instead.
- Fixed a crash that would occur for raster overlays attempting to dereference a null `CreditSystem`.
- Fixed a bug where an empty `extensions` object would get written if an `ExtensibleObject` only had unregistered extensions.
- Tightened the tolerance of `IntersectionTests::rayTriangleParametric`, allowing it to find intersections with smaller triangles.
- Fixed a bug that could cause `GltfUtilities::intersectRayGltfModel` to crash when the model contains a primitive whose position accessor does not have min/max values.
- `IonRasterOverlay` now passes its `RasterOverlayOptions` to the `BingMapsRasterOverlay` or `TileMapServiceRasterOverlay` that it creates internally.
- Fixed a bug in `CachingAssetAccessor` that caused it to return cached request headers on a cache hit, rather than the headers included in the new request.
- External resources (such as images) referenced from 3D Tiles content will no longer fail if a Cesium ion token refresh is necessary.
- The Cesium ion token will now only be refreshed once when it expires. Previously, multiple refresh requests could be initiated at about the same time.
- Fixed a bug in `SharedAssetDepot` that could lead to a crash with assets that fail to load.
- Fixed a bug in `AccessorView` that could cause it to report the view as valid even when its `BufferView` had a negative `byteStride`.

### v0.41.0 - 2024-11-01

##### Breaking Changes :mega:

- Renamed `CesiumUtility/Gunzip.h` to `CesiumUtility/Gzip.h`.
- Renamed `ImageCesium` to `ImageAsset`.
- The `cesium` field in `CesiumGltf::Image` is now named `pAsset` and is an `IntrusivePointer` to an `ImageAsset`.
- The `image` field in `LoadedRasterOverlayImage` is now named `pImage` and is an `IntrusivePointer` to an `ImageAsset`.
- Deprecated the `readImage` and `generateMipMaps` methods on `GltfReader`. These methods are now found on `ImageDecoder`.

##### Additions :tada:

- Added `CesiumUtility::gzip`.
- Added `CesiumGeometry::Transforms::getUpAxisTransform` to get the transform that converts from one up axis to another.
- Added `TilesetSharedAssetSystem` to `Cesium3DTilesSelection` and `GltfSharedAssetSystem` to `CesiumGltfReader`.
- Added `SharedAsset` to `CesiumUtility` to serve as the base class for assets such as `ImageAsset`.
- Added `SharedAssetDepot` to `CesiumAsync` for managing assets, such as images, that can be shared among multiple models or other objects.
- Added `NetworkAssetDescriptor` and `NetworkImageAssetDescriptor`.
- `ImageAsset` (formerly `ImageCesium`) is now an `ExtensibleObject`.
- Added `VertexAttributeSemantics` to `CesiumGltf`.
- Added `ImageDecoder` to `CesiumGltfReader`.
- Added `DoublyLinkedListAdvanced` to `CesiumUtility`. It is equivalent to `DoublyLinkedList` except it allows the next and previous pointers to be in a base class of the node class.
- Added `contains` method to `DoublyLinkedList` (and `DoublyLinkedListAdvanced`).
- Added static `error` and `warning` methods to `ErrorList`, making it easy to create an instance with a single error or warning.
- `ExtensibleObject::addExtension` now takes arguments that are passed through to the extension's constructor.
- Added `Hash` to `CesiumUtility`.
- Added `emplace` and `reset` methods to `IntrusivePointer`.
- Added `Result<T>` and `ResultPointer<T>` classes to represent the result of an operation that might complete with warnings and errors.

##### Fixes :wrench:

- Fixed missing ellipsoid parameters that would lead to incorrect results when using non-WGS84 ellipsoids.
- Fixed a bug in `AsyncSystem::all` where the resolved values of individual futures were copied instead of moved into the output array.
- Improved the hash function for `QuadtreeTileID`.

### v0.40.1 - 2024-10-01

##### Fixes :wrench:

- Fixed a regression in v0.40.0 that could cause tilesets with raster overlays to fail to load in some cases.

### v0.40.0 - 2024-10-01

##### Breaking Changes :mega:

- Renamed `shouldContentContinueUpdating` to `getMightHaveLatentChildren` and `setContentShouldContinueUpdating` to `setMightHaveLatentChildren` on the `Tile` class.
- `LoadedRasterOverlayImage` now has a single `errorList` property instead of separate `errors` and `warnings` properties.

##### Additions :tada:

- Added `sampleHeightMostDetailed` method to `Tileset`.
- `AxisAlignedBox` now has `constexpr` constructors.

##### Fixes :wrench:

- Fixed a bug that prevented use of `Tileset` with a nullptr `IPrepareRendererResources`.
- Fixed a bug in `IntersectionTests::rayOBBParametric` that could cause incorrect results for some oriented bounding boxes.
- `GltfUtilities::intersectRayGltfModel` now reports a warning when given a model it can't compute the intersection with because it uses required extensions that are not supported.
- Errors while loading raster overlays are now logged. Previously, they were silently ignored in many cases.
- A raster overlay image failing to load will no longer completely prevent the geometry tile to which it is attached from rendering. Instead, once the raster overlay fails, the geometry tile will be shown without the raster overlay.
- Fixed a bug in the various `catchImmediately` and `catchInMainThread` functions in `CesiumAsync` that prevented use of a mutable lambda.

### v0.39.0 - 2024-09-02

##### Breaking Changes :mega:

- Setting the CMake variable `PRIVATE_CESIUM_SQLITE` will no longer automatically rename all of the SQLite symbols. It must also be paired with a vcpkg overlay port that renames the symbols in SQLite itself.
- `PropertyArrayView` is now exclusively a view, with no ability to own the data it is viewing. The new `PropertyArrayCopy` can be used when an owning view is required.

##### Additions :tada:

- Added `CesiumGltfWriter::SchemaWriter` for serializing schemas in [EXT_structural_metadata](https://github.com/CesiumGS/glTF/tree/3d-tiles-next/extensions/2.0/Vendor/EXT_structural_metadata).
- Added `resolveExternalImages` flag to `GltfReaderOptions`, which is true by default.
- Added `removeExtensionUsed` and `removeExtensionRequired` methods to `CesiumGltf::Model`.
- Added `getFeatureIdAccessorView` overload for retrieving feature IDs from `EXT_instance_features`.
- Added `CesiumGeospatial::EarthGravitationalModel1996Grid` class to allow transforming heights on a WGS84 ellipsoid into heights above mean sea level using the EGM96 model.

##### Fixes :wrench:

- Fixed a bug in `WebMapTileServiceRasterOverlay` that caused it to compute the `TileRow` incorrectly when used with a tiling scheme with multiple tiles in the Y direction at the root.
- `KHR_texture_transform` is now removed from `extensionsUsed` and `extensionsRequired` after it is applied by `GltfReader`.
- Fixed a bug in the i3dm loader that caused glTF with multiple nodes to not be instanced correctly.

### v0.38.0 - 2024-08-01

##### Breaking Changes :mega:

- `AccessorWriter` constructor now takes `std::byte*` instead of `uint8_t*`.

##### Additions :tada:

- Added `rayTriangle` intersection function that returns the intersection point between a ray and a triangle.
- Added `intersectRayGltfModel` intersection function that returns the first intersection point between a ray and a glTF model.
- Added `convertAccessorComponentTypeToPropertyComponentType`, which converts integer glTF accessor component types to their best-fitting `PropertyComponentType`.

##### Fixes :wrench:

- Fixed a bug that prevented raster overlays from being correctly applied when a non-standard "glTF up axis" is in use.

### v0.37.0 - 2024-07-01

##### Additions :tada:

- Added full support for custom ellipsoids by setting `TilesetOptions::ellipsoid` when creating a tileset.
  - Many methods have been updated with an additional ellipsoid parameter to support this. The WGS84 ellipsoid is used as a default parameter here to ensure API compatibility.
  - `CESIUM_DISABLE_DEFAULT_ELLIPSOID` can be defined to disable the WGS84 default parameter, exposing through errors the places in your code that are still assuming a WGS84 ellipsoid.
- Added `removeUnusedMeshes` and `removeUnusedMaterials` to `GltfUtilities`.
- Added `rayEllipsoid` static method to `CesiumGeometry::IntersectionTests`.
- Added equality operator for `Cartographic`.
- Added `CESIUM_MSVC_STATIC_RUNTIME_ENABLED` option to the CMake scripts. It is OFF by default, and when enabled, configures any MS visual studio projects for the "Multi-threaded" (/MT) runtime library rather than "Multi-threaded DLL" (/MD)

##### Fixes :wrench:

- Fixed several problems with the loader for the 3D Tiles Instanced 3D Mesh (i3dm) format:
  - When an instance transform cannot be decomposed into position, rotation, and scale, a warning will now be logged and an identity transformation will be used. Previously, an undefined transformation would be used.
  - The `gltfUpAxis` property is now accounted for, if present.
  - Paths to images in i3dm content are now resolved correctly.
  - Extraneous spaces at the end of an external glTF URI are now ignored. These are sometimes added as padding in order to meet alignment requirements.
- Removed an overly-eager degenerate triangle test in the 2D version of `IntersectionTests::pointInTriangle` that could discard intersections in small - but valid - triangles.
- Fixed a bug while upsampling tiles for raster overlays that could cause them to have an incorrect bounding box, which in some cases would lead to the raster overlay being missing entirely from the upsampled tile.

### v0.36.0 - 2024-06-03

##### Breaking Changes :mega:

- `FeatureId::propertyTable` is now `int32_t` instead of `std::optional<int64_t>`
- `ExtensionMeshPrimitiveExtStructuralMetadata::propertyTextures` and `ExtensionMeshPrimitiveExtStructuralMetadata::propertyAttributes` are now vectors of `int32_t` instead of `int64_t`.

##### Additions :tada:

- Added support for I3DM 3D Tile content files.
- Added `forEachNodeInScene` to `CesiumGltf::Model`.
- Added `removeUnusedBuffers` to `GltfUtilities`.
- Added the following new methods to the `Uri` class: `unescape`, `unixPathToUriPath`, `windowsPathToUriPath`, `nativePathToUriPath`, `uriPathToUnixPath`, `uriPathToWindowsPath`, and `uriPathToNativePath`.
- Added `LayerWriter` to the `CesiumQuantizedMeshTerrain` library and namespace.
- Drastically improved the performance of `GltfUtilities::collapseToSingleBuffer` for glTFs with many buffers and bufferViews.

##### Fixes :wrench:

- Added support for the following glTF extensions to `Model::merge`. Previously these extensions could end up broken after merging.
  - `KHR_texture_basisu`
  - `EXT_texture_webp`
  - `EXT_mesh_gpu_instancing`
  - `EXT_meshopt_compression`
  - `CESIUM_primitive_outline`
  - `CESIUM_tile_edges`
- Fixed a bug in `GltfUtilities::compactBuffer` where it would not preserve the alignment of the bufferViews.
- The `collapseToSingleBuffer` and `moveBufferContent` functions in `GltfUtilities` now align to an 8-byte boundary rather than a 4-byte boundary, because bufferViews associated with some glTF extensions require this larger alignment.
- `GltfUtilities::collapseToSingleBuffer` now works correctly even if some of the buffers in the model have a `uri` property and the data at that URI has not yet been loaded. Such buffers are left unmodified.
- `GltfUtilities::collapseToSingleBuffer` now works correctly with bufferViews that have the `EXT_meshopt_compression` extension.
- `GltfUtilities::compactBuffer` now accounts for bufferViews with the `EXT_meshopt_compression` when determining unused buffer ranges.
- When `GltfReader` decodes buffers with data URLs, and the size of the data in the URL does not match the buffer's `byteLength`, the `byteLength` is now updated and a warning is raised. Previously, the mismatch was ignored and would cause problems later when trying to use these buffers.
- `EXT_meshopt_compression` and `KHR_mesh_quantization` are now removed from `extensionsUsed` and `extensionsRequired` after they are decoded by `GltfReader`.
- The glTF accessor for the texture coordinates created by `RasterOverlayUtilities::createRasterOverlayTextureCoordinates` now has min/max values that accurately reflect the range of values. Previously, the minimum was always set to 0.0 and the maximum to 1.0.
- Fixed a bug in the `waitInMainThread` method on `Future` and `SharedFuture` that could cause it to never return if the waited-for future rejected.
- Moved the small amount of Abseil code embedded into the s2geometry library from the `absl` namespace to the `cesium_s2geometry_absl` namespace, in order to avoid linker errors when linking against both cesium-native and the full Abseil library.
- Fixed a crash in `ExtensionWriterContext` when attempting to write statically-typed extensions that aren't registered. Now a warning is reported.

### v0.35.0 - 2024-05-01

##### Breaking Changes :mega:

- Moved `upsampleGltfForRasterOverlays` into `RasterOverlayUtilities`. Previously it was a global function. Also added two new parameters to it, prior to the existing `textureCoordinateIndex` parameter.
- Moved `QuantizedMeshLoader` from `Cesium3DTilesContent` to `CesiumQuantizedMeshTerrain`. If experiencing related linker errors, add `CesiumQuantizedMeshTerrain` to the libraries you link against.
- `Connection::authorize` now requires an `ApplicationData` parameter, which represents the `appData` retrieved from a Cesium ion server.

##### Additions :tada:

- Added a new `CesiumQuantizedMeshTerrain` library and namespace, containing classes for working with terrain in the `quantized-mesh-1.0` format and its `layer.json` file.
- Added `getComponentCountFromPropertyType` to `PropertyType`.
- Added `removeExtension` to `ExtensibleObject`.
- Added `IndexFromAccessor` to retrieve the index supplied by `IndexAccessorType`.
- Added `NormalAccessorType`, which is a type definition for a normal accessor. It can be constructed using `getNormalAccessorView`.
- Added `Uri::getPath` and `Uri::setPath`.
- Added `TileTransform::setTransform`.
- Added `GlobeRectangle::splitAtAntiMeridian`.
- Added `BoundingRegionBuilder::toGlobeRectangle`.
- Added `GlobeRectangle::equals` and `GlobeRectangle::equalsEpsilon`.
- `upsampleGltfForRasterOverlays` now accepts two new parameters, `hasInvertedVCoordinate` and `textureCoordinateAttributeBaseName`.
- `upsampleGltfForRasterOverlays` now copies images from the parent glTF into the output model.
- Added `waitInMainThread` method to `Future` and `SharedFuture`.
- Added `forEachRootNodeInScene`, `addExtensionUsed`, `addExtensionRequired`, `isExtensionUsed`, and `isExtensionRequired` methods to `CesiumGltf::Model`.
- Added `getNodeTransform`, `setNodeTransform`, `removeUnusedTextures`, `removeUnusedSamplers`, `removeUnusedImages`, `removeUnusedAccessors`, `removeUnusedBufferViews`, and `compactBuffers` methods to `GltfUtilities`.
- Added `postprocessGltf` method to `GltfReader`.
- `Model::merge` now merges the `EXT_structural_metadata` and `EXT_mesh_features` extensions. It also now returns an `ErrorList`, used to report warnings and errors about the merge process.

##### Fixes :wrench:

- Fixed a bug in `joinToString` when given a collection containing empty strings.
- `QuantizedMeshLoader` now creates spec-compliant glTFs from a quantized-mesh terrain tile. Previously, the generated glTF had small problems that could confuse some clients.
- Fixed a bug in `TileMapServiceRasterOverlay` that caused it to build URLs incorrectly when given a URL with query parameters.
- glTFs converted from a legacy batch table to a `EXT_structural_metadata` now:
  - Add the `EXT_structural_metadata` and `EXT_mesh_features` extensions to the glTF's `extensionsUsed` list.
  - Omit property table properties without any values at all. Previously, such property table properties would have a `values` field referring to an invalid bufferView, which is contrary to the extension's specification.
  - Rename the `_BATCHID` attribute to `_FEATURE_ID_0` inside the `KHR_draco_mesh_compression` extension (if present), in addition to the primitive's `attributes`. Previously, meshes still Draco-compressed after the upgrade, by setting `options.decodeDraco=false`, did not have the proper attribute name.
- glTFs converted from 3D Tiles B3DMs with the `RTC_CENTER` property will now have `CESIUM_RTC` added to their `extensionsRequired` and `extensionsUsed` lists.
- glTFs converted from the 3D Tiles PNTS format now:
  - Have their `asset.version` field correctly set to `"2.0"`. Previously the version was not set, which is invalid.
  - Have the `KHR_materials_unlit` extension added to the glTF's `extensionsUsed` list when the point cloud does not have normals.
  - Have a default `scene`.
  - Have the `CESIUM_RTC` extension added to the glTF's `extensionsRequired` and `extensionsUsed` lists when the PNTS uses the `RTC_CENTER` property.
- When glTFs are loaded with `applyTextureTransform` set to true, the accessors and bufferViews created for the newly-generated texture coordinates now have their `byteOffset` set to zero. Previously, they inherited the value from the original `KHR_texture_transform`-dependent objects, which was incorrect.
- `bufferViews` created for indices during Draco decoding no longer have their `byteStride` property set, as this is unnecessary and disallowed by the specification.
- `bufferViews` created for vertex attributes during Draco decoding now have their `target` property correctly set to `BufferView::Target::ARRAY_BUFFER`.
- After a glTF has been Draco-decoded, the `KHR_draco_mesh_compression` extension is now removed from the primitives, as well as from `extensionsUsed` and `extensionsRequired`.
- For glTFs converted from quantized-mesh tiles, accessors created for the position attribute now have their minimum and maximum values set correctly to include the vertices that form the skirt around the edge of the tile.
- Fixed some glTF validation problems with the mode produced by `upsampleGltfForRasterOverlays`.
- `RasterOverlayUtilities::createRasterOverlayTextureCoordinates` no longer fails when the model spans the anti-meridian. However, only the larger part of the model on one side of the anti-meridian will have useful texture coordinates.
- Fixed a bug that caused `GltfWriter` to create an invalid GLB if its total size would be greater than or equal to 4 GiB. Because it is not possible to produce a valid GLB of this size, GltfWriter now reports an error instead.
- `CesiumUtility::Uri::resolve` can now properly parse protocol-relative URIs (such as `//example.com`).
- Fixed a bug where the `GltfReader` was not able to read a model when the BIN chunk of the GLB data was more than 3 bytes larger than the size of the JSON-defined `buffer`.

### v0.34.0 - 2024-04-01

##### Breaking Changes :mega:

- Renamed `IntersectionTests::pointInTriangle2D` to `IntersectionTests::pointInTriangle`.

##### Additions :tada:

- Added `AccessorWriter` constructor that takes an `AccessorView`.
- Added `PositionAccessorType`, which is a type definition for a position accessor. It can be constructed using `getPositionAccessorView`.
- Added overloads of `IntersectionTests::pointInTriangle` that handle 3D points. One overload includes a `barycentricCoordinates` parameter that outputs the barycentric coordinates at that point.
- Added overloads of `ImplicitTilingUtilities::computeBoundingVolume` that take a `Cesium3DTiles::BoundingVolume`.
- Added overloads of `ImplicitTilingUtilities::computeBoundingVolume` that take an `S2CellBoundingVolume` and an `OctreeTileID`. Previously only `QuadtreeTileID` was supported.
- Added `setOrientedBoundingBox`, `setBoundingRegion`, `setBoundingSphere`, and `setS2CellBoundingVolume` functions to `TileBoundingVolumes`.

##### Fixes :wrench:

- Fixed a bug where coordinates returned from `SimplePlanarEllipsoidCurve` were inverted if one of the input points had a negative height.
- Fixed a bug where `Tileset::ComputeLoadProgress` could incorrectly report 100% before all tiles finished their main thread loading.

### v0.33.0 - 2024-03-01

##### Breaking Changes :mega:

- Removed support for `EXT_feature_metadata` in `CesiumGltf`, `CesiumGltfReader`, and `CesiumGltfWriter`. This extension was replaced by `EXT_mesh_features`, `EXT_instance_features`, and `EXT_structural_metadata`.
- Moved `ReferenceCountedNonThreadSafe<T>` to `ReferenceCounted.h`. It is also now a type alias for `ReferenceCounted<T, false>` rather than an actual class.
- Renamed `applyKHRTextureTransform` to `applyKhrTextureTransform`. The corresponding header file was similarly renamed to `CesiumGltf/applyKhrTextureTransform.h`.

##### Additions :tada:

- Added `TextureViewOptions`, which includes the following flags:
  - `applyKhrTextureTransformExtension`: When true, the view will automatically transform texture coordinates before sampling the texture.
  - `makeImageCopy`: When true, the view will make its own CPU copy of the image data.
- Added `TextureView`. It views an arbitrary glTF texture and can be affected by `TextureViewOptions`. `FeatureIdTextureView` and `PropertyTexturePropertyView` now inherit from this class.
- Added `options` parameter to `PropertyTextureView::getPropertyView` and `PropertyTextureView::forEachProperty`, allowing views to be constructed with property-specific options.
- Added `KhrTextureTransform`, a utility class that parses the `KHR_texture_transform` glTF extension and reports whether it is valid. UVs may be transformed on the CPU using `applyTransform`.
- Added `contains` method to `BoundingSphere`.
- Added `GlobeRectangle::MAXIMUM` static field.
- Added `ReferenceCountedThreadSafe` type alias.
- Added `SimplePlanarEllipsoidCurve` class to help with calculating fly-to paths.
- Added `sizeBytes` field to `ImageCesium`, allowing its size to be tracked for caching purposes even after its `pixelData` has been cleared.
- Added `scaleToGeocentricSurface` method to `Ellipsoid`.

##### Fixes :wrench:

- Fixed a bug in `BoundingVolume::estimateGlobeRectangle` where it returned an incorrect rectangle for boxes and spheres that encompass the entire globe.
- Fixed an incorrect computation of wrapped texture coordinates in `applySamplerWrapS` and `applySamplerWrapT`.

### v0.32.0 - 2024-02-01

##### Breaking Changes :mega:

- `IndicesForFaceFromAccessor` now properly supports `TRIANGLE_STRIP` and `TRIANGLE_FAN` modes. This requires the struct to be initialized with the correct primitive mode.

##### Additions :tada:

- Added support for Web Map Tile Service (WMTS) with `WebMapTileServiceRasterOverlay`.
- Added conversions from `std::string` to other metadata types in `MetadataConversions`. This enables the same conversions as `std::string_view`, while allowing runtime engines to use `std::string` for convenience.
- Added `applyTextureTransform` property to `TilesetOptions`, which indicates whether to preemptively apply transforms to texture coordinates for textures with the `KHR_texture_transform` extension.
- Added `loadGltf` method to `GltfReader`, making it easier to do a full, asynchronous load of a glTF.

##### Fixes :wrench:

- Fixed a bug in `FeatureIdTextureView` where it ignored the wrap values specified on the texture's sampler.
- Fixed a bug that could cause binary implicit tiling subtrees with buffers padded to 8-bytes to fail to load.
- Fixed a bug where upgraded batch table properties were not always assigned sentinel values, even when such values were available and required.
- Fixed incorrect behavior in `PropertyTablePropertyView` where `arrayOffsets` were treated as byte offsets, instead of as array indices.

### v0.31.0 - 2023-12-14

##### Additions :tada:

- Add `defaults` method to `CesiumIonClient::Connection`.

##### Fixes :wrench:

- Fixed a crash in `SubtreeAvailability::loadSubtree`.
- Fixed a bug where the `getApiUrl` method of `CesiumIonClient::Connection` would not return the default API URL if the attempt to access `config.json` failed in a more serious way, such as because of an invalid hostname.

### v0.30.0 - 2023-12-01

##### Breaking Changes :mega:

- Moved `ErrorList`, `CreditSystem`, and `Credit` from `Cesium3DTilesSelection` to `CesiumUtility`.
- Moved `GltfUtilities` from `Cesium3DTilesSelection` to `Cesium3DTilesContent`.
- Moved `RasterOverlay`, `RasterOverlayTileProvider`, `RasterOverlayTile`, `QuadtreeRasterOverlayTileProvider`, `RasterOverlayLoadFailure`, `RasterOverlayDetails`, and all of the `RasterOverlay`-derived types to a new `CesiumRasterOverlays` library and namespace.
- Moved `createRasterOverlayTextureCoordinates` method from `GltfUtilities` to a new `RasterOverlayUtilities` class in the `CesiumRasterOverlays` library.
- `GltfUtilities::parseGltfCopyright` now returns the credits as a vector of `std::string_view` instances. Previously it took a `CreditSystem` and created credits directly.
- The `SubtreeAvailability` constructor and `loadSubtree` static method now take an `ImplicitTileSubdivisionScheme` enumeration parameter instead of a `powerOf2` parameter. They also now require a `levelsInSubtree` parameter, which is needed when switching from constant to bitstream availability. Lastly, the constructor now takes a `Subtree` parameter instead of a `std::vector<std::vector<std::byte>>` representing the buffers.
- `SubtreeConstantAvailability`, `SubtreeBufferViewAvailability`, and `AvailabilityView` are now members of `SubtreeAvailability`.
- Moved `ImageManipulation` from `CesiumGltfReader` to `CesiumGltfContent`.
- Added some new parameters to `RasterOverlayUtilities::createRasterOverlayTextureCoordinates` and changed the order of some existing parameters.

##### Additions :tada:

- Added new `Cesium3DTilesContent` library and namespace. It has classes for loading, converting, and manipulating 3D Tiles tile content.
- Added new `CesiumGltfContent` library and namespace. It has classes for manipulating in-memory glTF files.
- Added new `CesiumRasterOverlays` library and namespace. It has classes for working with massive textures draped over glTFs and 3D Tiles.
- Added `MetadataConversions`, which enables metadata values to be converted to different types for better usability in runtime engines.
- Added various `typedef`s to catch all possible types of `AccessorView`s for an attribute, including `FeatureIdAccessorType` for feature ID attribute accessors, `IndexAccessorType` for index accessors, and `TexCoordAccessorType` for texture coordinate attribute accessors.
- Added `getFeatureIdAccessorView`, `getIndexAccessorView`, and `getTexCoordAccessorView` to retrieve the `AccessorView` as a `FeatureIdAccessorType`, `IndexAccessorType`, or `TexCoordAccessorType` respectively.
- Added `StatusFromAccessor` and `CountFromAccessor` visitors to retrieve the accessor status and size respectively. This can be used with `FeatureIdAccessorType`, `IndexAccessorType`, or `TexCoordAccessorType`.
- Added `FeatureIdFromAccessor` to retrieve feature IDs from a `FeatureIdAccessorType`.
- Added `IndicesForFaceFromAccessor` to retrieve the indices of the vertices that make up a face, as supplied by `IndexAccessorType`.
- Added `TexCoordFromAccessor` to retrieve the texture coordinates from a `TexCoordAccessorType`.
- Added `TileBoundingVolumes` class to `Cesium3DTilesContent`, making it easier to create the rich bounding volume types in `CesiumGeometry` and `CesiumGeospatial` from the simple vector representations in `Cesium3DTiles`.
- Added `transform` method to `CesiumGeometry::BoundingSphere`.
- Added `toSphere`, `fromSphere`, and `fromAxisAligned` methods to `CesiumGeometry::OrientedBoundingBox`.
- Added `TileTransform` class to `Cesium3DTilesContent`, making it easier to create a `glm::dmat4` from the `transform` property of a `Cesium3DTiles::Tile`.
- Added `ImplicitTilingUtilities` class to `Cesium3DTilesContent`.
- Added overloads of `isTileAvailable`, `isContentAvailable`, and `isSubtreeAvailable` on the `SubtreeAvailability` class that take the subtree root tile ID and the tile ID of interest, instead of a relative level and Morton index.
- Added `fromSubtree` and `createEmpty` static methods to `SubtreeAvailability`.
- Added new `set` methods to `SubtreeAvailability`, allowing the availability information to be modified.
- Added `SubtreeFileReader` class, used to read `Cesium3DTiles::Subtree` from a binary or JSON subtree file.
- Added `pointInTriangle2D` static method to `CesiumGeometry::IntersectionTests`.
- Added `rectangleIsWithinPolygons` and `rectangleIsOutsidePolygons` static methods to `CartographicPolygon`.
- Raster overlays now use `IPrepareRasterOverlayRendererResources`, which contains only overlay-related methods, instead of `IPrepareRendererResources`, which contains tileset-related methods as well. `IPrepareRendererResources` derives from `IPrepareRasterOverlayRendererResources` so existing code should continue to work without modification.
- Added `collapseToSingleBuffer` and `moveBufferContent` methods to `GltfUtilities`.
- Added `savePng` method to `ImageManipulation`.
- `RasterOverlayTileProvider::loadTile` now returns a future that resolves when the tile is done loading.
- Added `computeDesiredScreenPixels` and `computeTranslationAndScale` methods to `RasterOverlayUtilities`.
- Added `Future<T>::thenPassThrough`, used to easily pass additional values through to the next continuation.

##### Fixes :wrench:

- Fixed a bug in `OrientedBoundingBox::contains` where it didn't account for the bounding box's center.
- Fixed compiler error when calling `PropertyAttributeView::forEachProperty`.
- Fixed crash when loading glTFs with data uri images.
- Fixed WD4996 warnings-as-errors when compiling with Visual Studio 2002 v17.8.

### v0.29.0 - 2023-11-01

##### Breaking Changes :mega:

- Removed `PropertyTablePropertyViewType` and `NormalizedPropertyTablePropertyViewType`, as well as their counterparts for property textures and property attributes. When compiled with Clang, the large `std::variant` definitions would significantly stall compilation.

##### Fixes :wrench:

- Updated the Cesium ion OAuth2 URL from `https://cesium.com/ion/oauth` to `https://ion.cesium.com/oauth`, avoiding a redirect.

### v0.28.1 - 2023-10-02

##### Breaking Changes :mega:

- Cesium Native is now only regularly tested on Visual Studio 2019+, GCC 11.x+, and Clang 12+. Other compilers - including older ones - are likely to work, but are not tested.

##### Additions :tada:

- Added `getClass` to `PropertyTableView`, `PropertyTextureView`, and `PropertyAttributeView`. This can be used to retrieve the metadata `Class` associated with the view.
- Added `PropertyViewStatus::EmptyPropertyWithDefault` to indicate when a property contains no data, but has a valid default value.
- A glTF `bufferView` with a `byteStride` of zero is now treated as if the `byteStride` is not defined at all. Such a glTF technically violates the spec (the minimum value is 4), but the new behavior is sensible enough and consistent with CesiumJS.

##### Fixes :wrench:

- Fixed the handling of omitted metadata properties in `PropertyTableView`, `PropertyTextureView`, and `PropertyAttributeView` instances. Previously, if a property was not `required` and omitted, it would be initialized as invalid with the `ErrorNonexistentProperty` status. Now, it will be treated as valid as long as the property defines a valid `defaultProperty`. A special instance of `PropertyTablePropertyView`, `PropertyTexturePropertyView`, or `PropertyAttributePropertyView` will be constructed to allow the property's default value to be retrieved, either via `defaultValue` or `get`. `getRaw` may not be called on this special instance.

### v0.28.0 - 2023-09-08

##### Breaking Changes :mega:

- Views of the data contained by `EXT_feature_metadata` will no longer supported by Cesium Native. The extension will still be parsed, but it will log a warning.
- Batch tables will be converted to `EXT_structural_metadata` instead of `EXT_feature_metadata`.
- In `CesiumGltf`, all generated classes related to `EXT_feature_metadata` are now prefixed with `ExtensionExtFeatureMetadata`. For example, `ClassProperty` has become `ExtensionExtFeatureMetadataClassProperty`. This also extends to the glTF reader and writer.
- In `CesiumGltf`, all generated classes related to `EXT_structural_metadata` have had their `ExtensionExtStructuralMetadata` prefix removed. For example, `ExtensionExtStructuralMetadataClassProperty` has become `ClassProperty`. This also extends to the glTF reader and writer.
- In `CesiumGltf`, `ExtensionExtMeshFeaturesFeatureId` and `ExtensionExtMeshFeaturesFeatureIdTexture` have been renamed to `FeatureId` and `FeatureIdTexture` respectively.
- Replaced `FeatureIDTextureView` with `FeatureIdTextureView`, which views a `FeatureIdTexture` in `EXT_mesh_features`. Feature ID textures from `EXT_feature_metadata` are no longer supported.
- Replaced `MetadataFeatureTableView` with `PropertyTableView`, which views a `PropertyTable` in `EXT_structural_metadata`.
- Replaced `MetadataPropertyView` with `PropertyTablePropertyView`, which is a view of a `PropertyTableProperty` in `EXT_structural_metadata`. This takes two template parameters: a typename `T` , and a `bool` indicating whether or not the values are normalized.
- Replaced `MetadataPropertyViewStatus` with `PropertyTablePropertyViewStatus`. `PropertyTablePropertyViewStatus` is a class that inherits from `PropertyViewStatus`, defining additional error codes in the form of `static const` values.
- Replaced `FeatureTextureView` with `PropertyTextureView`, which views a `PropertyTexture` in `EXT_structural_metadata`.
- Replaced `FeatureTexturePropertyView` with `PropertyTexturePropertyView`, which is a view of a `PropertyTextureProperty` in `EXT_structural_metadata`. This takes two template parameters: a typename `T` , and a `bool` indicating whether or not the values are normalized.
- Removed `FeatureTexturePropertyComponentType`, `FeatureTexturePropertyChannelOffsets`, and `FeatureTexturePropertyValue`. `PropertyTextureProperty` retrieves the values with the type indicated by its class property.
- Replaced `FeatureTexturePropertyViewStatus` with `PropertyTexturePropertyViewStatus`. `PropertyTexturePropertyViewStatus` is a class that inherits from `PropertyViewStatus`, defining additional error codes in the form of `static const` values.
- Renamed `FeatureIDTextureViewStatus` to `FeatureIdTextureViewStatus` for consistency.
- Renamed `MetadataArrayView` to `PropertyArrayView`.
- Renamed `FeatureTextureViewStatus` to `PropertyTextureViewStatus`.
- Refactored `PropertyType` to reflect the values of `type` in a `ClassProperty` from `EXT_structural_metadata`.

##### Additions :tada:

- Added `PropertyView`, which acts as a base class for all metadata property views. This takes two template parameters: a type `T` , and a `bool` indicating whether or not the values are normalized.
- Added `PropertyViewStatus`, which defines public `static const` values for various property errors.
- Added `PropertyTableViewStatus` to indicate whether a `PropertyTableView` is valid.
- Added `PropertyComponentType` to reflect the values of `componentType` in a `ClassProperty` from `EXT_structural_metadata`.
- Added `PropertyAttributeView`, which views a `PropertyAttribute` in `EXT_structural_metadata`.
- Added `PropertyAttributePropertyView`, which views a `PropertyAttributeProperty` in `EXT_structural_metadata`.
- Added `PropertyAttributePropertyViewStatus`, which reflects the status of a `PropertyAttributePropertyView`.

### v0.27.3 - 2023-10-01

##### Additions :tada:

- Added support for Cesium ion `"externalType"` assets.

##### Fixes :wrench:

- Fixed corner cases where `Tileset::ComputeLoadProgress` can incorrectly report done (100%) before all tiles are actually loaded for the current view.

### v0.27.2 - 2023-09-20

##### Additions :tada:

- Added `CESIUM_GLM_STRICT_ENABLED` option to the CMake scripts. It is ON by default, but when set to OFF it disables the `GLM_FORCE_XYZW_ONLY`, `GLM_FORCE_EXPLICIT_CTOR`, and `GLM_FORCE_SIZE_T_LENGTH` options in the GLM library.

##### Fixes :wrench:

- Added a missing include to `FeatureTexturePropertyView.h`.
- The CMake scripts no longer attempt to add the `Catch2` subdirectory when the tests are disabled.

### v0.27.1 - 2023-09-03

##### Fixes :wrench:

- Fixed a bug that could cause a crash when loading tiles with a raster overlay.

### v0.27.0 - 2023-09-01

##### Breaking Changes :mega:

- Renamed `ExtensionReaderContext` to `JsonReaderOptions`, and the `getExtensions` method on various JSON reader classes to `getOptions`.
- `IExtensionJsonHandler` no longer derives from `IJsonHandler`. Instead, it has a new pure virtual method, `getHandler`, that must be implemented to allow clients to obtain the `IJsonHandler`. In almost all implementations, this should simply return `*this`.
- In `SubtreeReader`, `SchemaReader`, and `TilesetReader`, the `readSubtree`, `readSchema`, and `readTileset` methods (respectively) have been renamed to `readFromJson` and return a templated `ReadJsonResult` instead of a bespoke result class.
- `TileExternalContent` is now heap allocated and stored in `TileContent` with a `std::unique_ptr`.
- The root `Tile` of a `Cesium3DTilesSelection::Tileset` now represents the tileset.json itself, and the `root` tile specified in the tileset.json is its only child. This makes the shape of the tile tree consistent between a standard top-level tileset and an external tileset embedded elsewhere in the tree. In both cases, the "tile" that represents the tileset.json itself has content of type `TileExternalContent`.

##### Additions :tada:

- Added new constructors to `LocalHorizontalCoordinateSystem` taking ECEF<->Local transformation matrices directly.
- Unknown properties in objects read with a `JsonReader` are now stored in the `unknownProperties` property on `ExtensibleObject` by default. To ignore them, as was done in previous versions, call `setCaptureUnknownProperties` on `JsonReaderOptions`.
- Added `ValueType` type alias to `ArrayJsonHandler`, for consistency with other JSON handlers.
- Added an overload of `JsonReader::readJson` that takes a `rapidjson::Value` instead of a byte buffer. This allows a subtree of a `rapidjson::Document` to be easily and efficiently converted into statically-typed classes via `IJsonHandler`.
- Added `*Reader` classes to `CesiumGltfReader` and `Cesium3DTilesReader` to allow each of the classes to be individually read from JSON.
- Added `getExternalContent` method to the `TileContent` class.
- `TileExternalContent` now holds the metadata (`schema`, `schemaUri`, `metadata`, and `groups`) stored in the tileset.json.
- Added `loadMetadata` and `getMetadata` methods to `Cesium3DTilesSelection::Tileset`. They provide access to `TilesetMetadata` instance representing the metadata associated with a tileset.json.
- Added `MetadataQuery` class to make it easier to find properties with specific semantics in `TilesetMetadata`.

##### Fixes :wrench:

- Fixed a bug where an empty error message would get propagated to a tileset's `loadErrorCallback`.
- Fixed several small build script issues to allow cesium-native to be used in Univeral Windows Platform (UWP) applications, such as those that run on Holo Lens 2.
- When KTX2 transcoding fails, the image will now be fully decompressed instead of returning an error.
- Fixed a bug that could cause higher-detail tiles to continue showing when zooming out quickly on a tileset that uses "additive" refinement.
- Fixed a bug that could cause a tile to never finish upsampling because its non-rendered parent never finishes loading.

### v0.26.0 - 2023-08-01

##### Additions :tada:

- Added caching support for Google Maps Photorealistic 3D Tiles. Or other cases where the origin server is using combinations of HTTP header directives that previously caused tiles not to go to disk cache (such as `max-age-0`, `stale-while-revalidate`, and `Expires`).
- Added support for the `EXT_meshopt_compression` extension, which allows decompressing mesh data using the meshoptimizer library. Also added support for the `KHR_mesh_quantization` and `KHR_texture_transform` extensions, which are often used together with the `EXT_meshopt_compression` extension to optimize the size and performance of glTF files.

##### Fixes :wrench:

- Fixed a bug in the 3D Tiles selection algorithm that could cause missing detail if a tileset had a leaf tile that was considered "unconditionally refined" due to having a geometric error larger than its parent's.
- Fixed a bug where `GltfReader::readImage` would always populate `mipPositions` when reading KTX2 images, even when the KTX2 file indicated that it had no mip levels and that they should be created, if necessary, from the base image. As a result, `generateMipMaps` wouldn't generate any mipmaps for the image.

### v0.25.1 - 2023-07-03

##### Additions :tada:

- Included generated glTF and 3D Tiles classes in the generated referenced documentation.
- Updated the 3D Tiles class generator to use the `main` branch instead of the `draft-1.1` branch.

### v0.25.0 - 2023-06-01

##### Additions :tada:

- Added `computeTransformationToAnotherLocal` method to `LocalHorizontalCoordinateSystem`.
- Added support for the `KHR_materials_variants` extension to the glTF reader and writer.
- Added `GunzipAssetAccessor`. It can decorate another asset accessor in order to automatically gunzip responses (if they're gzipped) even if they're missing the proper `Content-Encoding` header.

##### Fixes :wrench:

- On Tileset Load Failure, warning/error messages will always be logged even if the failure callback is set.
- Fixed a bug that caused meshes to be missing entirely when upsampled from a parent with `UNSIGNED_BYTE` indices.

### v0.24.0 - 2023-05-01

##### Additions :tada:

- `WebMapServiceRasterOverlay` now allows query parameters in the base URL when building GetCapabilities and GetMap requests.
- Added support for parsing implicit tilesets that conform to the 3D Tiles 1.1 Spec.

##### Fixes :wrench:

- Fixed various `libjpeg-turbo` build errors, including ones that occurred when building for iOS.

### v0.23.0 - 2023-04-03

##### Breaking Changes :mega:

- Removed `tilesLoadingLowPriority`, `tilesLoadingMediumPriority`, and `tilesLoadingHighPriority` from `ViewUpdateResult`. Use `workerThreadTileLoadQueueLength` and `mainThreadTileLoadQueueLength` instead.

##### Additions :tada:

- Added `getOrientedBoundingBoxFromBoundingVolume` to the `Cesium3DTilesSelection` namespace.
- Added `transform` and `toAxisAligned` methods to `OrientedBoundingBox`.
- Switched to `libjpeg-turbo` instead of `stb` for faster jpeg decoding.
- Added `getNumberOfTilesLoaded` method to `Tileset`.
- Changed how `TilesetOptions::forbidHoles` works so that it loads much more quickly, while still guaranteeing there are no holes in the tileset.
- Added `frameNumber` property to `ViewUpdateResult`.
- Added getters for the `stride` and `data` fields of `AccessorView`.
- Added `startNewFrame` method to `ITileExcluder`.
- Added `CreditSystem.setShowOnScreen` and `Tileset.setShowCreditsOnScreen` to allow on-screen credit rendering to be toggled at runtime.

##### Fixes :wrench:

- Fixed a bug that caused the `center` field of `AxisAlignedBox` to be incorrect.
- Fixed a bug that caused the main thread to sometimes load low-priority tiles before high-priority ones. This could result in much longer waits than necessary for a tileset's appropriate level-of-detail to be shown.
- Fixed a bug that prevented WebP and KTX2 textures from working in the common case where only the extension specified the `source` property, not the glTF's main `Texture` definition.

### v0.22.1 - 2023-03-06

##### Fixes :wrench:

- Fixed a crash that could occur when a batch table property had fewer values than the model had features.

### v0.22.0 - 2023-03-01

##### Breaking Changes :mega:

- Renamed `CesiumGeometry::AxisTransforms` to simply `Transforms`.
- Renamed `CesiumGeospatial::Transforms` to `GlobeTransforms`.

##### Additions :tada:

- Added `GlobeAnchor`, making it easy to define a coordinate system that anchors an object to the globe and maintains it as the object moves or as the local coordinate system it is defined in changes.
- Added support for loading tilesets with `pnts` content. Point clouds are converted to `glTF`s with a single `POINTS` primitive, while batch tables are converted to `EXT_feature_metadata`.
- Added `createTranslationRotationScaleMatrix` and `computeTranslationRotationScaleFromMatrix` methods to `CesiumGeometry::Transforms`.
- Added `CesiumUtility::AttributeCompression` for encoding and decoding vertex attributes in different formats.

##### Fixes :wrench:

- Fixed a bug that could cause holes to appear in a tileset, even with frustum culling disabled, when the tileset includes some empty tiles with a geometric error greater than their parent's.

### v0.21.3 - 2023-02-01

##### Fixes :wrench:

- Fixed a bug that could prevent loading in tilesets that are additively-refined and have external tilesets, such as Cesium OSM Buildings.
- Fixed a bug that could cause parent tiles to be incorrectly culled in tilesets with additive ("ADD") refinement. This could cause geometry to disappear when moving in closer, or fail to appear at all.
- When unloading tile content, raster overlay tiles are now detached from geometry tiles _before_ the geometry tile content is unloaded.
- Added missing `#include <string>` in generated glTF and 3D Tiles header files.
- Replaced `std::sprintf` with `std::snprintf`, fixing a warning-as-error in newer versions of Xcode.
- Upgraded tinyxml2 [from commit 1aeb57d26bc303d5cfa1a9ff2a331df7ba278656 to commit e05956094c27117f989d22f25b75633123d72a83](https://github.com/leethomason/tinyxml2/compare/1aeb57d26bc303d5cfa1a9ff2a331df7ba278656...e05956094c27117f989d22f25b75633123d72a83).

### v0.21.2 - 2022-12-09

##### Additions :tada:

- Added the ability to specify the endpoint URL of the Cesium ion API when constructing an `IonRasterOverlay`.

##### Fixes :wrench:

- Removed the logged warning about the use of the `gltfUpAxis` property in a 3D Tiles tileset.json. While not technically spec-compliant, this property is quite common and we are not going to remove support for it anytime soon.

### v0.21.1 - 2022-12-02

##### Fixes :wrench:

- Fixed a bug that could cause an assertion failure - and on rare occasions a more serious problem - when creating a tile provider for a `TileMapServiceRasterOverlay` or a `WebMapServiceRasterOverlay`.

### v0.21.0 - 2022-11-01

##### Breaking Changes :mega:

- On `IPrepareRendererResources`, the `image` parameter passed to `prepareRasterInLoadThread` and the `rasterTile` parameter passed to `prepareRasterInMainThread` are no longer const. These methods are now allowed to modify the parameters during load.
- `IPrepareRendererResources::prepareInLoadThread` now takes a `TileLoadResult` and returns a `Future<TileLoadResultAndRenderResources>`, allowing it to work asynchronously rather than just blocking a worker thread until it is finished.
- `RasterOverlay::createTileProvider` now takes the owner pointer as an `IntrusivePointer` instead of a raw pointer, and returns a future that resolves to a `RasterOverlay::CreateTileProviderResult`.

##### Additions :tada:

- Added `mainThreadLoadingTimeLimit` and `tileCacheUnloadTimeLimit` properties to `TilesetOptions`, allowing a limit to be placed on how much time is spent loading and unloading tiles per frame.
- Added `GltfReader::generateMipMaps` method.
- Added the `getImage` method to `RasterOverlayTile`.
- Added `LocalHorizontalCoordinateSystem`, which is used to create convenient right- or left-handeded coordinate systems with an origin at a point on the globe.

##### Fixes :wrench:

- Fixed a bug that could cause a crash when adding raster overlays to sparse tilesets and zooming close enough to cause them to be upsampled.

### v0.20.0 - 2022-10-03

##### Breaking Changes :mega:

- `TileRenderContent::lodTransitionPercentage` now always goes from 0.0 --> 1.0 regardless of if the tile is fading in or out.
- Added a new parameter to `IPrepareRendererResources::prepareInLoadThread`, `rendererOptions`, to allow passing arbitrary data from the renderer.

##### Fixes :wrench:

- In `CesiumGltfWriter`, `accessor.byteOffset` and `bufferView.byteOffset` are no longer written if the value is 0. This fixes validation errors for accessors that don't have buffer views, e.g. attributes that are Draco compressed.
- Fixed a bug where failed tiles don't clean up any raster overlay tiles that are mapped to them, and therefore cannot be rendered as empty tiles.
- Fixed a bug that prevented access to Cesium Ion assets by using expired Access Tokens.

### v0.19.0 - 2022-09-01

##### Breaking Changes :mega:

- `RasterOverlayCollection` no longer accepts a `Tileset` in its constructor. Instead, it now accepts a `Tile::LoadedLinkList` and a `TilesetExternals`.
- Removed `TileContext`. It has been replaced by the `TilesetContentLoader` interface.
- Removed `TileContentFactory`. Instead, conversions of various types to glTF can be registered with `GltfConverters`.
- Removed `TileContentLoadInput`. It has been replaced by `TileLoadInput` and `TilesetContentLoader`.
- Removed `TileContentLoadResult`. It has been replaced by `TileContent`.
- Removed `TileContentLoader`. It has been replaced by `TilesetContentLoader` and `GltfConverters`.
- Removed `ImplicitTraversal`. It has been replaced by `TilesetContentLoader` and `GltfConverters`.
- Removed many methods from the `Cesium3DTilesSelection::Tileset` class: `getUrl()`, `getIonAssetID()`, `getIonAssetToken()`, `notifyTileStartLoading`, `notifyTileDoneLoading()`, `notifyTileUnloading()`, `loadTilesFromJson()`, `requestTileContent()`, `requestAvailabilitySubtree()`, `addContext()`, and `getGltfUpAxis()`. Most of these were already not recommended for use outside of cesium-native.
- Removed many methods from the `Cesium3DTilesSelection::Tile` class: `getTileset()`, `getContext()`, `setContext()`, `getContent()`, `setEmptyContent()`, `getRendererResources()`, `setState()`, `loadContent()`, `processLoadedContent()`, `unloadContent()`, `update()`, and `markPermanentlyFailed()`. Most of these were already not recommended for use outside of cesium-native.

##### Additions :tada:

- Quantized-mesh terrain and implicit octree and quadtree tilesets can now skip levels-of-detail when traversing, so the correct detail is loaded more quickly.
- Added new options to `TilesetOptions` supporting smooth transitions between tiles at different levels-of-detail. A tile's transition percentage can be retrieved from `TileRenderContent::lodTransitionPercentage`.
- Added support for loading WebP images inside glTFs and raster overlays. WebP textures can be provided directly in a glTF texture or in the `EXT_texture_webp` extension.
- Added support for `KHR_texture_transform` to `CesiumGltf`, `CesiumGltfReader`, and `CesiumGltfWriter`
- `Tileset` can be constructed with a `TilesetContentLoader` and a root `Tile` for loading and rendering different 3D Tile-like formats or creating a procedural tileset.

##### Fixes :wrench:

- Fixed a bug where the Raster Overlay passed to the `loadErrorCallback` would not be the one that the user created, but instead an aggregated overlay that was created internally.

### v0.18.1 - 2022-08-04

##### Fixes :wrench:

- Fixed a bug in `SqliteCache` where the last access time of resources was not updated correctly, sometimes causing more recently used resources to be evicted from the cache before less recently used ones.

### v0.18.0 - 2022-08-01

##### Breaking Changes :mega:

- Removed support for 3D Tiles Next extensions in `TilesetWriter` and `TilesetReader` that have been promoted to core in 3D Tiles 1.1
  - [3DTILES_multiple_contents](https://github.com/CesiumGS/3d-tiles/tree/main/extensions/3DTILES_multiple_contents)
  - [3DTILES_implicit_tiling](https://github.com/CesiumGS/3d-tiles/tree/main/extensions/3DTILES_implicit_tiling)
  - [3DTILES_metadata](https://github.com/CesiumGS/3d-tiles/tree/main/extensions/3DTILES_metadata)
  - [3DTILES_content_gltf](https://github.com/CesiumGS/3d-tiles/tree/main/extensions/3DTILES_content_gltf)
- Removed the `getSupportsRasterOverlays` from `Tileset` because the property is no longer relevant now that all tilesets support raster overlays.

##### Additions :tada:

- Added support for [3D Tiles 1.1](https://github.com/CesiumGS/3d-tiles/pull/666) in `TilesetWriter` and `TilesetReader`.
- Added a `TileOcclusionRendererProxyPool` to `TilesetExternals`. If a renderer implements and provides this interface, the tile occlusion information is used to avoid refining parent tiles that are completely occluded, reducing the number of tiles loaded.
- `Tileset` can now estimate the percentage of the tiles for the current view that have been loaded by calling the `computeLoadProgress` method.
- Enabled loading Tile Map Service (TMS) URLs that do not have a file named "tilemapresource.xml", such as from GeoServer.
- Added support for Tile Map Service documents that use the "local" profile when the SRS is mercator or geodetic.

### v0.17.0 - 2022-07-01

##### Fixes :wrench:

- Fixed crash when parsing an empty copyright string in the glTF model.

### v0.16.0 - 2022-06-01

##### Additions :tada:

- Added option to the `RasterizedPolygonsOverlay` to invert the selection, so everything outside the polygons gets rasterized instead of inside.
- The `RasterizedPolygonsTileExcluder` excludes tiles outside the selection instead of inside when given an inverted `RasterizedPolygonsOverlay`.
- Tiles are now upsampled using the projection of the first raster overlay in the list with more detail.

##### Fixes :wrench:

- For consistency with CesiumJS and compatibility with third-party terrain tilers widely used in the community, the `bounds` property of the `layer.json` file of a quantized-mesh terrain tileset is now ignored, and the terrain is assumed to cover the entire globe.

### v0.15.2 - 2022-05-13

##### Fixes :wrench:

- Fixed a bug where upsampled quadtree tiles could have siblings with mismatching projections.

In addition to the above, this release updates the following third-party libraries used by cesium-native:

- `cpp-httplib` to v0.10.3 ([changes](https://github.com/yhirose/cpp-httplib/compare/c7486ead96dad647b9783941722b5944ac1aaefa...d73395e1dc652465fa9524266cd26ad57365491f))
- `draco` to v1.5.2 ([changes](https://github.com/google/draco/compare/9bf5d2e4833d445acc85eb95da42d715d3711c6f...bd1e8de7dd0596c2cbe5929cbe1f5d2257cd33db))
- `earcut` to v2.2.3 ([changes](https://github.com/mapbox/earcut.hpp/compare/6d18edf0ce046023a7cb55e69c4cd9ba90e2c716...b28acde132cdb8e0ef536a96ca7ada8a651f9169))
- `PicoSHA2` to commit `1677374f23352716fc52183255a40c1b8e1d53eb` ([changes](https://github.com/okdshin/PicoSHA2/compare/b699e6c900be6e00152db5a3d123c1db42ea13d0...1677374f23352716fc52183255a40c1b8e1d53eb))
- `rapidjson` to commit `fcb23c2dbf561ec0798529be4f66394d3e4996d8` ([changes](https://github.com/Tencent/rapidjson/compare/fd3dc29a5c2852df569e1ea81dbde2c412ac5051...fcb23c2dbf561ec0798529be4f66394d3e4996d8))
- `spdlog` to v1.10.0 ([changes](https://github.com/gabime/spdlog/compare/cbe9448650176797739dbab13961ef4c07f4290f...76fb40d95455f249bd70824ecfcae7a8f0930fa3))
- `stb` to commit `af1a5bc352164740c1cc1354942b1c6b72eacb8a` ([changes](https://github.com/nothings/stb/compare/b42009b3b9d4ca35bc703f5310eedc74f584be58...af1a5bc352164740c1cc1354942b1c6b72eacb8a))
- `uriparser` to v0.9.6 ([changes](https://github.com/uriparser/uriparser/compare/e8a338e0c65fd875a46067d711750e4c13e044e7...24df44b74753017acfaec4b3a30097a8a2ae1ae1))

### v0.15.1 - 2022-05-05

##### Fixes :wrench:

- Fixed a bug that could cause tiles in external tilesets to fail to load.

### v0.15.0 - 2022-05-02

##### Additions :tada:

- Improved the load performance when `TilesetOptions::forbidHoles` is enabled by only loading child tiles when their parent does not meet the necessary screen-space error requirement.
- Added support for loading availability metadata from quantized-mesh layer.json. Previously, only availability embedded in terrain tiles was used.
- Added support for quantized-mesh terrain tilesets that specify a parent layer.
- Added support for metadata from the `3DTILES_batch_table_hierarchy` extension.

##### Fixes :wrench:

- Fixed a bug that could cause the same tiles to be continually loaded and unloaded when `TilesetOptions::forbidHoles` was enabled.
- Fixed a bug that could sometimes cause tilesets to fail to show their full detail when making changes to raster overlays.
- Fixed a bug that could cause holes even with `TilesetOptions::forbidHoles` enabled, particularly when using external tilesets.
- Tiles will no longer be selected to render when they have no content and they have a higher "geometric error" than their parent. In previous versions, this situation could briefly lead to holes while the children of such tiles loaded.
- Fixed a bug where `IPrepareRendererResources::prepareInMainThread` was called on a `Tile` before that `Tile` was updated with loaded content.
- Fixed a bug where getting bad data from the SQLite request cache could cause a crash. If the SQLite database is corrupt, it will now be deleted and recreated.

### v0.14.1 - 2022-04-14

##### Fixes :wrench:

- Fixed a crash caused by using an aggregated overlay of `IonRasterOverlay` after it is freed.
- Fix a bug introduced in v0.14.0 that caused Tile Map Service (TMS) overlays from Cesium ion to fail to load.

### v0.14.0 - 2022-04-01

##### Breaking Changes :mega:

- Added a new parameter, `rendererOptions`, to `IPrepareRendererResources::prepareRasterInLoadThread`.
- Changed the type of Cesium ion asset IDs from `uint32_t` to `int64_t`.
- Various changes in the `Cesium3DTiles`, `Cesium3DTilesReader`, and `Cesium3DTilesWriter` namespaces to match the evolving 3D Tiles Next specifications.
- Removed `getTextureCoordinateIndex` from `FeatureIDTextureView` and `FeatureTexturePropertyView`. Use `getTextureCoordinateAttributeId` instead.

##### Additions :tada:

- Added `WebMapServiceRasterOverlay` to pull raster overlays from a WMS server.
- Added support for the following glTF extensions to `CesiumGltf`, `CesiumGltfReader`, and `CesiumGltfWriter`:
  - `EXT_instance_features`
  - `EXT_structural_metadata`
  - `MAXAR_mesh_variants`
- Added an in-memory cache for Cesium ion asset endpoint responses in order to avoid repeated requests.
- Added `ScopeGuard` class to automatically a execute function when exiting a scope.
- The glTF `copyright` property, if present, is now included in the credits that `Tileset` adds to the `CreditSystem`. If the `copyright` has multiple parts separate by semicolons, these are treated as separate credits.
- Credits reported by `CreditSystem::getCreditsToShowThisFrame` are now sorted based on the number of occurrences, with the most common credits first.
- `Tileset` and `RasterOverlay` credits can now be shown on the screen, rather than in a separate credit popup.
- Added `FeatureTexturePropertyView::getSwizzle` method.
- Added `IsMetadataArray` template to check if a type is a `MetadataArrayView`.
- Added a `rendererOptions` property to `RasterOverlayOptions` to pass arbitrary data to `prepareRasterInLoadThread`.
- Added `Uri::escape`.

##### Fixes :wrench:

- Fixed an issue that could lead to compilation failures when passing an lvalue reference to `Promise::resolve()`.
- Fixed upsampling for `EXT_feature_metadata` feature tables.
- Fixed a bug that could cause the size of external images to be accounted for incorrectly when tracking the number of bytes loaded for caching purposes.
- Fixed a bug that prevented tiles from loading when "Forbid Holes" option was enabled.

### v0.13.0 - 2022-03-01

##### Breaking Changes :mega:

- Renamed constants in `CesiumUtility::Math` to use PascalCase instead of SCREAMING_SNAKE_CASE.

##### Additions :tada:

- Added support for the `CESIUM_RTC` and `KHR_texture_basisu` glTF extensions.
- Added support for 3D Tiles that do not have a geometric error, improving compatibility with tilesets that don't quite match the 3D Tiles spec.
- Exposed the Cesium ion endpoint URL as a parameter on tilesets and raster overlays.
- `TilesetOptions` and `RasterOverlayOptions` each have a new option to report which compressed textured formats are supported on the client platform. Ideal formats amongst the available ones are picked for each KTX2 texture that is later encountered.
- The `ImageCesium` class nows convey which GPU pixel compression format (if any) is used. This informs what to expect in the image's pixel buffer.
- The `ImageCesium` class can now contain pre-computed mipmaps, if they exist. In that case, all the mips will be in the pixel buffer and the delineation between each mip will be described in `ImageCesium::mipPositions`.
- Tileset content with the known file extensions ".gltf", ".glb", and ".terrain" can now be loaded even if the Content-Type is incorrect. This is especially helpful for loading tilesets from `file:` URLs.
- Created tighter fitting bounding volumes for terrain tiles by excluding skirt vertices.

##### Fixes :wrench:

- Fixed bug that could cause properties types in a B3DM Batch Table to be deduced incorrectly, leading to a crash when accessing property values.
- Fixed a bug where implicit tiles were not receiving the root transform and so could sometimes end up in the wrong place.

### v0.12.0 - 2022-02-01

##### Breaking Changes :mega:

- Renamed `IAssetAccessor::requestAsset` to `get`.
- Renamed `IAssetAccessor::post` to `request` and added a new parameter in the second position to specify the HTTP verb to use.
- `Token` in `CesiumIonClient` has been updated to match Cesium ion's v2 REST API endpoint, so several fields have been renamed. The `tokens` method also now returns future that resolves to a `TokenList` instead of a plain vector of `Token` instances.
- Renamed `GltfReader::readModel`, `ModelReaderResult`, and `ReadModelOptions` to `GltfReader::readGltf`, `GltfReaderResult`, and `GltfReaderOptions` respectively.
- Removed `writeModelAsEmbeddedBytes`, `writeModelAndExternalFiles`, `WriteModelResult`, `WriteModelOptions`, and `WriteGLTFCallback`. Use `GltfWriter::writeGltf`, `GltfWriter::writeGlb`, `GltfWriterResult`, and `GltfWriterOptions` instead.

##### Additions :tada:

- Added `TilesetWriterOptions` for serializing tileset JSON.
- Added support for the following extensions in `GltfWriter` and `GltfReader`:
  - [KHR_materials_unlit](https://github.com/KhronosGroup/glTF/tree/main/extensions/2.0/Khronos/KHR_materials_unlit)
  - [EXT_mesh_gpu_instancing](https://github.com/KhronosGroup/glTF/tree/main/extensions/2.0/Vendor/EXT_mesh_gpu_instancing)
  - [EXT_meshopt_compression](https://github.com/KhronosGroup/glTF/tree/main/extensions/2.0/Vendor/EXT_meshopt_compression)
  - [EXT_mesh_features](https://github.com/CesiumGS/glTF/tree/3d-tiles-next/extensions/2.0/Vendor/EXT_mesh_features)
  - [CESIUM_tile_edges](https://github.com/CesiumGS/glTF/pull/47)
- Added support for the following extensions in `TilesetWriter` and `TilesetReader`:
  - [3DTILES_multiple_contents](https://github.com/CesiumGS/3d-tiles/tree/main/extensions/3DTILES_multiple_contents)
  - [3DTILES_implicit_tiling](https://github.com/CesiumGS/3d-tiles/tree/main/extensions/3DTILES_implicit_tiling)
  - [3DTILES_metadata](https://github.com/CesiumGS/3d-tiles/tree/main/extensions/3DTILES_metadata)
- Added `SubtreeWriter` and `SubtreeReader` for serializing and deserializing the subtree format in [3DTILES_implicit_tiling](https://github.com/CesiumGS/3d-tiles/tree/main/extensions/3DTILES_implicit_tiling).
- Added `SchemaWriter` and `SchemaReader` for serializing and deserializing schemas in [EXT_mesh_features](https://github.com/CesiumGS/glTF/tree/3d-tiles-next/extensions/2.0/Vendor/EXT_mesh_features) and [3DTILES_metadata](https://github.com/CesiumGS/3d-tiles/tree/main/extensions/3DTILES_metadata).
- Added `hasExtension` to `ExtensibleObject`.
- Added `CESIUM_TESTS_ENABLED` option to the build system.
- Added support in the JSON reader for reading doubles with no fractional value as integers.
- Added case-insensitive comparison for Cesium 3D Tiles "refine" property values.
- Added new capabilities to `Connection` in `CesiumIonClient`:
  - The `tokens` method now uses the v2 service endpoint and allows a number of options to be specified.
  - Added a `token` method to allow details of a single token to be retrieved.
  - Added `nextPage` and `previousPage` methods to allow paging through tokens.
  - Added `modifyToken` method.
  - Added static `getIdFromToken` method to obtain a token ID from a given token value.
- Added `loadErrorCallback` to `TilesetOptions` and `RasterOverlayOptions`. This callback is invoked when the `Tileset` or `RasterOverlay` encounter a load error, allowing the error to be handled by application code.
- Enable `IntrusivePointer<T>` to be converted to `IntrusivePointer<U>` if U is a base class of T.

##### Fixes :wrench:

- Fixes a bug where `notifyTileDoneLoading` was not called when encountering Ion responses that can't be parsed.
- Fixed a bug that prevented a continuation attached to a `SharedFuture` from returning a `Future` itself.
- Fixed incorrect child subtree index calculation in implicit tiles.
- Fixed `computeDistanceSquaredToPosition` in `BoundingSphere`.

### v0.11.0 - 2022-01-03

##### Breaking Changes :mega:

- The `CesiumGltfReader` project now uses the `CesiumGltfReader` namespace instead of the `CesiumGltf` namespace.
- The `CesiumGltfWriter` project now uses the `CesiumGltfWriter` namespace instead of the `CesiumGltf` namespace.
- The `Cesium3DTilesReader` project now uses the `Cesium3DTilesReader` namespace instead of the `Cesium3DTiles` namespace.

##### Additions :tada:

- Added `Cesium3DTilesWriter` library.

##### Fixes :wrench:

- Fixed a bug in `QuadtreeRasterOverlayTileProvider` that caused incorrect level-of-detail selection for overlays that use a global (or otherwise large) tiling scheme but have non-global (or otherwise smaller) coverage.

### v0.10.0 - 2021-12-01

##### Breaking Changes :mega:

- `QuadtreeRasterOverlayTileProvider::computeLevelFromGeometricError` has been removed. `computeLevelFromTargetScreenPixels` may be useful as a replacement.
- The constructor of `RasterOverlayTileProvider` now requires a coverage rectangle.
- `RasterOverlayTileProvider::getTile` now takes a `targetScreenPixels` instead of a `targetGeometricError`.
- The constructor of `RasterMappedTo3DTile` now requires a texture coordinate index.
- The constructor of `RasterOverlayTile` now takes a `targetScreenPixels` instead of a `targetGeometricError`. And the corresponding `getTargetGeometricError` has been removed.
- Removed `TileContentLoadResult::rasterOverlayProjections`. This field is now found in the `overlayDetails`.
- Removed `obtainGlobeRectangle` from `TileUtilities.h`. Use `estimateGlobeRectangle` in `BoundingVolume.h` instead.
- cesium-native now uses the following options with the `glm` library:
  - `GLM_FORCE_XYZW_ONLY`
  - `GLM_FORCE_EXPLICIT_CTOR`
  - `GLM_FORCE_SIZE_T_LENGTH`

##### Additions :tada:

- Added support for the [3DTILES_implicit_tiling](https://github.com/CesiumGS/3d-tiles/tree/main/extensions/3DTILES_implicit_tiling) extension.
- Added support for the [3DTILES_bounding_volume_S2](https://github.com/CesiumGS/3d-tiles/tree/main/extensions/3DTILES_bounding_volume_S2) extension.
- Added support for raster overlays, including clipping polygons, on any 3D Tiles tileset.
- Added support for external glTF buffers and images.
- Raster overlay level-of detail is now selected using "target screen pixels" rather than the hard-to-interpret geometric error value.
- A `RasterOverlay` can now be configured with a `maximumScreenSpaceError` independent of the screen-space error used for the geometry.
- `RasterOverlay::loadTileProvider` now returns a `SharedFuture`, making it easy to attach a continuation to run when the load completes.
- Added `GltfContent::applyRtcCenter` and `applyGltfUpAxisTransform`.
- Clipping polygon edges now remain sharp even when zooming in past the available geometry detail.
- Added `DebugColorizeTilesRasterOverlay`.
- Added `BoundingRegionBuilder` to `CesiumGeospatial`.
- Added `GlobeRectangle::EMPTY` static field and `GlobeRectangle::isEmpty` method.
- Added the ability to set the coordinates of a `GlobeRectangle` after construction.

##### Fixes :wrench:

- Improved the computation of bounding regions and overlay texture coordinates from geometry, particularly for geometry that crosses the anti-meridian or touches the poles.
- Fixed a bug that would result in incorrect geometry when upsampling a glTF with a position accessor pointing to a bufferView that did not start at the beginning of its buffer.
- Fixed a problem that could cause incorrect distance computation for a degenerate bounding region that is a single point with a min/max height.
- Improved the numerical stability of `GlobeRectangle::computeCenter` and `GlobeRectangle::contains`.
- Error messages are no longer printed to the Output Log when an upsampled tile happens to have a primitive with no vertices.
- Fixed a bug that could cause memory corruption when a decoded Draco mesh was larger than indicated by the corresponding glTF accessor.
- Fixed a bug that could cause the wrong triangle indices to be used for a Draco-encoded glTF.

### v0.9.0 - 2021-11-01

##### Breaking Changes :mega:

- Changed the following properties in CesiumGltf:
  - `BufferView::target` now defaults to `std::nullopt` instead of `Target::ARRAY_BUFFER`.
  - `ClassProperty::type` now defaults to `Type::INT8` instead of empty string.
  - `ClassProperty::componentType` is now an optional string instead of a `JsonValue`.
  - `FeatureTexture::classProperty` is no longer optional, consistent with changes to the extension spec.
  - `Image::mimeType` now defaults to empty string instead of `MimeType::image_jpeg`.
  - `Sampler::magFilter` and `Sampler::minFilter` now default to `std::nullopt` instead of `MagFilter::NEAREST`.
- The version of `ExtensibleObject` in the `CesiumGltf` library and namespace has been removed. Use the one in the `CesiumUtility` library and namespace instead.
- Renamed the following glTF extension classes:
  - `KHR_draco_mesh_compression` -> `ExtensionKhrDracoMeshCompression`.
  - `MeshPrimitiveEXT_feature_metadata` -> `ExtensionMeshPrimitiveExtFeatureMetadata`
  - `ModelEXT_feature_metadata` -> `ExtensionModelExtFeatureMetadata`
- `CesiumGltf::ReaderContext` has been removed. It has been replaced with either `CesiumJsonReader::ExtensionReaderContext` or `GltfReader`.

##### Additions :tada:

- Added new `Cesium3DTiles` and `Cesium3DTilesReader` libraries. They are useful for reading and working with 3D Tiles tilesets.

##### Fixes :wrench:

- Fixed a bug that could cause crashes or incorrect behavior when using raster overlays.
- Fixed a bug that caused 3D Tiles content to fail to load when the status code was zero. This code is used by libcurl for successful read of `file://` URLs, so the bug prevented loading from such URLs in some environments.
- Errors and warnings that occur while loading glTF textures are now include in the model load errors and warnings.
- Fixes how `generate-classes` deals with reserved C++ keywords. Property names that are C++ keywords should be appended with "Property" as was already done,
  but when parsing JSONs the original property name string should be used.

### v0.8.0 - 2021-10-01

##### Breaking Changes :mega:

- glTF enums are now represented in CesiumGltf as their underlying type (int32 or string) rather than as an enum class.
- Tile content loaders now return a `Future`, which allows them to be asynchronous and make further network requests.

##### Fixes :wrench:

- Fixed a bug that caused the `RTC_CENTER` semantic in a B3DM feature table to be ignored if any of the values happened to be integers rather than floating-point numbers. This caused these tiles to render in the wrong location.

### v0.7.2 - 2021-09-14

##### Fixes :wrench:

- Fixed a bug where the "forbidHoles" option was not working with raster overlays and external tilesets.

### v0.7.1 - 2021-09-14

##### Fixes :wrench:

- Fixed a bug introduced in v0.7.0 where credits from a `QuadtreeRasterOverlayTileProvider` were not collected and reported.
- Fixed a bug where disabling frustum culling caused external tilesets to not load.

### v0.7.0 - 2021-09-01

##### Breaking Changes :mega:

- Renamed the `Cesium3DTiles` namespace and library to `Cesium3DTilesSelection`.
- Deleted `Cesium3DTilesSelection::Gltf` and moved functionality into `CesiumGltf::Model`.
- Renamed `Rectangle::intersect` and `GlobeRectangle::intersect` to `computeIntersection`.
- `RasterOverlay` and derived classes now require a `name` parameter to their constructors.
- Changed the type of texture coordinate IDs used in the raster overlay system from `uint32_t` to `int32_t`.
- `RasterOverlayTileProvider` is no longer quadtree-oriented. Instead, it requires derived classes to provide an image for a particular requested rectangle and geometric error. Classes that previously derived from `RasterOverlayTileProvider` should now derive from `QuadtreeRasterOverlayTileProvider` and implement `loadQuadtreeTileImage` instead of `loadTileImage`.
- Removed `TilesetOptions::enableWaterMask`, which didn't have any effect anyway. `TilesetContentOptions::enableWaterMask` still exists and works.

##### Additions :tada:

- Added `Future<T>::isReady`.
- Added `Future<T>::share`, which returns a `SharedFuture<T>` and allows multiple continuations to be attached.
- Added an option in `TilesetOptions::ContentOptions` to generate smooth normals when the original glTFs were missing normals.
- Added `ImageManipulation` class to `CesiumGltfReader`.
- Added `Math::roundUp` and `Math::roundDown`.
- Added `Rectangle::computeUnion`.

##### Fixes :wrench:

- Fixed a bug that caused CesiumGltfWriter to write a material's normal texture info into a property named `normalTextureInfo` rather than `normalTexture`.
- Fixed a bug in `TileMapServiceRasterOverlay` that caused it to show only the lowest resolution tiles if missing a `tilemapresource.xml` file.

### v0.6.0 - 2021-08-02

##### Breaking Changes :mega:

- `Future<T>::wait` now returns the resolved value and throws if the Future rejected, rather than returning a `std::variant` and slicing the exception to `std::exception`.
- `Tileset::updateView` and `Tileset::updateViewOffline` now take `std::vector<ViewState>` instead of a single `ViewState`.

##### Additions :tada:

- Added support for the `EXT_feature_metadata` glTF extension.
- Added automatic conversion of the B3DM batch table to the `EXT_feature_metadata` extension.
- Added `CESIUM_COVERAGE_ENABLED` option to the build system.
- Added `AsyncSystem::dispatchOneMainThreadTask` to dispatch a single task, rather than all the tasks that are waiting.
- Added `AsyncSystem::createPromise` to create a Promise directly, rather than via a callback as in `AsyncSystem::createFuture`.
- Added `AsyncSystem::catchImmediately` to catch a Future rejection immediately in any thread.
- Added `AsyncSystem::all` to create a Future that resolves when a list of Futures resolve.
- Added support for multiple frustums in the `Tileset` selection algorithm.

##### Fixes :wrench:

- Fixed a bug that prevented `.then` functions from being used on a `Future<void>` when CESIUM_TRACING_ENABLED was ON.

### v0.5.0 - 2021-07-01

##### Breaking Changes :mega:

- `TilesetExternals` now has an `AsyncSystem` instead of a shared pointer to an `ITaskProcessor`.

##### Additions :tada:

- Added a performance tracing framework via `CESIUM_TRACE_*` macros.
- Added `Future<T>::thenImmediately`.
- Added `AsyncSystem::createThreadPool` and `Future<T>::thenInThreadPool`.
- `Future<T>::thenInWorkerThread` and `Future<T>::thenInMainThread` now arrange for their continuations to be executed immediately when the Future is resolved, if the Future is resolved in the correct thread.
- Moved all request cache database access to a dedicated thread, in order to free up worker threads for parallelizable work.

### v0.4.0 - 2021-06-01

##### Additions :tada:

- Added `Cesium3DTiles::TileIdUtilities` with a `createTileIdString` function to create logging/debugging strings for `TileID` objects.
- Accessing the same Bing Maps layer multiple times in a single application run now reuses the same Bing Maps session instead of starting a new one each time.
- Added a configure-time build option, `PRIVATE_CESIUM_SQLITE`, to rename all `sqlite3*` symbols to `cesium_sqlite3*`.

##### Fixes :wrench:

- Matched draco's decoded indices to gltf primitive if indices attribute does not match with the decompressed indices.
- `createAccessorView` now creates an (invalid) `AccessorView` with a standard numeric type on error, rather than creating `AccessorView<nullptr_t>`. This makes it easier to use a simple lambda as the callback.
- Disabled `HTTPLIB_USE_ZLIB_IF_AVAILABLE` and `HTTPLIB_USE_OPENSSL_IF_AVAILABLE` because these libraries are not required for our use for cpp-httplib and they cause problems on some systems.

### v0.3.1 - 2021-05-13

##### Fixes :wrench:

- Fixed a memory leak when loading textures from a glTF model.
- Fixed a use-after-free bug that could cause a crash when destroying a `RasterOverlay`.

### v0.3.0 - 2021-05-03

##### Breaking Changes :mega:

- Converted `magic_enum` / `CodeCoverage.cmake` dependencies to external submodules.
- Replaced `CesiumGltf::WriteFlags` bitmask with `CesiumGltf::WriteModelOptions` struct.
  `CesiumGltf::writeModelAsEmbeddedBytes` and `CesiumGltf::writeModelAndExternalfiles`
  now use this struct for configuration.
- Removed all exceptions in `WriterException.h`, warnings / errors are now reported in
  `WriteModelResult`, which is returned from `CesiumGltf::writeModelAsEmbeddedBytes` and
  `CesiumGltf::writeModelAndExternalFiles` instead.

##### Additions :tada:

- Added support for loading the water mask from quantized-mesh terrain tiles.

##### Fixes :wrench:

- Let a tile be renderable if all its raster overlays are ready, even if some are still loading.

### v0.2.0 - 2021-04-19

##### Breaking Changes :mega:

- Moved `JsonValue` from the `CesiumGltf` library to the `CesiumUtility` library and changes some of its methods.
- Renamed `CesiumGltf::Reader` to `CesiumGltf::GltfReader`.
- Made the `readModel` and `readImage` methods on `GltfReader` instance methods instead of static methods.

##### Additions :tada:

- Added `CesiumGltfWriter` library.
- Added `CesiumJsonReader` library.
- Added diagnostic details to error messages for invalid glTF inputs.
- Added diagnostic details to error messages for failed OAuth2 authorization with `CesiumIonClient::Connection`.
- Added an `Axis` enum and `AxisTransforms` class for coordinate system transforms
- Added support for the legacy `gltfUpVector` string property in the `asset` part of tilesets. The up vector is read and passed as an `Axis` in the `extras["gltfUpVector"]` property, so that receivers may rotate the glTF model's up-vector to match the Z-up convention of 3D Tiles.
- Unknown glTF extensions are now deserialized as a `JsonValue`. Previously, they were ignored.
- Added the ability to register glTF extensions for deserialization using `GltReader::registerExtension`.
- Added `GltfReader::setExtensionState`, which can be used to request that an extension not be deserialized or that it be deserialized as a `JsonValue` even though a statically-typed class is available for the extension.

##### Fixes :wrench:

- Gave glTFs created from quantized-mesh terrain tiles a more sensible material with a `metallicFactor` of 0.0 and a `roughnessFactor` of 1.0. Previously the default glTF material was used, which has a `metallicFactor` of 1.0, leading to an undesirable appearance.
- Reported zero-length images as non-errors as `BingMapsRasterOverlay` purposely requests that the Bing servers return a zero-length image for non-existent tiles.
- 3D Tiles geometric error is now scaled by the tile's transform.
- Fixed a bug that that caused a 3D Tiles tile to fail to refine when any of its children had an unsupported type of content.

### v0.1.0 - 2021-03-30

- Initial release.<|MERGE_RESOLUTION|>--- conflicted
+++ resolved
@@ -2,16 +2,11 @@
 
 ### ? - ?
 
-<<<<<<< HEAD
 ##### Additions :tada:
 
 - Added `CesiumVectorData` library for loading data from vector formats. Currently only GeoJSON is supported.
-=======
-##### Additions
-
 - Added `convertAccessorTypeToPropertyType` and `convertPropertyTypeToAccessorType` to `CesiumGltf::PropertyType`.
 - Added support for building in `vcpkg` manifest mode.
->>>>>>> f23bb535
 
 ### v0.46.0 - 2025-04-01
 
