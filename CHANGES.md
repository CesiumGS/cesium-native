# Change Log

### ? - ?

##### Additions :tada:

- Added `offset` getter to `AccessorView`.
- Added `stride`, `offset`, and `data` getters to `AccessorWriter`.
- Added `value_type` typedef to `AccessorWriter`.
<<<<<<< HEAD
=======
- Added `InstanceAttributeSemantics` to `CesiumGltf`.
- Added `VertexAttributeSemantics::FEATURE_ID_n`.
- Added a `const` version of `Tileset::forEachLoadedTile`.
- Added `DebugTileStateDatabase`, which provides tools for debugging the tile selection algorithm using SQLite.
- Added `CesiumAsync::SqliteHelper`, containing functions for working with SQLite.
>>>>>>> cc0d6c5c
- Updates generated classes for `EXT_structural_metadata`. See https://github.com/CesiumGS/glTF/pull/71.

##### Fixes :wrench:

- Fixed a bug in `thenPassThrough` that caused a compiler error when given a value by r-value refrence.
- Fixed a raster overlay bug that could cause unnecessary upsampling with failed or missing overlay tiles.
- Fixed a bug in  `SubtreeFileReader::loadBinary` that prevented valid subtrees from loading if they did not contain binary data.
- Fixed a bug in the `Tileset` selection algorithm that could cause detail to disappear during load in some cases.

### v0.42.0 - 2024-12-02

##### Breaking Changes :mega:

- Cesium Native now requires C++20 and uses vcpkg `2024.11.16`.
- Switched from `gsl::span` to `std::span` throughout the library and API. The GSL library has been removed.
- The `BingMapsRasterOverlay` constructor no longer takes an `ellipsoid` parameter. Instead, it uses the ellipsoid specified in `RasterOverlayOptions`.
- The `ellipsoid` field in `RasterOverlayOptions` is no longer a `std::optional`. Instead, it defaults to WGS84 directly.
- Removed the `ellipsoid` field from `TileMapServiceRasterOverlayOptions`, `WebMapServiceRasterOverlayOptions`, and `WebMapTileServiceRasterOverlayOptions`. These overlays now use the ellipsoid in `RasterOverlayOptions` instead.
- The `schema` property of `ExtensionModelExtStructuralMetadata` is now an `IntrusivePointer` instead of a `std::optional`.

##### Additions :tada:

- Added support for `EXT_accessor_additional_types` in `AccessorView`.
- Added `EllipsoidTilesetLoader` that will generate a tileset by tessellating the surface of an ellipsoid, producing a simple globe tileset without any terrain features.
- External schemas referenced by the `schemaUri` property in the `EXT_structural_metadata` glTF extension are now loaded automatically. Two models that reference the same external schema will share a single copy of it.
- Added `getHeightSampler` method to `TilesetContentLoader`, allowing loaders to optionally provide a custom, more efficient means of querying heights using the `ITilesetHeightSampler` interface.
- Added equality operator for `JsonValue`.
- `TileLoadResult` now includes a `pAssetAccessor` that was used to retrieve the tile content and that should be used to retrieve any additional resources associated with the tile, such as external images.

##### Fixes :wrench:

- Updated the CMake install process to install the vcpkg-built Debug binaries in Debug builds. Previously the Release binaries were installed instead.
- Fixed a crash that would occur for raster overlays attempting to dereference a null `CreditSystem`.
- Fixed a bug where an empty `extensions` object would get written if an `ExtensibleObject` only had unregistered extensions.
- Tightened the tolerance of `IntersectionTests::rayTriangleParametric`, allowing it to find intersections with smaller triangles.
- Fixed a bug that could cause `GltfUtilities::intersectRayGltfModel` to crash when the model contains a primitive whose position accessor does not have min/max values.
- `IonRasterOverlay` now passes its `RasterOverlayOptions` to the `BingMapsRasterOverlay` or `TileMapServiceRasterOverlay` that it creates internally.
- Fixed a bug in `CachingAssetAccessor` that caused it to return cached request headers on a cache hit, rather than the headers included in the new request.
- External resources (such as images) referenced from 3D Tiles content will no longer fail if a Cesium ion token refresh is necessary.
- The Cesium ion token will now only be refreshed once when it expires. Previously, multiple refresh requests could be initiated at about the same time.
- Fixed a bug in `SharedAssetDepot` that could lead to a crash with assets that fail to load.
- Fixed a bug in `AccessorView` that could cause it to report the view as valid even when its `BufferView` had a negative `byteStride`.

### v0.41.0 - 2024-11-01

##### Breaking Changes :mega:

- Renamed `CesiumUtility/Gunzip.h` to `CesiumUtility/Gzip.h`.
- Renamed `ImageCesium` to `ImageAsset`.
- The `cesium` field in `CesiumGltf::Image` is now named `pAsset` and is an `IntrusivePointer` to an `ImageAsset`.
- The `image` field in `LoadedRasterOverlayImage` is now named `pImage` and is an `IntrusivePointer` to an `ImageAsset`.
- Deprecated the `readImage` and `generateMipMaps` methods on `GltfReader`. These methods are now found on `ImageDecoder`.

##### Additions :tada:

- Added `CesiumUtility::gzip`.
- Added `CesiumGeometry::Transforms::getUpAxisTransform` to get the transform that converts from one up axis to another.
- Added `TilesetSharedAssetSystem` to `Cesium3DTilesSelection` and `GltfSharedAssetSystem` to `CesiumGltfReader`.
- Added `SharedAsset` to `CesiumUtility` to serve as the base class for assets such as `ImageAsset`.
- Added `SharedAssetDepot` to `CesiumAsync` for managing assets, such as images, that can be shared among multiple models or other objects.
- Added `NetworkAssetDescriptor` and `NetworkImageAssetDescriptor`.
- `ImageAsset` (formerly `ImageCesium`) is now an `ExtensibleObject`.
- Added `VertexAttributeSemantics` to `CesiumGltf`.
- Added `ImageDecoder` to `CesiumGltfReader`.
- Added `DoublyLinkedListAdvanced` to `CesiumUtility`. It is equivalent to `DoublyLinkedList` except it allows the next and previous pointers to be in a base class of the node class.
- Added `contains` method to `DoublyLinkedList` (and `DoublyLinkedListAdvanced`).
- Added static `error` and `warning` methods to `ErrorList`, making it easy to create an instance with a single error or warning.
- `ExtensibleObject::addExtension` now takes arguments that are passed through to the extension's constructor.
- Added `Hash` to `CesiumUtility`.
- Added `emplace` and `reset` methods to `IntrusivePointer`.
- Added `Result<T>` and `ResultPointer<T>` classes to represent the result of an operation that might complete with warnings and errors.

##### Fixes :wrench:

- Fixed missing ellipsoid parameters that would lead to incorrect results when using non-WGS84 ellipsoids.
- Fixed a bug in `AsyncSystem::all` where the resolved values of individual futures were copied instead of moved into the output array.
- Improved the hash function for `QuadtreeTileID`.

### v0.40.1 - 2024-10-01

##### Fixes :wrench:

- Fixed a regression in v0.40.0 that could cause tilesets with raster overlays to fail to load in some cases.

### v0.40.0 - 2024-10-01

##### Breaking Changes :mega:

- Renamed `shouldContentContinueUpdating` to `getMightHaveLatentChildren` and `setContentShouldContinueUpdating` to `setMightHaveLatentChildren` on the `Tile` class.
- `LoadedRasterOverlayImage` now has a single `errorList` property instead of separate `errors` and `warnings` properties.

##### Additions :tada:

- Added `sampleHeightMostDetailed` method to `Tileset`.
- `AxisAlignedBox` now has `constexpr` constructors.

##### Fixes :wrench:

- Fixed a bug that prevented use of `Tileset` with a nullptr `IPrepareRendererResources`.
- Fixed a bug in `IntersectionTests::rayOBBParametric` that could cause incorrect results for some oriented bounding boxes.
- `GltfUtilities::intersectRayGltfModel` now reports a warning when given a model it can't compute the intersection with because it uses required extensions that are not supported.
- Errors while loading raster overlays are now logged. Previously, they were silently ignored in many cases.
- A raster overlay image failing to load will no longer completely prevent the geometry tile to which it is attached from rendering. Instead, once the raster overlay fails, the geometry tile will be shown without the raster overlay.
- Fixed a bug in the various `catchImmediately` and `catchInMainThread` functions in `CesiumAsync` that prevented use of a mutable lambda.

### v0.39.0 - 2024-09-02

##### Breaking Changes :mega:

- Setting the CMake variable `PRIVATE_CESIUM_SQLITE` will no longer automatically rename all of the SQLite symbols. It must also be paired with a vcpkg overlay port that renames the symbols in SQLite itself.
- `PropertyArrayView` is now exclusively a view, with no ability to own the data it is viewing. The new `PropertyArrayCopy` can be used when an owning view is required.

##### Additions :tada:

- Added `CesiumGltfWriter::SchemaWriter` for serializing schemas in [EXT_structural_metadata](https://github.com/CesiumGS/glTF/tree/3d-tiles-next/extensions/2.0/Vendor/EXT_structural_metadata).
- Added `resolveExternalImages` flag to `GltfReaderOptions`, which is true by default.
- Added `removeExtensionUsed` and `removeExtensionRequired` methods to `CesiumGltf::Model`.
- Added `getFeatureIdAccessorView` overload for retrieving feature IDs from `EXT_instance_features`.
- Added `CesiumGeospatial::EarthGravitationalModel1996Grid` class to allow transforming heights on a WGS84 ellipsoid into heights above mean sea level using the EGM96 model.

##### Fixes :wrench:

- Fixed a bug in `WebMapTileServiceRasterOverlay` that caused it to compute the `TileRow` incorrectly when used with a tiling scheme with multiple tiles in the Y direction at the root.
- `KHR_texture_transform` is now removed from `extensionsUsed` and `extensionsRequired` after it is applied by `GltfReader`.
- Fixed a bug in the i3dm loader that caused glTF with multiple nodes to not be instanced correctly.

### v0.38.0 - 2024-08-01

##### Breaking Changes :mega:

- `AccessorWriter` constructor now takes `std::byte*` instead of `uint8_t*`.

##### Additions :tada:

- Added `rayTriangle` intersection function that returns the intersection point between a ray and a triangle.
- Added `intersectRayGltfModel` intersection function that returns the first intersection point between a ray and a glTF model.
- Added `convertAccessorComponentTypeToPropertyComponentType`, which converts integer glTF accessor component types to their best-fitting `PropertyComponentType`.

##### Fixes :wrench:

- Fixed a bug that prevented raster overlays from being correctly applied when a non-standard "glTF up axis" is in use.

### v0.37.0 - 2024-07-01

##### Additions :tada:

- Added full support for custom ellipsoids by setting `TilesetOptions::ellipsoid` when creating a tileset.
  - Many methods have been updated with an additional ellipsoid parameter to support this. The WGS84 ellipsoid is used as a default parameter here to ensure API compatibility.
  - `CESIUM_DISABLE_DEFAULT_ELLIPSOID` can be defined to disable the WGS84 default parameter, exposing through errors the places in your code that are still assuming a WGS84 ellipsoid.
- Added `removeUnusedMeshes` and `removeUnusedMaterials` to `GltfUtilities`.
- Added `rayEllipsoid` static method to `CesiumGeometry::IntersectionTests`.
- Added equality operator for `Cartographic`.
- Added `CESIUM_MSVC_STATIC_RUNTIME_ENABLED` option to the CMake scripts. It is OFF by default, and when enabled, configures any MS visual studio projects for the "Multi-threaded" (/MT) runtime library rather than "Multi-threaded DLL" (/MD)

##### Fixes :wrench:

- Fixed several problems with the loader for the 3D Tiles Instanced 3D Mesh (i3dm) format:
  - When an instance transform cannot be decomposed into position, rotation, and scale, a warning will now be logged and an identity transformation will be used. Previously, an undefined transformation would be used.
  - The `gltfUpAxis` property is now accounted for, if present.
  - Paths to images in i3dm content are now resolved correctly.
  - Extraneous spaces at the end of an external glTF URI are now ignored. These are sometimes added as padding in order to meet alignment requirements.
- Removed an overly-eager degenerate triangle test in the 2D version of `IntersectionTests::pointInTriangle` that could discard intersections in small - but valid - triangles.
- Fixed a bug while upsampling tiles for raster overlays that could cause them to have an incorrect bounding box, which in some cases would lead to the raster overlay being missing entirely from the upsampled tile.

### v0.36.0 - 2024-06-03

##### Breaking Changes :mega:

- `FeatureId::propertyTable` is now `int32_t` instead of `std::optional<int64_t>`
- `ExtensionMeshPrimitiveExtStructuralMetadata::propertyTextures` and `ExtensionMeshPrimitiveExtStructuralMetadata::propertyAttributes` are now vectors of `int32_t` instead of `int64_t`.

##### Additions :tada:

- Added support for I3DM 3D Tile content files.
- Added `forEachNodeInScene` to `CesiumGltf::Model`.
- Added `removeUnusedBuffers` to `GltfUtilities`.
- Added the following new methods to the `Uri` class: `unescape`, `unixPathToUriPath`, `windowsPathToUriPath`, `nativePathToUriPath`, `uriPathToUnixPath`, `uriPathToWindowsPath`, and `uriPathToNativePath`.
- Added `LayerWriter` to the `CesiumQuantizedMeshTerrain` library and namespace.
- Drastically improved the performance of `GltfUtilities::collapseToSingleBuffer` for glTFs with many buffers and bufferViews.

##### Fixes :wrench:

- Added support for the following glTF extensions to `Model::merge`. Previously these extensions could end up broken after merging.
  - `KHR_texture_basisu`
  - `EXT_texture_webp`
  - `EXT_mesh_gpu_instancing`
  - `EXT_meshopt_compression`
  - `CESIUM_primitive_outline`
  - `CESIUM_tile_edges`
- Fixed a bug in `GltfUtilities::compactBuffer` where it would not preserve the alignment of the bufferViews.
- The `collapseToSingleBuffer` and `moveBufferContent` functions in `GltfUtilities` now align to an 8-byte boundary rather than a 4-byte boundary, because bufferViews associated with some glTF extensions require this larger alignment.
- `GltfUtilities::collapseToSingleBuffer` now works correctly even if some of the buffers in the model have a `uri` property and the data at that URI has not yet been loaded. Such buffers are left unmodified.
- `GltfUtilities::collapseToSingleBuffer` now works correctly with bufferViews that have the `EXT_meshopt_compression` extension.
- `GltfUtilities::compactBuffer` now accounts for bufferViews with the `EXT_meshopt_compression` when determining unused buffer ranges.
- When `GltfReader` decodes buffers with data URLs, and the size of the data in the URL does not match the buffer's `byteLength`, the `byteLength` is now updated and a warning is raised. Previously, the mismatch was ignored and would cause problems later when trying to use these buffers.
- `EXT_meshopt_compression` and `KHR_mesh_quantization` are now removed from `extensionsUsed` and `extensionsRequired` after they are decoded by `GltfReader`.
- The glTF accessor for the texture coordinates created by `RasterOverlayUtilities::createRasterOverlayTextureCoordinates` now has min/max values that accurately reflect the range of values. Previously, the minimum was always set to 0.0 and the maximum to 1.0.
- Fixed a bug in the `waitInMainThread` method on `Future` and `SharedFuture` that could cause it to never return if the waited-for future rejected.
- Moved the small amount of Abseil code embedded into the s2geometry library from the `absl` namespace to the `cesium_s2geometry_absl` namespace, in order to avoid linker errors when linking against both cesium-native and the full Abseil library.
- Fixed a crash in `ExtensionWriterContext` when attempting to write statically-typed extensions that aren't registered. Now a warning is reported.

### v0.35.0 - 2024-05-01

##### Breaking Changes :mega:

- Moved `upsampleGltfForRasterOverlays` into `RasterOverlayUtilities`. Previously it was a global function. Also added two new parameters to it, prior to the existing `textureCoordinateIndex` parameter.
- Moved `QuantizedMeshLoader` from `Cesium3DTilesContent` to `CesiumQuantizedMeshTerrain`. If experiencing related linker errors, add `CesiumQuantizedMeshTerrain` to the libraries you link against.
- `Connection::authorize` now requires an `ApplicationData` parameter, which represents the `appData` retrieved from a Cesium ion server.

##### Additions :tada:

- Added a new `CesiumQuantizedMeshTerrain` library and namespace, containing classes for working with terrain in the `quantized-mesh-1.0` format and its `layer.json` file.
- Added `getComponentCountFromPropertyType` to `PropertyType`.
- Added `removeExtension` to `ExtensibleObject`.
- Added `IndexFromAccessor` to retrieve the index supplied by `IndexAccessorType`.
- Added `NormalAccessorType`, which is a type definition for a normal accessor. It can be constructed using `getNormalAccessorView`.
- Added `Uri::getPath` and `Uri::setPath`.
- Added `TileTransform::setTransform`.
- Added `GlobeRectangle::splitAtAntiMeridian`.
- Added `BoundingRegionBuilder::toGlobeRectangle`.
- Added `GlobeRectangle::equals` and `GlobeRectangle::equalsEpsilon`.
- `upsampleGltfForRasterOverlays` now accepts two new parameters, `hasInvertedVCoordinate` and `textureCoordinateAttributeBaseName`.
- `upsampleGltfForRasterOverlays` now copies images from the parent glTF into the output model.
- Added `waitInMainThread` method to `Future` and `SharedFuture`.
- Added `forEachRootNodeInScene`, `addExtensionUsed`, `addExtensionRequired`, `isExtensionUsed`, and `isExtensionRequired` methods to `CesiumGltf::Model`.
- Added `getNodeTransform`, `setNodeTransform`, `removeUnusedTextures`, `removeUnusedSamplers`, `removeUnusedImages`, `removeUnusedAccessors`, `removeUnusedBufferViews`, and `compactBuffers` methods to `GltfUtilities`.
- Added `postprocessGltf` method to `GltfReader`.
- `Model::merge` now merges the `EXT_structural_metadata` and `EXT_mesh_features` extensions. It also now returns an `ErrorList`, used to report warnings and errors about the merge process.

##### Fixes :wrench:

- Fixed a bug in `joinToString` when given a collection containing empty strings.
- `QuantizedMeshLoader` now creates spec-compliant glTFs from a quantized-mesh terrain tile. Previously, the generated glTF had small problems that could confuse some clients.
- Fixed a bug in `TileMapServiceRasterOverlay` that caused it to build URLs incorrectly when given a URL with query parameters.
- glTFs converted from a legacy batch table to a `EXT_structural_metadata` now:
  - Add the `EXT_structural_metadata` and `EXT_mesh_features` extensions to the glTF's `extensionsUsed` list.
  - Omit property table properties without any values at all. Previously, such property table properties would have a `values` field referring to an invalid bufferView, which is contrary to the extension's specification.
  - Rename the `_BATCHID` attribute to `_FEATURE_ID_0` inside the `KHR_draco_mesh_compression` extension (if present), in addition to the primitive's `attributes`. Previously, meshes still Draco-compressed after the upgrade, by setting `options.decodeDraco=false`, did not have the proper attribute name.
- glTFs converted from 3D Tiles B3DMs with the `RTC_CENTER` property will now have `CESIUM_RTC` added to their `extensionsRequired` and `extensionsUsed` lists.
- glTFs converted from the 3D Tiles PNTS format now:
  - Have their `asset.version` field correctly set to `"2.0"`. Previously the version was not set, which is invalid.
  - Have the `KHR_materials_unlit` extension added to the glTF's `extensionsUsed` list when the point cloud does not have normals.
  - Have a default `scene`.
  - Have the `CESIUM_RTC` extension added to the glTF's `extensionsRequired` and `extensionsUsed` lists when the PNTS uses the `RTC_CENTER` property.
- When glTFs are loaded with `applyTextureTransform` set to true, the accessors and bufferViews created for the newly-generated texture coordinates now have their `byteOffset` set to zero. Previously, they inherited the value from the original `KHR_texture_transform`-dependent objects, which was incorrect.
- `bufferViews` created for indices during Draco decoding no longer have their `byteStride` property set, as this is unnecessary and disallowed by the specification.
- `bufferViews` created for vertex attributes during Draco decoding now have their `target` property correctly set to `BufferView::Target::ARRAY_BUFFER`.
- After a glTF has been Draco-decoded, the `KHR_draco_mesh_compression` extension is now removed from the primitives, as well as from `extensionsUsed` and `extensionsRequired`.
- For glTFs converted from quantized-mesh tiles, accessors created for the position attribute now have their minimum and maximum values set correctly to include the vertices that form the skirt around the edge of the tile.
- Fixed some glTF validation problems with the mode produced by `upsampleGltfForRasterOverlays`.
- `RasterOverlayUtilities::createRasterOverlayTextureCoordinates` no longer fails when the model spans the anti-meridian. However, only the larger part of the model on one side of the anti-meridian will have useful texture coordinates.
- Fixed a bug that caused `GltfWriter` to create an invalid GLB if its total size would be greater than or equal to 4 GiB. Because it is not possible to produce a valid GLB of this size, GltfWriter now reports an error instead.
- `CesiumUtility::Uri::resolve` can now properly parse protocol-relative URIs (such as `//example.com`).
- Fixed a bug where the `GltfReader` was not able to read a model when the BIN chunk of the GLB data was more than 3 bytes larger than the size of the JSON-defined `buffer`.

### v0.34.0 - 2024-04-01

##### Breaking Changes :mega:

- Renamed `IntersectionTests::pointInTriangle2D` to `IntersectionTests::pointInTriangle`.

##### Additions :tada:

- Added `AccessorWriter` constructor that takes an `AccessorView`.
- Added `PositionAccessorType`, which is a type definition for a position accessor. It can be constructed using `getPositionAccessorView`.
- Added overloads of `IntersectionTests::pointInTriangle` that handle 3D points. One overload includes a `barycentricCoordinates` parameter that outputs the barycentric coordinates at that point.
- Added overloads of `ImplicitTilingUtilities::computeBoundingVolume` that take a `Cesium3DTiles::BoundingVolume`.
- Added overloads of `ImplicitTilingUtilities::computeBoundingVolume` that take an `S2CellBoundingVolume` and an `OctreeTileID`. Previously only `QuadtreeTileID` was supported.
- Added `setOrientedBoundingBox`, `setBoundingRegion`, `setBoundingSphere`, and `setS2CellBoundingVolume` functions to `TileBoundingVolumes`.

##### Fixes :wrench:

- Fixed a bug where coordinates returned from `SimplePlanarEllipsoidCurve` were inverted if one of the input points had a negative height.
- Fixed a bug where `Tileset::ComputeLoadProgress` could incorrectly report 100% before all tiles finished their main thread loading.

### v0.33.0 - 2024-03-01

##### Breaking Changes :mega:

- Removed support for `EXT_feature_metadata` in `CesiumGltf`, `CesiumGltfReader`, and `CesiumGltfWriter`. This extension was replaced by `EXT_mesh_features`, `EXT_instance_features`, and `EXT_structural_metadata`.
- Moved `ReferenceCountedNonThreadSafe<T>` to `ReferenceCounted.h`. It is also now a type alias for `ReferenceCounted<T, false>` rather than an actual class.
- Renamed `applyKHRTextureTransform` to `applyKhrTextureTransform`. The corresponding header file was similarly renamed to `CesiumGltf/applyKhrTextureTransform.h`.

##### Additions :tada:

- Added `TextureViewOptions`, which includes the following flags:
  - `applyKhrTextureTransformExtension`: When true, the view will automatically transform texture coordinates before sampling the texture.
  - `makeImageCopy`: When true, the view will make its own CPU copy of the image data.
- Added `TextureView`. It views an arbitrary glTF texture and can be affected by `TextureViewOptions`. `FeatureIdTextureView` and `PropertyTexturePropertyView` now inherit from this class.
- Added `options` parameter to `PropertyTextureView::getPropertyView` and `PropertyTextureView::forEachProperty`, allowing views to be constructed with property-specific options.
- Added `KhrTextureTransform`, a utility class that parses the `KHR_texture_transform` glTF extension and reports whether it is valid. UVs may be transformed on the CPU using `applyTransform`.
- Added `contains` method to `BoundingSphere`.
- Added `GlobeRectangle::MAXIMUM` static field.
- Added `ReferenceCountedThreadSafe` type alias.
- Added `SimplePlanarEllipsoidCurve` class to help with calculating fly-to paths.
- Added `sizeBytes` field to `ImageCesium`, allowing its size to be tracked for caching purposes even after its `pixelData` has been cleared.
- Added `scaleToGeocentricSurface` method to `Ellipsoid`.

##### Fixes :wrench:

- Fixed a bug in `BoundingVolume::estimateGlobeRectangle` where it returned an incorrect rectangle for boxes and spheres that encompass the entire globe.
- Fixed an incorrect computation of wrapped texture coordinates in `applySamplerWrapS` and `applySamplerWrapT`.

### v0.32.0 - 2024-02-01

##### Breaking Changes :mega:

- `IndicesForFaceFromAccessor` now properly supports `TRIANGLE_STRIP` and `TRIANGLE_FAN` modes. This requires the struct to be initialized with the correct primitive mode.

##### Additions :tada:

- Added support for Web Map Tile Service (WMTS) with `WebMapTileServiceRasterOverlay`.
- Added conversions from `std::string` to other metadata types in `MetadataConversions`. This enables the same conversions as `std::string_view`, while allowing runtime engines to use `std::string` for convenience.
- Added `applyTextureTransform` property to `TilesetOptions`, which indicates whether to preemptively apply transforms to texture coordinates for textures with the `KHR_texture_transform` extension.
- Added `loadGltf` method to `GltfReader`, making it easier to do a full, asynchronous load of a glTF.

##### Fixes :wrench:

- Fixed a bug in `FeatureIdTextureView` where it ignored the wrap values specified on the texture's sampler.
- Fixed a bug that could cause binary implicit tiling subtrees with buffers padded to 8-bytes to fail to load.
- Fixed a bug where upgraded batch table properties were not always assigned sentinel values, even when such values were available and required.
- Fixed incorrect behavior in `PropertyTablePropertyView` where `arrayOffsets` were treated as byte offsets, instead of as array indices.

### v0.31.0 - 2023-12-14

##### Additions :tada:

- Add `defaults` method to `CesiumIonClient::Connection`.

##### Fixes :wrench:

- Fixed a crash in `SubtreeAvailability::loadSubtree`.
- Fixed a bug where the `getApiUrl` method of `CesiumIonClient::Connection` would not return the default API URL if the attempt to access `config.json` failed in a more serious way, such as because of an invalid hostname.

### v0.30.0 - 2023-12-01

##### Breaking Changes :mega:

- Moved `ErrorList`, `CreditSystem`, and `Credit` from `Cesium3DTilesSelection` to `CesiumUtility`.
- Moved `GltfUtilities` from `Cesium3DTilesSelection` to `Cesium3DTilesContent`.
- Moved `RasterOverlay`, `RasterOverlayTileProvider`, `RasterOverlayTile`, `QuadtreeRasterOverlayTileProvider`, `RasterOverlayLoadFailure`, `RasterOverlayDetails`, and all of the `RasterOverlay`-derived types to a new `CesiumRasterOverlays` library and namespace.
- Moved `createRasterOverlayTextureCoordinates` method from `GltfUtilities` to a new `RasterOverlayUtilities` class in the `CesiumRasterOverlays` library.
- `GltfUtilities::parseGltfCopyright` now returns the credits as a vector of `std::string_view` instances. Previously it took a `CreditSystem` and created credits directly.
- The `SubtreeAvailability` constructor and `loadSubtree` static method now take an `ImplicitTileSubdivisionScheme` enumeration parameter instead of a `powerOf2` parameter. They also now require a `levelsInSubtree` parameter, which is needed when switching from constant to bitstream availability. Lastly, the constructor now takes a `Subtree` parameter instead of a `std::vector<std::vector<std::byte>>` representing the buffers.
- `SubtreeConstantAvailability`, `SubtreeBufferViewAvailability`, and `AvailabilityView` are now members of `SubtreeAvailability`.
- Moved `ImageManipulation` from `CesiumGltfReader` to `CesiumGltfContent`.
- Added some new parameters to `RasterOverlayUtilities::createRasterOverlayTextureCoordinates` and changed the order of some existing parameters.

##### Additions :tada:

- Added new `Cesium3DTilesContent` library and namespace. It has classes for loading, converting, and manipulating 3D Tiles tile content.
- Added new `CesiumGltfContent` library and namespace. It has classes for manipulating in-memory glTF files.
- Added new `CesiumRasterOverlays` library and namespace. It has classes for working with massive textures draped over glTFs and 3D Tiles.
- Added `MetadataConversions`, which enables metadata values to be converted to different types for better usability in runtime engines.
- Added various `typedef`s to catch all possible types of `AccessorView`s for an attribute, including `FeatureIdAccessorType` for feature ID attribute accessors, `IndexAccessorType` for index accessors, and `TexCoordAccessorType` for texture coordinate attribute accessors.
- Added `getFeatureIdAccessorView`, `getIndexAccessorView`, and `getTexCoordAccessorView` to retrieve the `AccessorView` as a `FeatureIdAccessorType`, `IndexAccessorType`, or `TexCoordAccessorType` respectively.
- Added `StatusFromAccessor` and `CountFromAccessor` visitors to retrieve the accessor status and size respectively. This can be used with `FeatureIdAccessorType`, `IndexAccessorType`, or `TexCoordAccessorType`.
- Added `FeatureIdFromAccessor` to retrieve feature IDs from a `FeatureIdAccessorType`.
- Added `IndicesForFaceFromAccessor` to retrieve the indices of the vertices that make up a face, as supplied by `IndexAccessorType`.
- Added `TexCoordFromAccessor` to retrieve the texture coordinates from a `TexCoordAccessorType`.
- Added `TileBoundingVolumes` class to `Cesium3DTilesContent`, making it easier to create the rich bounding volume types in `CesiumGeometry` and `CesiumGeospatial` from the simple vector representations in `Cesium3DTiles`.
- Added `transform` method to `CesiumGeometry::BoundingSphere`.
- Added `toSphere`, `fromSphere`, and `fromAxisAligned` methods to `CesiumGeometry::OrientedBoundingBox`.
- Added `TileTransform` class to `Cesium3DTilesContent`, making it easier to create a `glm::dmat4` from the `transform` property of a `Cesium3DTiles::Tile`.
- Added `ImplicitTilingUtilities` class to `Cesium3DTilesContent`.
- Added overloads of `isTileAvailable`, `isContentAvailable`, and `isSubtreeAvailable` on the `SubtreeAvailability` class that take the subtree root tile ID and the tile ID of interest, instead of a relative level and Morton index.
- Added `fromSubtree` and `createEmpty` static methods to `SubtreeAvailability`.
- Added new `set` methods to `SubtreeAvailability`, allowing the availability information to be modified.
- Added `SubtreeFileReader` class, used to read `Cesium3DTiles::Subtree` from a binary or JSON subtree file.
- Added `pointInTriangle2D` static method to `CesiumGeometry::IntersectionTests`.
- Added `rectangleIsWithinPolygons` and `rectangleIsOutsidePolygons` static methods to `CartographicPolygon`.
- Raster overlays now use `IPrepareRasterOverlayRendererResources`, which contains only overlay-related methods, instead of `IPrepareRendererResources`, which contains tileset-related methods as well. `IPrepareRendererResources` derives from `IPrepareRasterOverlayRendererResources` so existing code should continue to work without modification.
- Added `collapseToSingleBuffer` and `moveBufferContent` methods to `GltfUtilities`.
- Added `savePng` method to `ImageManipulation`.
- `RasterOverlayTileProvider::loadTile` now returns a future that resolves when the tile is done loading.
- Added `computeDesiredScreenPixels` and `computeTranslationAndScale` methods to `RasterOverlayUtilities`.
- Added `Future<T>::thenPassThrough`, used to easily pass additional values through to the next continuation.

##### Fixes :wrench:

- Fixed a bug in `OrientedBoundingBox::contains` where it didn't account for the bounding box's center.
- Fixed compiler error when calling `PropertyAttributeView::forEachProperty`.
- Fixed crash when loading glTFs with data uri images.
- Fixed WD4996 warnings-as-errors when compiling with Visual Studio 2002 v17.8.

### v0.29.0 - 2023-11-01

##### Breaking Changes :mega:

- Removed `PropertyTablePropertyViewType` and `NormalizedPropertyTablePropertyViewType`, as well as their counterparts for property textures and property attributes. When compiled with Clang, the large `std::variant` definitions would significantly stall compilation.

##### Fixes :wrench:

- Updated the Cesium ion OAuth2 URL from `https://cesium.com/ion/oauth` to `https://ion.cesium.com/oauth`, avoiding a redirect.

### v0.28.1 - 2023-10-02

##### Breaking Changes :mega:

- Cesium Native is now only regularly tested on Visual Studio 2019+, GCC 11.x+, and Clang 12+. Other compilers - including older ones - are likely to work, but are not tested.

##### Additions :tada:

- Added `getClass` to `PropertyTableView`, `PropertyTextureView`, and `PropertyAttributeView`. This can be used to retrieve the metadata `Class` associated with the view.
- Added `PropertyViewStatus::EmptyPropertyWithDefault` to indicate when a property contains no data, but has a valid default value.
- A glTF `bufferView` with a `byteStride` of zero is now treated as if the `byteStride` is not defined at all. Such a glTF technically violates the spec (the minimum value is 4), but the new behavior is sensible enough and consistent with CesiumJS.

##### Fixes :wrench:

- Fixed the handling of omitted metadata properties in `PropertyTableView`, `PropertyTextureView`, and `PropertyAttributeView` instances. Previously, if a property was not `required` and omitted, it would be initialized as invalid with the `ErrorNonexistentProperty` status. Now, it will be treated as valid as long as the property defines a valid `defaultProperty`. A special instance of `PropertyTablePropertyView`, `PropertyTexturePropertyView`, or `PropertyAttributePropertyView` will be constructed to allow the property's default value to be retrieved, either via `defaultValue` or `get`. `getRaw` may not be called on this special instance.

### v0.28.0 - 2023-09-08

##### Breaking Changes :mega:

- Views of the data contained by `EXT_feature_metadata` will no longer supported by Cesium Native. The extension will still be parsed, but it will log a warning.
- Batch tables will be converted to `EXT_structural_metadata` instead of `EXT_feature_metadata`.
- In `CesiumGltf`, all generated classes related to `EXT_feature_metadata` are now prefixed with `ExtensionExtFeatureMetadata`. For example, `ClassProperty` has become `ExtensionExtFeatureMetadataClassProperty`. This also extends to the glTF reader and writer.
- In `CesiumGltf`, all generated classes related to `EXT_structural_metadata` have had their `ExtensionExtStructuralMetadata` prefix removed. For example, `ExtensionExtStructuralMetadataClassProperty` has become `ClassProperty`. This also extends to the glTF reader and writer.
- In `CesiumGltf`, `ExtensionExtMeshFeaturesFeatureId` and `ExtensionExtMeshFeaturesFeatureIdTexture` have been renamed to `FeatureId` and `FeatureIdTexture` respectively.
- Replaced `FeatureIDTextureView` with `FeatureIdTextureView`, which views a `FeatureIdTexture` in `EXT_mesh_features`. Feature ID textures from `EXT_feature_metadata` are no longer supported.
- Replaced `MetadataFeatureTableView` with `PropertyTableView`, which views a `PropertyTable` in `EXT_structural_metadata`.
- Replaced `MetadataPropertyView` with `PropertyTablePropertyView`, which is a view of a `PropertyTableProperty` in `EXT_structural_metadata`. This takes two template parameters: a typename `T` , and a `bool` indicating whether or not the values are normalized.
- Replaced `MetadataPropertyViewStatus` with `PropertyTablePropertyViewStatus`. `PropertyTablePropertyViewStatus` is a class that inherits from `PropertyViewStatus`, defining additional error codes in the form of `static const` values.
- Replaced `FeatureTextureView` with `PropertyTextureView`, which views a `PropertyTexture` in `EXT_structural_metadata`.
- Replaced `FeatureTexturePropertyView` with `PropertyTexturePropertyView`, which is a view of a `PropertyTextureProperty` in `EXT_structural_metadata`. This takes two template parameters: a typename `T` , and a `bool` indicating whether or not the values are normalized.
- Removed `FeatureTexturePropertyComponentType`, `FeatureTexturePropertyChannelOffsets`, and `FeatureTexturePropertyValue`. `PropertyTextureProperty` retrieves the values with the type indicated by its class property.
- Replaced `FeatureTexturePropertyViewStatus` with `PropertyTexturePropertyViewStatus`. `PropertyTexturePropertyViewStatus` is a class that inherits from `PropertyViewStatus`, defining additional error codes in the form of `static const` values.
- Renamed `FeatureIDTextureViewStatus` to `FeatureIdTextureViewStatus` for consistency.
- Renamed `MetadataArrayView` to `PropertyArrayView`.
- Renamed `FeatureTextureViewStatus` to `PropertyTextureViewStatus`.
- Refactored `PropertyType` to reflect the values of `type` in a `ClassProperty` from `EXT_structural_metadata`.

##### Additions :tada:

- Added `PropertyView`, which acts as a base class for all metadata property views. This takes two template parameters: a type `T` , and a `bool` indicating whether or not the values are normalized.
- Added `PropertyViewStatus`, which defines public `static const` values for various property errors.
- Added `PropertyTableViewStatus` to indicate whether a `PropertyTableView` is valid.
- Added `PropertyComponentType` to reflect the values of `componentType` in a `ClassProperty` from `EXT_structural_metadata`.
- Added `PropertyAttributeView`, which views a `PropertyAttribute` in `EXT_structural_metadata`.
- Added `PropertyAttributePropertyView`, which views a `PropertyAttributeProperty` in `EXT_structural_metadata`.
- Added `PropertyAttributePropertyViewStatus`, which reflects the status of a `PropertyAttributePropertyView`.

### v0.27.3 - 2023-10-01

##### Additions :tada:

- Added support for Cesium ion `"externalType"` assets.

##### Fixes :wrench:

- Fixed corner cases where `Tileset::ComputeLoadProgress` can incorrectly report done (100%) before all tiles are actually loaded for the current view.

### v0.27.2 - 2023-09-20

##### Additions :tada:

- Added `CESIUM_GLM_STRICT_ENABLED` option to the CMake scripts. It is ON by default, but when set to OFF it disables the `GLM_FORCE_XYZW_ONLY`, `GLM_FORCE_EXPLICIT_CTOR`, and `GLM_FORCE_SIZE_T_LENGTH` options in the GLM library.

##### Fixes :wrench:

- Added a missing include to `FeatureTexturePropertyView.h`.
- The CMake scripts no longer attempt to add the `Catch2` subdirectory when the tests are disabled.

### v0.27.1 - 2023-09-03

##### Fixes :wrench:

- Fixed a bug that could cause a crash when loading tiles with a raster overlay.

### v0.27.0 - 2023-09-01

##### Breaking Changes :mega:

- Renamed `ExtensionReaderContext` to `JsonReaderOptions`, and the `getExtensions` method on various JSON reader classes to `getOptions`.
- `IExtensionJsonHandler` no longer derives from `IJsonHandler`. Instead, it has a new pure virtual method, `getHandler`, that must be implemented to allow clients to obtain the `IJsonHandler`. In almost all implementations, this should simply return `*this`.
- In `SubtreeReader`, `SchemaReader`, and `TilesetReader`, the `readSubtree`, `readSchema`, and `readTileset` methods (respectively) have been renamed to `readFromJson` and return a templated `ReadJsonResult` instead of a bespoke result class.
- `TileExternalContent` is now heap allocated and stored in `TileContent` with a `std::unique_ptr`.
- The root `Tile` of a `Cesium3DTilesSelection::Tileset` now represents the tileset.json itself, and the `root` tile specified in the tileset.json is its only child. This makes the shape of the tile tree consistent between a standard top-level tileset and an external tileset embedded elsewhere in the tree. In both cases, the "tile" that represents the tileset.json itself has content of type `TileExternalContent`.

##### Additions :tada:

- Added new constructors to `LocalHorizontalCoordinateSystem` taking ECEF<->Local transformation matrices directly.
- Unknown properties in objects read with a `JsonReader` are now stored in the `unknownProperties` property on `ExtensibleObject` by default. To ignore them, as was done in previous versions, call `setCaptureUnknownProperties` on `JsonReaderOptions`.
- Added `ValueType` type alias to `ArrayJsonHandler`, for consistency with other JSON handlers.
- Added an overload of `JsonReader::readJson` that takes a `rapidjson::Value` instead of a byte buffer. This allows a subtree of a `rapidjson::Document` to be easily and efficiently converted into statically-typed classes via `IJsonHandler`.
- Added `*Reader` classes to `CesiumGltfReader` and `Cesium3DTilesReader` to allow each of the classes to be individually read from JSON.
- Added `getExternalContent` method to the `TileContent` class.
- `TileExternalContent` now holds the metadata (`schema`, `schemaUri`, `metadata`, and `groups`) stored in the tileset.json.
- Added `loadMetadata` and `getMetadata` methods to `Cesium3DTilesSelection::Tileset`. They provide access to `TilesetMetadata` instance representing the metadata associated with a tileset.json.
- Added `MetadataQuery` class to make it easier to find properties with specific semantics in `TilesetMetadata`.

##### Fixes :wrench:

- Fixed a bug where an empty error message would get propagated to a tileset's `loadErrorCallback`.
- Fixed several small build script issues to allow cesium-native to be used in Univeral Windows Platform (UWP) applications, such as those that run on Holo Lens 2.
- When KTX2 transcoding fails, the image will now be fully decompressed instead of returning an error.
- Fixed a bug that could cause higher-detail tiles to continue showing when zooming out quickly on a tileset that uses "additive" refinement.
- Fixed a bug that could cause a tile to never finish upsampling because its non-rendered parent never finishes loading.

### v0.26.0 - 2023-08-01

##### Additions :tada:

- Added caching support for Google Maps Photorealistic 3D Tiles. Or other cases where the origin server is using combinations of HTTP header directives that previously caused tiles not to go to disk cache (such as `max-age-0`, `stale-while-revalidate`, and `Expires`).
- Added support for the `EXT_meshopt_compression` extension, which allows decompressing mesh data using the meshoptimizer library. Also added support for the `KHR_mesh_quantization` and `KHR_texture_transform` extensions, which are often used together with the `EXT_meshopt_compression` extension to optimize the size and performance of glTF files.

##### Fixes :wrench:

- Fixed a bug in the 3D Tiles selection algorithm that could cause missing detail if a tileset had a leaf tile that was considered "unconditionally refined" due to having a geometric error larger than its parent's.
- Fixed a bug where `GltfReader::readImage` would always populate `mipPositions` when reading KTX2 images, even when the KTX2 file indicated that it had no mip levels and that they should be created, if necessary, from the base image. As a result, `generateMipMaps` wouldn't generate any mipmaps for the image.

### v0.25.1 - 2023-07-03

##### Additions :tada:

- Included generated glTF and 3D Tiles classes in the generated referenced documentation.
- Updated the 3D Tiles class generator to use the `main` branch instead of the `draft-1.1` branch.

### v0.25.0 - 2023-06-01

##### Additions :tada:

- Added `computeTransformationToAnotherLocal` method to `LocalHorizontalCoordinateSystem`.
- Added support for the `KHR_materials_variants` extension to the glTF reader and writer.
- Added `GunzipAssetAccessor`. It can decorate another asset accessor in order to automatically gunzip responses (if they're gzipped) even if they're missing the proper `Content-Encoding` header.

##### Fixes :wrench:

- On Tileset Load Failure, warning/error messages will always be logged even if the failure callback is set.
- Fixed a bug that caused meshes to be missing entirely when upsampled from a parent with `UNSIGNED_BYTE` indices.

### v0.24.0 - 2023-05-01

##### Additions :tada:

- `WebMapServiceRasterOverlay` now allows query parameters in the base URL when building GetCapabilities and GetMap requests.
- Added support for parsing implicit tilesets that conform to the 3D Tiles 1.1 Spec.

##### Fixes :wrench:

- Fixed various `libjpeg-turbo` build errors, including ones that occurred when building for iOS.

### v0.23.0 - 2023-04-03

##### Breaking Changes :mega:

- Removed `tilesLoadingLowPriority`, `tilesLoadingMediumPriority`, and `tilesLoadingHighPriority` from `ViewUpdateResult`. Use `workerThreadTileLoadQueueLength` and `mainThreadTileLoadQueueLength` instead.

##### Additions :tada:

- Added `getOrientedBoundingBoxFromBoundingVolume` to the `Cesium3DTilesSelection` namespace.
- Added `transform` and `toAxisAligned` methods to `OrientedBoundingBox`.
- Switched to `libjpeg-turbo` instead of `stb` for faster jpeg decoding.
- Added `getNumberOfTilesLoaded` method to `Tileset`.
- Changed how `TilesetOptions::forbidHoles` works so that it loads much more quickly, while still guaranteeing there are no holes in the tileset.
- Added `frameNumber` property to `ViewUpdateResult`.
- Added getters for the `stride` and `data` fields of `AccessorView`.
- Added `startNewFrame` method to `ITileExcluder`.
- Added `CreditSystem.setShowOnScreen` and `Tileset.setShowCreditsOnScreen` to allow on-screen credit rendering to be toggled at runtime.

##### Fixes :wrench:

- Fixed a bug that caused the `center` field of `AxisAlignedBox` to be incorrect.
- Fixed a bug that caused the main thread to sometimes load low-priority tiles before high-priority ones. This could result in much longer waits than necessary for a tileset's appropriate level-of-detail to be shown.
- Fixed a bug that prevented WebP and KTX2 textures from working in the common case where only the extension specified the `source` property, not the glTF's main `Texture` definition.

### v0.22.1 - 2023-03-06

##### Fixes :wrench:

- Fixed a crash that could occur when a batch table property had fewer values than the model had features.

### v0.22.0 - 2023-03-01

##### Breaking Changes :mega:

- Renamed `CesiumGeometry::AxisTransforms` to simply `Transforms`.
- Renamed `CesiumGeospatial::Transforms` to `GlobeTransforms`.

##### Additions :tada:

- Added `GlobeAnchor`, making it easy to define a coordinate system that anchors an object to the globe and maintains it as the object moves or as the local coordinate system it is defined in changes.
- Added support for loading tilesets with `pnts` content. Point clouds are converted to `glTF`s with a single `POINTS` primitive, while batch tables are converted to `EXT_feature_metadata`.
- Added `createTranslationRotationScaleMatrix` and `computeTranslationRotationScaleFromMatrix` methods to `CesiumGeometry::Transforms`.
- Added `CesiumUtility::AttributeCompression` for encoding and decoding vertex attributes in different formats.

##### Fixes :wrench:

- Fixed a bug that could cause holes to appear in a tileset, even with frustum culling disabled, when the tileset includes some empty tiles with a geometric error greater than their parent's.

### v0.21.3 - 2023-02-01

##### Fixes :wrench:

- Fixed a bug that could prevent loading in tilesets that are additively-refined and have external tilesets, such as Cesium OSM Buildings.
- Fixed a bug that could cause parent tiles to be incorrectly culled in tilesets with additive ("ADD") refinement. This could cause geometry to disappear when moving in closer, or fail to appear at all.
- When unloading tile content, raster overlay tiles are now detached from geometry tiles _before_ the geometry tile content is unloaded.
- Added missing `#include <string>` in generated glTF and 3D Tiles header files.
- Replaced `std::sprintf` with `std::snprintf`, fixing a warning-as-error in newer versions of Xcode.
- Upgraded tinyxml2 [from commit 1aeb57d26bc303d5cfa1a9ff2a331df7ba278656 to commit e05956094c27117f989d22f25b75633123d72a83](https://github.com/leethomason/tinyxml2/compare/1aeb57d26bc303d5cfa1a9ff2a331df7ba278656...e05956094c27117f989d22f25b75633123d72a83).

### v0.21.2 - 2022-12-09

##### Additions :tada:

- Added the ability to specify the endpoint URL of the Cesium ion API when constructing an `IonRasterOverlay`.

##### Fixes :wrench:

- Removed the logged warning about the use of the `gltfUpAxis` property in a 3D Tiles tileset.json. While not technically spec-compliant, this property is quite common and we are not going to remove support for it anytime soon.

### v0.21.1 - 2022-12-02

##### Fixes :wrench:

- Fixed a bug that could cause an assertion failure - and on rare occasions a more serious problem - when creating a tile provider for a `TileMapServiceRasterOverlay` or a `WebMapServiceRasterOverlay`.

### v0.21.0 - 2022-11-01

##### Breaking Changes :mega:

- On `IPrepareRendererResources`, the `image` parameter passed to `prepareRasterInLoadThread` and the `rasterTile` parameter passed to `prepareRasterInMainThread` are no longer const. These methods are now allowed to modify the parameters during load.
- `IPrepareRendererResources::prepareInLoadThread` now takes a `TileLoadResult` and returns a `Future<TileLoadResultAndRenderResources>`, allowing it to work asynchronously rather than just blocking a worker thread until it is finished.
- `RasterOverlay::createTileProvider` now takes the owner pointer as an `IntrusivePointer` instead of a raw pointer, and returns a future that resolves to a `RasterOverlay::CreateTileProviderResult`.

##### Additions :tada:

- Added `mainThreadLoadingTimeLimit` and `tileCacheUnloadTimeLimit` properties to `TilesetOptions`, allowing a limit to be placed on how much time is spent loading and unloading tiles per frame.
- Added `GltfReader::generateMipMaps` method.
- Added the `getImage` method to `RasterOverlayTile`.
- Added `LocalHorizontalCoordinateSystem`, which is used to create convenient right- or left-handeded coordinate systems with an origin at a point on the globe.

##### Fixes :wrench:

- Fixed a bug that could cause a crash when adding raster overlays to sparse tilesets and zooming close enough to cause them to be upsampled.

### v0.20.0 - 2022-10-03

##### Breaking Changes :mega:

- `TileRenderContent::lodTransitionPercentage` now always goes from 0.0 --> 1.0 regardless of if the tile is fading in or out.
- Added a new parameter to `IPrepareRendererResources::prepareInLoadThread`, `rendererOptions`, to allow passing arbitrary data from the renderer.

##### Fixes :wrench:

- In `CesiumGltfWriter`, `accessor.byteOffset` and `bufferView.byteOffset` are no longer written if the value is 0. This fixes validation errors for accessors that don't have buffer views, e.g. attributes that are Draco compressed.
- Fixed a bug where failed tiles don't clean up any raster overlay tiles that are mapped to them, and therefore cannot be rendered as empty tiles.
- Fixed a bug that prevented access to Cesium Ion assets by using expired Access Tokens.

### v0.19.0 - 2022-09-01

##### Breaking Changes :mega:

- `RasterOverlayCollection` no longer accepts a `Tileset` in its constructor. Instead, it now accepts a `Tile::LoadedLinkList` and a `TilesetExternals`.
- Removed `TileContext`. It has been replaced by the `TilesetContentLoader` interface.
- Removed `TileContentFactory`. Instead, conversions of various types to glTF can be registered with `GltfConverters`.
- Removed `TileContentLoadInput`. It has been replaced by `TileLoadInput` and `TilesetContentLoader`.
- Removed `TileContentLoadResult`. It has been replaced by `TileContent`.
- Removed `TileContentLoader`. It has been replaced by `TilesetContentLoader` and `GltfConverters`.
- Removed `ImplicitTraversal`. It has been replaced by `TilesetContentLoader` and `GltfConverters`.
- Removed many methods from the `Cesium3DTilesSelection::Tileset` class: `getUrl()`, `getIonAssetID()`, `getIonAssetToken()`, `notifyTileStartLoading`, `notifyTileDoneLoading()`, `notifyTileUnloading()`, `loadTilesFromJson()`, `requestTileContent()`, `requestAvailabilitySubtree()`, `addContext()`, and `getGltfUpAxis()`. Most of these were already not recommended for use outside of cesium-native.
- Removed many methods from the `Cesium3DTilesSelection::Tile` class: `getTileset()`, `getContext()`, `setContext()`, `getContent()`, `setEmptyContent()`, `getRendererResources()`, `setState()`, `loadContent()`, `processLoadedContent()`, `unloadContent()`, `update()`, and `markPermanentlyFailed()`. Most of these were already not recommended for use outside of cesium-native.

##### Additions :tada:

- Quantized-mesh terrain and implicit octree and quadtree tilesets can now skip levels-of-detail when traversing, so the correct detail is loaded more quickly.
- Added new options to `TilesetOptions` supporting smooth transitions between tiles at different levels-of-detail. A tile's transition percentage can be retrieved from `TileRenderContent::lodTransitionPercentage`.
- Added support for loading WebP images inside glTFs and raster overlays. WebP textures can be provided directly in a glTF texture or in the `EXT_texture_webp` extension.
- Added support for `KHR_texture_transform` to `CesiumGltf`, `CesiumGltfReader`, and `CesiumGltfWriter`
- `Tileset` can be constructed with a `TilesetContentLoader` and a root `Tile` for loading and rendering different 3D Tile-like formats or creating a procedural tileset.

##### Fixes :wrench:

- Fixed a bug where the Raster Overlay passed to the `loadErrorCallback` would not be the one that the user created, but instead an aggregated overlay that was created internally.

### v0.18.1 - 2022-08-04

##### Fixes :wrench:

- Fixed a bug in `SqliteCache` where the last access time of resources was not updated correctly, sometimes causing more recently used resources to be evicted from the cache before less recently used ones.

### v0.18.0 - 2022-08-01

##### Breaking Changes :mega:

- Removed support for 3D Tiles Next extensions in `TilesetWriter` and `TilesetReader` that have been promoted to core in 3D Tiles 1.1
  - [3DTILES_multiple_contents](https://github.com/CesiumGS/3d-tiles/tree/main/extensions/3DTILES_multiple_contents)
  - [3DTILES_implicit_tiling](https://github.com/CesiumGS/3d-tiles/tree/main/extensions/3DTILES_implicit_tiling)
  - [3DTILES_metadata](https://github.com/CesiumGS/3d-tiles/tree/main/extensions/3DTILES_metadata)
  - [3DTILES_content_gltf](https://github.com/CesiumGS/3d-tiles/tree/main/extensions/3DTILES_content_gltf)
- Removed the `getSupportsRasterOverlays` from `Tileset` because the property is no longer relevant now that all tilesets support raster overlays.

##### Additions :tada:

- Added support for [3D Tiles 1.1](https://github.com/CesiumGS/3d-tiles/pull/666) in `TilesetWriter` and `TilesetReader`.
- Added a `TileOcclusionRendererProxyPool` to `TilesetExternals`. If a renderer implements and provides this interface, the tile occlusion information is used to avoid refining parent tiles that are completely occluded, reducing the number of tiles loaded.
- `Tileset` can now estimate the percentage of the tiles for the current view that have been loaded by calling the `computeLoadProgress` method.
- Enabled loading Tile Map Service (TMS) URLs that do not have a file named "tilemapresource.xml", such as from GeoServer.
- Added support for Tile Map Service documents that use the "local" profile when the SRS is mercator or geodetic.

### v0.17.0 - 2022-07-01

##### Fixes :wrench:

- Fixed crash when parsing an empty copyright string in the glTF model.

### v0.16.0 - 2022-06-01

##### Additions :tada:

- Added option to the `RasterizedPolygonsOverlay` to invert the selection, so everything outside the polygons gets rasterized instead of inside.
- The `RasterizedPolygonsTileExcluder` excludes tiles outside the selection instead of inside when given an inverted `RasterizedPolygonsOverlay`.
- Tiles are now upsampled using the projection of the first raster overlay in the list with more detail.

##### Fixes :wrench:

- For consistency with CesiumJS and compatibility with third-party terrain tilers widely used in the community, the `bounds` property of the `layer.json` file of a quantized-mesh terrain tileset is now ignored, and the terrain is assumed to cover the entire globe.

### v0.15.2 - 2022-05-13

##### Fixes :wrench:

- Fixed a bug where upsampled quadtree tiles could have siblings with mismatching projections.

In addition to the above, this release updates the following third-party libraries used by cesium-native:

- `cpp-httplib` to v0.10.3 ([changes](https://github.com/yhirose/cpp-httplib/compare/c7486ead96dad647b9783941722b5944ac1aaefa...d73395e1dc652465fa9524266cd26ad57365491f))
- `draco` to v1.5.2 ([changes](https://github.com/google/draco/compare/9bf5d2e4833d445acc85eb95da42d715d3711c6f...bd1e8de7dd0596c2cbe5929cbe1f5d2257cd33db))
- `earcut` to v2.2.3 ([changes](https://github.com/mapbox/earcut.hpp/compare/6d18edf0ce046023a7cb55e69c4cd9ba90e2c716...b28acde132cdb8e0ef536a96ca7ada8a651f9169))
- `PicoSHA2` to commit `1677374f23352716fc52183255a40c1b8e1d53eb` ([changes](https://github.com/okdshin/PicoSHA2/compare/b699e6c900be6e00152db5a3d123c1db42ea13d0...1677374f23352716fc52183255a40c1b8e1d53eb))
- `rapidjson` to commit `fcb23c2dbf561ec0798529be4f66394d3e4996d8` ([changes](https://github.com/Tencent/rapidjson/compare/fd3dc29a5c2852df569e1ea81dbde2c412ac5051...fcb23c2dbf561ec0798529be4f66394d3e4996d8))
- `spdlog` to v1.10.0 ([changes](https://github.com/gabime/spdlog/compare/cbe9448650176797739dbab13961ef4c07f4290f...76fb40d95455f249bd70824ecfcae7a8f0930fa3))
- `stb` to commit `af1a5bc352164740c1cc1354942b1c6b72eacb8a` ([changes](https://github.com/nothings/stb/compare/b42009b3b9d4ca35bc703f5310eedc74f584be58...af1a5bc352164740c1cc1354942b1c6b72eacb8a))
- `uriparser` to v0.9.6 ([changes](https://github.com/uriparser/uriparser/compare/e8a338e0c65fd875a46067d711750e4c13e044e7...24df44b74753017acfaec4b3a30097a8a2ae1ae1))

### v0.15.1 - 2022-05-05

##### Fixes :wrench:

- Fixed a bug that could cause tiles in external tilesets to fail to load.

### v0.15.0 - 2022-05-02

##### Additions :tada:

- Improved the load performance when `TilesetOptions::forbidHoles` is enabled by only loading child tiles when their parent does not meet the necessary screen-space error requirement.
- Added support for loading availability metadata from quantized-mesh layer.json. Previously, only availability embedded in terrain tiles was used.
- Added support for quantized-mesh terrain tilesets that specify a parent layer.
- Added support for metadata from the `3DTILES_batch_table_hierarchy` extension.

##### Fixes :wrench:

- Fixed a bug that could cause the same tiles to be continually loaded and unloaded when `TilesetOptions::forbidHoles` was enabled.
- Fixed a bug that could sometimes cause tilesets to fail to show their full detail when making changes to raster overlays.
- Fixed a bug that could cause holes even with `TilesetOptions::forbidHoles` enabled, particularly when using external tilesets.
- Tiles will no longer be selected to render when they have no content and they have a higher "geometric error" than their parent. In previous versions, this situation could briefly lead to holes while the children of such tiles loaded.
- Fixed a bug where `IPrepareRendererResources::prepareInMainThread` was called on a `Tile` before that `Tile` was updated with loaded content.
- Fixed a bug where getting bad data from the SQLite request cache could cause a crash. If the SQLite database is corrupt, it will now be deleted and recreated.

### v0.14.1 - 2022-04-14

##### Fixes :wrench:

- Fixed a crash caused by using an aggregated overlay of `IonRasterOverlay` after it is freed.
- Fix a bug introduced in v0.14.0 that caused Tile Map Service (TMS) overlays from Cesium ion to fail to load.

### v0.14.0 - 2022-04-01

##### Breaking Changes :mega:

- Added a new parameter, `rendererOptions`, to `IPrepareRendererResources::prepareRasterInLoadThread`.
- Changed the type of Cesium ion asset IDs from `uint32_t` to `int64_t`.
- Various changes in the `Cesium3DTiles`, `Cesium3DTilesReader`, and `Cesium3DTilesWriter` namespaces to match the evolving 3D Tiles Next specifications.
- Removed `getTextureCoordinateIndex` from `FeatureIDTextureView` and `FeatureTexturePropertyView`. Use `getTextureCoordinateAttributeId` instead.

##### Additions :tada:

- Added `WebMapServiceRasterOverlay` to pull raster overlays from a WMS server.
- Added support for the following glTF extensions to `CesiumGltf`, `CesiumGltfReader`, and `CesiumGltfWriter`:
  - `EXT_instance_features`
  - `EXT_structural_metadata`
  - `MAXAR_mesh_variants`
- Added an in-memory cache for Cesium ion asset endpoint responses in order to avoid repeated requests.
- Added `ScopeGuard` class to automatically a execute function when exiting a scope.
- The glTF `copyright` property, if present, is now included in the credits that `Tileset` adds to the `CreditSystem`. If the `copyright` has multiple parts separate by semicolons, these are treated as separate credits.
- Credits reported by `CreditSystem::getCreditsToShowThisFrame` are now sorted based on the number of occurrences, with the most common credits first.
- `Tileset` and `RasterOverlay` credits can now be shown on the screen, rather than in a separate credit popup.
- Added `FeatureTexturePropertyView::getSwizzle` method.
- Added `IsMetadataArray` template to check if a type is a `MetadataArrayView`.
- Added a `rendererOptions` property to `RasterOverlayOptions` to pass arbitrary data to `prepareRasterInLoadThread`.
- Added `Uri::escape`.

##### Fixes :wrench:

- Fixed an issue that could lead to compilation failures when passing an lvalue reference to `Promise::resolve()`.
- Fixed upsampling for `EXT_feature_metadata` feature tables.
- Fixed a bug that could cause the size of external images to be accounted for incorrectly when tracking the number of bytes loaded for caching purposes.
- Fixed a bug that prevented tiles from loading when "Forbid Holes" option was enabled.

### v0.13.0 - 2022-03-01

##### Breaking Changes :mega:

- Renamed constants in `CesiumUtility::Math` to use PascalCase instead of SCREAMING_SNAKE_CASE.

##### Additions :tada:

- Added support for the `CESIUM_RTC` and `KHR_texture_basisu` glTF extensions.
- Added support for 3D Tiles that do not have a geometric error, improving compatibility with tilesets that don't quite match the 3D Tiles spec.
- Exposed the Cesium ion endpoint URL as a parameter on tilesets and raster overlays.
- `TilesetOptions` and `RasterOverlayOptions` each have a new option to report which compressed textured formats are supported on the client platform. Ideal formats amongst the available ones are picked for each KTX2 texture that is later encountered.
- The `ImageCesium` class nows convey which GPU pixel compression format (if any) is used. This informs what to expect in the image's pixel buffer.
- The `ImageCesium` class can now contain pre-computed mipmaps, if they exist. In that case, all the mips will be in the pixel buffer and the delineation between each mip will be described in `ImageCesium::mipPositions`.
- Tileset content with the known file extensions ".gltf", ".glb", and ".terrain" can now be loaded even if the Content-Type is incorrect. This is especially helpful for loading tilesets from `file:` URLs.
- Created tighter fitting bounding volumes for terrain tiles by excluding skirt vertices.

##### Fixes :wrench:

- Fixed bug that could cause properties types in a B3DM Batch Table to be deduced incorrectly, leading to a crash when accessing property values.
- Fixed a bug where implicit tiles were not receiving the root transform and so could sometimes end up in the wrong place.

### v0.12.0 - 2022-02-01

##### Breaking Changes :mega:

- Renamed `IAssetAccessor::requestAsset` to `get`.
- Renamed `IAssetAccessor::post` to `request` and added a new parameter in the second position to specify the HTTP verb to use.
- `Token` in `CesiumIonClient` has been updated to match Cesium ion's v2 REST API endpoint, so several fields have been renamed. The `tokens` method also now returns future that resolves to a `TokenList` instead of a plain vector of `Token` instances.
- Renamed `GltfReader::readModel`, `ModelReaderResult`, and `ReadModelOptions` to `GltfReader::readGltf`, `GltfReaderResult`, and `GltfReaderOptions` respectively.
- Removed `writeModelAsEmbeddedBytes`, `writeModelAndExternalFiles`, `WriteModelResult`, `WriteModelOptions`, and `WriteGLTFCallback`. Use `GltfWriter::writeGltf`, `GltfWriter::writeGlb`, `GltfWriterResult`, and `GltfWriterOptions` instead.

##### Additions :tada:

- Added `TilesetWriterOptions` for serializing tileset JSON.
- Added support for the following extensions in `GltfWriter` and `GltfReader`:
  - [KHR_materials_unlit](https://github.com/KhronosGroup/glTF/tree/main/extensions/2.0/Khronos/KHR_materials_unlit)
  - [EXT_mesh_gpu_instancing](https://github.com/KhronosGroup/glTF/tree/main/extensions/2.0/Vendor/EXT_mesh_gpu_instancing)
  - [EXT_meshopt_compression](https://github.com/KhronosGroup/glTF/tree/main/extensions/2.0/Vendor/EXT_meshopt_compression)
  - [EXT_mesh_features](https://github.com/CesiumGS/glTF/tree/3d-tiles-next/extensions/2.0/Vendor/EXT_mesh_features)
  - [CESIUM_tile_edges](https://github.com/CesiumGS/glTF/pull/47)
- Added support for the following extensions in `TilesetWriter` and `TilesetReader`:
  - [3DTILES_multiple_contents](https://github.com/CesiumGS/3d-tiles/tree/main/extensions/3DTILES_multiple_contents)
  - [3DTILES_implicit_tiling](https://github.com/CesiumGS/3d-tiles/tree/main/extensions/3DTILES_implicit_tiling)
  - [3DTILES_metadata](https://github.com/CesiumGS/3d-tiles/tree/main/extensions/3DTILES_metadata)
- Added `SubtreeWriter` and `SubtreeReader` for serializing and deserializing the subtree format in [3DTILES_implicit_tiling](https://github.com/CesiumGS/3d-tiles/tree/main/extensions/3DTILES_implicit_tiling).
- Added `SchemaWriter` and `SchemaReader` for serializing and deserializing schemas in [EXT_mesh_features](https://github.com/CesiumGS/glTF/tree/3d-tiles-next/extensions/2.0/Vendor/EXT_mesh_features) and [3DTILES_metadata](https://github.com/CesiumGS/3d-tiles/tree/main/extensions/3DTILES_metadata).
- Added `hasExtension` to `ExtensibleObject`.
- Added `CESIUM_TESTS_ENABLED` option to the build system.
- Added support in the JSON reader for reading doubles with no fractional value as integers.
- Added case-insensitive comparison for Cesium 3D Tiles "refine" property values.
- Added new capabilities to `Connection` in `CesiumIonClient`:
  - The `tokens` method now uses the v2 service endpoint and allows a number of options to be specified.
  - Added a `token` method to allow details of a single token to be retrieved.
  - Added `nextPage` and `previousPage` methods to allow paging through tokens.
  - Added `modifyToken` method.
  - Added static `getIdFromToken` method to obtain a token ID from a given token value.
- Added `loadErrorCallback` to `TilesetOptions` and `RasterOverlayOptions`. This callback is invoked when the `Tileset` or `RasterOverlay` encounter a load error, allowing the error to be handled by application code.
- Enable `IntrusivePointer<T>` to be converted to `IntrusivePointer<U>` if U is a base class of T.

##### Fixes :wrench:

- Fixes a bug where `notifyTileDoneLoading` was not called when encountering Ion responses that can't be parsed.
- Fixed a bug that prevented a continuation attached to a `SharedFuture` from returning a `Future` itself.
- Fixed incorrect child subtree index calculation in implicit tiles.
- Fixed `computeDistanceSquaredToPosition` in `BoundingSphere`.

### v0.11.0 - 2022-01-03

##### Breaking Changes :mega:

- The `CesiumGltfReader` project now uses the `CesiumGltfReader` namespace instead of the `CesiumGltf` namespace.
- The `CesiumGltfWriter` project now uses the `CesiumGltfWriter` namespace instead of the `CesiumGltf` namespace.
- The `Cesium3DTilesReader` project now uses the `Cesium3DTilesReader` namespace instead of the `Cesium3DTiles` namespace.

##### Additions :tada:

- Added `Cesium3DTilesWriter` library.

##### Fixes :wrench:

- Fixed a bug in `QuadtreeRasterOverlayTileProvider` that caused incorrect level-of-detail selection for overlays that use a global (or otherwise large) tiling scheme but have non-global (or otherwise smaller) coverage.

### v0.10.0 - 2021-12-01

##### Breaking Changes :mega:

- `QuadtreeRasterOverlayTileProvider::computeLevelFromGeometricError` has been removed. `computeLevelFromTargetScreenPixels` may be useful as a replacement.
- The constructor of `RasterOverlayTileProvider` now requires a coverage rectangle.
- `RasterOverlayTileProvider::getTile` now takes a `targetScreenPixels` instead of a `targetGeometricError`.
- The constructor of `RasterMappedTo3DTile` now requires a texture coordinate index.
- The constructor of `RasterOverlayTile` now takes a `targetScreenPixels` instead of a `targetGeometricError`. And the corresponding `getTargetGeometricError` has been removed.
- Removed `TileContentLoadResult::rasterOverlayProjections`. This field is now found in the `overlayDetails`.
- Removed `obtainGlobeRectangle` from `TileUtilities.h`. Use `estimateGlobeRectangle` in `BoundingVolume.h` instead.
- cesium-native now uses the following options with the `glm` library:
  - `GLM_FORCE_XYZW_ONLY`
  - `GLM_FORCE_EXPLICIT_CTOR`
  - `GLM_FORCE_SIZE_T_LENGTH`

##### Additions :tada:

- Added support for the [3DTILES_implicit_tiling](https://github.com/CesiumGS/3d-tiles/tree/main/extensions/3DTILES_implicit_tiling) extension.
- Added support for the [3DTILES_bounding_volume_S2](https://github.com/CesiumGS/3d-tiles/tree/main/extensions/3DTILES_bounding_volume_S2) extension.
- Added support for raster overlays, including clipping polygons, on any 3D Tiles tileset.
- Added support for external glTF buffers and images.
- Raster overlay level-of detail is now selected using "target screen pixels" rather than the hard-to-interpret geometric error value.
- A `RasterOverlay` can now be configured with a `maximumScreenSpaceError` independent of the screen-space error used for the geometry.
- `RasterOverlay::loadTileProvider` now returns a `SharedFuture`, making it easy to attach a continuation to run when the load completes.
- Added `GltfContent::applyRtcCenter` and `applyGltfUpAxisTransform`.
- Clipping polygon edges now remain sharp even when zooming in past the available geometry detail.
- Added `DebugColorizeTilesRasterOverlay`.
- Added `BoundingRegionBuilder` to `CesiumGeospatial`.
- Added `GlobeRectangle::EMPTY` static field and `GlobeRectangle::isEmpty` method.
- Added the ability to set the coordinates of a `GlobeRectangle` after construction.

##### Fixes :wrench:

- Improved the computation of bounding regions and overlay texture coordinates from geometry, particularly for geometry that crosses the anti-meridian or touches the poles.
- Fixed a bug that would result in incorrect geometry when upsampling a glTF with a position accessor pointing to a bufferView that did not start at the beginning of its buffer.
- Fixed a problem that could cause incorrect distance computation for a degenerate bounding region that is a single point with a min/max height.
- Improved the numerical stability of `GlobeRectangle::computeCenter` and `GlobeRectangle::contains`.
- Error messages are no longer printed to the Output Log when an upsampled tile happens to have a primitive with no vertices.
- Fixed a bug that could cause memory corruption when a decoded Draco mesh was larger than indicated by the corresponding glTF accessor.
- Fixed a bug that could cause the wrong triangle indices to be used for a Draco-encoded glTF.

### v0.9.0 - 2021-11-01

##### Breaking Changes :mega:

- Changed the following properties in CesiumGltf:
  - `BufferView::target` now defaults to `std::nullopt` instead of `Target::ARRAY_BUFFER`.
  - `ClassProperty::type` now defaults to `Type::INT8` instead of empty string.
  - `ClassProperty::componentType` is now an optional string instead of a `JsonValue`.
  - `FeatureTexture::classProperty` is no longer optional, consistent with changes to the extension spec.
  - `Image::mimeType` now defaults to empty string instead of `MimeType::image_jpeg`.
  - `Sampler::magFilter` and `Sampler::minFilter` now default to `std::nullopt` instead of `MagFilter::NEAREST`.
- The version of `ExtensibleObject` in the `CesiumGltf` library and namespace has been removed. Use the one in the `CesiumUtility` library and namespace instead.
- Renamed the following glTF extension classes:
  - `KHR_draco_mesh_compression` -> `ExtensionKhrDracoMeshCompression`.
  - `MeshPrimitiveEXT_feature_metadata` -> `ExtensionMeshPrimitiveExtFeatureMetadata`
  - `ModelEXT_feature_metadata` -> `ExtensionModelExtFeatureMetadata`
- `CesiumGltf::ReaderContext` has been removed. It has been replaced with either `CesiumJsonReader::ExtensionReaderContext` or `GltfReader`.

##### Additions :tada:

- Added new `Cesium3DTiles` and `Cesium3DTilesReader` libraries. They are useful for reading and working with 3D Tiles tilesets.

##### Fixes :wrench:

- Fixed a bug that could cause crashes or incorrect behavior when using raster overlays.
- Fixed a bug that caused 3D Tiles content to fail to load when the status code was zero. This code is used by libcurl for successful read of `file://` URLs, so the bug prevented loading from such URLs in some environments.
- Errors and warnings that occur while loading glTF textures are now include in the model load errors and warnings.
- Fixes how `generate-classes` deals with reserved C++ keywords. Property names that are C++ keywords should be appended with "Property" as was already done,
  but when parsing JSONs the original property name string should be used.

### v0.8.0 - 2021-10-01

##### Breaking Changes :mega:

- glTF enums are now represented in CesiumGltf as their underlying type (int32 or string) rather than as an enum class.
- Tile content loaders now return a `Future`, which allows them to be asynchronous and make further network requests.

##### Fixes :wrench:

- Fixed a bug that caused the `RTC_CENTER` semantic in a B3DM feature table to be ignored if any of the values happened to be integers rather than floating-point numbers. This caused these tiles to render in the wrong location.

### v0.7.2 - 2021-09-14

##### Fixes :wrench:

- Fixed a bug where the "forbidHoles" option was not working with raster overlays and external tilesets.

### v0.7.1 - 2021-09-14

##### Fixes :wrench:

- Fixed a bug introduced in v0.7.0 where credits from a `QuadtreeRasterOverlayTileProvider` were not collected and reported.
- Fixed a bug where disabling frustum culling caused external tilesets to not load.

### v0.7.0 - 2021-09-01

##### Breaking Changes :mega:

- Renamed the `Cesium3DTiles` namespace and library to `Cesium3DTilesSelection`.
- Deleted `Cesium3DTilesSelection::Gltf` and moved functionality into `CesiumGltf::Model`.
- Renamed `Rectangle::intersect` and `GlobeRectangle::intersect` to `computeIntersection`.
- `RasterOverlay` and derived classes now require a `name` parameter to their constructors.
- Changed the type of texture coordinate IDs used in the raster overlay system from `uint32_t` to `int32_t`.
- `RasterOverlayTileProvider` is no longer quadtree-oriented. Instead, it requires derived classes to provide an image for a particular requested rectangle and geometric error. Classes that previously derived from `RasterOverlayTileProvider` should now derive from `QuadtreeRasterOverlayTileProvider` and implement `loadQuadtreeTileImage` instead of `loadTileImage`.
- Removed `TilesetOptions::enableWaterMask`, which didn't have any effect anyway. `TilesetContentOptions::enableWaterMask` still exists and works.

##### Additions :tada:

- Added `Future<T>::isReady`.
- Added `Future<T>::share`, which returns a `SharedFuture<T>` and allows multiple continuations to be attached.
- Added an option in `TilesetOptions::ContentOptions` to generate smooth normals when the original glTFs were missing normals.
- Added `ImageManipulation` class to `CesiumGltfReader`.
- Added `Math::roundUp` and `Math::roundDown`.
- Added `Rectangle::computeUnion`.

##### Fixes :wrench:

- Fixed a bug that caused CesiumGltfWriter to write a material's normal texture info into a property named `normalTextureInfo` rather than `normalTexture`.
- Fixed a bug in `TileMapServiceRasterOverlay` that caused it to show only the lowest resolution tiles if missing a `tilemapresource.xml` file.

### v0.6.0 - 2021-08-02

##### Breaking Changes :mega:

- `Future<T>::wait` now returns the resolved value and throws if the Future rejected, rather than returning a `std::variant` and slicing the exception to `std::exception`.
- `Tileset::updateView` and `Tileset::updateViewOffline` now take `std::vector<ViewState>` instead of a single `ViewState`.

##### Additions :tada:

- Added support for the `EXT_feature_metadata` glTF extension.
- Added automatic conversion of the B3DM batch table to the `EXT_feature_metadata` extension.
- Added `CESIUM_COVERAGE_ENABLED` option to the build system.
- Added `AsyncSystem::dispatchOneMainThreadTask` to dispatch a single task, rather than all the tasks that are waiting.
- Added `AsyncSystem::createPromise` to create a Promise directly, rather than via a callback as in `AsyncSystem::createFuture`.
- Added `AsyncSystem::catchImmediately` to catch a Future rejection immediately in any thread.
- Added `AsyncSystem::all` to create a Future that resolves when a list of Futures resolve.
- Added support for multiple frustums in the `Tileset` selection algorithm.

##### Fixes :wrench:

- Fixed a bug that prevented `.then` functions from being used on a `Future<void>` when CESIUM_TRACING_ENABLED was ON.

### v0.5.0 - 2021-07-01

##### Breaking Changes :mega:

- `TilesetExternals` now has an `AsyncSystem` instead of a shared pointer to an `ITaskProcessor`.

##### Additions :tada:

- Added a performance tracing framework via `CESIUM_TRACE_*` macros.
- Added `Future<T>::thenImmediately`.
- Added `AsyncSystem::createThreadPool` and `Future<T>::thenInThreadPool`.
- `Future<T>::thenInWorkerThread` and `Future<T>::thenInMainThread` now arrange for their continuations to be executed immediately when the Future is resolved, if the Future is resolved in the correct thread.
- Moved all request cache database access to a dedicated thread, in order to free up worker threads for parallelizable work.

### v0.4.0 - 2021-06-01

##### Additions :tada:

- Added `Cesium3DTiles::TileIdUtilities` with a `createTileIdString` function to create logging/debugging strings for `TileID` objects.
- Accessing the same Bing Maps layer multiple times in a single application run now reuses the same Bing Maps session instead of starting a new one each time.
- Added a configure-time build option, `PRIVATE_CESIUM_SQLITE`, to rename all `sqlite3*` symbols to `cesium_sqlite3*`.

##### Fixes :wrench:

- Matched draco's decoded indices to gltf primitive if indices attribute does not match with the decompressed indices.
- `createAccessorView` now creates an (invalid) `AccessorView` with a standard numeric type on error, rather than creating `AccessorView<nullptr_t>`. This makes it easier to use a simple lambda as the callback.
- Disabled `HTTPLIB_USE_ZLIB_IF_AVAILABLE` and `HTTPLIB_USE_OPENSSL_IF_AVAILABLE` because these libraries are not required for our use for cpp-httplib and they cause problems on some systems.

### v0.3.1 - 2021-05-13

##### Fixes :wrench:

- Fixed a memory leak when loading textures from a glTF model.
- Fixed a use-after-free bug that could cause a crash when destroying a `RasterOverlay`.

### v0.3.0 - 2021-05-03

##### Breaking Changes :mega:

- Converted `magic_enum` / `CodeCoverage.cmake` dependencies to external submodules.
- Replaced `CesiumGltf::WriteFlags` bitmask with `CesiumGltf::WriteModelOptions` struct.
  `CesiumGltf::writeModelAsEmbeddedBytes` and `CesiumGltf::writeModelAndExternalfiles`
  now use this struct for configuration.
- Removed all exceptions in `WriterException.h`, warnings / errors are now reported in
  `WriteModelResult`, which is returned from `CesiumGltf::writeModelAsEmbeddedBytes` and
  `CesiumGltf::writeModelAndExternalFiles` instead.

##### Additions :tada:

- Added support for loading the water mask from quantized-mesh terrain tiles.

##### Fixes :wrench:

- Let a tile be renderable if all its raster overlays are ready, even if some are still loading.

### v0.2.0 - 2021-04-19

##### Breaking Changes :mega:

- Moved `JsonValue` from the `CesiumGltf` library to the `CesiumUtility` library and changes some of its methods.
- Renamed `CesiumGltf::Reader` to `CesiumGltf::GltfReader`.
- Made the `readModel` and `readImage` methods on `GltfReader` instance methods instead of static methods.

##### Additions :tada:

- Added `CesiumGltfWriter` library.
- Added `CesiumJsonReader` library.
- Added diagnostic details to error messages for invalid glTF inputs.
- Added diagnostic details to error messages for failed OAuth2 authorization with `CesiumIonClient::Connection`.
- Added an `Axis` enum and `AxisTransforms` class for coordinate system transforms
- Added support for the legacy `gltfUpVector` string property in the `asset` part of tilesets. The up vector is read and passed as an `Axis` in the `extras["gltfUpVector"]` property, so that receivers may rotate the glTF model's up-vector to match the Z-up convention of 3D Tiles.
- Unknown glTF extensions are now deserialized as a `JsonValue`. Previously, they were ignored.
- Added the ability to register glTF extensions for deserialization using `GltReader::registerExtension`.
- Added `GltfReader::setExtensionState`, which can be used to request that an extension not be deserialized or that it be deserialized as a `JsonValue` even though a statically-typed class is available for the extension.

##### Fixes :wrench:

- Gave glTFs created from quantized-mesh terrain tiles a more sensible material with a `metallicFactor` of 0.0 and a `roughnessFactor` of 1.0. Previously the default glTF material was used, which has a `metallicFactor` of 1.0, leading to an undesirable appearance.
- Reported zero-length images as non-errors as `BingMapsRasterOverlay` purposely requests that the Bing servers return a zero-length image for non-existent tiles.
- 3D Tiles geometric error is now scaled by the tile's transform.
- Fixed a bug that that caused a 3D Tiles tile to fail to refine when any of its children had an unsupported type of content.

### v0.1.0 - 2021-03-30

- Initial release.<|MERGE_RESOLUTION|>--- conflicted
+++ resolved
@@ -7,14 +7,11 @@
 - Added `offset` getter to `AccessorView`.
 - Added `stride`, `offset`, and `data` getters to `AccessorWriter`.
 - Added `value_type` typedef to `AccessorWriter`.
-<<<<<<< HEAD
-=======
 - Added `InstanceAttributeSemantics` to `CesiumGltf`.
 - Added `VertexAttributeSemantics::FEATURE_ID_n`.
 - Added a `const` version of `Tileset::forEachLoadedTile`.
 - Added `DebugTileStateDatabase`, which provides tools for debugging the tile selection algorithm using SQLite.
 - Added `CesiumAsync::SqliteHelper`, containing functions for working with SQLite.
->>>>>>> cc0d6c5c
 - Updates generated classes for `EXT_structural_metadata`. See https://github.com/CesiumGS/glTF/pull/71.
 
 ##### Fixes :wrench:
