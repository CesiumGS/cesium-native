# Change Log

### ? - ?

##### Breaking Changes :mega:

<<<<<<< HEAD
- Deprecated the `ViewState::create` methods. Use a constructor overload instead.
=======
- Removed `addCreditToFrame`, `startNextFrame`, `getCreditsToShowThisFrame`, and `getCreditsToNoLongerShowThisFrame` from `CreditSystem`. `CreditSystem` no longer has a notion of a "frame". Instead, credits are included and excluded by calling `addCreditReference` and `removeCreditReference`. A snaphot of the current state can be obtained by calling `getSnapshot`, and it includes both the current set of active credits as well as the credits that were removed since the last snapshot.
- Removed the following from `Cesium3DTilesSelection::Tile`:
  - `getLastSelectionState` and `setLastSelectionState`. Use `TilesetViewGroup::getTraversalState` instead.
  - `Tile::LoadedLinkedList`. Use `LoadedTileEnumerator` instead.
  - `getDoNotUnloadSubtreeCount`, `incrementDoNotUnloadSubtreeCount`, `decrementDoNotUnloadSubtreeCount`, `incrementDoNotUnloadSubtreeCountOnParent`, and `decrementDoNotUnloadSubtreeCountOnParent`. Use `addReference`, `releaseReference`, and `getReferenceCount` instead.
- The `RasterOverlayCollection` constructor now takes a `LoadedTileEnumerator` instead of a `Tile::LoadedLinkedList`.
- `TileSelectionState` no longer uses or requires a frame number. This parameter has been removed from its various methods.
- Derived `TilesetContentLoader` classes that aggregate other loaders must now implement `setOwnerOfNestedLoaders` to pass the owner through.
- `DebugTileStateDatabase::recordAllTileStates` and `recordTileState` now must be given a `TilesetViewGroup` indicating which view group to record states for.
- `ViewUpdateResult` now holds `IntrusivePointer`s to `Tile` instances rather than raw pointers.
- Deprecated `Tileset::updateView` and `updateViewOffline`. Use `updateViewGroup` and `updateViewGroupOffline` instead.
>>>>>>> afb5adb3

##### Additions :tada:

- Added support for building in `vcpkg` manifest mode.
- Added `TilesetViewGroup`. View groups select tiles independently from other any other view group. This is useful for applications with multiple viewports to allow them to show different levels-of-detail for the same area.
- Added `CreditReferencer` which makes it easy to track credits in a frame-oriented fashion similar to how `CreditSystem::addCreditToFrame` worked in previous releases.
- Added a `std::hash` implementation for `IntrusivePointer` that simply hashes the underlying pointer.
- Added `Math::GoldenRatio`.
- Added `TreeTraversalState` to `CesiumUtility`. It can be used to associate arbitrary data with individual nodes during a depth-first tree traversal and access that data in a later traversal.
- Added `LoadedTileEnumerator` to enumerate the loaded tiles in a `Tile` subtree.
- Added `RasterOverlayCollection::setLoadedTileEnumerator`.
- Added `TileLoadRequester`, which allows influence over which tiles in a `Cesium3DTilesSelection::Tileset` are loaded. This is the base class for `TilesetViewGroup` and `TilesetHeightRequest`.
- Added `TileLoadTask`, `TileLoadPriorityGroup`, and `TilesetFrameState`. Previously these types were private.
- Added the following to `Cesium3DTilesSelection::Tileset`:
  - `getUserCredit` - Reflects the `Credit` passed as a string into `TilesetOptions::credit`.
  - `loadedTiles`- Allows enumeration of the tileset's loaded tiles.
  - `getDefaultViewGroup` - Gets the default view group that is used when `updateView` is called.
  - `updateViewGroup` - Updates the set of tiles to render for a `TilesetViewGroup`, as well as the set of tiles that the view group would like to load.
  - `updateViewGroupOffline` - Similar to `updateViewGroup`, except that it waits until all of the view group's tiles are fully loaded.
  - `loadTiles` - Loads tiles that have been identified as required across all `TilesetViewGroup` and `TilesetHeightRequest` instances, up to limits specified in `TilesetOptions`.
- `TilesetContentLoader` instances now know the `TilesetContentManager` that owns them. This is managed with new `getOwner` and `setOwner` methods.
- Added support for orthographic and skewed perspective views.
- Added an overload of `Math::equalsEpsilon` for glm matrices.
- A tile's bounding volume and content bounding volume are now included in `TileLoadResult` for use in `prepareInLoadThread`.
- Added `convertAccessorTypeToPropertyType` and `convertPropertyTypeToAccessorType` to `CesiumGltf::PropertyType`.

##### Fixes :wrench:

- Fixed a crash caused by invalid I3dm headers.
- Fixed a bug that could cause an assertion failure or crash when unloading a tileset with raster overlays and external tilesets.

### v0.46.0 - 2025-04-01

##### Additions :tada:

- Added new TilesetContentLoaders constructible using the new `TilesetContentLoaderFactory` constructor on `Cesium3DTilesSelection::Tileset`.
  - `ITwinCesiumCuratedContentLoader` can load tilesets from the [iTwin Cesium Curated Content API](https://developer.bentley.com/apis/cesium-curated-content/).
  - `IModelMeshExportContentLoader` can load [iModels](https://www.itwinjs.org/learning/imodels/) exported to the 3D Tiles format through the [Mesh Export API](https://developer.bentley.com/apis/mesh-export/).
  - `ITwinRealityDataContentLoader` can load 3D Tiles iTwin Reality Data through the [Reality Management API](https://developer.bentley.com/apis/reality-management/overview/).
- `ITwinCesiumCuratedContentRasterOverlay` can load imagery from the iTwin Cesium Curated Content API.
- Added `CesiumITwinClient` library for authorizing with and making requests to the iTwin API.
- Added `CesiumClientCommon` to hold shared code between `CesiumIonClient` and `CesiumITwinClient`.

##### Fixes :wrench:

- `GltfReader::resolveExternalData` now includes query parameters from the parent URL when resolving relative URLs for external buffers and textures.
- Fixed bugs that could prevent valid metadata in Instanced 3D Model (i3dm) files from being parsed correctly.
- Fixed a memory leak in `CesiumGltfReader`.
- Fixed a bug in `ImplicitTilingUtilities::computeBoundingVolume` that incorrectly subdivided a `BoundingCylinderRegion` across the discontinuity line.
- Fixed a broken link in the `ktx` vcpkg portfile that would cause this library to fail to build.

### v0.45.0 - 2025-03-03

##### Breaking Changes :mega:

- Removed `TilesetOptions::maximumSimultaneousSubtreeLoads` because it was unused.

##### Additions :tada:

- Added `convertPropertyComponentTypeToAccessorComponentType` to `PropertyType`.
- Added support for the following 3D Tiles extensions to `Cesium3DTiles`, `Cesium3DTilesReader`, and `Cesium3DTilesWriter`:
  - `3DTILES_ellipsoid`
  - `3DTILES_content_voxels`
  - `3DTILES_bounding_volume_cylinder`
- Added `BoundingCylinderRegion` to represent `3DTILES_bounding_volume_cylinder` in the `BoundingVolume` variant.
- Added generated classes for `EXT_primitive_voxels` and its dependencies in `CesiumGltf`, `CesiumGltfReader`, and `CesiumGltfWriter`.
- Added `AxisAlignedBox::fromPositions`, which creates an `AxisAlignedBox` from an input vector of positions.
- `PropertyView`, `PropertyTableView`, `PropertyTablePropertyView`, `PropertyTextureView`, and `PropertyTexturePropertyView` now support the enum metadata type in `EXT_structural_metadata`.
- Added `TypeToDimensions` class in `PropertyTypeTraits` to obtain the dimension count of a glm vector or matrix.
- Added `canRepresentPropertyType<T>` to `PropertyTypeTraits` to check if a C++ type can represent the given `PropertyType`.
- Added `getName` method to `CesiumGltf::Enum`, allowing a scalar enum value to be resolved into its corresponding name in the enum.

##### Fixes :wrench:

- `Tile` children of external tilesets will now be cleared when the external tileset is unloaded, fixing a memory leak that happened as a result of these `Tile` skeletons accumulating over time.
- Fixed parsing URIs that have a scheme followed by `:` instead of `://`.
- Fixed decoding of `KHR_mesh_quantization` normalized values.
- Requests headers specified in `TilesetOptions` are now included in tile content requests. Previously they were only included in the root tileset.json / layer.json request.
- Fixed a crash when loading a `tileset.json` without a valid root tile.
- Fixed a bug that could cause variable length string arrays in `EXT_structural_metadata` to be interpreted incorrectly.

### v0.44.3 - 2025-02-12

##### Fixes :wrench:

- Fixed another bug in `GltfUtilities::parseGltfCopyright` that could cause it to crash or produce incorrect results.

### v0.44.2 - 2025-02-10

##### Fixes :wrench:

- Fixed a bug in `GltfUtilities::parseGltfCopyright` that could cause a crash when the copyright ends with a semicolon.

### v0.44.1 - 2025-02-03

##### Fixes :wrench:

- Fixed a bug in `CesiumIonClient::Connection` that caused the `authorize` method to use an incorrect URL.

### v0.44.0 - 2025-02-03

##### Breaking Changes :mega:

- Removed `Math::rotation`. Use `glm::rotation` from `<glm/gtx/quaternion.hpp>` instead.
- Removed `Math::perpVector`. Use `glm::perp` from `<glm/gtx/perpendicular.hpp>` instead.
- Using Cesium Native in non-cmake projects now requires manually defining `GLM_ENABLE_EXPERIMENTAL`.
- cesium-native no longer uses the `GLM_FORCE_SIZE_T_LENGTH` option with the `glm` library
- `CullingVolume` has been moved from the `Cesium3DTilesSelection` namespace to the `CesiumGeometry` namespace.

##### Additions :tada:

- Added `forEachTile`, `forEachContent`, `addExtensionUsed`, `addExtensionRequired`, `removeExtensionUsed`, `removeExtensionRequired`, `isExtensionUsed`, and `isExtensionRequired` to `Cesium3DTiles::Tileset`.
- Added conversion of I3dm batch table metadata to `EXT_structural_metadata` and `EXT_instance_features` extensions.
- Added `CesiumIonClient::Connection::geocode` method for making geocoding queries against the Cesium ion geocoder API.
- Added `UrlTemplateRasterOverlay` for requesting raster tiles from services using a templated URL.
- `upsampleGltfForRasterOverlays` is now compatible with meshes using TRIANGLE_STRIP, TRIANGLE_FAN, or non-indexed TRIANGLES primitives.
- Added `requestHeaders` field to `TilesetOptions` to allow per-tileset request headers to be specified.

##### Fixes :wrench:

- Fixed a crash in `GltfWriter` that would happen when the `EXT_structural_metadata` `schema` property was null.
- Fixed a bug in `SharedAssetDepot` that could cause assertion failures in debug builds, and could rarely cause premature deletion of shared assets even in release builds.
- Fixed a bug that could cause `Tileset::sampleHeightMostDetailed` to return a height that is not the highest one when the sampled tileset contained multiple heights at the given location.
- `LayerJsonTerrainLoader` will now log errors and warnings when failing to load a `.terrain` file referenced in the layer.json, instead of silently ignoring them.
- URIs containing unicode characters are now supported.
- Fixed a crash in `CullingVolume` when the camera was very far away from the globe.
- Fixed a bug that prevented the `culture` parameter of the `BingMapsRasterOverlay` from having an effect.

### v0.43.0 - 2025-01-02

##### Breaking Changes :mega:

- Removed unused types `JsonValueMissingKey` and `JsonValueNotRealValue` from `CesiumUtility`.

##### Additions :tada:

- Added `offset` getter to `AccessorView`.
- Added `stride`, `offset`, and `data` getters to `AccessorWriter`.
- Added `value_type` typedef to `AccessorWriter`.
- Added `InstanceAttributeSemantics` to `CesiumGltf`.
- Added `VertexAttributeSemantics::FEATURE_ID_n`.
- Added a `const` version of `Tileset::forEachLoadedTile`.
- Added `DebugTileStateDatabase`, which provides tools for debugging the tile selection algorithm using SQLite.
- Added `CesiumAsync::SqliteHelper`, containing functions for working with SQLite.
- Updates generated classes for `EXT_structural_metadata`. See https://github.com/CesiumGS/glTF/pull/71.

##### Fixes :wrench:

- Fixed a bug in `thenPassThrough` that caused a compiler error when given a value by r-value refrence.
- Fixed a raster overlay bug that could cause unnecessary upsampling with failed or missing overlay tiles.
- Fixed a bug in  `SubtreeFileReader::loadBinary` that prevented valid subtrees from loading if they did not contain binary data.
- Fixed a bug in the `Tileset` selection algorithm that could cause detail to disappear during load in some cases.
- Improved the "kicking" mechanism in the tileset selection algorithm. The new criteria allows holes in a `Tileset`, when they do occur, to be filled with loaded tiles more incrementally.
- Fixed a bug in `SharedAssetDepot` that could lead to crashes and other undefined behavior when an asset in the depot outlived the depot itself.
- Fixed a bug that could cause some rotations in an Instanced 3D Model (.i3dm) to be represented incorrectly.

### v0.42.0 - 2024-12-02

##### Breaking Changes :mega:

- Cesium Native now requires C++20 and uses vcpkg `2024.11.16`.
- Switched from `gsl::span` to `std::span` throughout the library and API. The GSL library has been removed.
- The `BingMapsRasterOverlay` constructor no longer takes an `ellipsoid` parameter. Instead, it uses the ellipsoid specified in `RasterOverlayOptions`.
- The `ellipsoid` field in `RasterOverlayOptions` is no longer a `std::optional`. Instead, it defaults to WGS84 directly.
- Removed the `ellipsoid` field from `TileMapServiceRasterOverlayOptions`, `WebMapServiceRasterOverlayOptions`, and `WebMapTileServiceRasterOverlayOptions`. These overlays now use the ellipsoid in `RasterOverlayOptions` instead.
- The `schema` property of `ExtensionModelExtStructuralMetadata` is now an `IntrusivePointer` instead of a `std::optional`.

##### Additions :tada:

- Added support for `EXT_accessor_additional_types` in `AccessorView`.
- Added `EllipsoidTilesetLoader` that will generate a tileset by tessellating the surface of an ellipsoid, producing a simple globe tileset without any terrain features.
- External schemas referenced by the `schemaUri` property in the `EXT_structural_metadata` glTF extension are now loaded automatically. Two models that reference the same external schema will share a single copy of it.
- Added `getHeightSampler` method to `TilesetContentLoader`, allowing loaders to optionally provide a custom, more efficient means of querying heights using the `ITilesetHeightSampler` interface.
- Added equality operator for `JsonValue`.
- `TileLoadResult` now includes a `pAssetAccessor` that was used to retrieve the tile content and that should be used to retrieve any additional resources associated with the tile, such as external images.

##### Fixes :wrench:

- Updated the CMake install process to install the vcpkg-built Debug binaries in Debug builds. Previously the Release binaries were installed instead.
- Fixed a crash that would occur for raster overlays attempting to dereference a null `CreditSystem`.
- Fixed a bug where an empty `extensions` object would get written if an `ExtensibleObject` only had unregistered extensions.
- Tightened the tolerance of `IntersectionTests::rayTriangleParametric`, allowing it to find intersections with smaller triangles.
- Fixed a bug that could cause `GltfUtilities::intersectRayGltfModel` to crash when the model contains a primitive whose position accessor does not have min/max values.
- `IonRasterOverlay` now passes its `RasterOverlayOptions` to the `BingMapsRasterOverlay` or `TileMapServiceRasterOverlay` that it creates internally.
- Fixed a bug in `CachingAssetAccessor` that caused it to return cached request headers on a cache hit, rather than the headers included in the new request.
- External resources (such as images) referenced from 3D Tiles content will no longer fail if a Cesium ion token refresh is necessary.
- The Cesium ion token will now only be refreshed once when it expires. Previously, multiple refresh requests could be initiated at about the same time.
- Fixed a bug in `SharedAssetDepot` that could lead to a crash with assets that fail to load.
- Fixed a bug in `AccessorView` that could cause it to report the view as valid even when its `BufferView` had a negative `byteStride`.

### v0.41.0 - 2024-11-01

##### Breaking Changes :mega:

- Renamed `CesiumUtility/Gunzip.h` to `CesiumUtility/Gzip.h`.
- Renamed `ImageCesium` to `ImageAsset`.
- The `cesium` field in `CesiumGltf::Image` is now named `pAsset` and is an `IntrusivePointer` to an `ImageAsset`.
- The `image` field in `LoadedRasterOverlayImage` is now named `pImage` and is an `IntrusivePointer` to an `ImageAsset`.
- Deprecated the `readImage` and `generateMipMaps` methods on `GltfReader`. These methods are now found on `ImageDecoder`.

##### Additions :tada:

- Added `CesiumUtility::gzip`.
- Added `CesiumGeometry::Transforms::getUpAxisTransform` to get the transform that converts from one up axis to another.
- Added `TilesetSharedAssetSystem` to `Cesium3DTilesSelection` and `GltfSharedAssetSystem` to `CesiumGltfReader`.
- Added `SharedAsset` to `CesiumUtility` to serve as the base class for assets such as `ImageAsset`.
- Added `SharedAssetDepot` to `CesiumAsync` for managing assets, such as images, that can be shared among multiple models or other objects.
- Added `NetworkAssetDescriptor` and `NetworkImageAssetDescriptor`.
- `ImageAsset` (formerly `ImageCesium`) is now an `ExtensibleObject`.
- Added `VertexAttributeSemantics` to `CesiumGltf`.
- Added `ImageDecoder` to `CesiumGltfReader`.
- Added `DoublyLinkedListAdvanced` to `CesiumUtility`. It is equivalent to `DoublyLinkedList` except it allows the next and previous pointers to be in a base class of the node class.
- Added `contains` method to `DoublyLinkedList` (and `DoublyLinkedListAdvanced`).
- Added static `error` and `warning` methods to `ErrorList`, making it easy to create an instance with a single error or warning.
- `ExtensibleObject::addExtension` now takes arguments that are passed through to the extension's constructor.
- Added `Hash` to `CesiumUtility`.
- Added `emplace` and `reset` methods to `IntrusivePointer`.
- Added `Result<T>` and `ResultPointer<T>` classes to represent the result of an operation that might complete with warnings and errors.

##### Fixes :wrench:

- Fixed missing ellipsoid parameters that would lead to incorrect results when using non-WGS84 ellipsoids.
- Fixed a bug in `AsyncSystem::all` where the resolved values of individual futures were copied instead of moved into the output array.
- Improved the hash function for `QuadtreeTileID`.

### v0.40.1 - 2024-10-01

##### Fixes :wrench:

- Fixed a regression in v0.40.0 that could cause tilesets with raster overlays to fail to load in some cases.

### v0.40.0 - 2024-10-01

##### Breaking Changes :mega:

- Renamed `shouldContentContinueUpdating` to `getMightHaveLatentChildren` and `setContentShouldContinueUpdating` to `setMightHaveLatentChildren` on the `Tile` class.
- `LoadedRasterOverlayImage` now has a single `errorList` property instead of separate `errors` and `warnings` properties.

##### Additions :tada:

- Added `sampleHeightMostDetailed` method to `Tileset`.
- `AxisAlignedBox` now has `constexpr` constructors.

##### Fixes :wrench:

- Fixed a bug that prevented use of `Tileset` with a nullptr `IPrepareRendererResources`.
- Fixed a bug in `IntersectionTests::rayOBBParametric` that could cause incorrect results for some oriented bounding boxes.
- `GltfUtilities::intersectRayGltfModel` now reports a warning when given a model it can't compute the intersection with because it uses required extensions that are not supported.
- Errors while loading raster overlays are now logged. Previously, they were silently ignored in many cases.
- A raster overlay image failing to load will no longer completely prevent the geometry tile to which it is attached from rendering. Instead, once the raster overlay fails, the geometry tile will be shown without the raster overlay.
- Fixed a bug in the various `catchImmediately` and `catchInMainThread` functions in `CesiumAsync` that prevented use of a mutable lambda.

### v0.39.0 - 2024-09-02

##### Breaking Changes :mega:

- Setting the CMake variable `PRIVATE_CESIUM_SQLITE` will no longer automatically rename all of the SQLite symbols. It must also be paired with a vcpkg overlay port that renames the symbols in SQLite itself.
- `PropertyArrayView` is now exclusively a view, with no ability to own the data it is viewing. The new `PropertyArrayCopy` can be used when an owning view is required.

##### Additions :tada:

- Added `CesiumGltfWriter::SchemaWriter` for serializing schemas in [EXT_structural_metadata](https://github.com/CesiumGS/glTF/tree/3d-tiles-next/extensions/2.0/Vendor/EXT_structural_metadata).
- Added `resolveExternalImages` flag to `GltfReaderOptions`, which is true by default.
- Added `removeExtensionUsed` and `removeExtensionRequired` methods to `CesiumGltf::Model`.
- Added `getFeatureIdAccessorView` overload for retrieving feature IDs from `EXT_instance_features`.
- Added `CesiumGeospatial::EarthGravitationalModel1996Grid` class to allow transforming heights on a WGS84 ellipsoid into heights above mean sea level using the EGM96 model.

##### Fixes :wrench:

- Fixed a bug in `WebMapTileServiceRasterOverlay` that caused it to compute the `TileRow` incorrectly when used with a tiling scheme with multiple tiles in the Y direction at the root.
- `KHR_texture_transform` is now removed from `extensionsUsed` and `extensionsRequired` after it is applied by `GltfReader`.
- Fixed a bug in the i3dm loader that caused glTF with multiple nodes to not be instanced correctly.

### v0.38.0 - 2024-08-01

##### Breaking Changes :mega:

- `AccessorWriter` constructor now takes `std::byte*` instead of `uint8_t*`.

##### Additions :tada:

- Added `rayTriangle` intersection function that returns the intersection point between a ray and a triangle.
- Added `intersectRayGltfModel` intersection function that returns the first intersection point between a ray and a glTF model.
- Added `convertAccessorComponentTypeToPropertyComponentType`, which converts integer glTF accessor component types to their best-fitting `PropertyComponentType`.

##### Fixes :wrench:

- Fixed a bug that prevented raster overlays from being correctly applied when a non-standard "glTF up axis" is in use.

### v0.37.0 - 2024-07-01

##### Additions :tada:

- Added full support for custom ellipsoids by setting `TilesetOptions::ellipsoid` when creating a tileset.
  - Many methods have been updated with an additional ellipsoid parameter to support this. The WGS84 ellipsoid is used as a default parameter here to ensure API compatibility.
  - `CESIUM_DISABLE_DEFAULT_ELLIPSOID` can be defined to disable the WGS84 default parameter, exposing through errors the places in your code that are still assuming a WGS84 ellipsoid.
- Added `removeUnusedMeshes` and `removeUnusedMaterials` to `GltfUtilities`.
- Added `rayEllipsoid` static method to `CesiumGeometry::IntersectionTests`.
- Added equality operator for `Cartographic`.
- Added `CESIUM_MSVC_STATIC_RUNTIME_ENABLED` option to the CMake scripts. It is OFF by default, and when enabled, configures any MS visual studio projects for the "Multi-threaded" (/MT) runtime library rather than "Multi-threaded DLL" (/MD)

##### Fixes :wrench:

- Fixed several problems with the loader for the 3D Tiles Instanced 3D Mesh (i3dm) format:
  - When an instance transform cannot be decomposed into position, rotation, and scale, a warning will now be logged and an identity transformation will be used. Previously, an undefined transformation would be used.
  - The `gltfUpAxis` property is now accounted for, if present.
  - Paths to images in i3dm content are now resolved correctly.
  - Extraneous spaces at the end of an external glTF URI are now ignored. These are sometimes added as padding in order to meet alignment requirements.
- Removed an overly-eager degenerate triangle test in the 2D version of `IntersectionTests::pointInTriangle` that could discard intersections in small - but valid - triangles.
- Fixed a bug while upsampling tiles for raster overlays that could cause them to have an incorrect bounding box, which in some cases would lead to the raster overlay being missing entirely from the upsampled tile.

### v0.36.0 - 2024-06-03

##### Breaking Changes :mega:

- `FeatureId::propertyTable` is now `int32_t` instead of `std::optional<int64_t>`
- `ExtensionMeshPrimitiveExtStructuralMetadata::propertyTextures` and `ExtensionMeshPrimitiveExtStructuralMetadata::propertyAttributes` are now vectors of `int32_t` instead of `int64_t`.

##### Additions :tada:

- Added support for I3DM 3D Tile content files.
- Added `forEachNodeInScene` to `CesiumGltf::Model`.
- Added `removeUnusedBuffers` to `GltfUtilities`.
- Added the following new methods to the `Uri` class: `unescape`, `unixPathToUriPath`, `windowsPathToUriPath`, `nativePathToUriPath`, `uriPathToUnixPath`, `uriPathToWindowsPath`, and `uriPathToNativePath`.
- Added `LayerWriter` to the `CesiumQuantizedMeshTerrain` library and namespace.
- Drastically improved the performance of `GltfUtilities::collapseToSingleBuffer` for glTFs with many buffers and bufferViews.

##### Fixes :wrench:

- Added support for the following glTF extensions to `Model::merge`. Previously these extensions could end up broken after merging.
  - `KHR_texture_basisu`
  - `EXT_texture_webp`
  - `EXT_mesh_gpu_instancing`
  - `EXT_meshopt_compression`
  - `CESIUM_primitive_outline`
  - `CESIUM_tile_edges`
- Fixed a bug in `GltfUtilities::compactBuffer` where it would not preserve the alignment of the bufferViews.
- The `collapseToSingleBuffer` and `moveBufferContent` functions in `GltfUtilities` now align to an 8-byte boundary rather than a 4-byte boundary, because bufferViews associated with some glTF extensions require this larger alignment.
- `GltfUtilities::collapseToSingleBuffer` now works correctly even if some of the buffers in the model have a `uri` property and the data at that URI has not yet been loaded. Such buffers are left unmodified.
- `GltfUtilities::collapseToSingleBuffer` now works correctly with bufferViews that have the `EXT_meshopt_compression` extension.
- `GltfUtilities::compactBuffer` now accounts for bufferViews with the `EXT_meshopt_compression` when determining unused buffer ranges.
- When `GltfReader` decodes buffers with data URLs, and the size of the data in the URL does not match the buffer's `byteLength`, the `byteLength` is now updated and a warning is raised. Previously, the mismatch was ignored and would cause problems later when trying to use these buffers.
- `EXT_meshopt_compression` and `KHR_mesh_quantization` are now removed from `extensionsUsed` and `extensionsRequired` after they are decoded by `GltfReader`.
- The glTF accessor for the texture coordinates created by `RasterOverlayUtilities::createRasterOverlayTextureCoordinates` now has min/max values that accurately reflect the range of values. Previously, the minimum was always set to 0.0 and the maximum to 1.0.
- Fixed a bug in the `waitInMainThread` method on `Future` and `SharedFuture` that could cause it to never return if the waited-for future rejected.
- Moved the small amount of Abseil code embedded into the s2geometry library from the `absl` namespace to the `cesium_s2geometry_absl` namespace, in order to avoid linker errors when linking against both cesium-native and the full Abseil library.
- Fixed a crash in `ExtensionWriterContext` when attempting to write statically-typed extensions that aren't registered. Now a warning is reported.

### v0.35.0 - 2024-05-01

##### Breaking Changes :mega:

- Moved `upsampleGltfForRasterOverlays` into `RasterOverlayUtilities`. Previously it was a global function. Also added two new parameters to it, prior to the existing `textureCoordinateIndex` parameter.
- Moved `QuantizedMeshLoader` from `Cesium3DTilesContent` to `CesiumQuantizedMeshTerrain`. If experiencing related linker errors, add `CesiumQuantizedMeshTerrain` to the libraries you link against.
- `Connection::authorize` now requires an `ApplicationData` parameter, which represents the `appData` retrieved from a Cesium ion server.

##### Additions :tada:

- Added a new `CesiumQuantizedMeshTerrain` library and namespace, containing classes for working with terrain in the `quantized-mesh-1.0` format and its `layer.json` file.
- Added `getComponentCountFromPropertyType` to `PropertyType`.
- Added `removeExtension` to `ExtensibleObject`.
- Added `IndexFromAccessor` to retrieve the index supplied by `IndexAccessorType`.
- Added `NormalAccessorType`, which is a type definition for a normal accessor. It can be constructed using `getNormalAccessorView`.
- Added `Uri::getPath` and `Uri::setPath`.
- Added `TileTransform::setTransform`.
- Added `GlobeRectangle::splitAtAntiMeridian`.
- Added `BoundingRegionBuilder::toGlobeRectangle`.
- Added `GlobeRectangle::equals` and `GlobeRectangle::equalsEpsilon`.
- `upsampleGltfForRasterOverlays` now accepts two new parameters, `hasInvertedVCoordinate` and `textureCoordinateAttributeBaseName`.
- `upsampleGltfForRasterOverlays` now copies images from the parent glTF into the output model.
- Added `waitInMainThread` method to `Future` and `SharedFuture`.
- Added `forEachRootNodeInScene`, `addExtensionUsed`, `addExtensionRequired`, `isExtensionUsed`, and `isExtensionRequired` methods to `CesiumGltf::Model`.
- Added `getNodeTransform`, `setNodeTransform`, `removeUnusedTextures`, `removeUnusedSamplers`, `removeUnusedImages`, `removeUnusedAccessors`, `removeUnusedBufferViews`, and `compactBuffers` methods to `GltfUtilities`.
- Added `postprocessGltf` method to `GltfReader`.
- `Model::merge` now merges the `EXT_structural_metadata` and `EXT_mesh_features` extensions. It also now returns an `ErrorList`, used to report warnings and errors about the merge process.

##### Fixes :wrench:

- Fixed a bug in `joinToString` when given a collection containing empty strings.
- `QuantizedMeshLoader` now creates spec-compliant glTFs from a quantized-mesh terrain tile. Previously, the generated glTF had small problems that could confuse some clients.
- Fixed a bug in `TileMapServiceRasterOverlay` that caused it to build URLs incorrectly when given a URL with query parameters.
- glTFs converted from a legacy batch table to a `EXT_structural_metadata` now:
  - Add the `EXT_structural_metadata` and `EXT_mesh_features` extensions to the glTF's `extensionsUsed` list.
  - Omit property table properties without any values at all. Previously, such property table properties would have a `values` field referring to an invalid bufferView, which is contrary to the extension's specification.
  - Rename the `_BATCHID` attribute to `_FEATURE_ID_0` inside the `KHR_draco_mesh_compression` extension (if present), in addition to the primitive's `attributes`. Previously, meshes still Draco-compressed after the upgrade, by setting `options.decodeDraco=false`, did not have the proper attribute name.
- glTFs converted from 3D Tiles B3DMs with the `RTC_CENTER` property will now have `CESIUM_RTC` added to their `extensionsRequired` and `extensionsUsed` lists.
- glTFs converted from the 3D Tiles PNTS format now:
  - Have their `asset.version` field correctly set to `"2.0"`. Previously the version was not set, which is invalid.
  - Have the `KHR_materials_unlit` extension added to the glTF's `extensionsUsed` list when the point cloud does not have normals.
  - Have a default `scene`.
  - Have the `CESIUM_RTC` extension added to the glTF's `extensionsRequired` and `extensionsUsed` lists when the PNTS uses the `RTC_CENTER` property.
- When glTFs are loaded with `applyTextureTransform` set to true, the accessors and bufferViews created for the newly-generated texture coordinates now have their `byteOffset` set to zero. Previously, they inherited the value from the original `KHR_texture_transform`-dependent objects, which was incorrect.
- `bufferViews` created for indices during Draco decoding no longer have their `byteStride` property set, as this is unnecessary and disallowed by the specification.
- `bufferViews` created for vertex attributes during Draco decoding now have their `target` property correctly set to `BufferView::Target::ARRAY_BUFFER`.
- After a glTF has been Draco-decoded, the `KHR_draco_mesh_compression` extension is now removed from the primitives, as well as from `extensionsUsed` and `extensionsRequired`.
- For glTFs converted from quantized-mesh tiles, accessors created for the position attribute now have their minimum and maximum values set correctly to include the vertices that form the skirt around the edge of the tile.
- Fixed some glTF validation problems with the mode produced by `upsampleGltfForRasterOverlays`.
- `RasterOverlayUtilities::createRasterOverlayTextureCoordinates` no longer fails when the model spans the anti-meridian. However, only the larger part of the model on one side of the anti-meridian will have useful texture coordinates.
- Fixed a bug that caused `GltfWriter` to create an invalid GLB if its total size would be greater than or equal to 4 GiB. Because it is not possible to produce a valid GLB of this size, GltfWriter now reports an error instead.
- `CesiumUtility::Uri::resolve` can now properly parse protocol-relative URIs (such as `//example.com`).
- Fixed a bug where the `GltfReader` was not able to read a model when the BIN chunk of the GLB data was more than 3 bytes larger than the size of the JSON-defined `buffer`.

### v0.34.0 - 2024-04-01

##### Breaking Changes :mega:

- Renamed `IntersectionTests::pointInTriangle2D` to `IntersectionTests::pointInTriangle`.

##### Additions :tada:

- Added `AccessorWriter` constructor that takes an `AccessorView`.
- Added `PositionAccessorType`, which is a type definition for a position accessor. It can be constructed using `getPositionAccessorView`.
- Added overloads of `IntersectionTests::pointInTriangle` that handle 3D points. One overload includes a `barycentricCoordinates` parameter that outputs the barycentric coordinates at that point.
- Added overloads of `ImplicitTilingUtilities::computeBoundingVolume` that take a `Cesium3DTiles::BoundingVolume`.
- Added overloads of `ImplicitTilingUtilities::computeBoundingVolume` that take an `S2CellBoundingVolume` and an `OctreeTileID`. Previously only `QuadtreeTileID` was supported.
- Added `setOrientedBoundingBox`, `setBoundingRegion`, `setBoundingSphere`, and `setS2CellBoundingVolume` functions to `TileBoundingVolumes`.

##### Fixes :wrench:

- Fixed a bug where coordinates returned from `SimplePlanarEllipsoidCurve` were inverted if one of the input points had a negative height.
- Fixed a bug where `Tileset::ComputeLoadProgress` could incorrectly report 100% before all tiles finished their main thread loading.

### v0.33.0 - 2024-03-01

##### Breaking Changes :mega:

- Removed support for `EXT_feature_metadata` in `CesiumGltf`, `CesiumGltfReader`, and `CesiumGltfWriter`. This extension was replaced by `EXT_mesh_features`, `EXT_instance_features`, and `EXT_structural_metadata`.
- Moved `ReferenceCountedNonThreadSafe<T>` to `ReferenceCounted.h`. It is also now a type alias for `ReferenceCounted<T, false>` rather than an actual class.
- Renamed `applyKHRTextureTransform` to `applyKhrTextureTransform`. The corresponding header file was similarly renamed to `CesiumGltf/applyKhrTextureTransform.h`.

##### Additions :tada:

- Added `TextureViewOptions`, which includes the following flags:
  - `applyKhrTextureTransformExtension`: When true, the view will automatically transform texture coordinates before sampling the texture.
  - `makeImageCopy`: When true, the view will make its own CPU copy of the image data.
- Added `TextureView`. It views an arbitrary glTF texture and can be affected by `TextureViewOptions`. `FeatureIdTextureView` and `PropertyTexturePropertyView` now inherit from this class.
- Added `options` parameter to `PropertyTextureView::getPropertyView` and `PropertyTextureView::forEachProperty`, allowing views to be constructed with property-specific options.
- Added `KhrTextureTransform`, a utility class that parses the `KHR_texture_transform` glTF extension and reports whether it is valid. UVs may be transformed on the CPU using `applyTransform`.
- Added `contains` method to `BoundingSphere`.
- Added `GlobeRectangle::MAXIMUM` static field.
- Added `ReferenceCountedThreadSafe` type alias.
- Added `SimplePlanarEllipsoidCurve` class to help with calculating fly-to paths.
- Added `sizeBytes` field to `ImageCesium`, allowing its size to be tracked for caching purposes even after its `pixelData` has been cleared.
- Added `scaleToGeocentricSurface` method to `Ellipsoid`.

##### Fixes :wrench:

- Fixed a bug in `BoundingVolume::estimateGlobeRectangle` where it returned an incorrect rectangle for boxes and spheres that encompass the entire globe.
- Fixed an incorrect computation of wrapped texture coordinates in `applySamplerWrapS` and `applySamplerWrapT`.

### v0.32.0 - 2024-02-01

##### Breaking Changes :mega:

- `IndicesForFaceFromAccessor` now properly supports `TRIANGLE_STRIP` and `TRIANGLE_FAN` modes. This requires the struct to be initialized with the correct primitive mode.

##### Additions :tada:

- Added support for Web Map Tile Service (WMTS) with `WebMapTileServiceRasterOverlay`.
- Added conversions from `std::string` to other metadata types in `MetadataConversions`. This enables the same conversions as `std::string_view`, while allowing runtime engines to use `std::string` for convenience.
- Added `applyTextureTransform` property to `TilesetOptions`, which indicates whether to preemptively apply transforms to texture coordinates for textures with the `KHR_texture_transform` extension.
- Added `loadGltf` method to `GltfReader`, making it easier to do a full, asynchronous load of a glTF.

##### Fixes :wrench:

- Fixed a bug in `FeatureIdTextureView` where it ignored the wrap values specified on the texture's sampler.
- Fixed a bug that could cause binary implicit tiling subtrees with buffers padded to 8-bytes to fail to load.
- Fixed a bug where upgraded batch table properties were not always assigned sentinel values, even when such values were available and required.
- Fixed incorrect behavior in `PropertyTablePropertyView` where `arrayOffsets` were treated as byte offsets, instead of as array indices.

### v0.31.0 - 2023-12-14

##### Additions :tada:

- Add `defaults` method to `CesiumIonClient::Connection`.

##### Fixes :wrench:

- Fixed a crash in `SubtreeAvailability::loadSubtree`.
- Fixed a bug where the `getApiUrl` method of `CesiumIonClient::Connection` would not return the default API URL if the attempt to access `config.json` failed in a more serious way, such as because of an invalid hostname.

### v0.30.0 - 2023-12-01

##### Breaking Changes :mega:

- Moved `ErrorList`, `CreditSystem`, and `Credit` from `Cesium3DTilesSelection` to `CesiumUtility`.
- Moved `GltfUtilities` from `Cesium3DTilesSelection` to `Cesium3DTilesContent`.
- Moved `RasterOverlay`, `RasterOverlayTileProvider`, `RasterOverlayTile`, `QuadtreeRasterOverlayTileProvider`, `RasterOverlayLoadFailure`, `RasterOverlayDetails`, and all of the `RasterOverlay`-derived types to a new `CesiumRasterOverlays` library and namespace.
- Moved `createRasterOverlayTextureCoordinates` method from `GltfUtilities` to a new `RasterOverlayUtilities` class in the `CesiumRasterOverlays` library.
- `GltfUtilities::parseGltfCopyright` now returns the credits as a vector of `std::string_view` instances. Previously it took a `CreditSystem` and created credits directly.
- The `SubtreeAvailability` constructor and `loadSubtree` static method now take an `ImplicitTileSubdivisionScheme` enumeration parameter instead of a `powerOf2` parameter. They also now require a `levelsInSubtree` parameter, which is needed when switching from constant to bitstream availability. Lastly, the constructor now takes a `Subtree` parameter instead of a `std::vector<std::vector<std::byte>>` representing the buffers.
- `SubtreeConstantAvailability`, `SubtreeBufferViewAvailability`, and `AvailabilityView` are now members of `SubtreeAvailability`.
- Moved `ImageManipulation` from `CesiumGltfReader` to `CesiumGltfContent`.
- Added some new parameters to `RasterOverlayUtilities::createRasterOverlayTextureCoordinates` and changed the order of some existing parameters.

##### Additions :tada:

- Added new `Cesium3DTilesContent` library and namespace. It has classes for loading, converting, and manipulating 3D Tiles tile content.
- Added new `CesiumGltfContent` library and namespace. It has classes for manipulating in-memory glTF files.
- Added new `CesiumRasterOverlays` library and namespace. It has classes for working with massive textures draped over glTFs and 3D Tiles.
- Added `MetadataConversions`, which enables metadata values to be converted to different types for better usability in runtime engines.
- Added various `typedef`s to catch all possible types of `AccessorView`s for an attribute, including `FeatureIdAccessorType` for feature ID attribute accessors, `IndexAccessorType` for index accessors, and `TexCoordAccessorType` for texture coordinate attribute accessors.
- Added `getFeatureIdAccessorView`, `getIndexAccessorView`, and `getTexCoordAccessorView` to retrieve the `AccessorView` as a `FeatureIdAccessorType`, `IndexAccessorType`, or `TexCoordAccessorType` respectively.
- Added `StatusFromAccessor` and `CountFromAccessor` visitors to retrieve the accessor status and size respectively. This can be used with `FeatureIdAccessorType`, `IndexAccessorType`, or `TexCoordAccessorType`.
- Added `FeatureIdFromAccessor` to retrieve feature IDs from a `FeatureIdAccessorType`.
- Added `IndicesForFaceFromAccessor` to retrieve the indices of the vertices that make up a face, as supplied by `IndexAccessorType`.
- Added `TexCoordFromAccessor` to retrieve the texture coordinates from a `TexCoordAccessorType`.
- Added `TileBoundingVolumes` class to `Cesium3DTilesContent`, making it easier to create the rich bounding volume types in `CesiumGeometry` and `CesiumGeospatial` from the simple vector representations in `Cesium3DTiles`.
- Added `transform` method to `CesiumGeometry::BoundingSphere`.
- Added `toSphere`, `fromSphere`, and `fromAxisAligned` methods to `CesiumGeometry::OrientedBoundingBox`.
- Added `TileTransform` class to `Cesium3DTilesContent`, making it easier to create a `glm::dmat4` from the `transform` property of a `Cesium3DTiles::Tile`.
- Added `ImplicitTilingUtilities` class to `Cesium3DTilesContent`.
- Added overloads of `isTileAvailable`, `isContentAvailable`, and `isSubtreeAvailable` on the `SubtreeAvailability` class that take the subtree root tile ID and the tile ID of interest, instead of a relative level and Morton index.
- Added `fromSubtree` and `createEmpty` static methods to `SubtreeAvailability`.
- Added new `set` methods to `SubtreeAvailability`, allowing the availability information to be modified.
- Added `SubtreeFileReader` class, used to read `Cesium3DTiles::Subtree` from a binary or JSON subtree file.
- Added `pointInTriangle2D` static method to `CesiumGeometry::IntersectionTests`.
- Added `rectangleIsWithinPolygons` and `rectangleIsOutsidePolygons` static methods to `CartographicPolygon`.
- Raster overlays now use `IPrepareRasterOverlayRendererResources`, which contains only overlay-related methods, instead of `IPrepareRendererResources`, which contains tileset-related methods as well. `IPrepareRendererResources` derives from `IPrepareRasterOverlayRendererResources` so existing code should continue to work without modification.
- Added `collapseToSingleBuffer` and `moveBufferContent` methods to `GltfUtilities`.
- Added `savePng` method to `ImageManipulation`.
- `RasterOverlayTileProvider::loadTile` now returns a future that resolves when the tile is done loading.
- Added `computeDesiredScreenPixels` and `computeTranslationAndScale` methods to `RasterOverlayUtilities`.
- Added `Future<T>::thenPassThrough`, used to easily pass additional values through to the next continuation.

##### Fixes :wrench:

- Fixed a bug in `OrientedBoundingBox::contains` where it didn't account for the bounding box's center.
- Fixed compiler error when calling `PropertyAttributeView::forEachProperty`.
- Fixed crash when loading glTFs with data uri images.
- Fixed WD4996 warnings-as-errors when compiling with Visual Studio 2002 v17.8.

### v0.29.0 - 2023-11-01

##### Breaking Changes :mega:

- Removed `PropertyTablePropertyViewType` and `NormalizedPropertyTablePropertyViewType`, as well as their counterparts for property textures and property attributes. When compiled with Clang, the large `std::variant` definitions would significantly stall compilation.

##### Fixes :wrench:

- Updated the Cesium ion OAuth2 URL from `https://cesium.com/ion/oauth` to `https://ion.cesium.com/oauth`, avoiding a redirect.

### v0.28.1 - 2023-10-02

##### Breaking Changes :mega:

- Cesium Native is now only regularly tested on Visual Studio 2019+, GCC 11.x+, and Clang 12+. Other compilers - including older ones - are likely to work, but are not tested.

##### Additions :tada:

- Added `getClass` to `PropertyTableView`, `PropertyTextureView`, and `PropertyAttributeView`. This can be used to retrieve the metadata `Class` associated with the view.
- Added `PropertyViewStatus::EmptyPropertyWithDefault` to indicate when a property contains no data, but has a valid default value.
- A glTF `bufferView` with a `byteStride` of zero is now treated as if the `byteStride` is not defined at all. Such a glTF technically violates the spec (the minimum value is 4), but the new behavior is sensible enough and consistent with CesiumJS.

##### Fixes :wrench:

- Fixed the handling of omitted metadata properties in `PropertyTableView`, `PropertyTextureView`, and `PropertyAttributeView` instances. Previously, if a property was not `required` and omitted, it would be initialized as invalid with the `ErrorNonexistentProperty` status. Now, it will be treated as valid as long as the property defines a valid `defaultProperty`. A special instance of `PropertyTablePropertyView`, `PropertyTexturePropertyView`, or `PropertyAttributePropertyView` will be constructed to allow the property's default value to be retrieved, either via `defaultValue` or `get`. `getRaw` may not be called on this special instance.

### v0.28.0 - 2023-09-08

##### Breaking Changes :mega:

- Views of the data contained by `EXT_feature_metadata` will no longer supported by Cesium Native. The extension will still be parsed, but it will log a warning.
- Batch tables will be converted to `EXT_structural_metadata` instead of `EXT_feature_metadata`.
- In `CesiumGltf`, all generated classes related to `EXT_feature_metadata` are now prefixed with `ExtensionExtFeatureMetadata`. For example, `ClassProperty` has become `ExtensionExtFeatureMetadataClassProperty`. This also extends to the glTF reader and writer.
- In `CesiumGltf`, all generated classes related to `EXT_structural_metadata` have had their `ExtensionExtStructuralMetadata` prefix removed. For example, `ExtensionExtStructuralMetadataClassProperty` has become `ClassProperty`. This also extends to the glTF reader and writer.
- In `CesiumGltf`, `ExtensionExtMeshFeaturesFeatureId` and `ExtensionExtMeshFeaturesFeatureIdTexture` have been renamed to `FeatureId` and `FeatureIdTexture` respectively.
- Replaced `FeatureIDTextureView` with `FeatureIdTextureView`, which views a `FeatureIdTexture` in `EXT_mesh_features`. Feature ID textures from `EXT_feature_metadata` are no longer supported.
- Replaced `MetadataFeatureTableView` with `PropertyTableView`, which views a `PropertyTable` in `EXT_structural_metadata`.
- Replaced `MetadataPropertyView` with `PropertyTablePropertyView`, which is a view of a `PropertyTableProperty` in `EXT_structural_metadata`. This takes two template parameters: a typename `T` , and a `bool` indicating whether or not the values are normalized.
- Replaced `MetadataPropertyViewStatus` with `PropertyTablePropertyViewStatus`. `PropertyTablePropertyViewStatus` is a class that inherits from `PropertyViewStatus`, defining additional error codes in the form of `static const` values.
- Replaced `FeatureTextureView` with `PropertyTextureView`, which views a `PropertyTexture` in `EXT_structural_metadata`.
- Replaced `FeatureTexturePropertyView` with `PropertyTexturePropertyView`, which is a view of a `PropertyTextureProperty` in `EXT_structural_metadata`. This takes two template parameters: a typename `T` , and a `bool` indicating whether or not the values are normalized.
- Removed `FeatureTexturePropertyComponentType`, `FeatureTexturePropertyChannelOffsets`, and `FeatureTexturePropertyValue`. `PropertyTextureProperty` retrieves the values with the type indicated by its class property.
- Replaced `FeatureTexturePropertyViewStatus` with `PropertyTexturePropertyViewStatus`. `PropertyTexturePropertyViewStatus` is a class that inherits from `PropertyViewStatus`, defining additional error codes in the form of `static const` values.
- Renamed `FeatureIDTextureViewStatus` to `FeatureIdTextureViewStatus` for consistency.
- Renamed `MetadataArrayView` to `PropertyArrayView`.
- Renamed `FeatureTextureViewStatus` to `PropertyTextureViewStatus`.
- Refactored `PropertyType` to reflect the values of `type` in a `ClassProperty` from `EXT_structural_metadata`.

##### Additions :tada:

- Added `PropertyView`, which acts as a base class for all metadata property views. This takes two template parameters: a type `T` , and a `bool` indicating whether or not the values are normalized.
- Added `PropertyViewStatus`, which defines public `static const` values for various property errors.
- Added `PropertyTableViewStatus` to indicate whether a `PropertyTableView` is valid.
- Added `PropertyComponentType` to reflect the values of `componentType` in a `ClassProperty` from `EXT_structural_metadata`.
- Added `PropertyAttributeView`, which views a `PropertyAttribute` in `EXT_structural_metadata`.
- Added `PropertyAttributePropertyView`, which views a `PropertyAttributeProperty` in `EXT_structural_metadata`.
- Added `PropertyAttributePropertyViewStatus`, which reflects the status of a `PropertyAttributePropertyView`.

### v0.27.3 - 2023-10-01

##### Additions :tada:

- Added support for Cesium ion `"externalType"` assets.

##### Fixes :wrench:

- Fixed corner cases where `Tileset::ComputeLoadProgress` can incorrectly report done (100%) before all tiles are actually loaded for the current view.

### v0.27.2 - 2023-09-20

##### Additions :tada:

- Added `CESIUM_GLM_STRICT_ENABLED` option to the CMake scripts. It is ON by default, but when set to OFF it disables the `GLM_FORCE_XYZW_ONLY`, `GLM_FORCE_EXPLICIT_CTOR`, and `GLM_FORCE_SIZE_T_LENGTH` options in the GLM library.

##### Fixes :wrench:

- Added a missing include to `FeatureTexturePropertyView.h`.
- The CMake scripts no longer attempt to add the `Catch2` subdirectory when the tests are disabled.

### v0.27.1 - 2023-09-03

##### Fixes :wrench:

- Fixed a bug that could cause a crash when loading tiles with a raster overlay.

### v0.27.0 - 2023-09-01

##### Breaking Changes :mega:

- Renamed `ExtensionReaderContext` to `JsonReaderOptions`, and the `getExtensions` method on various JSON reader classes to `getOptions`.
- `IExtensionJsonHandler` no longer derives from `IJsonHandler`. Instead, it has a new pure virtual method, `getHandler`, that must be implemented to allow clients to obtain the `IJsonHandler`. In almost all implementations, this should simply return `*this`.
- In `SubtreeReader`, `SchemaReader`, and `TilesetReader`, the `readSubtree`, `readSchema`, and `readTileset` methods (respectively) have been renamed to `readFromJson` and return a templated `ReadJsonResult` instead of a bespoke result class.
- `TileExternalContent` is now heap allocated and stored in `TileContent` with a `std::unique_ptr`.
- The root `Tile` of a `Cesium3DTilesSelection::Tileset` now represents the tileset.json itself, and the `root` tile specified in the tileset.json is its only child. This makes the shape of the tile tree consistent between a standard top-level tileset and an external tileset embedded elsewhere in the tree. In both cases, the "tile" that represents the tileset.json itself has content of type `TileExternalContent`.

##### Additions :tada:

- Added new constructors to `LocalHorizontalCoordinateSystem` taking ECEF<->Local transformation matrices directly.
- Unknown properties in objects read with a `JsonReader` are now stored in the `unknownProperties` property on `ExtensibleObject` by default. To ignore them, as was done in previous versions, call `setCaptureUnknownProperties` on `JsonReaderOptions`.
- Added `ValueType` type alias to `ArrayJsonHandler`, for consistency with other JSON handlers.
- Added an overload of `JsonReader::readJson` that takes a `rapidjson::Value` instead of a byte buffer. This allows a subtree of a `rapidjson::Document` to be easily and efficiently converted into statically-typed classes via `IJsonHandler`.
- Added `*Reader` classes to `CesiumGltfReader` and `Cesium3DTilesReader` to allow each of the classes to be individually read from JSON.
- Added `getExternalContent` method to the `TileContent` class.
- `TileExternalContent` now holds the metadata (`schema`, `schemaUri`, `metadata`, and `groups`) stored in the tileset.json.
- Added `loadMetadata` and `getMetadata` methods to `Cesium3DTilesSelection::Tileset`. They provide access to `TilesetMetadata` instance representing the metadata associated with a tileset.json.
- Added `MetadataQuery` class to make it easier to find properties with specific semantics in `TilesetMetadata`.

##### Fixes :wrench:

- Fixed a bug where an empty error message would get propagated to a tileset's `loadErrorCallback`.
- Fixed several small build script issues to allow cesium-native to be used in Univeral Windows Platform (UWP) applications, such as those that run on Holo Lens 2.
- When KTX2 transcoding fails, the image will now be fully decompressed instead of returning an error.
- Fixed a bug that could cause higher-detail tiles to continue showing when zooming out quickly on a tileset that uses "additive" refinement.
- Fixed a bug that could cause a tile to never finish upsampling because its non-rendered parent never finishes loading.

### v0.26.0 - 2023-08-01

##### Additions :tada:

- Added caching support for Google Maps Photorealistic 3D Tiles. Or other cases where the origin server is using combinations of HTTP header directives that previously caused tiles not to go to disk cache (such as `max-age-0`, `stale-while-revalidate`, and `Expires`).
- Added support for the `EXT_meshopt_compression` extension, which allows decompressing mesh data using the meshoptimizer library. Also added support for the `KHR_mesh_quantization` and `KHR_texture_transform` extensions, which are often used together with the `EXT_meshopt_compression` extension to optimize the size and performance of glTF files.

##### Fixes :wrench:

- Fixed a bug in the 3D Tiles selection algorithm that could cause missing detail if a tileset had a leaf tile that was considered "unconditionally refined" due to having a geometric error larger than its parent's.
- Fixed a bug where `GltfReader::readImage` would always populate `mipPositions` when reading KTX2 images, even when the KTX2 file indicated that it had no mip levels and that they should be created, if necessary, from the base image. As a result, `generateMipMaps` wouldn't generate any mipmaps for the image.

### v0.25.1 - 2023-07-03

##### Additions :tada:

- Included generated glTF and 3D Tiles classes in the generated referenced documentation.
- Updated the 3D Tiles class generator to use the `main` branch instead of the `draft-1.1` branch.

### v0.25.0 - 2023-06-01

##### Additions :tada:

- Added `computeTransformationToAnotherLocal` method to `LocalHorizontalCoordinateSystem`.
- Added support for the `KHR_materials_variants` extension to the glTF reader and writer.
- Added `GunzipAssetAccessor`. It can decorate another asset accessor in order to automatically gunzip responses (if they're gzipped) even if they're missing the proper `Content-Encoding` header.

##### Fixes :wrench:

- On Tileset Load Failure, warning/error messages will always be logged even if the failure callback is set.
- Fixed a bug that caused meshes to be missing entirely when upsampled from a parent with `UNSIGNED_BYTE` indices.

### v0.24.0 - 2023-05-01

##### Additions :tada:

- `WebMapServiceRasterOverlay` now allows query parameters in the base URL when building GetCapabilities and GetMap requests.
- Added support for parsing implicit tilesets that conform to the 3D Tiles 1.1 Spec.

##### Fixes :wrench:

- Fixed various `libjpeg-turbo` build errors, including ones that occurred when building for iOS.

### v0.23.0 - 2023-04-03

##### Breaking Changes :mega:

- Removed `tilesLoadingLowPriority`, `tilesLoadingMediumPriority`, and `tilesLoadingHighPriority` from `ViewUpdateResult`. Use `workerThreadTileLoadQueueLength` and `mainThreadTileLoadQueueLength` instead.

##### Additions :tada:

- Added `getOrientedBoundingBoxFromBoundingVolume` to the `Cesium3DTilesSelection` namespace.
- Added `transform` and `toAxisAligned` methods to `OrientedBoundingBox`.
- Switched to `libjpeg-turbo` instead of `stb` for faster jpeg decoding.
- Added `getNumberOfTilesLoaded` method to `Tileset`.
- Changed how `TilesetOptions::forbidHoles` works so that it loads much more quickly, while still guaranteeing there are no holes in the tileset.
- Added `frameNumber` property to `ViewUpdateResult`.
- Added getters for the `stride` and `data` fields of `AccessorView`.
- Added `startNewFrame` method to `ITileExcluder`.
- Added `CreditSystem.setShowOnScreen` and `Tileset.setShowCreditsOnScreen` to allow on-screen credit rendering to be toggled at runtime.

##### Fixes :wrench:

- Fixed a bug that caused the `center` field of `AxisAlignedBox` to be incorrect.
- Fixed a bug that caused the main thread to sometimes load low-priority tiles before high-priority ones. This could result in much longer waits than necessary for a tileset's appropriate level-of-detail to be shown.
- Fixed a bug that prevented WebP and KTX2 textures from working in the common case where only the extension specified the `source` property, not the glTF's main `Texture` definition.

### v0.22.1 - 2023-03-06

##### Fixes :wrench:

- Fixed a crash that could occur when a batch table property had fewer values than the model had features.

### v0.22.0 - 2023-03-01

##### Breaking Changes :mega:

- Renamed `CesiumGeometry::AxisTransforms` to simply `Transforms`.
- Renamed `CesiumGeospatial::Transforms` to `GlobeTransforms`.

##### Additions :tada:

- Added `GlobeAnchor`, making it easy to define a coordinate system that anchors an object to the globe and maintains it as the object moves or as the local coordinate system it is defined in changes.
- Added support for loading tilesets with `pnts` content. Point clouds are converted to `glTF`s with a single `POINTS` primitive, while batch tables are converted to `EXT_feature_metadata`.
- Added `createTranslationRotationScaleMatrix` and `computeTranslationRotationScaleFromMatrix` methods to `CesiumGeometry::Transforms`.
- Added `CesiumUtility::AttributeCompression` for encoding and decoding vertex attributes in different formats.

##### Fixes :wrench:

- Fixed a bug that could cause holes to appear in a tileset, even with frustum culling disabled, when the tileset includes some empty tiles with a geometric error greater than their parent's.

### v0.21.3 - 2023-02-01

##### Fixes :wrench:

- Fixed a bug that could prevent loading in tilesets that are additively-refined and have external tilesets, such as Cesium OSM Buildings.
- Fixed a bug that could cause parent tiles to be incorrectly culled in tilesets with additive ("ADD") refinement. This could cause geometry to disappear when moving in closer, or fail to appear at all.
- When unloading tile content, raster overlay tiles are now detached from geometry tiles _before_ the geometry tile content is unloaded.
- Added missing `#include <string>` in generated glTF and 3D Tiles header files.
- Replaced `std::sprintf` with `std::snprintf`, fixing a warning-as-error in newer versions of Xcode.
- Upgraded tinyxml2 [from commit 1aeb57d26bc303d5cfa1a9ff2a331df7ba278656 to commit e05956094c27117f989d22f25b75633123d72a83](https://github.com/leethomason/tinyxml2/compare/1aeb57d26bc303d5cfa1a9ff2a331df7ba278656...e05956094c27117f989d22f25b75633123d72a83).

### v0.21.2 - 2022-12-09

##### Additions :tada:

- Added the ability to specify the endpoint URL of the Cesium ion API when constructing an `IonRasterOverlay`.

##### Fixes :wrench:

- Removed the logged warning about the use of the `gltfUpAxis` property in a 3D Tiles tileset.json. While not technically spec-compliant, this property is quite common and we are not going to remove support for it anytime soon.

### v0.21.1 - 2022-12-02

##### Fixes :wrench:

- Fixed a bug that could cause an assertion failure - and on rare occasions a more serious problem - when creating a tile provider for a `TileMapServiceRasterOverlay` or a `WebMapServiceRasterOverlay`.

### v0.21.0 - 2022-11-01

##### Breaking Changes :mega:

- On `IPrepareRendererResources`, the `image` parameter passed to `prepareRasterInLoadThread` and the `rasterTile` parameter passed to `prepareRasterInMainThread` are no longer const. These methods are now allowed to modify the parameters during load.
- `IPrepareRendererResources::prepareInLoadThread` now takes a `TileLoadResult` and returns a `Future<TileLoadResultAndRenderResources>`, allowing it to work asynchronously rather than just blocking a worker thread until it is finished.
- `RasterOverlay::createTileProvider` now takes the owner pointer as an `IntrusivePointer` instead of a raw pointer, and returns a future that resolves to a `RasterOverlay::CreateTileProviderResult`.

##### Additions :tada:

- Added `mainThreadLoadingTimeLimit` and `tileCacheUnloadTimeLimit` properties to `TilesetOptions`, allowing a limit to be placed on how much time is spent loading and unloading tiles per frame.
- Added `GltfReader::generateMipMaps` method.
- Added the `getImage` method to `RasterOverlayTile`.
- Added `LocalHorizontalCoordinateSystem`, which is used to create convenient right- or left-handeded coordinate systems with an origin at a point on the globe.

##### Fixes :wrench:

- Fixed a bug that could cause a crash when adding raster overlays to sparse tilesets and zooming close enough to cause them to be upsampled.

### v0.20.0 - 2022-10-03

##### Breaking Changes :mega:

- `TileRenderContent::lodTransitionPercentage` now always goes from 0.0 --> 1.0 regardless of if the tile is fading in or out.
- Added a new parameter to `IPrepareRendererResources::prepareInLoadThread`, `rendererOptions`, to allow passing arbitrary data from the renderer.

##### Fixes :wrench:

- In `CesiumGltfWriter`, `accessor.byteOffset` and `bufferView.byteOffset` are no longer written if the value is 0. This fixes validation errors for accessors that don't have buffer views, e.g. attributes that are Draco compressed.
- Fixed a bug where failed tiles don't clean up any raster overlay tiles that are mapped to them, and therefore cannot be rendered as empty tiles.
- Fixed a bug that prevented access to Cesium Ion assets by using expired Access Tokens.

### v0.19.0 - 2022-09-01

##### Breaking Changes :mega:

- `RasterOverlayCollection` no longer accepts a `Tileset` in its constructor. Instead, it now accepts a `Tile::LoadedLinkList` and a `TilesetExternals`.
- Removed `TileContext`. It has been replaced by the `TilesetContentLoader` interface.
- Removed `TileContentFactory`. Instead, conversions of various types to glTF can be registered with `GltfConverters`.
- Removed `TileContentLoadInput`. It has been replaced by `TileLoadInput` and `TilesetContentLoader`.
- Removed `TileContentLoadResult`. It has been replaced by `TileContent`.
- Removed `TileContentLoader`. It has been replaced by `TilesetContentLoader` and `GltfConverters`.
- Removed `ImplicitTraversal`. It has been replaced by `TilesetContentLoader` and `GltfConverters`.
- Removed many methods from the `Cesium3DTilesSelection::Tileset` class: `getUrl()`, `getIonAssetID()`, `getIonAssetToken()`, `notifyTileStartLoading`, `notifyTileDoneLoading()`, `notifyTileUnloading()`, `loadTilesFromJson()`, `requestTileContent()`, `requestAvailabilitySubtree()`, `addContext()`, and `getGltfUpAxis()`. Most of these were already not recommended for use outside of cesium-native.
- Removed many methods from the `Cesium3DTilesSelection::Tile` class: `getTileset()`, `getContext()`, `setContext()`, `getContent()`, `setEmptyContent()`, `getRendererResources()`, `setState()`, `loadContent()`, `processLoadedContent()`, `unloadContent()`, `update()`, and `markPermanentlyFailed()`. Most of these were already not recommended for use outside of cesium-native.

##### Additions :tada:

- Quantized-mesh terrain and implicit octree and quadtree tilesets can now skip levels-of-detail when traversing, so the correct detail is loaded more quickly.
- Added new options to `TilesetOptions` supporting smooth transitions between tiles at different levels-of-detail. A tile's transition percentage can be retrieved from `TileRenderContent::lodTransitionPercentage`.
- Added support for loading WebP images inside glTFs and raster overlays. WebP textures can be provided directly in a glTF texture or in the `EXT_texture_webp` extension.
- Added support for `KHR_texture_transform` to `CesiumGltf`, `CesiumGltfReader`, and `CesiumGltfWriter`
- `Tileset` can be constructed with a `TilesetContentLoader` and a root `Tile` for loading and rendering different 3D Tile-like formats or creating a procedural tileset.

##### Fixes :wrench:

- Fixed a bug where the Raster Overlay passed to the `loadErrorCallback` would not be the one that the user created, but instead an aggregated overlay that was created internally.

### v0.18.1 - 2022-08-04

##### Fixes :wrench:

- Fixed a bug in `SqliteCache` where the last access time of resources was not updated correctly, sometimes causing more recently used resources to be evicted from the cache before less recently used ones.

### v0.18.0 - 2022-08-01

##### Breaking Changes :mega:

- Removed support for 3D Tiles Next extensions in `TilesetWriter` and `TilesetReader` that have been promoted to core in 3D Tiles 1.1
  - [3DTILES_multiple_contents](https://github.com/CesiumGS/3d-tiles/tree/main/extensions/3DTILES_multiple_contents)
  - [3DTILES_implicit_tiling](https://github.com/CesiumGS/3d-tiles/tree/main/extensions/3DTILES_implicit_tiling)
  - [3DTILES_metadata](https://github.com/CesiumGS/3d-tiles/tree/main/extensions/3DTILES_metadata)
  - [3DTILES_content_gltf](https://github.com/CesiumGS/3d-tiles/tree/main/extensions/3DTILES_content_gltf)
- Removed the `getSupportsRasterOverlays` from `Tileset` because the property is no longer relevant now that all tilesets support raster overlays.

##### Additions :tada:

- Added support for [3D Tiles 1.1](https://github.com/CesiumGS/3d-tiles/pull/666) in `TilesetWriter` and `TilesetReader`.
- Added a `TileOcclusionRendererProxyPool` to `TilesetExternals`. If a renderer implements and provides this interface, the tile occlusion information is used to avoid refining parent tiles that are completely occluded, reducing the number of tiles loaded.
- `Tileset` can now estimate the percentage of the tiles for the current view that have been loaded by calling the `computeLoadProgress` method.
- Enabled loading Tile Map Service (TMS) URLs that do not have a file named "tilemapresource.xml", such as from GeoServer.
- Added support for Tile Map Service documents that use the "local" profile when the SRS is mercator or geodetic.

### v0.17.0 - 2022-07-01

##### Fixes :wrench:

- Fixed crash when parsing an empty copyright string in the glTF model.

### v0.16.0 - 2022-06-01

##### Additions :tada:

- Added option to the `RasterizedPolygonsOverlay` to invert the selection, so everything outside the polygons gets rasterized instead of inside.
- The `RasterizedPolygonsTileExcluder` excludes tiles outside the selection instead of inside when given an inverted `RasterizedPolygonsOverlay`.
- Tiles are now upsampled using the projection of the first raster overlay in the list with more detail.

##### Fixes :wrench:

- For consistency with CesiumJS and compatibility with third-party terrain tilers widely used in the community, the `bounds` property of the `layer.json` file of a quantized-mesh terrain tileset is now ignored, and the terrain is assumed to cover the entire globe.

### v0.15.2 - 2022-05-13

##### Fixes :wrench:

- Fixed a bug where upsampled quadtree tiles could have siblings with mismatching projections.

In addition to the above, this release updates the following third-party libraries used by cesium-native:

- `cpp-httplib` to v0.10.3 ([changes](https://github.com/yhirose/cpp-httplib/compare/c7486ead96dad647b9783941722b5944ac1aaefa...d73395e1dc652465fa9524266cd26ad57365491f))
- `draco` to v1.5.2 ([changes](https://github.com/google/draco/compare/9bf5d2e4833d445acc85eb95da42d715d3711c6f...bd1e8de7dd0596c2cbe5929cbe1f5d2257cd33db))
- `earcut` to v2.2.3 ([changes](https://github.com/mapbox/earcut.hpp/compare/6d18edf0ce046023a7cb55e69c4cd9ba90e2c716...b28acde132cdb8e0ef536a96ca7ada8a651f9169))
- `PicoSHA2` to commit `1677374f23352716fc52183255a40c1b8e1d53eb` ([changes](https://github.com/okdshin/PicoSHA2/compare/b699e6c900be6e00152db5a3d123c1db42ea13d0...1677374f23352716fc52183255a40c1b8e1d53eb))
- `rapidjson` to commit `fcb23c2dbf561ec0798529be4f66394d3e4996d8` ([changes](https://github.com/Tencent/rapidjson/compare/fd3dc29a5c2852df569e1ea81dbde2c412ac5051...fcb23c2dbf561ec0798529be4f66394d3e4996d8))
- `spdlog` to v1.10.0 ([changes](https://github.com/gabime/spdlog/compare/cbe9448650176797739dbab13961ef4c07f4290f...76fb40d95455f249bd70824ecfcae7a8f0930fa3))
- `stb` to commit `af1a5bc352164740c1cc1354942b1c6b72eacb8a` ([changes](https://github.com/nothings/stb/compare/b42009b3b9d4ca35bc703f5310eedc74f584be58...af1a5bc352164740c1cc1354942b1c6b72eacb8a))
- `uriparser` to v0.9.6 ([changes](https://github.com/uriparser/uriparser/compare/e8a338e0c65fd875a46067d711750e4c13e044e7...24df44b74753017acfaec4b3a30097a8a2ae1ae1))

### v0.15.1 - 2022-05-05

##### Fixes :wrench:

- Fixed a bug that could cause tiles in external tilesets to fail to load.

### v0.15.0 - 2022-05-02

##### Additions :tada:

- Improved the load performance when `TilesetOptions::forbidHoles` is enabled by only loading child tiles when their parent does not meet the necessary screen-space error requirement.
- Added support for loading availability metadata from quantized-mesh layer.json. Previously, only availability embedded in terrain tiles was used.
- Added support for quantized-mesh terrain tilesets that specify a parent layer.
- Added support for metadata from the `3DTILES_batch_table_hierarchy` extension.

##### Fixes :wrench:

- Fixed a bug that could cause the same tiles to be continually loaded and unloaded when `TilesetOptions::forbidHoles` was enabled.
- Fixed a bug that could sometimes cause tilesets to fail to show their full detail when making changes to raster overlays.
- Fixed a bug that could cause holes even with `TilesetOptions::forbidHoles` enabled, particularly when using external tilesets.
- Tiles will no longer be selected to render when they have no content and they have a higher "geometric error" than their parent. In previous versions, this situation could briefly lead to holes while the children of such tiles loaded.
- Fixed a bug where `IPrepareRendererResources::prepareInMainThread` was called on a `Tile` before that `Tile` was updated with loaded content.
- Fixed a bug where getting bad data from the SQLite request cache could cause a crash. If the SQLite database is corrupt, it will now be deleted and recreated.

### v0.14.1 - 2022-04-14

##### Fixes :wrench:

- Fixed a crash caused by using an aggregated overlay of `IonRasterOverlay` after it is freed.
- Fix a bug introduced in v0.14.0 that caused Tile Map Service (TMS) overlays from Cesium ion to fail to load.

### v0.14.0 - 2022-04-01

##### Breaking Changes :mega:

- Added a new parameter, `rendererOptions`, to `IPrepareRendererResources::prepareRasterInLoadThread`.
- Changed the type of Cesium ion asset IDs from `uint32_t` to `int64_t`.
- Various changes in the `Cesium3DTiles`, `Cesium3DTilesReader`, and `Cesium3DTilesWriter` namespaces to match the evolving 3D Tiles Next specifications.
- Removed `getTextureCoordinateIndex` from `FeatureIDTextureView` and `FeatureTexturePropertyView`. Use `getTextureCoordinateAttributeId` instead.

##### Additions :tada:

- Added `WebMapServiceRasterOverlay` to pull raster overlays from a WMS server.
- Added support for the following glTF extensions to `CesiumGltf`, `CesiumGltfReader`, and `CesiumGltfWriter`:
  - `EXT_instance_features`
  - `EXT_structural_metadata`
  - `MAXAR_mesh_variants`
- Added an in-memory cache for Cesium ion asset endpoint responses in order to avoid repeated requests.
- Added `ScopeGuard` class to automatically a execute function when exiting a scope.
- The glTF `copyright` property, if present, is now included in the credits that `Tileset` adds to the `CreditSystem`. If the `copyright` has multiple parts separate by semicolons, these are treated as separate credits.
- Credits reported by `CreditSystem::getCreditsToShowThisFrame` are now sorted based on the number of occurrences, with the most common credits first.
- `Tileset` and `RasterOverlay` credits can now be shown on the screen, rather than in a separate credit popup.
- Added `FeatureTexturePropertyView::getSwizzle` method.
- Added `IsMetadataArray` template to check if a type is a `MetadataArrayView`.
- Added a `rendererOptions` property to `RasterOverlayOptions` to pass arbitrary data to `prepareRasterInLoadThread`.
- Added `Uri::escape`.

##### Fixes :wrench:

- Fixed an issue that could lead to compilation failures when passing an lvalue reference to `Promise::resolve()`.
- Fixed upsampling for `EXT_feature_metadata` feature tables.
- Fixed a bug that could cause the size of external images to be accounted for incorrectly when tracking the number of bytes loaded for caching purposes.
- Fixed a bug that prevented tiles from loading when "Forbid Holes" option was enabled.

### v0.13.0 - 2022-03-01

##### Breaking Changes :mega:

- Renamed constants in `CesiumUtility::Math` to use PascalCase instead of SCREAMING_SNAKE_CASE.

##### Additions :tada:

- Added support for the `CESIUM_RTC` and `KHR_texture_basisu` glTF extensions.
- Added support for 3D Tiles that do not have a geometric error, improving compatibility with tilesets that don't quite match the 3D Tiles spec.
- Exposed the Cesium ion endpoint URL as a parameter on tilesets and raster overlays.
- `TilesetOptions` and `RasterOverlayOptions` each have a new option to report which compressed textured formats are supported on the client platform. Ideal formats amongst the available ones are picked for each KTX2 texture that is later encountered.
- The `ImageCesium` class nows convey which GPU pixel compression format (if any) is used. This informs what to expect in the image's pixel buffer.
- The `ImageCesium` class can now contain pre-computed mipmaps, if they exist. In that case, all the mips will be in the pixel buffer and the delineation between each mip will be described in `ImageCesium::mipPositions`.
- Tileset content with the known file extensions ".gltf", ".glb", and ".terrain" can now be loaded even if the Content-Type is incorrect. This is especially helpful for loading tilesets from `file:` URLs.
- Created tighter fitting bounding volumes for terrain tiles by excluding skirt vertices.

##### Fixes :wrench:

- Fixed bug that could cause properties types in a B3DM Batch Table to be deduced incorrectly, leading to a crash when accessing property values.
- Fixed a bug where implicit tiles were not receiving the root transform and so could sometimes end up in the wrong place.

### v0.12.0 - 2022-02-01

##### Breaking Changes :mega:

- Renamed `IAssetAccessor::requestAsset` to `get`.
- Renamed `IAssetAccessor::post` to `request` and added a new parameter in the second position to specify the HTTP verb to use.
- `Token` in `CesiumIonClient` has been updated to match Cesium ion's v2 REST API endpoint, so several fields have been renamed. The `tokens` method also now returns future that resolves to a `TokenList` instead of a plain vector of `Token` instances.
- Renamed `GltfReader::readModel`, `ModelReaderResult`, and `ReadModelOptions` to `GltfReader::readGltf`, `GltfReaderResult`, and `GltfReaderOptions` respectively.
- Removed `writeModelAsEmbeddedBytes`, `writeModelAndExternalFiles`, `WriteModelResult`, `WriteModelOptions`, and `WriteGLTFCallback`. Use `GltfWriter::writeGltf`, `GltfWriter::writeGlb`, `GltfWriterResult`, and `GltfWriterOptions` instead.

##### Additions :tada:

- Added `TilesetWriterOptions` for serializing tileset JSON.
- Added support for the following extensions in `GltfWriter` and `GltfReader`:
  - [KHR_materials_unlit](https://github.com/KhronosGroup/glTF/tree/main/extensions/2.0/Khronos/KHR_materials_unlit)
  - [EXT_mesh_gpu_instancing](https://github.com/KhronosGroup/glTF/tree/main/extensions/2.0/Vendor/EXT_mesh_gpu_instancing)
  - [EXT_meshopt_compression](https://github.com/KhronosGroup/glTF/tree/main/extensions/2.0/Vendor/EXT_meshopt_compression)
  - [EXT_mesh_features](https://github.com/CesiumGS/glTF/tree/3d-tiles-next/extensions/2.0/Vendor/EXT_mesh_features)
  - [CESIUM_tile_edges](https://github.com/CesiumGS/glTF/pull/47)
- Added support for the following extensions in `TilesetWriter` and `TilesetReader`:
  - [3DTILES_multiple_contents](https://github.com/CesiumGS/3d-tiles/tree/main/extensions/3DTILES_multiple_contents)
  - [3DTILES_implicit_tiling](https://github.com/CesiumGS/3d-tiles/tree/main/extensions/3DTILES_implicit_tiling)
  - [3DTILES_metadata](https://github.com/CesiumGS/3d-tiles/tree/main/extensions/3DTILES_metadata)
- Added `SubtreeWriter` and `SubtreeReader` for serializing and deserializing the subtree format in [3DTILES_implicit_tiling](https://github.com/CesiumGS/3d-tiles/tree/main/extensions/3DTILES_implicit_tiling).
- Added `SchemaWriter` and `SchemaReader` for serializing and deserializing schemas in [EXT_mesh_features](https://github.com/CesiumGS/glTF/tree/3d-tiles-next/extensions/2.0/Vendor/EXT_mesh_features) and [3DTILES_metadata](https://github.com/CesiumGS/3d-tiles/tree/main/extensions/3DTILES_metadata).
- Added `hasExtension` to `ExtensibleObject`.
- Added `CESIUM_TESTS_ENABLED` option to the build system.
- Added support in the JSON reader for reading doubles with no fractional value as integers.
- Added case-insensitive comparison for Cesium 3D Tiles "refine" property values.
- Added new capabilities to `Connection` in `CesiumIonClient`:
  - The `tokens` method now uses the v2 service endpoint and allows a number of options to be specified.
  - Added a `token` method to allow details of a single token to be retrieved.
  - Added `nextPage` and `previousPage` methods to allow paging through tokens.
  - Added `modifyToken` method.
  - Added static `getIdFromToken` method to obtain a token ID from a given token value.
- Added `loadErrorCallback` to `TilesetOptions` and `RasterOverlayOptions`. This callback is invoked when the `Tileset` or `RasterOverlay` encounter a load error, allowing the error to be handled by application code.
- Enable `IntrusivePointer<T>` to be converted to `IntrusivePointer<U>` if U is a base class of T.

##### Fixes :wrench:

- Fixes a bug where `notifyTileDoneLoading` was not called when encountering Ion responses that can't be parsed.
- Fixed a bug that prevented a continuation attached to a `SharedFuture` from returning a `Future` itself.
- Fixed incorrect child subtree index calculation in implicit tiles.
- Fixed `computeDistanceSquaredToPosition` in `BoundingSphere`.

### v0.11.0 - 2022-01-03

##### Breaking Changes :mega:

- The `CesiumGltfReader` project now uses the `CesiumGltfReader` namespace instead of the `CesiumGltf` namespace.
- The `CesiumGltfWriter` project now uses the `CesiumGltfWriter` namespace instead of the `CesiumGltf` namespace.
- The `Cesium3DTilesReader` project now uses the `Cesium3DTilesReader` namespace instead of the `Cesium3DTiles` namespace.

##### Additions :tada:

- Added `Cesium3DTilesWriter` library.

##### Fixes :wrench:

- Fixed a bug in `QuadtreeRasterOverlayTileProvider` that caused incorrect level-of-detail selection for overlays that use a global (or otherwise large) tiling scheme but have non-global (or otherwise smaller) coverage.

### v0.10.0 - 2021-12-01

##### Breaking Changes :mega:

- `QuadtreeRasterOverlayTileProvider::computeLevelFromGeometricError` has been removed. `computeLevelFromTargetScreenPixels` may be useful as a replacement.
- The constructor of `RasterOverlayTileProvider` now requires a coverage rectangle.
- `RasterOverlayTileProvider::getTile` now takes a `targetScreenPixels` instead of a `targetGeometricError`.
- The constructor of `RasterMappedTo3DTile` now requires a texture coordinate index.
- The constructor of `RasterOverlayTile` now takes a `targetScreenPixels` instead of a `targetGeometricError`. And the corresponding `getTargetGeometricError` has been removed.
- Removed `TileContentLoadResult::rasterOverlayProjections`. This field is now found in the `overlayDetails`.
- Removed `obtainGlobeRectangle` from `TileUtilities.h`. Use `estimateGlobeRectangle` in `BoundingVolume.h` instead.
- cesium-native now uses the following options with the `glm` library:
  - `GLM_FORCE_XYZW_ONLY`
  - `GLM_FORCE_EXPLICIT_CTOR`
  - `GLM_FORCE_SIZE_T_LENGTH`

##### Additions :tada:

- Added support for the [3DTILES_implicit_tiling](https://github.com/CesiumGS/3d-tiles/tree/main/extensions/3DTILES_implicit_tiling) extension.
- Added support for the [3DTILES_bounding_volume_S2](https://github.com/CesiumGS/3d-tiles/tree/main/extensions/3DTILES_bounding_volume_S2) extension.
- Added support for raster overlays, including clipping polygons, on any 3D Tiles tileset.
- Added support for external glTF buffers and images.
- Raster overlay level-of detail is now selected using "target screen pixels" rather than the hard-to-interpret geometric error value.
- A `RasterOverlay` can now be configured with a `maximumScreenSpaceError` independent of the screen-space error used for the geometry.
- `RasterOverlay::loadTileProvider` now returns a `SharedFuture`, making it easy to attach a continuation to run when the load completes.
- Added `GltfContent::applyRtcCenter` and `applyGltfUpAxisTransform`.
- Clipping polygon edges now remain sharp even when zooming in past the available geometry detail.
- Added `DebugColorizeTilesRasterOverlay`.
- Added `BoundingRegionBuilder` to `CesiumGeospatial`.
- Added `GlobeRectangle::EMPTY` static field and `GlobeRectangle::isEmpty` method.
- Added the ability to set the coordinates of a `GlobeRectangle` after construction.

##### Fixes :wrench:

- Improved the computation of bounding regions and overlay texture coordinates from geometry, particularly for geometry that crosses the anti-meridian or touches the poles.
- Fixed a bug that would result in incorrect geometry when upsampling a glTF with a position accessor pointing to a bufferView that did not start at the beginning of its buffer.
- Fixed a problem that could cause incorrect distance computation for a degenerate bounding region that is a single point with a min/max height.
- Improved the numerical stability of `GlobeRectangle::computeCenter` and `GlobeRectangle::contains`.
- Error messages are no longer printed to the Output Log when an upsampled tile happens to have a primitive with no vertices.
- Fixed a bug that could cause memory corruption when a decoded Draco mesh was larger than indicated by the corresponding glTF accessor.
- Fixed a bug that could cause the wrong triangle indices to be used for a Draco-encoded glTF.

### v0.9.0 - 2021-11-01

##### Breaking Changes :mega:

- Changed the following properties in CesiumGltf:
  - `BufferView::target` now defaults to `std::nullopt` instead of `Target::ARRAY_BUFFER`.
  - `ClassProperty::type` now defaults to `Type::INT8` instead of empty string.
  - `ClassProperty::componentType` is now an optional string instead of a `JsonValue`.
  - `FeatureTexture::classProperty` is no longer optional, consistent with changes to the extension spec.
  - `Image::mimeType` now defaults to empty string instead of `MimeType::image_jpeg`.
  - `Sampler::magFilter` and `Sampler::minFilter` now default to `std::nullopt` instead of `MagFilter::NEAREST`.
- The version of `ExtensibleObject` in the `CesiumGltf` library and namespace has been removed. Use the one in the `CesiumUtility` library and namespace instead.
- Renamed the following glTF extension classes:
  - `KHR_draco_mesh_compression` -> `ExtensionKhrDracoMeshCompression`.
  - `MeshPrimitiveEXT_feature_metadata` -> `ExtensionMeshPrimitiveExtFeatureMetadata`
  - `ModelEXT_feature_metadata` -> `ExtensionModelExtFeatureMetadata`
- `CesiumGltf::ReaderContext` has been removed. It has been replaced with either `CesiumJsonReader::ExtensionReaderContext` or `GltfReader`.

##### Additions :tada:

- Added new `Cesium3DTiles` and `Cesium3DTilesReader` libraries. They are useful for reading and working with 3D Tiles tilesets.

##### Fixes :wrench:

- Fixed a bug that could cause crashes or incorrect behavior when using raster overlays.
- Fixed a bug that caused 3D Tiles content to fail to load when the status code was zero. This code is used by libcurl for successful read of `file://` URLs, so the bug prevented loading from such URLs in some environments.
- Errors and warnings that occur while loading glTF textures are now include in the model load errors and warnings.
- Fixes how `generate-classes` deals with reserved C++ keywords. Property names that are C++ keywords should be appended with "Property" as was already done,
  but when parsing JSONs the original property name string should be used.

### v0.8.0 - 2021-10-01

##### Breaking Changes :mega:

- glTF enums are now represented in CesiumGltf as their underlying type (int32 or string) rather than as an enum class.
- Tile content loaders now return a `Future`, which allows them to be asynchronous and make further network requests.

##### Fixes :wrench:

- Fixed a bug that caused the `RTC_CENTER` semantic in a B3DM feature table to be ignored if any of the values happened to be integers rather than floating-point numbers. This caused these tiles to render in the wrong location.

### v0.7.2 - 2021-09-14

##### Fixes :wrench:

- Fixed a bug where the "forbidHoles" option was not working with raster overlays and external tilesets.

### v0.7.1 - 2021-09-14

##### Fixes :wrench:

- Fixed a bug introduced in v0.7.0 where credits from a `QuadtreeRasterOverlayTileProvider` were not collected and reported.
- Fixed a bug where disabling frustum culling caused external tilesets to not load.

### v0.7.0 - 2021-09-01

##### Breaking Changes :mega:

- Renamed the `Cesium3DTiles` namespace and library to `Cesium3DTilesSelection`.
- Deleted `Cesium3DTilesSelection::Gltf` and moved functionality into `CesiumGltf::Model`.
- Renamed `Rectangle::intersect` and `GlobeRectangle::intersect` to `computeIntersection`.
- `RasterOverlay` and derived classes now require a `name` parameter to their constructors.
- Changed the type of texture coordinate IDs used in the raster overlay system from `uint32_t` to `int32_t`.
- `RasterOverlayTileProvider` is no longer quadtree-oriented. Instead, it requires derived classes to provide an image for a particular requested rectangle and geometric error. Classes that previously derived from `RasterOverlayTileProvider` should now derive from `QuadtreeRasterOverlayTileProvider` and implement `loadQuadtreeTileImage` instead of `loadTileImage`.
- Removed `TilesetOptions::enableWaterMask`, which didn't have any effect anyway. `TilesetContentOptions::enableWaterMask` still exists and works.

##### Additions :tada:

- Added `Future<T>::isReady`.
- Added `Future<T>::share`, which returns a `SharedFuture<T>` and allows multiple continuations to be attached.
- Added an option in `TilesetOptions::ContentOptions` to generate smooth normals when the original glTFs were missing normals.
- Added `ImageManipulation` class to `CesiumGltfReader`.
- Added `Math::roundUp` and `Math::roundDown`.
- Added `Rectangle::computeUnion`.

##### Fixes :wrench:

- Fixed a bug that caused CesiumGltfWriter to write a material's normal texture info into a property named `normalTextureInfo` rather than `normalTexture`.
- Fixed a bug in `TileMapServiceRasterOverlay` that caused it to show only the lowest resolution tiles if missing a `tilemapresource.xml` file.

### v0.6.0 - 2021-08-02

##### Breaking Changes :mega:

- `Future<T>::wait` now returns the resolved value and throws if the Future rejected, rather than returning a `std::variant` and slicing the exception to `std::exception`.
- `Tileset::updateView` and `Tileset::updateViewOffline` now take `std::vector<ViewState>` instead of a single `ViewState`.

##### Additions :tada:

- Added support for the `EXT_feature_metadata` glTF extension.
- Added automatic conversion of the B3DM batch table to the `EXT_feature_metadata` extension.
- Added `CESIUM_COVERAGE_ENABLED` option to the build system.
- Added `AsyncSystem::dispatchOneMainThreadTask` to dispatch a single task, rather than all the tasks that are waiting.
- Added `AsyncSystem::createPromise` to create a Promise directly, rather than via a callback as in `AsyncSystem::createFuture`.
- Added `AsyncSystem::catchImmediately` to catch a Future rejection immediately in any thread.
- Added `AsyncSystem::all` to create a Future that resolves when a list of Futures resolve.
- Added support for multiple frustums in the `Tileset` selection algorithm.

##### Fixes :wrench:

- Fixed a bug that prevented `.then` functions from being used on a `Future<void>` when CESIUM_TRACING_ENABLED was ON.

### v0.5.0 - 2021-07-01

##### Breaking Changes :mega:

- `TilesetExternals` now has an `AsyncSystem` instead of a shared pointer to an `ITaskProcessor`.

##### Additions :tada:

- Added a performance tracing framework via `CESIUM_TRACE_*` macros.
- Added `Future<T>::thenImmediately`.
- Added `AsyncSystem::createThreadPool` and `Future<T>::thenInThreadPool`.
- `Future<T>::thenInWorkerThread` and `Future<T>::thenInMainThread` now arrange for their continuations to be executed immediately when the Future is resolved, if the Future is resolved in the correct thread.
- Moved all request cache database access to a dedicated thread, in order to free up worker threads for parallelizable work.

### v0.4.0 - 2021-06-01

##### Additions :tada:

- Added `Cesium3DTiles::TileIdUtilities` with a `createTileIdString` function to create logging/debugging strings for `TileID` objects.
- Accessing the same Bing Maps layer multiple times in a single application run now reuses the same Bing Maps session instead of starting a new one each time.
- Added a configure-time build option, `PRIVATE_CESIUM_SQLITE`, to rename all `sqlite3*` symbols to `cesium_sqlite3*`.

##### Fixes :wrench:

- Matched draco's decoded indices to gltf primitive if indices attribute does not match with the decompressed indices.
- `createAccessorView` now creates an (invalid) `AccessorView` with a standard numeric type on error, rather than creating `AccessorView<nullptr_t>`. This makes it easier to use a simple lambda as the callback.
- Disabled `HTTPLIB_USE_ZLIB_IF_AVAILABLE` and `HTTPLIB_USE_OPENSSL_IF_AVAILABLE` because these libraries are not required for our use for cpp-httplib and they cause problems on some systems.

### v0.3.1 - 2021-05-13

##### Fixes :wrench:

- Fixed a memory leak when loading textures from a glTF model.
- Fixed a use-after-free bug that could cause a crash when destroying a `RasterOverlay`.

### v0.3.0 - 2021-05-03

##### Breaking Changes :mega:

- Converted `magic_enum` / `CodeCoverage.cmake` dependencies to external submodules.
- Replaced `CesiumGltf::WriteFlags` bitmask with `CesiumGltf::WriteModelOptions` struct.
  `CesiumGltf::writeModelAsEmbeddedBytes` and `CesiumGltf::writeModelAndExternalfiles`
  now use this struct for configuration.
- Removed all exceptions in `WriterException.h`, warnings / errors are now reported in
  `WriteModelResult`, which is returned from `CesiumGltf::writeModelAsEmbeddedBytes` and
  `CesiumGltf::writeModelAndExternalFiles` instead.

##### Additions :tada:

- Added support for loading the water mask from quantized-mesh terrain tiles.

##### Fixes :wrench:

- Let a tile be renderable if all its raster overlays are ready, even if some are still loading.

### v0.2.0 - 2021-04-19

##### Breaking Changes :mega:

- Moved `JsonValue` from the `CesiumGltf` library to the `CesiumUtility` library and changes some of its methods.
- Renamed `CesiumGltf::Reader` to `CesiumGltf::GltfReader`.
- Made the `readModel` and `readImage` methods on `GltfReader` instance methods instead of static methods.

##### Additions :tada:

- Added `CesiumGltfWriter` library.
- Added `CesiumJsonReader` library.
- Added diagnostic details to error messages for invalid glTF inputs.
- Added diagnostic details to error messages for failed OAuth2 authorization with `CesiumIonClient::Connection`.
- Added an `Axis` enum and `AxisTransforms` class for coordinate system transforms
- Added support for the legacy `gltfUpVector` string property in the `asset` part of tilesets. The up vector is read and passed as an `Axis` in the `extras["gltfUpVector"]` property, so that receivers may rotate the glTF model's up-vector to match the Z-up convention of 3D Tiles.
- Unknown glTF extensions are now deserialized as a `JsonValue`. Previously, they were ignored.
- Added the ability to register glTF extensions for deserialization using `GltReader::registerExtension`.
- Added `GltfReader::setExtensionState`, which can be used to request that an extension not be deserialized or that it be deserialized as a `JsonValue` even though a statically-typed class is available for the extension.

##### Fixes :wrench:

- Gave glTFs created from quantized-mesh terrain tiles a more sensible material with a `metallicFactor` of 0.0 and a `roughnessFactor` of 1.0. Previously the default glTF material was used, which has a `metallicFactor` of 1.0, leading to an undesirable appearance.
- Reported zero-length images as non-errors as `BingMapsRasterOverlay` purposely requests that the Bing servers return a zero-length image for non-existent tiles.
- 3D Tiles geometric error is now scaled by the tile's transform.
- Fixed a bug that that caused a 3D Tiles tile to fail to refine when any of its children had an unsupported type of content.

### v0.1.0 - 2021-03-30

- Initial release.<|MERGE_RESOLUTION|>--- conflicted
+++ resolved
@@ -4,9 +4,7 @@
 
 ##### Breaking Changes :mega:
 
-<<<<<<< HEAD
 - Deprecated the `ViewState::create` methods. Use a constructor overload instead.
-=======
 - Removed `addCreditToFrame`, `startNextFrame`, `getCreditsToShowThisFrame`, and `getCreditsToNoLongerShowThisFrame` from `CreditSystem`. `CreditSystem` no longer has a notion of a "frame". Instead, credits are included and excluded by calling `addCreditReference` and `removeCreditReference`. A snaphot of the current state can be obtained by calling `getSnapshot`, and it includes both the current set of active credits as well as the credits that were removed since the last snapshot.
 - Removed the following from `Cesium3DTilesSelection::Tile`:
   - `getLastSelectionState` and `setLastSelectionState`. Use `TilesetViewGroup::getTraversalState` instead.
@@ -18,7 +16,6 @@
 - `DebugTileStateDatabase::recordAllTileStates` and `recordTileState` now must be given a `TilesetViewGroup` indicating which view group to record states for.
 - `ViewUpdateResult` now holds `IntrusivePointer`s to `Tile` instances rather than raw pointers.
 - Deprecated `Tileset::updateView` and `updateViewOffline`. Use `updateViewGroup` and `updateViewGroupOffline` instead.
->>>>>>> afb5adb3
 
 ##### Additions :tada:
 
