# Change Log

### v0.44.0 - 2025-02-03

##### Additions :tada:

<<<<<<< HEAD
- Added conversion of I3dm batch table metadata to `EXT_structural_metadata` and `EXT_instance_features` extensions.
=======
- Added `CesiumIonClient::Connection::geocode` method for making geocoding queries against the Cesium ion geocoder API.
>>>>>>> 4a6165f6

##### Fixes :wrench:

- Fixed a crash in `GltfWriter` that would happen when the `EXT_structural_metadata` `schema` property was null.

##### Additions :tada:

- `upsampleGltfForRasterOverlays` is now compatible with meshes using TRIANGLE_STRIP, TRIANGLE_FAN, or non-indexed TRIANGLES primitives.

### v0.43.0 - 2025-01-02

##### Breaking Changes :mega:

- Removed unused types `JsonValueMissingKey` and `JsonValueNotRealValue` from `CesiumUtility`.

##### Additions :tada:

- Added `offset` getter to `AccessorView`.
- Added `stride`, `offset`, and `data` getters to `AccessorWriter`.
- Added `value_type` typedef to `AccessorWriter`.
- Added `InstanceAttributeSemantics` to `CesiumGltf`.
- Added `VertexAttributeSemantics::FEATURE_ID_n`.
- Added a `const` version of `Tileset::forEachLoadedTile`.
- Added `DebugTileStateDatabase`, which provides tools for debugging the tile selection algorithm using SQLite.
- Added `CesiumAsync::SqliteHelper`, containing functions for working with SQLite.
- Updates generated classes for `EXT_structural_metadata`. See https://github.com/CesiumGS/glTF/pull/71.

##### Fixes :wrench:

- Fixed a bug in `thenPassThrough` that caused a compiler error when given a value by r-value refrence.
- Fixed a raster overlay bug that could cause unnecessary upsampling with failed or missing overlay tiles.
- Fixed a bug in  `SubtreeFileReader::loadBinary` that prevented valid subtrees from loading if they did not contain binary data.
- Fixed a bug in the `Tileset` selection algorithm that could cause detail to disappear during load in some cases.
- Improved the "kicking" mechanism in the tileset selection algorithm. The new criteria allows holes in a `Tileset`, when they do occur, to be filled with loaded tiles more incrementally.
- Fixed a bug in `SharedAssetDepot` that could lead to crashes and other undefined behavior when an asset in the depot outlived the depot itself.
- Fixed a bug that could cause some rotations in an Instanced 3D Model (.i3dm) to be represented incorrectly.

### v0.42.0 - 2024-12-02

##### Breaking Changes :mega:

- Cesium Native now requires C++20 and uses vcpkg `2024.11.16`.
- Switched from `gsl::span` to `std::span` throughout the library and API. The GSL library has been removed.
- The `BingMapsRasterOverlay` constructor no longer takes an `ellipsoid` parameter. Instead, it uses the ellipsoid specified in `RasterOverlayOptions`.
- The `ellipsoid` field in `RasterOverlayOptions` is no longer a `std::optional`. Instead, it defaults to WGS84 directly.
- Removed the `ellipsoid` field from `TileMapServiceRasterOverlayOptions`, `WebMapServiceRasterOverlayOptions`, and `WebMapTileServiceRasterOverlayOptions`. These overlays now use the ellipsoid in `RasterOverlayOptions` instead.
- The `schema` property of `ExtensionModelExtStructuralMetadata` is now an `IntrusivePointer` instead of a `std::optional`.

##### Additions :tada:

- Added support for `EXT_accessor_additional_types` in `AccessorView`.
- Added `EllipsoidTilesetLoader` that will generate a tileset by tessellating the surface of an ellipsoid, producing a simple globe tileset without any terrain features.
- External schemas referenced by the `schemaUri` property in the `EXT_structural_metadata` glTF extension are now loaded automatically. Two models that reference the same external schema will share a single copy of it.
- Added `getHeightSampler` method to `TilesetContentLoader`, allowing loaders to optionally provide a custom, more efficient means of querying heights using the `ITilesetHeightSampler` interface.
- Added equality operator for `JsonValue`.
- `TileLoadResult` now includes a `pAssetAccessor` that was used to retrieve the tile content and that should be used to retrieve any additional resources associated with the tile, such as external images.

##### Fixes :wrench:

- Updated the CMake install process to install the vcpkg-built Debug binaries in Debug builds. Previously the Release binaries were installed instead.
- Fixed a crash that would occur for raster overlays attempting to dereference a null `CreditSystem`.
- Fixed a bug where an empty `extensions` object would get written if an `ExtensibleObject` only had unregistered extensions.
- Tightened the tolerance of `IntersectionTests::rayTriangleParametric`, allowing it to find intersections with smaller triangles.
- Fixed a bug that could cause `GltfUtilities::intersectRayGltfModel` to crash when the model contains a primitive whose position accessor does not have min/max values.
- `IonRasterOverlay` now passes its `RasterOverlayOptions` to the `BingMapsRasterOverlay` or `TileMapServiceRasterOverlay` that it creates internally.
- Fixed a bug in `CachingAssetAccessor` that caused it to return cached request headers on a cache hit, rather than the headers included in the new request.
- External resources (such as images) referenced from 3D Tiles content will no longer fail if a Cesium ion token refresh is necessary.
- The Cesium ion token will now only be refreshed once when it expires. Previously, multiple refresh requests could be initiated at about the same time.
- Fixed a bug in `SharedAssetDepot` that could lead to a crash with assets that fail to load.
- Fixed a bug in `AccessorView` that could cause it to report the view as valid even when its `BufferView` had a negative `byteStride`.

### v0.41.0 - 2024-11-01

##### Breaking Changes :mega:

- Renamed `CesiumUtility/Gunzip.h` to `CesiumUtility/Gzip.h`.
- Renamed `ImageCesium` to `ImageAsset`.
- The `cesium` field in `CesiumGltf::Image` is now named `pAsset` and is an `IntrusivePointer` to an `ImageAsset`.
- The `image` field in `LoadedRasterOverlayImage` is now named `pImage` and is an `IntrusivePointer` to an `ImageAsset`.
- Deprecated the `readImage` and `generateMipMaps` methods on `GltfReader`. These methods are now found on `ImageDecoder`.

##### Additions :tada:

- Added `CesiumUtility::gzip`.
- Added `CesiumGeometry::Transforms::getUpAxisTransform` to get the transform that converts from one up axis to another.
- Added `TilesetSharedAssetSystem` to `Cesium3DTilesSelection` and `GltfSharedAssetSystem` to `CesiumGltfReader`.
- Added `SharedAsset` to `CesiumUtility` to serve as the base class for assets such as `ImageAsset`.
- Added `SharedAssetDepot` to `CesiumAsync` for managing assets, such as images, that can be shared among multiple models or other objects.
- Added `NetworkAssetDescriptor` and `NetworkImageAssetDescriptor`.
- `ImageAsset` (formerly `ImageCesium`) is now an `ExtensibleObject`.
- Added `VertexAttributeSemantics` to `CesiumGltf`.
- Added `ImageDecoder` to `CesiumGltfReader`.
- Added `DoublyLinkedListAdvanced` to `CesiumUtility`. It is equivalent to `DoublyLinkedList` except it allows the next and previous pointers to be in a base class of the node class.
- Added `contains` method to `DoublyLinkedList` (and `DoublyLinkedListAdvanced`).
- Added static `error` and `warning` methods to `ErrorList`, making it easy to create an instance with a single error or warning.
- `ExtensibleObject::addExtension` now takes arguments that are passed through to the extension's constructor.
- Added `Hash` to `CesiumUtility`.
- Added `emplace` and `reset` methods to `IntrusivePointer`.
- Added `Result<T>` and `ResultPointer<T>` classes to represent the result of an operation that might complete with warnings and errors.

##### Fixes :wrench:

- Fixed missing ellipsoid parameters that would lead to incorrect results when using non-WGS84 ellipsoids.
- Fixed a bug in `AsyncSystem::all` where the resolved values of individual futures were copied instead of moved into the output array.
- Improved the hash function for `QuadtreeTileID`.

### v0.40.1 - 2024-10-01

##### Fixes :wrench:

- Fixed a regression in v0.40.0 that could cause tilesets with raster overlays to fail to load in some cases.

### v0.40.0 - 2024-10-01

##### Breaking Changes :mega:

- Renamed `shouldContentContinueUpdating` to `getMightHaveLatentChildren` and `setContentShouldContinueUpdating` to `setMightHaveLatentChildren` on the `Tile` class.
- `LoadedRasterOverlayImage` now has a single `errorList` property instead of separate `errors` and `warnings` properties.

##### Additions :tada:

- Added `sampleHeightMostDetailed` method to `Tileset`.
- `AxisAlignedBox` now has `constexpr` constructors.

##### Fixes :wrench:

- Fixed a bug that prevented use of `Tileset` with a nullptr `IPrepareRendererResources`.
- Fixed a bug in `IntersectionTests::rayOBBParametric` that could cause incorrect results for some oriented bounding boxes.
- `GltfUtilities::intersectRayGltfModel` now reports a warning when given a model it can't compute the intersection with because it uses required extensions that are not supported.
- Errors while loading raster overlays are now logged. Previously, they were silently ignored in many cases.
- A raster overlay image failing to load will no longer completely prevent the geometry tile to which it is attached from rendering. Instead, once the raster overlay fails, the geometry tile will be shown without the raster overlay.
- Fixed a bug in the various `catchImmediately` and `catchInMainThread` functions in `CesiumAsync` that prevented use of a mutable lambda.

### v0.39.0 - 2024-09-02

##### Breaking Changes :mega:

- Setting the CMake variable `PRIVATE_CESIUM_SQLITE` will no longer automatically rename all of the SQLite symbols. It must also be paired with a vcpkg overlay port that renames the symbols in SQLite itself.
- `PropertyArrayView` is now exclusively a view, with no ability to own the data it is viewing. The new `PropertyArrayCopy` can be used when an owning view is required.

##### Additions :tada:

- Added `CesiumGltfWriter::SchemaWriter` for serializing schemas in [EXT_structural_metadata](https://github.com/CesiumGS/glTF/tree/3d-tiles-next/extensions/2.0/Vendor/EXT_structural_metadata).
- Added `resolveExternalImages` flag to `GltfReaderOptions`, which is true by default.
- Added `removeExtensionUsed` and `removeExtensionRequired` methods to `CesiumGltf::Model`.
- Added `getFeatureIdAccessorView` overload for retrieving feature IDs from `EXT_instance_features`.
- Added `CesiumGeospatial::EarthGravitationalModel1996Grid` class to allow transforming heights on a WGS84 ellipsoid into heights above mean sea level using the EGM96 model.

##### Fixes :wrench:

- Fixed a bug in `WebMapTileServiceRasterOverlay` that caused it to compute the `TileRow` incorrectly when used with a tiling scheme with multiple tiles in the Y direction at the root.
- `KHR_texture_transform` is now removed from `extensionsUsed` and `extensionsRequired` after it is applied by `GltfReader`.
- Fixed a bug in the i3dm loader that caused glTF with multiple nodes to not be instanced correctly.

### v0.38.0 - 2024-08-01

##### Breaking Changes :mega:

- `AccessorWriter` constructor now takes `std::byte*` instead of `uint8_t*`.

##### Additions :tada:

- Added `rayTriangle` intersection function that returns the intersection point between a ray and a triangle.
- Added `intersectRayGltfModel` intersection function that returns the first intersection point between a ray and a glTF model.
- Added `convertAccessorComponentTypeToPropertyComponentType`, which converts integer glTF accessor component types to their best-fitting `PropertyComponentType`.

##### Fixes :wrench:

- Fixed a bug that prevented raster overlays from being correctly applied when a non-standard "glTF up axis" is in use.

### v0.37.0 - 2024-07-01

##### Additions :tada:

- Added full support for custom ellipsoids by setting `TilesetOptions::ellipsoid` when creating a tileset.
  - Many methods have been updated with an additional ellipsoid parameter to support this. The WGS84 ellipsoid is used as a default parameter here to ensure API compatibility.
  - `CESIUM_DISABLE_DEFAULT_ELLIPSOID` can be defined to disable the WGS84 default parameter, exposing through errors the places in your code that are still assuming a WGS84 ellipsoid.
- Added `removeUnusedMeshes` and `removeUnusedMaterials` to `GltfUtilities`.
- Added `rayEllipsoid` static method to `CesiumGeometry::IntersectionTests`.
- Added equality operator for `Cartographic`.
- Added `CESIUM_MSVC_STATIC_RUNTIME_ENABLED` option to the CMake scripts. It is OFF by default, and when enabled, configures any MS visual studio projects for the "Multi-threaded" (/MT) runtime library rather than "Multi-threaded DLL" (/MD)

##### Fixes :wrench:

- Fixed several problems with the loader for the 3D Tiles Instanced 3D Mesh (i3dm) format:
  - When an instance transform cannot be decomposed into position, rotation, and scale, a warning will now be logged and an identity transformation will be used. Previously, an undefined transformation would be used.
  - The `gltfUpAxis` property is now accounted for, if present.
  - Paths to images in i3dm content are now resolved correctly.
  - Extraneous spaces at the end of an external glTF URI are now ignored. These are sometimes added as padding in order to meet alignment requirements.
- Removed an overly-eager degenerate triangle test in the 2D version of `IntersectionTests::pointInTriangle` that could discard intersections in small - but valid - triangles.
- Fixed a bug while upsampling tiles for raster overlays that could cause them to have an incorrect bounding box, which in some cases would lead to the raster overlay being missing entirely from the upsampled tile.

### v0.36.0 - 2024-06-03

##### Breaking Changes :mega:

- `FeatureId::propertyTable` is now `int32_t` instead of `std::optional<int64_t>`
- `ExtensionMeshPrimitiveExtStructuralMetadata::propertyTextures` and `ExtensionMeshPrimitiveExtStructuralMetadata::propertyAttributes` are now vectors of `int32_t` instead of `int64_t`.

##### Additions :tada:

- Added support for I3DM 3D Tile content files.
- Added `forEachNodeInScene` to `CesiumGltf::Model`.
- Added `removeUnusedBuffers` to `GltfUtilities`.
- Added the following new methods to the `Uri` class: `unescape`, `unixPathToUriPath`, `windowsPathToUriPath`, `nativePathToUriPath`, `uriPathToUnixPath`, `uriPathToWindowsPath`, and `uriPathToNativePath`.
- Added `LayerWriter` to the `CesiumQuantizedMeshTerrain` library and namespace.
- Drastically improved the performance of `GltfUtilities::collapseToSingleBuffer` for glTFs with many buffers and bufferViews.

##### Fixes :wrench:

- Added support for the following glTF extensions to `Model::merge`. Previously these extensions could end up broken after merging.
  - `KHR_texture_basisu`
  - `EXT_texture_webp`
  - `EXT_mesh_gpu_instancing`
  - `EXT_meshopt_compression`
  - `CESIUM_primitive_outline`
  - `CESIUM_tile_edges`
- Fixed a bug in `GltfUtilities::compactBuffer` where it would not preserve the alignment of the bufferViews.
- The `collapseToSingleBuffer` and `moveBufferContent` functions in `GltfUtilities` now align to an 8-byte boundary rather than a 4-byte boundary, because bufferViews associated with some glTF extensions require this larger alignment.
- `GltfUtilities::collapseToSingleBuffer` now works correctly even if some of the buffers in the model have a `uri` property and the data at that URI has not yet been loaded. Such buffers are left unmodified.
- `GltfUtilities::collapseToSingleBuffer` now works correctly with bufferViews that have the `EXT_meshopt_compression` extension.
- `GltfUtilities::compactBuffer` now accounts for bufferViews with the `EXT_meshopt_compression` when determining unused buffer ranges.
- When `GltfReader` decodes buffers with data URLs, and the size of the data in the URL does not match the buffer's `byteLength`, the `byteLength` is now updated and a warning is raised. Previously, the mismatch was ignored and would cause problems later when trying to use these buffers.
- `EXT_meshopt_compression` and `KHR_mesh_quantization` are now removed from `extensionsUsed` and `extensionsRequired` after they are decoded by `GltfReader`.
- The glTF accessor for the texture coordinates created by `RasterOverlayUtilities::createRasterOverlayTextureCoordinates` now has min/max values that accurately reflect the range of values. Previously, the minimum was always set to 0.0 and the maximum to 1.0.
- Fixed a bug in the `waitInMainThread` method on `Future` and `SharedFuture` that could cause it to never return if the waited-for future rejected.
- Moved the small amount of Abseil code embedded into the s2geometry library from the `absl` namespace to the `cesium_s2geometry_absl` namespace, in order to avoid linker errors when linking against both cesium-native and the full Abseil library.
- Fixed a crash in `ExtensionWriterContext` when attempting to write statically-typed extensions that aren't registered. Now a warning is reported.

### v0.35.0 - 2024-05-01

##### Breaking Changes :mega:

- Moved `upsampleGltfForRasterOverlays` into `RasterOverlayUtilities`. Previously it was a global function. Also added two new parameters to it, prior to the existing `textureCoordinateIndex` parameter.
- Moved `QuantizedMeshLoader` from `Cesium3DTilesContent` to `CesiumQuantizedMeshTerrain`. If experiencing related linker errors, add `CesiumQuantizedMeshTerrain` to the libraries you link against.
- `Connection::authorize` now requires an `ApplicationData` parameter, which represents the `appData` retrieved from a Cesium ion server.

##### Additions :tada:

- Added a new `CesiumQuantizedMeshTerrain` library and namespace, containing classes for working with terrain in the `quantized-mesh-1.0` format and its `layer.json` file.
- Added `getComponentCountFromPropertyType` to `PropertyType`.
- Added `removeExtension` to `ExtensibleObject`.
- Added `IndexFromAccessor` to retrieve the index supplied by `IndexAccessorType`.
- Added `NormalAccessorType`, which is a type definition for a normal accessor. It can be constructed using `getNormalAccessorView`.
- Added `Uri::getPath` and `Uri::setPath`.
- Added `TileTransform::setTransform`.
- Added `GlobeRectangle::splitAtAntiMeridian`.
- Added `BoundingRegionBuilder::toGlobeRectangle`.
- Added `GlobeRectangle::equals` and `GlobeRectangle::equalsEpsilon`.
- `upsampleGltfForRasterOverlays` now accepts two new parameters, `hasInvertedVCoordinate` and `textureCoordinateAttributeBaseName`.
- `upsampleGltfForRasterOverlays` now copies images from the parent glTF into the output model.
- Added `waitInMainThread` method to `Future` and `SharedFuture`.
- Added `forEachRootNodeInScene`, `addExtensionUsed`, `addExtensionRequired`, `isExtensionUsed`, and `isExtensionRequired` methods to `CesiumGltf::Model`.
- Added `getNodeTransform`, `setNodeTransform`, `removeUnusedTextures`, `removeUnusedSamplers`, `removeUnusedImages`, `removeUnusedAccessors`, `removeUnusedBufferViews`, and `compactBuffers` methods to `GltfUtilities`.
- Added `postprocessGltf` method to `GltfReader`.
- `Model::merge` now merges the `EXT_structural_metadata` and `EXT_mesh_features` extensions. It also now returns an `ErrorList`, used to report warnings and errors about the merge process.

##### Fixes :wrench:

- Fixed a bug in `joinToString` when given a collection containing empty strings.
- `QuantizedMeshLoader` now creates spec-compliant glTFs from a quantized-mesh terrain tile. Previously, the generated glTF had small problems that could confuse some clients.
- Fixed a bug in `TileMapServiceRasterOverlay` that caused it to build URLs incorrectly when given a URL with query parameters.
- glTFs converted from a legacy batch table to a `EXT_structural_metadata` now:
  - Add the `EXT_structural_metadata` and `EXT_mesh_features` extensions to the glTF's `extensionsUsed` list.
  - Omit property table properties without any values at all. Previously, such property table properties would have a `values` field referring to an invalid bufferView, which is contrary to the extension's specification.
  - Rename the `_BATCHID` attribute to `_FEATURE_ID_0` inside the `KHR_draco_mesh_compression` extension (if present), in addition to the primitive's `attributes`. Previously, meshes still Draco-compressed after the upgrade, by setting `options.decodeDraco=false`, did not have the proper attribute name.
- glTFs converted from 3D Tiles B3DMs with the `RTC_CENTER` property will now have `CESIUM_RTC` added to their `extensionsRequired` and `extensionsUsed` lists.
- glTFs converted from the 3D Tiles PNTS format now:
  - Have their `asset.version` field correctly set to `"2.0"`. Previously the version was not set, which is invalid.
  - Have the `KHR_materials_unlit` extension added to the glTF's `extensionsUsed` list when the point cloud does not have normals.
  - Have a default `scene`.
  - Have the `CESIUM_RTC` extension added to the glTF's `extensionsRequired` and `extensionsUsed` lists when the PNTS uses the `RTC_CENTER` property.
- When glTFs are loaded with `applyTextureTransform` set to true, the accessors and bufferViews created for the newly-generated texture coordinates now have their `byteOffset` set to zero. Previously, they inherited the value from the original `KHR_texture_transform`-dependent objects, which was incorrect.
- `bufferViews` created for indices during Draco decoding no longer have their `byteStride` property set, as this is unnecessary and disallowed by the specification.
- `bufferViews` created for vertex attributes during Draco decoding now have their `target` property correctly set to `BufferView::Target::ARRAY_BUFFER`.
- After a glTF has been Draco-decoded, the `KHR_draco_mesh_compression` extension is now removed from the primitives, as well as from `extensionsUsed` and `extensionsRequired`.
- For glTFs converted from quantized-mesh tiles, accessors created for the position attribute now have their minimum and maximum values set correctly to include the vertices that form the skirt around the edge of the tile.
- Fixed some glTF validation problems with the mode produced by `upsampleGltfForRasterOverlays`.
- `RasterOverlayUtilities::createRasterOverlayTextureCoordinates` no longer fails when the model spans the anti-meridian. However, only the larger part of the model on one side of the anti-meridian will have useful texture coordinates.
- Fixed a bug that caused `GltfWriter` to create an invalid GLB if its total size would be greater than or equal to 4 GiB. Because it is not possible to produce a valid GLB of this size, GltfWriter now reports an error instead.
- `CesiumUtility::Uri::resolve` can now properly parse protocol-relative URIs (such as `//example.com`).
- Fixed a bug where the `GltfReader` was not able to read a model when the BIN chunk of the GLB data was more than 3 bytes larger than the size of the JSON-defined `buffer`.

### v0.34.0 - 2024-04-01

##### Breaking Changes :mega:

- Renamed `IntersectionTests::pointInTriangle2D` to `IntersectionTests::pointInTriangle`.

##### Additions :tada:

- Added `AccessorWriter` constructor that takes an `AccessorView`.
- Added `PositionAccessorType`, which is a type definition for a position accessor. It can be constructed using `getPositionAccessorView`.
- Added overloads of `IntersectionTests::pointInTriangle` that handle 3D points. One overload includes a `barycentricCoordinates` parameter that outputs the barycentric coordinates at that point.
- Added overloads of `ImplicitTilingUtilities::computeBoundingVolume` that take a `Cesium3DTiles::BoundingVolume`.
- Added overloads of `ImplicitTilingUtilities::computeBoundingVolume` that take an `S2CellBoundingVolume` and an `OctreeTileID`. Previously only `QuadtreeTileID` was supported.
- Added `setOrientedBoundingBox`, `setBoundingRegion`, `setBoundingSphere`, and `setS2CellBoundingVolume` functions to `TileBoundingVolumes`.

##### Fixes :wrench:

- Fixed a bug where coordinates returned from `SimplePlanarEllipsoidCurve` were inverted if one of the input points had a negative height.
- Fixed a bug where `Tileset::ComputeLoadProgress` could incorrectly report 100% before all tiles finished their main thread loading.

### v0.33.0 - 2024-03-01

##### Breaking Changes :mega:

- Removed support for `EXT_feature_metadata` in `CesiumGltf`, `CesiumGltfReader`, and `CesiumGltfWriter`. This extension was replaced by `EXT_mesh_features`, `EXT_instance_features`, and `EXT_structural_metadata`.
- Moved `ReferenceCountedNonThreadSafe<T>` to `ReferenceCounted.h`. It is also now a type alias for `ReferenceCounted<T, false>` rather than an actual class.
- Renamed `applyKHRTextureTransform` to `applyKhrTextureTransform`. The corresponding header file was similarly renamed to `CesiumGltf/applyKhrTextureTransform.h`.

##### Additions :tada:

- Added `TextureViewOptions`, which includes the following flags:
  - `applyKhrTextureTransformExtension`: When true, the view will automatically transform texture coordinates before sampling the texture.
  - `makeImageCopy`: When true, the view will make its own CPU copy of the image data.
- Added `TextureView`. It views an arbitrary glTF texture and can be affected by `TextureViewOptions`. `FeatureIdTextureView` and `PropertyTexturePropertyView` now inherit from this class.
- Added `options` parameter to `PropertyTextureView::getPropertyView` and `PropertyTextureView::forEachProperty`, allowing views to be constructed with property-specific options.
- Added `KhrTextureTransform`, a utility class that parses the `KHR_texture_transform` glTF extension and reports whether it is valid. UVs may be transformed on the CPU using `applyTransform`.
- Added `contains` method to `BoundingSphere`.
- Added `GlobeRectangle::MAXIMUM` static field.
- Added `ReferenceCountedThreadSafe` type alias.
- Added `SimplePlanarEllipsoidCurve` class to help with calculating fly-to paths.
- Added `sizeBytes` field to `ImageCesium`, allowing its size to be tracked for caching purposes even after its `pixelData` has been cleared.
- Added `scaleToGeocentricSurface` method to `Ellipsoid`.

##### Fixes :wrench:

- Fixed a bug in `BoundingVolume::estimateGlobeRectangle` where it returned an incorrect rectangle for boxes and spheres that encompass the entire globe.
- Fixed an incorrect computation of wrapped texture coordinates in `applySamplerWrapS` and `applySamplerWrapT`.

### v0.32.0 - 2024-02-01

##### Breaking Changes :mega:

- `IndicesForFaceFromAccessor` now properly supports `TRIANGLE_STRIP` and `TRIANGLE_FAN` modes. This requires the struct to be initialized with the correct primitive mode.

##### Additions :tada:

- Added support for Web Map Tile Service (WMTS) with `WebMapTileServiceRasterOverlay`.
- Added conversions from `std::string` to other metadata types in `MetadataConversions`. This enables the same conversions as `std::string_view`, while allowing runtime engines to use `std::string` for convenience.
- Added `applyTextureTransform` property to `TilesetOptions`, which indicates whether to preemptively apply transforms to texture coordinates for textures with the `KHR_texture_transform` extension.
- Added `loadGltf` method to `GltfReader`, making it easier to do a full, asynchronous load of a glTF.

##### Fixes :wrench:

- Fixed a bug in `FeatureIdTextureView` where it ignored the wrap values specified on the texture's sampler.
- Fixed a bug that could cause binary implicit tiling subtrees with buffers padded to 8-bytes to fail to load.
- Fixed a bug where upgraded batch table properties were not always assigned sentinel values, even when such values were available and required.
- Fixed incorrect behavior in `PropertyTablePropertyView` where `arrayOffsets` were treated as byte offsets, instead of as array indices.

### v0.31.0 - 2023-12-14

##### Additions :tada:

- Add `defaults` method to `CesiumIonClient::Connection`.

##### Fixes :wrench:

- Fixed a crash in `SubtreeAvailability::loadSubtree`.
- Fixed a bug where the `getApiUrl` method of `CesiumIonClient::Connection` would not return the default API URL if the attempt to access `config.json` failed in a more serious way, such as because of an invalid hostname.

### v0.30.0 - 2023-12-01

##### Breaking Changes :mega:

- Moved `ErrorList`, `CreditSystem`, and `Credit` from `Cesium3DTilesSelection` to `CesiumUtility`.
- Moved `GltfUtilities` from `Cesium3DTilesSelection` to `Cesium3DTilesContent`.
- Moved `RasterOverlay`, `RasterOverlayTileProvider`, `RasterOverlayTile`, `QuadtreeRasterOverlayTileProvider`, `RasterOverlayLoadFailure`, `RasterOverlayDetails`, and all of the `RasterOverlay`-derived types to a new `CesiumRasterOverlays` library and namespace.
- Moved `createRasterOverlayTextureCoordinates` method from `GltfUtilities` to a new `RasterOverlayUtilities` class in the `CesiumRasterOverlays` library.
- `GltfUtilities::parseGltfCopyright` now returns the credits as a vector of `std::string_view` instances. Previously it took a `CreditSystem` and created credits directly.
- The `SubtreeAvailability` constructor and `loadSubtree` static method now take an `ImplicitTileSubdivisionScheme` enumeration parameter instead of a `powerOf2` parameter. They also now require a `levelsInSubtree` parameter, which is needed when switching from constant to bitstream availability. Lastly, the constructor now takes a `Subtree` parameter instead of a `std::vector<std::vector<std::byte>>` representing the buffers.
- `SubtreeConstantAvailability`, `SubtreeBufferViewAvailability`, and `AvailabilityView` are now members of `SubtreeAvailability`.
- Moved `ImageManipulation` from `CesiumGltfReader` to `CesiumGltfContent`.
- Added some new parameters to `RasterOverlayUtilities::createRasterOverlayTextureCoordinates` and changed the order of some existing parameters.

##### Additions :tada:

- Added new `Cesium3DTilesContent` library and namespace. It has classes for loading, converting, and manipulating 3D Tiles tile content.
- Added new `CesiumGltfContent` library and namespace. It has classes for manipulating in-memory glTF files.
- Added new `CesiumRasterOverlays` library and namespace. It has classes for working with massive textures draped over glTFs and 3D Tiles.
- Added `MetadataConversions`, which enables metadata values to be converted to different types for better usability in runtime engines.
- Added various `typedef`s to catch all possible types of `AccessorView`s for an attribute, including `FeatureIdAccessorType` for feature ID attribute accessors, `IndexAccessorType` for index accessors, and `TexCoordAccessorType` for texture coordinate attribute accessors.
- Added `getFeatureIdAccessorView`, `getIndexAccessorView`, and `getTexCoordAccessorView` to retrieve the `AccessorView` as a `FeatureIdAccessorType`, `IndexAccessorType`, or `TexCoordAccessorType` respectively.
- Added `StatusFromAccessor` and `CountFromAccessor` visitors to retrieve the accessor status and size respectively. This can be used with `FeatureIdAccessorType`, `IndexAccessorType`, or `TexCoordAccessorType`.
- Added `FeatureIdFromAccessor` to retrieve feature IDs from a `FeatureIdAccessorType`.
- Added `IndicesForFaceFromAccessor` to retrieve the indices of the vertices that make up a face, as supplied by `IndexAccessorType`.
- Added `TexCoordFromAccessor` to retrieve the texture coordinates from a `TexCoordAccessorType`.
- Added `TileBoundingVolumes` class to `Cesium3DTilesContent`, making it easier to create the rich bounding volume types in `CesiumGeometry` and `CesiumGeospatial` from the simple vector representations in `Cesium3DTiles`.
- Added `transform` method to `CesiumGeometry::BoundingSphere`.
- Added `toSphere`, `fromSphere`, and `fromAxisAligned` methods to `CesiumGeometry::OrientedBoundingBox`.
- Added `TileTransform` class to `Cesium3DTilesContent`, making it easier to create a `glm::dmat4` from the `transform` property of a `Cesium3DTiles::Tile`.
- Added `ImplicitTilingUtilities` class to `Cesium3DTilesContent`.
- Added overloads of `isTileAvailable`, `isContentAvailable`, and `isSubtreeAvailable` on the `SubtreeAvailability` class that take the subtree root tile ID and the tile ID of interest, instead of a relative level and Morton index.
- Added `fromSubtree` and `createEmpty` static methods to `SubtreeAvailability`.
- Added new `set` methods to `SubtreeAvailability`, allowing the availability information to be modified.
- Added `SubtreeFileReader` class, used to read `Cesium3DTiles::Subtree` from a binary or JSON subtree file.
- Added `pointInTriangle2D` static method to `CesiumGeometry::IntersectionTests`.
- Added `rectangleIsWithinPolygons` and `rectangleIsOutsidePolygons` static methods to `CartographicPolygon`.
- Raster overlays now use `IPrepareRasterOverlayRendererResources`, which contains only overlay-related methods, instead of `IPrepareRendererResources`, which contains tileset-related methods as well. `IPrepareRendererResources` derives from `IPrepareRasterOverlayRendererResources` so existing code should continue to work without modification.
- Added `collapseToSingleBuffer` and `moveBufferContent` methods to `GltfUtilities`.
- Added `savePng` method to `ImageManipulation`.
- `RasterOverlayTileProvider::loadTile` now returns a future that resolves when the tile is done loading.
- Added `computeDesiredScreenPixels` and `computeTranslationAndScale` methods to `RasterOverlayUtilities`.
- Added `Future<T>::thenPassThrough`, used to easily pass additional values through to the next continuation.

##### Fixes :wrench:

- Fixed a bug in `OrientedBoundingBox::contains` where it didn't account for the bounding box's center.
- Fixed compiler error when calling `PropertyAttributeView::forEachProperty`.
- Fixed crash when loading glTFs with data uri images.
- Fixed WD4996 warnings-as-errors when compiling with Visual Studio 2002 v17.8.

### v0.29.0 - 2023-11-01

##### Breaking Changes :mega:

- Removed `PropertyTablePropertyViewType` and `NormalizedPropertyTablePropertyViewType`, as well as their counterparts for property textures and property attributes. When compiled with Clang, the large `std::variant` definitions would significantly stall compilation.

##### Fixes :wrench:

- Updated the Cesium ion OAuth2 URL from `https://cesium.com/ion/oauth` to `https://ion.cesium.com/oauth`, avoiding a redirect.

### v0.28.1 - 2023-10-02

##### Breaking Changes :mega:

- Cesium Native is now only regularly tested on Visual Studio 2019+, GCC 11.x+, and Clang 12+. Other compilers - including older ones - are likely to work, but are not tested.

##### Additions :tada:

- Added `getClass` to `PropertyTableView`, `PropertyTextureView`, and `PropertyAttributeView`. This can be used to retrieve the metadata `Class` associated with the view.
- Added `PropertyViewStatus::EmptyPropertyWithDefault` to indicate when a property contains no data, but has a valid default value.
- A glTF `bufferView` with a `byteStride` of zero is now treated as if the `byteStride` is not defined at all. Such a glTF technically violates the spec (the minimum value is 4), but the new behavior is sensible enough and consistent with CesiumJS.

##### Fixes :wrench:

- Fixed the handling of omitted metadata properties in `PropertyTableView`, `PropertyTextureView`, and `PropertyAttributeView` instances. Previously, if a property was not `required` and omitted, it would be initialized as invalid with the `ErrorNonexistentProperty` status. Now, it will be treated as valid as long as the property defines a valid `defaultProperty`. A special instance of `PropertyTablePropertyView`, `PropertyTexturePropertyView`, or `PropertyAttributePropertyView` will be constructed to allow the property's default value to be retrieved, either via `defaultValue` or `get`. `getRaw` may not be called on this special instance.

### v0.28.0 - 2023-09-08

##### Breaking Changes :mega:

- Views of the data contained by `EXT_feature_metadata` will no longer supported by Cesium Native. The extension will still be parsed, but it will log a warning.
- Batch tables will be converted to `EXT_structural_metadata` instead of `EXT_feature_metadata`.
- In `CesiumGltf`, all generated classes related to `EXT_feature_metadata` are now prefixed with `ExtensionExtFeatureMetadata`. For example, `ClassProperty` has become `ExtensionExtFeatureMetadataClassProperty`. This also extends to the glTF reader and writer.
- In `CesiumGltf`, all generated classes related to `EXT_structural_metadata` have had their `ExtensionExtStructuralMetadata` prefix removed. For example, `ExtensionExtStructuralMetadataClassProperty` has become `ClassProperty`. This also extends to the glTF reader and writer.
- In `CesiumGltf`, `ExtensionExtMeshFeaturesFeatureId` and `ExtensionExtMeshFeaturesFeatureIdTexture` have been renamed to `FeatureId` and `FeatureIdTexture` respectively.
- Replaced `FeatureIDTextureView` with `FeatureIdTextureView`, which views a `FeatureIdTexture` in `EXT_mesh_features`. Feature ID textures from `EXT_feature_metadata` are no longer supported.
- Replaced `MetadataFeatureTableView` with `PropertyTableView`, which views a `PropertyTable` in `EXT_structural_metadata`.
- Replaced `MetadataPropertyView` with `PropertyTablePropertyView`, which is a view of a `PropertyTableProperty` in `EXT_structural_metadata`. This takes two template parameters: a typename `T` , and a `bool` indicating whether or not the values are normalized.
- Replaced `MetadataPropertyViewStatus` with `PropertyTablePropertyViewStatus`. `PropertyTablePropertyViewStatus` is a class that inherits from `PropertyViewStatus`, defining additional error codes in the form of `static const` values.
- Replaced `FeatureTextureView` with `PropertyTextureView`, which views a `PropertyTexture` in `EXT_structural_metadata`.
- Replaced `FeatureTexturePropertyView` with `PropertyTexturePropertyView`, which is a view of a `PropertyTextureProperty` in `EXT_structural_metadata`. This takes two template parameters: a typename `T` , and a `bool` indicating whether or not the values are normalized.
- Removed `FeatureTexturePropertyComponentType`, `FeatureTexturePropertyChannelOffsets`, and `FeatureTexturePropertyValue`. `PropertyTextureProperty` retrieves the values with the type indicated by its class property.
- Replaced `FeatureTexturePropertyViewStatus` with `PropertyTexturePropertyViewStatus`. `PropertyTexturePropertyViewStatus` is a class that inherits from `PropertyViewStatus`, defining additional error codes in the form of `static const` values.
- Renamed `FeatureIDTextureViewStatus` to `FeatureIdTextureViewStatus` for consistency.
- Renamed `MetadataArrayView` to `PropertyArrayView`.
- Renamed `FeatureTextureViewStatus` to `PropertyTextureViewStatus`.
- Refactored `PropertyType` to reflect the values of `type` in a `ClassProperty` from `EXT_structural_metadata`.

##### Additions :tada:

- Added `PropertyView`, which acts as a base class for all metadata property views. This takes two template parameters: a type `T` , and a `bool` indicating whether or not the values are normalized.
- Added `PropertyViewStatus`, which defines public `static const` values for various property errors.
- Added `PropertyTableViewStatus` to indicate whether a `PropertyTableView` is valid.
- Added `PropertyComponentType` to reflect the values of `componentType` in a `ClassProperty` from `EXT_structural_metadata`.
- Added `PropertyAttributeView`, which views a `PropertyAttribute` in `EXT_structural_metadata`.
- Added `PropertyAttributePropertyView`, which views a `PropertyAttributeProperty` in `EXT_structural_metadata`.
- Added `PropertyAttributePropertyViewStatus`, which reflects the status of a `PropertyAttributePropertyView`.

### v0.27.3 - 2023-10-01

##### Additions :tada:

- Added support for Cesium ion `"externalType"` assets.

##### Fixes :wrench:

- Fixed corner cases where `Tileset::ComputeLoadProgress` can incorrectly report done (100%) before all tiles are actually loaded for the current view.

### v0.27.2 - 2023-09-20

##### Additions :tada:

- Added `CESIUM_GLM_STRICT_ENABLED` option to the CMake scripts. It is ON by default, but when set to OFF it disables the `GLM_FORCE_XYZW_ONLY`, `GLM_FORCE_EXPLICIT_CTOR`, and `GLM_FORCE_SIZE_T_LENGTH` options in the GLM library.

##### Fixes :wrench:

- Added a missing include to `FeatureTexturePropertyView.h`.
- The CMake scripts no longer attempt to add the `Catch2` subdirectory when the tests are disabled.

### v0.27.1 - 2023-09-03

##### Fixes :wrench:

- Fixed a bug that could cause a crash when loading tiles with a raster overlay.

### v0.27.0 - 2023-09-01

##### Breaking Changes :mega:

- Renamed `ExtensionReaderContext` to `JsonReaderOptions`, and the `getExtensions` method on various JSON reader classes to `getOptions`.
- `IExtensionJsonHandler` no longer derives from `IJsonHandler`. Instead, it has a new pure virtual method, `getHandler`, that must be implemented to allow clients to obtain the `IJsonHandler`. In almost all implementations, this should simply return `*this`.
- In `SubtreeReader`, `SchemaReader`, and `TilesetReader`, the `readSubtree`, `readSchema`, and `readTileset` methods (respectively) have been renamed to `readFromJson` and return a templated `ReadJsonResult` instead of a bespoke result class.
- `TileExternalContent` is now heap allocated and stored in `TileContent` with a `std::unique_ptr`.
- The root `Tile` of a `Cesium3DTilesSelection::Tileset` now represents the tileset.json itself, and the `root` tile specified in the tileset.json is its only child. This makes the shape of the tile tree consistent between a standard top-level tileset and an external tileset embedded elsewhere in the tree. In both cases, the "tile" that represents the tileset.json itself has content of type `TileExternalContent`.

##### Additions :tada:

- Added new constructors to `LocalHorizontalCoordinateSystem` taking ECEF<->Local transformation matrices directly.
- Unknown properties in objects read with a `JsonReader` are now stored in the `unknownProperties` property on `ExtensibleObject` by default. To ignore them, as was done in previous versions, call `setCaptureUnknownProperties` on `JsonReaderOptions`.
- Added `ValueType` type alias to `ArrayJsonHandler`, for consistency with other JSON handlers.
- Added an overload of `JsonReader::readJson` that takes a `rapidjson::Value` instead of a byte buffer. This allows a subtree of a `rapidjson::Document` to be easily and efficiently converted into statically-typed classes via `IJsonHandler`.
- Added `*Reader` classes to `CesiumGltfReader` and `Cesium3DTilesReader` to allow each of the classes to be individually read from JSON.
- Added `getExternalContent` method to the `TileContent` class.
- `TileExternalContent` now holds the metadata (`schema`, `schemaUri`, `metadata`, and `groups`) stored in the tileset.json.
- Added `loadMetadata` and `getMetadata` methods to `Cesium3DTilesSelection::Tileset`. They provide access to `TilesetMetadata` instance representing the metadata associated with a tileset.json.
- Added `MetadataQuery` class to make it easier to find properties with specific semantics in `TilesetMetadata`.

##### Fixes :wrench:

- Fixed a bug where an empty error message would get propagated to a tileset's `loadErrorCallback`.
- Fixed several small build script issues to allow cesium-native to be used in Univeral Windows Platform (UWP) applications, such as those that run on Holo Lens 2.
- When KTX2 transcoding fails, the image will now be fully decompressed instead of returning an error.
- Fixed a bug that could cause higher-detail tiles to continue showing when zooming out quickly on a tileset that uses "additive" refinement.
- Fixed a bug that could cause a tile to never finish upsampling because its non-rendered parent never finishes loading.

### v0.26.0 - 2023-08-01

##### Additions :tada:

- Added caching support for Google Maps Photorealistic 3D Tiles. Or other cases where the origin server is using combinations of HTTP header directives that previously caused tiles not to go to disk cache (such as `max-age-0`, `stale-while-revalidate`, and `Expires`).
- Added support for the `EXT_meshopt_compression` extension, which allows decompressing mesh data using the meshoptimizer library. Also added support for the `KHR_mesh_quantization` and `KHR_texture_transform` extensions, which are often used together with the `EXT_meshopt_compression` extension to optimize the size and performance of glTF files.

##### Fixes :wrench:

- Fixed a bug in the 3D Tiles selection algorithm that could cause missing detail if a tileset had a leaf tile that was considered "unconditionally refined" due to having a geometric error larger than its parent's.
- Fixed a bug where `GltfReader::readImage` would always populate `mipPositions` when reading KTX2 images, even when the KTX2 file indicated that it had no mip levels and that they should be created, if necessary, from the base image. As a result, `generateMipMaps` wouldn't generate any mipmaps for the image.

### v0.25.1 - 2023-07-03

##### Additions :tada:

- Included generated glTF and 3D Tiles classes in the generated referenced documentation.
- Updated the 3D Tiles class generator to use the `main` branch instead of the `draft-1.1` branch.

### v0.25.0 - 2023-06-01

##### Additions :tada:

- Added `computeTransformationToAnotherLocal` method to `LocalHorizontalCoordinateSystem`.
- Added support for the `KHR_materials_variants` extension to the glTF reader and writer.
- Added `GunzipAssetAccessor`. It can decorate another asset accessor in order to automatically gunzip responses (if they're gzipped) even if they're missing the proper `Content-Encoding` header.

##### Fixes :wrench:

- On Tileset Load Failure, warning/error messages will always be logged even if the failure callback is set.
- Fixed a bug that caused meshes to be missing entirely when upsampled from a parent with `UNSIGNED_BYTE` indices.

### v0.24.0 - 2023-05-01

##### Additions :tada:

- `WebMapServiceRasterOverlay` now allows query parameters in the base URL when building GetCapabilities and GetMap requests.
- Added support for parsing implicit tilesets that conform to the 3D Tiles 1.1 Spec.

##### Fixes :wrench:

- Fixed various `libjpeg-turbo` build errors, including ones that occurred when building for iOS.

### v0.23.0 - 2023-04-03

##### Breaking Changes :mega:

- Removed `tilesLoadingLowPriority`, `tilesLoadingMediumPriority`, and `tilesLoadingHighPriority` from `ViewUpdateResult`. Use `workerThreadTileLoadQueueLength` and `mainThreadTileLoadQueueLength` instead.

##### Additions :tada:

- Added `getOrientedBoundingBoxFromBoundingVolume` to the `Cesium3DTilesSelection` namespace.
- Added `transform` and `toAxisAligned` methods to `OrientedBoundingBox`.
- Switched to `libjpeg-turbo` instead of `stb` for faster jpeg decoding.
- Added `getNumberOfTilesLoaded` method to `Tileset`.
- Changed how `TilesetOptions::forbidHoles` works so that it loads much more quickly, while still guaranteeing there are no holes in the tileset.
- Added `frameNumber` property to `ViewUpdateResult`.
- Added getters for the `stride` and `data` fields of `AccessorView`.
- Added `startNewFrame` method to `ITileExcluder`.
- Added `CreditSystem.setShowOnScreen` and `Tileset.setShowCreditsOnScreen` to allow on-screen credit rendering to be toggled at runtime.

##### Fixes :wrench:

- Fixed a bug that caused the `center` field of `AxisAlignedBox` to be incorrect.
- Fixed a bug that caused the main thread to sometimes load low-priority tiles before high-priority ones. This could result in much longer waits than necessary for a tileset's appropriate level-of-detail to be shown.
- Fixed a bug that prevented WebP and KTX2 textures from working in the common case where only the extension specified the `source` property, not the glTF's main `Texture` definition.

### v0.22.1 - 2023-03-06

##### Fixes :wrench:

- Fixed a crash that could occur when a batch table property had fewer values than the model had features.

### v0.22.0 - 2023-03-01

##### Breaking Changes :mega:

- Renamed `CesiumGeometry::AxisTransforms` to simply `Transforms`.
- Renamed `CesiumGeospatial::Transforms` to `GlobeTransforms`.

##### Additions :tada:

- Added `GlobeAnchor`, making it easy to define a coordinate system that anchors an object to the globe and maintains it as the object moves or as the local coordinate system it is defined in changes.
- Added support for loading tilesets with `pnts` content. Point clouds are converted to `glTF`s with a single `POINTS` primitive, while batch tables are converted to `EXT_feature_metadata`.
- Added `createTranslationRotationScaleMatrix` and `computeTranslationRotationScaleFromMatrix` methods to `CesiumGeometry::Transforms`.
- Added `CesiumUtility::AttributeCompression` for encoding and decoding vertex attributes in different formats.

##### Fixes :wrench:

- Fixed a bug that could cause holes to appear in a tileset, even with frustum culling disabled, when the tileset includes some empty tiles with a geometric error greater than their parent's.

### v0.21.3 - 2023-02-01

##### Fixes :wrench:

- Fixed a bug that could prevent loading in tilesets that are additively-refined and have external tilesets, such as Cesium OSM Buildings.
- Fixed a bug that could cause parent tiles to be incorrectly culled in tilesets with additive ("ADD") refinement. This could cause geometry to disappear when moving in closer, or fail to appear at all.
- When unloading tile content, raster overlay tiles are now detached from geometry tiles _before_ the geometry tile content is unloaded.
- Added missing `#include <string>` in generated glTF and 3D Tiles header files.
- Replaced `std::sprintf` with `std::snprintf`, fixing a warning-as-error in newer versions of Xcode.
- Upgraded tinyxml2 [from commit 1aeb57d26bc303d5cfa1a9ff2a331df7ba278656 to commit e05956094c27117f989d22f25b75633123d72a83](https://github.com/leethomason/tinyxml2/compare/1aeb57d26bc303d5cfa1a9ff2a331df7ba278656...e05956094c27117f989d22f25b75633123d72a83).

### v0.21.2 - 2022-12-09

##### Additions :tada:

- Added the ability to specify the endpoint URL of the Cesium ion API when constructing an `IonRasterOverlay`.

##### Fixes :wrench:

- Removed the logged warning about the use of the `gltfUpAxis` property in a 3D Tiles tileset.json. While not technically spec-compliant, this property is quite common and we are not going to remove support for it anytime soon.

### v0.21.1 - 2022-12-02

##### Fixes :wrench:

- Fixed a bug that could cause an assertion failure - and on rare occasions a more serious problem - when creating a tile provider for a `TileMapServiceRasterOverlay` or a `WebMapServiceRasterOverlay`.

### v0.21.0 - 2022-11-01

##### Breaking Changes :mega:

- On `IPrepareRendererResources`, the `image` parameter passed to `prepareRasterInLoadThread` and the `rasterTile` parameter passed to `prepareRasterInMainThread` are no longer const. These methods are now allowed to modify the parameters during load.
- `IPrepareRendererResources::prepareInLoadThread` now takes a `TileLoadResult` and returns a `Future<TileLoadResultAndRenderResources>`, allowing it to work asynchronously rather than just blocking a worker thread until it is finished.
- `RasterOverlay::createTileProvider` now takes the owner pointer as an `IntrusivePointer` instead of a raw pointer, and returns a future that resolves to a `RasterOverlay::CreateTileProviderResult`.

##### Additions :tada:

- Added `mainThreadLoadingTimeLimit` and `tileCacheUnloadTimeLimit` properties to `TilesetOptions`, allowing a limit to be placed on how much time is spent loading and unloading tiles per frame.
- Added `GltfReader::generateMipMaps` method.
- Added the `getImage` method to `RasterOverlayTile`.
- Added `LocalHorizontalCoordinateSystem`, which is used to create convenient right- or left-handeded coordinate systems with an origin at a point on the globe.

##### Fixes :wrench:

- Fixed a bug that could cause a crash when adding raster overlays to sparse tilesets and zooming close enough to cause them to be upsampled.

### v0.20.0 - 2022-10-03

##### Breaking Changes :mega:

- `TileRenderContent::lodTransitionPercentage` now always goes from 0.0 --> 1.0 regardless of if the tile is fading in or out.
- Added a new parameter to `IPrepareRendererResources::prepareInLoadThread`, `rendererOptions`, to allow passing arbitrary data from the renderer.

##### Fixes :wrench:

- In `CesiumGltfWriter`, `accessor.byteOffset` and `bufferView.byteOffset` are no longer written if the value is 0. This fixes validation errors for accessors that don't have buffer views, e.g. attributes that are Draco compressed.
- Fixed a bug where failed tiles don't clean up any raster overlay tiles that are mapped to them, and therefore cannot be rendered as empty tiles.
- Fixed a bug that prevented access to Cesium Ion assets by using expired Access Tokens.

### v0.19.0 - 2022-09-01

##### Breaking Changes :mega:

- `RasterOverlayCollection` no longer accepts a `Tileset` in its constructor. Instead, it now accepts a `Tile::LoadedLinkList` and a `TilesetExternals`.
- Removed `TileContext`. It has been replaced by the `TilesetContentLoader` interface.
- Removed `TileContentFactory`. Instead, conversions of various types to glTF can be registered with `GltfConverters`.
- Removed `TileContentLoadInput`. It has been replaced by `TileLoadInput` and `TilesetContentLoader`.
- Removed `TileContentLoadResult`. It has been replaced by `TileContent`.
- Removed `TileContentLoader`. It has been replaced by `TilesetContentLoader` and `GltfConverters`.
- Removed `ImplicitTraversal`. It has been replaced by `TilesetContentLoader` and `GltfConverters`.
- Removed many methods from the `Cesium3DTilesSelection::Tileset` class: `getUrl()`, `getIonAssetID()`, `getIonAssetToken()`, `notifyTileStartLoading`, `notifyTileDoneLoading()`, `notifyTileUnloading()`, `loadTilesFromJson()`, `requestTileContent()`, `requestAvailabilitySubtree()`, `addContext()`, and `getGltfUpAxis()`. Most of these were already not recommended for use outside of cesium-native.
- Removed many methods from the `Cesium3DTilesSelection::Tile` class: `getTileset()`, `getContext()`, `setContext()`, `getContent()`, `setEmptyContent()`, `getRendererResources()`, `setState()`, `loadContent()`, `processLoadedContent()`, `unloadContent()`, `update()`, and `markPermanentlyFailed()`. Most of these were already not recommended for use outside of cesium-native.

##### Additions :tada:

- Quantized-mesh terrain and implicit octree and quadtree tilesets can now skip levels-of-detail when traversing, so the correct detail is loaded more quickly.
- Added new options to `TilesetOptions` supporting smooth transitions between tiles at different levels-of-detail. A tile's transition percentage can be retrieved from `TileRenderContent::lodTransitionPercentage`.
- Added support for loading WebP images inside glTFs and raster overlays. WebP textures can be provided directly in a glTF texture or in the `EXT_texture_webp` extension.
- Added support for `KHR_texture_transform` to `CesiumGltf`, `CesiumGltfReader`, and `CesiumGltfWriter`
- `Tileset` can be constructed with a `TilesetContentLoader` and a root `Tile` for loading and rendering different 3D Tile-like formats or creating a procedural tileset.

##### Fixes :wrench:

- Fixed a bug where the Raster Overlay passed to the `loadErrorCallback` would not be the one that the user created, but instead an aggregated overlay that was created internally.

### v0.18.1 - 2022-08-04

##### Fixes :wrench:

- Fixed a bug in `SqliteCache` where the last access time of resources was not updated correctly, sometimes causing more recently used resources to be evicted from the cache before less recently used ones.

### v0.18.0 - 2022-08-01

##### Breaking Changes :mega:

- Removed support for 3D Tiles Next extensions in `TilesetWriter` and `TilesetReader` that have been promoted to core in 3D Tiles 1.1
  - [3DTILES_multiple_contents](https://github.com/CesiumGS/3d-tiles/tree/main/extensions/3DTILES_multiple_contents)
  - [3DTILES_implicit_tiling](https://github.com/CesiumGS/3d-tiles/tree/main/extensions/3DTILES_implicit_tiling)
  - [3DTILES_metadata](https://github.com/CesiumGS/3d-tiles/tree/main/extensions/3DTILES_metadata)
  - [3DTILES_content_gltf](https://github.com/CesiumGS/3d-tiles/tree/main/extensions/3DTILES_content_gltf)
- Removed the `getSupportsRasterOverlays` from `Tileset` because the property is no longer relevant now that all tilesets support raster overlays.

##### Additions :tada:

- Added support for [3D Tiles 1.1](https://github.com/CesiumGS/3d-tiles/pull/666) in `TilesetWriter` and `TilesetReader`.
- Added a `TileOcclusionRendererProxyPool` to `TilesetExternals`. If a renderer implements and provides this interface, the tile occlusion information is used to avoid refining parent tiles that are completely occluded, reducing the number of tiles loaded.
- `Tileset` can now estimate the percentage of the tiles for the current view that have been loaded by calling the `computeLoadProgress` method.
- Enabled loading Tile Map Service (TMS) URLs that do not have a file named "tilemapresource.xml", such as from GeoServer.
- Added support for Tile Map Service documents that use the "local" profile when the SRS is mercator or geodetic.

### v0.17.0 - 2022-07-01

##### Fixes :wrench:

- Fixed crash when parsing an empty copyright string in the glTF model.

### v0.16.0 - 2022-06-01

##### Additions :tada:

- Added option to the `RasterizedPolygonsOverlay` to invert the selection, so everything outside the polygons gets rasterized instead of inside.
- The `RasterizedPolygonsTileExcluder` excludes tiles outside the selection instead of inside when given an inverted `RasterizedPolygonsOverlay`.
- Tiles are now upsampled using the projection of the first raster overlay in the list with more detail.

##### Fixes :wrench:

- For consistency with CesiumJS and compatibility with third-party terrain tilers widely used in the community, the `bounds` property of the `layer.json` file of a quantized-mesh terrain tileset is now ignored, and the terrain is assumed to cover the entire globe.

### v0.15.2 - 2022-05-13

##### Fixes :wrench:

- Fixed a bug where upsampled quadtree tiles could have siblings with mismatching projections.

In addition to the above, this release updates the following third-party libraries used by cesium-native:

- `cpp-httplib` to v0.10.3 ([changes](https://github.com/yhirose/cpp-httplib/compare/c7486ead96dad647b9783941722b5944ac1aaefa...d73395e1dc652465fa9524266cd26ad57365491f))
- `draco` to v1.5.2 ([changes](https://github.com/google/draco/compare/9bf5d2e4833d445acc85eb95da42d715d3711c6f...bd1e8de7dd0596c2cbe5929cbe1f5d2257cd33db))
- `earcut` to v2.2.3 ([changes](https://github.com/mapbox/earcut.hpp/compare/6d18edf0ce046023a7cb55e69c4cd9ba90e2c716...b28acde132cdb8e0ef536a96ca7ada8a651f9169))
- `PicoSHA2` to commit `1677374f23352716fc52183255a40c1b8e1d53eb` ([changes](https://github.com/okdshin/PicoSHA2/compare/b699e6c900be6e00152db5a3d123c1db42ea13d0...1677374f23352716fc52183255a40c1b8e1d53eb))
- `rapidjson` to commit `fcb23c2dbf561ec0798529be4f66394d3e4996d8` ([changes](https://github.com/Tencent/rapidjson/compare/fd3dc29a5c2852df569e1ea81dbde2c412ac5051...fcb23c2dbf561ec0798529be4f66394d3e4996d8))
- `spdlog` to v1.10.0 ([changes](https://github.com/gabime/spdlog/compare/cbe9448650176797739dbab13961ef4c07f4290f...76fb40d95455f249bd70824ecfcae7a8f0930fa3))
- `stb` to commit `af1a5bc352164740c1cc1354942b1c6b72eacb8a` ([changes](https://github.com/nothings/stb/compare/b42009b3b9d4ca35bc703f5310eedc74f584be58...af1a5bc352164740c1cc1354942b1c6b72eacb8a))
- `uriparser` to v0.9.6 ([changes](https://github.com/uriparser/uriparser/compare/e8a338e0c65fd875a46067d711750e4c13e044e7...24df44b74753017acfaec4b3a30097a8a2ae1ae1))

### v0.15.1 - 2022-05-05

##### Fixes :wrench:

- Fixed a bug that could cause tiles in external tilesets to fail to load.

### v0.15.0 - 2022-05-02

##### Additions :tada:

- Improved the load performance when `TilesetOptions::forbidHoles` is enabled by only loading child tiles when their parent does not meet the necessary screen-space error requirement.
- Added support for loading availability metadata from quantized-mesh layer.json. Previously, only availability embedded in terrain tiles was used.
- Added support for quantized-mesh terrain tilesets that specify a parent layer.
- Added support for metadata from the `3DTILES_batch_table_hierarchy` extension.

##### Fixes :wrench:

- Fixed a bug that could cause the same tiles to be continually loaded and unloaded when `TilesetOptions::forbidHoles` was enabled.
- Fixed a bug that could sometimes cause tilesets to fail to show their full detail when making changes to raster overlays.
- Fixed a bug that could cause holes even with `TilesetOptions::forbidHoles` enabled, particularly when using external tilesets.
- Tiles will no longer be selected to render when they have no content and they have a higher "geometric error" than their parent. In previous versions, this situation could briefly lead to holes while the children of such tiles loaded.
- Fixed a bug where `IPrepareRendererResources::prepareInMainThread` was called on a `Tile` before that `Tile` was updated with loaded content.
- Fixed a bug where getting bad data from the SQLite request cache could cause a crash. If the SQLite database is corrupt, it will now be deleted and recreated.

### v0.14.1 - 2022-04-14

##### Fixes :wrench:

- Fixed a crash caused by using an aggregated overlay of `IonRasterOverlay` after it is freed.
- Fix a bug introduced in v0.14.0 that caused Tile Map Service (TMS) overlays from Cesium ion to fail to load.

### v0.14.0 - 2022-04-01

##### Breaking Changes :mega:

- Added a new parameter, `rendererOptions`, to `IPrepareRendererResources::prepareRasterInLoadThread`.
- Changed the type of Cesium ion asset IDs from `uint32_t` to `int64_t`.
- Various changes in the `Cesium3DTiles`, `Cesium3DTilesReader`, and `Cesium3DTilesWriter` namespaces to match the evolving 3D Tiles Next specifications.
- Removed `getTextureCoordinateIndex` from `FeatureIDTextureView` and `FeatureTexturePropertyView`. Use `getTextureCoordinateAttributeId` instead.

##### Additions :tada:

- Added `WebMapServiceRasterOverlay` to pull raster overlays from a WMS server.
- Added support for the following glTF extensions to `CesiumGltf`, `CesiumGltfReader`, and `CesiumGltfWriter`:
  - `EXT_instance_features`
  - `EXT_structural_metadata`
  - `MAXAR_mesh_variants`
- Added an in-memory cache for Cesium ion asset endpoint responses in order to avoid repeated requests.
- Added `ScopeGuard` class to automatically a execute function when exiting a scope.
- The glTF `copyright` property, if present, is now included in the credits that `Tileset` adds to the `CreditSystem`. If the `copyright` has multiple parts separate by semicolons, these are treated as separate credits.
- Credits reported by `CreditSystem::getCreditsToShowThisFrame` are now sorted based on the number of occurrences, with the most common credits first.
- `Tileset` and `RasterOverlay` credits can now be shown on the screen, rather than in a separate credit popup.
- Added `FeatureTexturePropertyView::getSwizzle` method.
- Added `IsMetadataArray` template to check if a type is a `MetadataArrayView`.
- Added a `rendererOptions` property to `RasterOverlayOptions` to pass arbitrary data to `prepareRasterInLoadThread`.
- Added `Uri::escape`.

##### Fixes :wrench:

- Fixed an issue that could lead to compilation failures when passing an lvalue reference to `Promise::resolve()`.
- Fixed upsampling for `EXT_feature_metadata` feature tables.
- Fixed a bug that could cause the size of external images to be accounted for incorrectly when tracking the number of bytes loaded for caching purposes.
- Fixed a bug that prevented tiles from loading when "Forbid Holes" option was enabled.

### v0.13.0 - 2022-03-01

##### Breaking Changes :mega:

- Renamed constants in `CesiumUtility::Math` to use PascalCase instead of SCREAMING_SNAKE_CASE.

##### Additions :tada:

- Added support for the `CESIUM_RTC` and `KHR_texture_basisu` glTF extensions.
- Added support for 3D Tiles that do not have a geometric error, improving compatibility with tilesets that don't quite match the 3D Tiles spec.
- Exposed the Cesium ion endpoint URL as a parameter on tilesets and raster overlays.
- `TilesetOptions` and `RasterOverlayOptions` each have a new option to report which compressed textured formats are supported on the client platform. Ideal formats amongst the available ones are picked for each KTX2 texture that is later encountered.
- The `ImageCesium` class nows convey which GPU pixel compression format (if any) is used. This informs what to expect in the image's pixel buffer.
- The `ImageCesium` class can now contain pre-computed mipmaps, if they exist. In that case, all the mips will be in the pixel buffer and the delineation between each mip will be described in `ImageCesium::mipPositions`.
- Tileset content with the known file extensions ".gltf", ".glb", and ".terrain" can now be loaded even if the Content-Type is incorrect. This is especially helpful for loading tilesets from `file:` URLs.
- Created tighter fitting bounding volumes for terrain tiles by excluding skirt vertices.

##### Fixes :wrench:

- Fixed bug that could cause properties types in a B3DM Batch Table to be deduced incorrectly, leading to a crash when accessing property values.
- Fixed a bug where implicit tiles were not receiving the root transform and so could sometimes end up in the wrong place.

### v0.12.0 - 2022-02-01

##### Breaking Changes :mega:

- Renamed `IAssetAccessor::requestAsset` to `get`.
- Renamed `IAssetAccessor::post` to `request` and added a new parameter in the second position to specify the HTTP verb to use.
- `Token` in `CesiumIonClient` has been updated to match Cesium ion's v2 REST API endpoint, so several fields have been renamed. The `tokens` method also now returns future that resolves to a `TokenList` instead of a plain vector of `Token` instances.
- Renamed `GltfReader::readModel`, `ModelReaderResult`, and `ReadModelOptions` to `GltfReader::readGltf`, `GltfReaderResult`, and `GltfReaderOptions` respectively.
- Removed `writeModelAsEmbeddedBytes`, `writeModelAndExternalFiles`, `WriteModelResult`, `WriteModelOptions`, and `WriteGLTFCallback`. Use `GltfWriter::writeGltf`, `GltfWriter::writeGlb`, `GltfWriterResult`, and `GltfWriterOptions` instead.

##### Additions :tada:

- Added `TilesetWriterOptions` for serializing tileset JSON.
- Added support for the following extensions in `GltfWriter` and `GltfReader`:
  - [KHR_materials_unlit](https://github.com/KhronosGroup/glTF/tree/main/extensions/2.0/Khronos/KHR_materials_unlit)
  - [EXT_mesh_gpu_instancing](https://github.com/KhronosGroup/glTF/tree/main/extensions/2.0/Vendor/EXT_mesh_gpu_instancing)
  - [EXT_meshopt_compression](https://github.com/KhronosGroup/glTF/tree/main/extensions/2.0/Vendor/EXT_meshopt_compression)
  - [EXT_mesh_features](https://github.com/CesiumGS/glTF/tree/3d-tiles-next/extensions/2.0/Vendor/EXT_mesh_features)
  - [CESIUM_tile_edges](https://github.com/CesiumGS/glTF/pull/47)
- Added support for the following extensions in `TilesetWriter` and `TilesetReader`:
  - [3DTILES_multiple_contents](https://github.com/CesiumGS/3d-tiles/tree/main/extensions/3DTILES_multiple_contents)
  - [3DTILES_implicit_tiling](https://github.com/CesiumGS/3d-tiles/tree/main/extensions/3DTILES_implicit_tiling)
  - [3DTILES_metadata](https://github.com/CesiumGS/3d-tiles/tree/main/extensions/3DTILES_metadata)
- Added `SubtreeWriter` and `SubtreeReader` for serializing and deserializing the subtree format in [3DTILES_implicit_tiling](https://github.com/CesiumGS/3d-tiles/tree/main/extensions/3DTILES_implicit_tiling).
- Added `SchemaWriter` and `SchemaReader` for serializing and deserializing schemas in [EXT_mesh_features](https://github.com/CesiumGS/glTF/tree/3d-tiles-next/extensions/2.0/Vendor/EXT_mesh_features) and [3DTILES_metadata](https://github.com/CesiumGS/3d-tiles/tree/main/extensions/3DTILES_metadata).
- Added `hasExtension` to `ExtensibleObject`.
- Added `CESIUM_TESTS_ENABLED` option to the build system.
- Added support in the JSON reader for reading doubles with no fractional value as integers.
- Added case-insensitive comparison for Cesium 3D Tiles "refine" property values.
- Added new capabilities to `Connection` in `CesiumIonClient`:
  - The `tokens` method now uses the v2 service endpoint and allows a number of options to be specified.
  - Added a `token` method to allow details of a single token to be retrieved.
  - Added `nextPage` and `previousPage` methods to allow paging through tokens.
  - Added `modifyToken` method.
  - Added static `getIdFromToken` method to obtain a token ID from a given token value.
- Added `loadErrorCallback` to `TilesetOptions` and `RasterOverlayOptions`. This callback is invoked when the `Tileset` or `RasterOverlay` encounter a load error, allowing the error to be handled by application code.
- Enable `IntrusivePointer<T>` to be converted to `IntrusivePointer<U>` if U is a base class of T.

##### Fixes :wrench:

- Fixes a bug where `notifyTileDoneLoading` was not called when encountering Ion responses that can't be parsed.
- Fixed a bug that prevented a continuation attached to a `SharedFuture` from returning a `Future` itself.
- Fixed incorrect child subtree index calculation in implicit tiles.
- Fixed `computeDistanceSquaredToPosition` in `BoundingSphere`.

### v0.11.0 - 2022-01-03

##### Breaking Changes :mega:

- The `CesiumGltfReader` project now uses the `CesiumGltfReader` namespace instead of the `CesiumGltf` namespace.
- The `CesiumGltfWriter` project now uses the `CesiumGltfWriter` namespace instead of the `CesiumGltf` namespace.
- The `Cesium3DTilesReader` project now uses the `Cesium3DTilesReader` namespace instead of the `Cesium3DTiles` namespace.

##### Additions :tada:

- Added `Cesium3DTilesWriter` library.

##### Fixes :wrench:

- Fixed a bug in `QuadtreeRasterOverlayTileProvider` that caused incorrect level-of-detail selection for overlays that use a global (or otherwise large) tiling scheme but have non-global (or otherwise smaller) coverage.

### v0.10.0 - 2021-12-01

##### Breaking Changes :mega:

- `QuadtreeRasterOverlayTileProvider::computeLevelFromGeometricError` has been removed. `computeLevelFromTargetScreenPixels` may be useful as a replacement.
- The constructor of `RasterOverlayTileProvider` now requires a coverage rectangle.
- `RasterOverlayTileProvider::getTile` now takes a `targetScreenPixels` instead of a `targetGeometricError`.
- The constructor of `RasterMappedTo3DTile` now requires a texture coordinate index.
- The constructor of `RasterOverlayTile` now takes a `targetScreenPixels` instead of a `targetGeometricError`. And the corresponding `getTargetGeometricError` has been removed.
- Removed `TileContentLoadResult::rasterOverlayProjections`. This field is now found in the `overlayDetails`.
- Removed `obtainGlobeRectangle` from `TileUtilities.h`. Use `estimateGlobeRectangle` in `BoundingVolume.h` instead.
- cesium-native now uses the following options with the `glm` library:
  - `GLM_FORCE_XYZW_ONLY`
  - `GLM_FORCE_EXPLICIT_CTOR`
  - `GLM_FORCE_SIZE_T_LENGTH`

##### Additions :tada:

- Added support for the [3DTILES_implicit_tiling](https://github.com/CesiumGS/3d-tiles/tree/main/extensions/3DTILES_implicit_tiling) extension.
- Added support for the [3DTILES_bounding_volume_S2](https://github.com/CesiumGS/3d-tiles/tree/main/extensions/3DTILES_bounding_volume_S2) extension.
- Added support for raster overlays, including clipping polygons, on any 3D Tiles tileset.
- Added support for external glTF buffers and images.
- Raster overlay level-of detail is now selected using "target screen pixels" rather than the hard-to-interpret geometric error value.
- A `RasterOverlay` can now be configured with a `maximumScreenSpaceError` independent of the screen-space error used for the geometry.
- `RasterOverlay::loadTileProvider` now returns a `SharedFuture`, making it easy to attach a continuation to run when the load completes.
- Added `GltfContent::applyRtcCenter` and `applyGltfUpAxisTransform`.
- Clipping polygon edges now remain sharp even when zooming in past the available geometry detail.
- Added `DebugColorizeTilesRasterOverlay`.
- Added `BoundingRegionBuilder` to `CesiumGeospatial`.
- Added `GlobeRectangle::EMPTY` static field and `GlobeRectangle::isEmpty` method.
- Added the ability to set the coordinates of a `GlobeRectangle` after construction.

##### Fixes :wrench:

- Improved the computation of bounding regions and overlay texture coordinates from geometry, particularly for geometry that crosses the anti-meridian or touches the poles.
- Fixed a bug that would result in incorrect geometry when upsampling a glTF with a position accessor pointing to a bufferView that did not start at the beginning of its buffer.
- Fixed a problem that could cause incorrect distance computation for a degenerate bounding region that is a single point with a min/max height.
- Improved the numerical stability of `GlobeRectangle::computeCenter` and `GlobeRectangle::contains`.
- Error messages are no longer printed to the Output Log when an upsampled tile happens to have a primitive with no vertices.
- Fixed a bug that could cause memory corruption when a decoded Draco mesh was larger than indicated by the corresponding glTF accessor.
- Fixed a bug that could cause the wrong triangle indices to be used for a Draco-encoded glTF.

### v0.9.0 - 2021-11-01

##### Breaking Changes :mega:

- Changed the following properties in CesiumGltf:
  - `BufferView::target` now defaults to `std::nullopt` instead of `Target::ARRAY_BUFFER`.
  - `ClassProperty::type` now defaults to `Type::INT8` instead of empty string.
  - `ClassProperty::componentType` is now an optional string instead of a `JsonValue`.
  - `FeatureTexture::classProperty` is no longer optional, consistent with changes to the extension spec.
  - `Image::mimeType` now defaults to empty string instead of `MimeType::image_jpeg`.
  - `Sampler::magFilter` and `Sampler::minFilter` now default to `std::nullopt` instead of `MagFilter::NEAREST`.
- The version of `ExtensibleObject` in the `CesiumGltf` library and namespace has been removed. Use the one in the `CesiumUtility` library and namespace instead.
- Renamed the following glTF extension classes:
  - `KHR_draco_mesh_compression` -> `ExtensionKhrDracoMeshCompression`.
  - `MeshPrimitiveEXT_feature_metadata` -> `ExtensionMeshPrimitiveExtFeatureMetadata`
  - `ModelEXT_feature_metadata` -> `ExtensionModelExtFeatureMetadata`
- `CesiumGltf::ReaderContext` has been removed. It has been replaced with either `CesiumJsonReader::ExtensionReaderContext` or `GltfReader`.

##### Additions :tada:

- Added new `Cesium3DTiles` and `Cesium3DTilesReader` libraries. They are useful for reading and working with 3D Tiles tilesets.

##### Fixes :wrench:

- Fixed a bug that could cause crashes or incorrect behavior when using raster overlays.
- Fixed a bug that caused 3D Tiles content to fail to load when the status code was zero. This code is used by libcurl for successful read of `file://` URLs, so the bug prevented loading from such URLs in some environments.
- Errors and warnings that occur while loading glTF textures are now include in the model load errors and warnings.
- Fixes how `generate-classes` deals with reserved C++ keywords. Property names that are C++ keywords should be appended with "Property" as was already done,
  but when parsing JSONs the original property name string should be used.

### v0.8.0 - 2021-10-01

##### Breaking Changes :mega:

- glTF enums are now represented in CesiumGltf as their underlying type (int32 or string) rather than as an enum class.
- Tile content loaders now return a `Future`, which allows them to be asynchronous and make further network requests.

##### Fixes :wrench:

- Fixed a bug that caused the `RTC_CENTER` semantic in a B3DM feature table to be ignored if any of the values happened to be integers rather than floating-point numbers. This caused these tiles to render in the wrong location.

### v0.7.2 - 2021-09-14

##### Fixes :wrench:

- Fixed a bug where the "forbidHoles" option was not working with raster overlays and external tilesets.

### v0.7.1 - 2021-09-14

##### Fixes :wrench:

- Fixed a bug introduced in v0.7.0 where credits from a `QuadtreeRasterOverlayTileProvider` were not collected and reported.
- Fixed a bug where disabling frustum culling caused external tilesets to not load.

### v0.7.0 - 2021-09-01

##### Breaking Changes :mega:

- Renamed the `Cesium3DTiles` namespace and library to `Cesium3DTilesSelection`.
- Deleted `Cesium3DTilesSelection::Gltf` and moved functionality into `CesiumGltf::Model`.
- Renamed `Rectangle::intersect` and `GlobeRectangle::intersect` to `computeIntersection`.
- `RasterOverlay` and derived classes now require a `name` parameter to their constructors.
- Changed the type of texture coordinate IDs used in the raster overlay system from `uint32_t` to `int32_t`.
- `RasterOverlayTileProvider` is no longer quadtree-oriented. Instead, it requires derived classes to provide an image for a particular requested rectangle and geometric error. Classes that previously derived from `RasterOverlayTileProvider` should now derive from `QuadtreeRasterOverlayTileProvider` and implement `loadQuadtreeTileImage` instead of `loadTileImage`.
- Removed `TilesetOptions::enableWaterMask`, which didn't have any effect anyway. `TilesetContentOptions::enableWaterMask` still exists and works.

##### Additions :tada:

- Added `Future<T>::isReady`.
- Added `Future<T>::share`, which returns a `SharedFuture<T>` and allows multiple continuations to be attached.
- Added an option in `TilesetOptions::ContentOptions` to generate smooth normals when the original glTFs were missing normals.
- Added `ImageManipulation` class to `CesiumGltfReader`.
- Added `Math::roundUp` and `Math::roundDown`.
- Added `Rectangle::computeUnion`.

##### Fixes :wrench:

- Fixed a bug that caused CesiumGltfWriter to write a material's normal texture info into a property named `normalTextureInfo` rather than `normalTexture`.
- Fixed a bug in `TileMapServiceRasterOverlay` that caused it to show only the lowest resolution tiles if missing a `tilemapresource.xml` file.

### v0.6.0 - 2021-08-02

##### Breaking Changes :mega:

- `Future<T>::wait` now returns the resolved value and throws if the Future rejected, rather than returning a `std::variant` and slicing the exception to `std::exception`.
- `Tileset::updateView` and `Tileset::updateViewOffline` now take `std::vector<ViewState>` instead of a single `ViewState`.

##### Additions :tada:

- Added support for the `EXT_feature_metadata` glTF extension.
- Added automatic conversion of the B3DM batch table to the `EXT_feature_metadata` extension.
- Added `CESIUM_COVERAGE_ENABLED` option to the build system.
- Added `AsyncSystem::dispatchOneMainThreadTask` to dispatch a single task, rather than all the tasks that are waiting.
- Added `AsyncSystem::createPromise` to create a Promise directly, rather than via a callback as in `AsyncSystem::createFuture`.
- Added `AsyncSystem::catchImmediately` to catch a Future rejection immediately in any thread.
- Added `AsyncSystem::all` to create a Future that resolves when a list of Futures resolve.
- Added support for multiple frustums in the `Tileset` selection algorithm.

##### Fixes :wrench:

- Fixed a bug that prevented `.then` functions from being used on a `Future<void>` when CESIUM_TRACING_ENABLED was ON.

### v0.5.0 - 2021-07-01

##### Breaking Changes :mega:

- `TilesetExternals` now has an `AsyncSystem` instead of a shared pointer to an `ITaskProcessor`.

##### Additions :tada:

- Added a performance tracing framework via `CESIUM_TRACE_*` macros.
- Added `Future<T>::thenImmediately`.
- Added `AsyncSystem::createThreadPool` and `Future<T>::thenInThreadPool`.
- `Future<T>::thenInWorkerThread` and `Future<T>::thenInMainThread` now arrange for their continuations to be executed immediately when the Future is resolved, if the Future is resolved in the correct thread.
- Moved all request cache database access to a dedicated thread, in order to free up worker threads for parallelizable work.

### v0.4.0 - 2021-06-01

##### Additions :tada:

- Added `Cesium3DTiles::TileIdUtilities` with a `createTileIdString` function to create logging/debugging strings for `TileID` objects.
- Accessing the same Bing Maps layer multiple times in a single application run now reuses the same Bing Maps session instead of starting a new one each time.
- Added a configure-time build option, `PRIVATE_CESIUM_SQLITE`, to rename all `sqlite3*` symbols to `cesium_sqlite3*`.

##### Fixes :wrench:

- Matched draco's decoded indices to gltf primitive if indices attribute does not match with the decompressed indices.
- `createAccessorView` now creates an (invalid) `AccessorView` with a standard numeric type on error, rather than creating `AccessorView<nullptr_t>`. This makes it easier to use a simple lambda as the callback.
- Disabled `HTTPLIB_USE_ZLIB_IF_AVAILABLE` and `HTTPLIB_USE_OPENSSL_IF_AVAILABLE` because these libraries are not required for our use for cpp-httplib and they cause problems on some systems.

### v0.3.1 - 2021-05-13

##### Fixes :wrench:

- Fixed a memory leak when loading textures from a glTF model.
- Fixed a use-after-free bug that could cause a crash when destroying a `RasterOverlay`.

### v0.3.0 - 2021-05-03

##### Breaking Changes :mega:

- Converted `magic_enum` / `CodeCoverage.cmake` dependencies to external submodules.
- Replaced `CesiumGltf::WriteFlags` bitmask with `CesiumGltf::WriteModelOptions` struct.
  `CesiumGltf::writeModelAsEmbeddedBytes` and `CesiumGltf::writeModelAndExternalfiles`
  now use this struct for configuration.
- Removed all exceptions in `WriterException.h`, warnings / errors are now reported in
  `WriteModelResult`, which is returned from `CesiumGltf::writeModelAsEmbeddedBytes` and
  `CesiumGltf::writeModelAndExternalFiles` instead.

##### Additions :tada:

- Added support for loading the water mask from quantized-mesh terrain tiles.

##### Fixes :wrench:

- Let a tile be renderable if all its raster overlays are ready, even if some are still loading.

### v0.2.0 - 2021-04-19

##### Breaking Changes :mega:

- Moved `JsonValue` from the `CesiumGltf` library to the `CesiumUtility` library and changes some of its methods.
- Renamed `CesiumGltf::Reader` to `CesiumGltf::GltfReader`.
- Made the `readModel` and `readImage` methods on `GltfReader` instance methods instead of static methods.

##### Additions :tada:

- Added `CesiumGltfWriter` library.
- Added `CesiumJsonReader` library.
- Added diagnostic details to error messages for invalid glTF inputs.
- Added diagnostic details to error messages for failed OAuth2 authorization with `CesiumIonClient::Connection`.
- Added an `Axis` enum and `AxisTransforms` class for coordinate system transforms
- Added support for the legacy `gltfUpVector` string property in the `asset` part of tilesets. The up vector is read and passed as an `Axis` in the `extras["gltfUpVector"]` property, so that receivers may rotate the glTF model's up-vector to match the Z-up convention of 3D Tiles.
- Unknown glTF extensions are now deserialized as a `JsonValue`. Previously, they were ignored.
- Added the ability to register glTF extensions for deserialization using `GltReader::registerExtension`.
- Added `GltfReader::setExtensionState`, which can be used to request that an extension not be deserialized or that it be deserialized as a `JsonValue` even though a statically-typed class is available for the extension.

##### Fixes :wrench:

- Gave glTFs created from quantized-mesh terrain tiles a more sensible material with a `metallicFactor` of 0.0 and a `roughnessFactor` of 1.0. Previously the default glTF material was used, which has a `metallicFactor` of 1.0, leading to an undesirable appearance.
- Reported zero-length images as non-errors as `BingMapsRasterOverlay` purposely requests that the Bing servers return a zero-length image for non-existent tiles.
- 3D Tiles geometric error is now scaled by the tile's transform.
- Fixed a bug that that caused a 3D Tiles tile to fail to refine when any of its children had an unsupported type of content.

### v0.1.0 - 2021-03-30

- Initial release.<|MERGE_RESOLUTION|>--- conflicted
+++ resolved
@@ -4,11 +4,8 @@
 
 ##### Additions :tada:
 
-<<<<<<< HEAD
 - Added conversion of I3dm batch table metadata to `EXT_structural_metadata` and `EXT_instance_features` extensions.
-=======
 - Added `CesiumIonClient::Connection::geocode` method for making geocoding queries against the Cesium ion geocoder API.
->>>>>>> 4a6165f6
 
 ##### Fixes :wrench:
 
