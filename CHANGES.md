# Change Log

### ? - ?

<<<<<<< HEAD
##### Breaking Changes :mega:

- Removed `addCreditToFrame`, `startNextFrame`, `getCreditsToShowThisFrame`, and `getCreditsToNoLongerShowThisFrame` from `CreditSystem`. `CreditSystem` no longer has a notion of a "frame". Instead, credits are included and excluded by calling `addCreditReference` and `removeCreditReference`. A snaphot of the current state can be obtained by calling `getSnapshot`, and it includes both the current set of active credits as well as the credits that were removed since the last snapshot.
- Removed the following from `Cesium3DTilesSelection::Tile`:
  - `getLastSelectionState` and `setLastSelectionState`. Use `TilesetViewGroup::getTraversalState` instead.
  - `Tile::LoadedLinkedList`. Use `LoadedTileEnumerator` instead.
- The `RasterOverlayCollection` constructor now takes a `LoadedTileEnumerator` instead of a `Tile::LoadedLinkedList`.
- `TileSelectionState` no longer uses or requires a frame number. This parameter has been removed from its various methods.
- Derived `TilesetContentLoader` classes that aggregate other loaders must now implement `setOwnerOfNestedLoaders` to pass the owner through.
- `DebugTileStateDatabase::recordAllTileStates` and `recordTileState` now must be given a `TilesetViewGroup` indicating which view group to record states for.

##### Additions :tada:

- Added `TilesetViewGroup`. View groups select tiles independently from other any other view group. This is useful for applications with multiple viewports to allow them to show different levels-of-detail for the same area.
- Added `CreditReferencer` which makes it easy to track credits in a frame-oriented fashion similar to how `CreditSystem::addCreditToFrame` worked in previous releases.
- Added a `std::hash` implementation for `IntrusivePointer` that simply hashes the underlying pointer.
- Added `Math::GoldenRatio`.
- Added `TreeTraversalState` to `CesiumUtility`. It can be used to associate arbitrary data with individual nodes during a depth-first tree traversal and access that data in a later traversal.
- Added `LoadedTileEnumerator` to enumerate the loaded tiles in a `Tile` subtree.
- Added `RasterOverlayCollection::setLoadedTileEnumerator`.
- Added `TileLoadRequester`, which allows influence over which tiles in a `Cesium3DTilesSelection::Tileset` are loaded. This is the base class for `TilesetViewGroup` and `TilesetHeightRequest`.
- Added `TileLoadTask`, `TileLoadPriorityGroup`, and `TilesetFrameState`. Previously these types were private.
- Added the following to `Cesium3DTilesSelection::Tileset`:
  - `getUserCredit` - Reflects the `Credit` passed as a string into `TilesetOptions::credit`.
  - `loadedTiles`- Allows enumeration of the tileset's loaded tiles.
  - `getDefaultViewGroup` - Gets the default view group that is used when `updateView` is called.
  - `updateViewGroup` - Updates the set of tiles to render for a `TilesetViewGroup`, as well as the set of tiles that the view group would like to load.
  - `loadTiles` - Loads tiles that have been identified as required across all `TilesetViewGroup` and `TilesetHeightRequest` instances, up to limits specified in `TilesetOptions`.
- `TilesetContentLoader` instances now know the `TilesetContentManager` that owns them. This is managed with new `getOwner` and `setOwner` methods.

##### Fixes :wrench:
=======
##### Additions :tada:

- A tile's bounding volume and content bounding volume are now included in `TileLoadResult` for use in `prepareInLoadThread`.
>>>>>>> 08abecfb

### v0.46.0 - 2025-04-01

##### Additions :tada:

- Added new TilesetContentLoaders constructible using the new `TilesetContentLoaderFactory` constructor on `Cesium3DTilesSelection::Tileset`.
  - `ITwinCesiumCuratedContentLoader` can load tilesets from the [iTwin Cesium Curated Content API](https://developer.bentley.com/apis/cesium-curated-content/).
  - `IModelMeshExportContentLoader` can load [iModels](https://www.itwinjs.org/learning/imodels/) exported to the 3D Tiles format through the [Mesh Export API](https://developer.bentley.com/apis/mesh-export/).
  - `ITwinRealityDataContentLoader` can load 3D Tiles iTwin Reality Data through the [Reality Management API](https://developer.bentley.com/apis/reality-management/overview/).
- `ITwinCesiumCuratedContentRasterOverlay` can load imagery from the iTwin Cesium Curated Content API.
- Added `CesiumITwinClient` library for authorizing with and making requests to the iTwin API.
- Added `CesiumClientCommon` to hold shared code between `CesiumIonClient` and `CesiumITwinClient`.

##### Fixes :wrench:

- `GltfReader::resolveExternalData` now includes query parameters from the parent URL when resolving relative URLs for external buffers and textures.
- Fixed bugs that could prevent valid metadata in Instanced 3D Model (i3dm) files from being parsed correctly.
- Fixed a memory leak in `CesiumGltfReader`.
- Fixed a bug in `ImplicitTilingUtilities::computeBoundingVolume` that incorrectly subdivided a `BoundingCylinderRegion` across the discontinuity line.

### v0.45.0 - 2025-03-03

##### Breaking Changes :mega:

- Removed `TilesetOptions::maximumSimultaneousSubtreeLoads` because it was unused.

##### Additions :tada:

- Added `convertPropertyComponentTypeToAccessorComponentType` to `PropertyType`.
- Added support for the following 3D Tiles extensions to `Cesium3DTiles`, `Cesium3DTilesReader`, and `Cesium3DTilesWriter`:
  - `3DTILES_ellipsoid`
  - `3DTILES_content_voxels`
  - `3DTILES_bounding_volume_cylinder`
- Added `BoundingCylinderRegion` to represent `3DTILES_bounding_volume_cylinder` in the `BoundingVolume` variant.
- Added generated classes for `EXT_primitive_voxels` and its dependencies in `CesiumGltf`, `CesiumGltfReader`, and `CesiumGltfWriter`.
- Added `AxisAlignedBox::fromPositions`, which creates an `AxisAlignedBox` from an input vector of positions.
- `PropertyView`, `PropertyTableView`, `PropertyTablePropertyView`, `PropertyTextureView`, and `PropertyTexturePropertyView` now support the enum metadata type in `EXT_structural_metadata`.
- Added `TypeToDimensions` class in `PropertyTypeTraits` to obtain the dimension count of a glm vector or matrix.
- Added `canRepresentPropertyType<T>` to `PropertyTypeTraits` to check if a C++ type can represent the given `PropertyType`.
- Added `getName` method to `CesiumGltf::Enum`, allowing a scalar enum value to be resolved into its corresponding name in the enum.

##### Fixes :wrench:

- `Tile` children of external tilesets will now be cleared when the external tileset is unloaded, fixing a memory leak that happened as a result of these `Tile` skeletons accumulating over time.
- Fixed parsing URIs that have a scheme followed by `:` instead of `://`.
- Fixed decoding of `KHR_mesh_quantization` normalized values.
- Requests headers specified in `TilesetOptions` are now included in tile content requests. Previously they were only included in the root tileset.json / layer.json request.
- Fixed a crash when loading a `tileset.json` without a valid root tile.
- Fixed a bug that could cause variable length string arrays in `EXT_structural_metadata` to be interpreted incorrectly.

### v0.44.3 - 2025-02-12

##### Fixes :wrench:

- Fixed another bug in `GltfUtilities::parseGltfCopyright` that could cause it to crash or produce incorrect results.

### v0.44.2 - 2025-02-10

##### Fixes :wrench:

- Fixed a bug in `GltfUtilities::parseGltfCopyright` that could cause a crash when the copyright ends with a semicolon.

### v0.44.1 - 2025-02-03

##### Fixes :wrench:

- Fixed a bug in `CesiumIonClient::Connection` that caused the `authorize` method to use an incorrect URL.

### v0.44.0 - 2025-02-03

##### Breaking Changes :mega:

- Removed `Math::rotation`. Use `glm::rotation` from `<glm/gtx/quaternion.hpp>` instead.
- Removed `Math::perpVector`. Use `glm::perp` from `<glm/gtx/perpendicular.hpp>` instead.
- Using Cesium Native in non-cmake projects now requires manually defining `GLM_ENABLE_EXPERIMENTAL`.
- cesium-native no longer uses the `GLM_FORCE_SIZE_T_LENGTH` option with the `glm` library
- `CullingVolume` has been moved from the `Cesium3DTilesSelection` namespace to the `CesiumGeometry` namespace.

##### Additions :tada:

- Added `forEachTile`, `forEachContent`, `addExtensionUsed`, `addExtensionRequired`, `removeExtensionUsed`, `removeExtensionRequired`, `isExtensionUsed`, and `isExtensionRequired` to `Cesium3DTiles::Tileset`.
- Added conversion of I3dm batch table metadata to `EXT_structural_metadata` and `EXT_instance_features` extensions.
- Added `CesiumIonClient::Connection::geocode` method for making geocoding queries against the Cesium ion geocoder API.
- Added `UrlTemplateRasterOverlay` for requesting raster tiles from services using a templated URL.
- `upsampleGltfForRasterOverlays` is now compatible with meshes using TRIANGLE_STRIP, TRIANGLE_FAN, or non-indexed TRIANGLES primitives.
- Added `requestHeaders` field to `TilesetOptions` to allow per-tileset request headers to be specified.

##### Fixes :wrench:

- Fixed a crash in `GltfWriter` that would happen when the `EXT_structural_metadata` `schema` property was null.
- Fixed a bug in `SharedAssetDepot` that could cause assertion failures in debug builds, and could rarely cause premature deletion of shared assets even in release builds.
- Fixed a bug that could cause `Tileset::sampleHeightMostDetailed` to return a height that is not the highest one when the sampled tileset contained multiple heights at the given location.
- `LayerJsonTerrainLoader` will now log errors and warnings when failing to load a `.terrain` file referenced in the layer.json, instead of silently ignoring them.
- URIs containing unicode characters are now supported.
- Fixed a crash in `CullingVolume` when the camera was very far away from the globe.
- Fixed a bug that prevented the `culture` parameter of the `BingMapsRasterOverlay` from having an effect.

### v0.43.0 - 2025-01-02

##### Breaking Changes :mega:

- Removed unused types `JsonValueMissingKey` and `JsonValueNotRealValue` from `CesiumUtility`.

##### Additions :tada:

- Added `offset` getter to `AccessorView`.
- Added `stride`, `offset`, and `data` getters to `AccessorWriter`.
- Added `value_type` typedef to `AccessorWriter`.
- Added `InstanceAttributeSemantics` to `CesiumGltf`.
- Added `VertexAttributeSemantics::FEATURE_ID_n`.
- Added a `const` version of `Tileset::forEachLoadedTile`.
- Added `DebugTileStateDatabase`, which provides tools for debugging the tile selection algorithm using SQLite.
- Added `CesiumAsync::SqliteHelper`, containing functions for working with SQLite.
- Updates generated classes for `EXT_structural_metadata`. See https://github.com/CesiumGS/glTF/pull/71.

##### Fixes :wrench:

- Fixed a bug in `thenPassThrough` that caused a compiler error when given a value by r-value refrence.
- Fixed a raster overlay bug that could cause unnecessary upsampling with failed or missing overlay tiles.
- Fixed a bug in  `SubtreeFileReader::loadBinary` that prevented valid subtrees from loading if they did not contain binary data.
- Fixed a bug in the `Tileset` selection algorithm that could cause detail to disappear during load in some cases.
- Improved the "kicking" mechanism in the tileset selection algorithm. The new criteria allows holes in a `Tileset`, when they do occur, to be filled with loaded tiles more incrementally.
- Fixed a bug in `SharedAssetDepot` that could lead to crashes and other undefined behavior when an asset in the depot outlived the depot itself.
- Fixed a bug that could cause some rotations in an Instanced 3D Model (.i3dm) to be represented incorrectly.

### v0.42.0 - 2024-12-02

##### Breaking Changes :mega:

- Cesium Native now requires C++20 and uses vcpkg `2024.11.16`.
- Switched from `gsl::span` to `std::span` throughout the library and API. The GSL library has been removed.
- The `BingMapsRasterOverlay` constructor no longer takes an `ellipsoid` parameter. Instead, it uses the ellipsoid specified in `RasterOverlayOptions`.
- The `ellipsoid` field in `RasterOverlayOptions` is no longer a `std::optional`. Instead, it defaults to WGS84 directly.
- Removed the `ellipsoid` field from `TileMapServiceRasterOverlayOptions`, `WebMapServiceRasterOverlayOptions`, and `WebMapTileServiceRasterOverlayOptions`. These overlays now use the ellipsoid in `RasterOverlayOptions` instead.
- The `schema` property of `ExtensionModelExtStructuralMetadata` is now an `IntrusivePointer` instead of a `std::optional`.

##### Additions :tada:

- Added support for `EXT_accessor_additional_types` in `AccessorView`.
- Added `EllipsoidTilesetLoader` that will generate a tileset by tessellating the surface of an ellipsoid, producing a simple globe tileset without any terrain features.
- External schemas referenced by the `schemaUri` property in the `EXT_structural_metadata` glTF extension are now loaded automatically. Two models that reference the same external schema will share a single copy of it.
- Added `getHeightSampler` method to `TilesetContentLoader`, allowing loaders to optionally provide a custom, more efficient means of querying heights using the `ITilesetHeightSampler` interface.
- Added equality operator for `JsonValue`.
- `TileLoadResult` now includes a `pAssetAccessor` that was used to retrieve the tile content and that should be used to retrieve any additional resources associated with the tile, such as external images.

##### Fixes :wrench:

- Updated the CMake install process to install the vcpkg-built Debug binaries in Debug builds. Previously the Release binaries were installed instead.
- Fixed a crash that would occur for raster overlays attempting to dereference a null `CreditSystem`.
- Fixed a bug where an empty `extensions` object would get written if an `ExtensibleObject` only had unregistered extensions.
- Tightened the tolerance of `IntersectionTests::rayTriangleParametric`, allowing it to find intersections with smaller triangles.
- Fixed a bug that could cause `GltfUtilities::intersectRayGltfModel` to crash when the model contains a primitive whose position accessor does not have min/max values.
- `IonRasterOverlay` now passes its `RasterOverlayOptions` to the `BingMapsRasterOverlay` or `TileMapServiceRasterOverlay` that it creates internally.
- Fixed a bug in `CachingAssetAccessor` that caused it to return cached request headers on a cache hit, rather than the headers included in the new request.
- External resources (such as images) referenced from 3D Tiles content will no longer fail if a Cesium ion token refresh is necessary.
- The Cesium ion token will now only be refreshed once when it expires. Previously, multiple refresh requests could be initiated at about the same time.
- Fixed a bug in `SharedAssetDepot` that could lead to a crash with assets that fail to load.
- Fixed a bug in `AccessorView` that could cause it to report the view as valid even when its `BufferView` had a negative `byteStride`.

### v0.41.0 - 2024-11-01

##### Breaking Changes :mega:

- Renamed `CesiumUtility/Gunzip.h` to `CesiumUtility/Gzip.h`.
- Renamed `ImageCesium` to `ImageAsset`.
- The `cesium` field in `CesiumGltf::Image` is now named `pAsset` and is an `IntrusivePointer` to an `ImageAsset`.
- The `image` field in `LoadedRasterOverlayImage` is now named `pImage` and is an `IntrusivePointer` to an `ImageAsset`.
- Deprecated the `readImage` and `generateMipMaps` methods on `GltfReader`. These methods are now found on `ImageDecoder`.

##### Additions :tada:

- Added `CesiumUtility::gzip`.
- Added `CesiumGeometry::Transforms::getUpAxisTransform` to get the transform that converts from one up axis to another.
- Added `TilesetSharedAssetSystem` to `Cesium3DTilesSelection` and `GltfSharedAssetSystem` to `CesiumGltfReader`.
- Added `SharedAsset` to `CesiumUtility` to serve as the base class for assets such as `ImageAsset`.
- Added `SharedAssetDepot` to `CesiumAsync` for managing assets, such as images, that can be shared among multiple models or other objects.
- Added `NetworkAssetDescriptor` and `NetworkImageAssetDescriptor`.
- `ImageAsset` (formerly `ImageCesium`) is now an `ExtensibleObject`.
- Added `VertexAttributeSemantics` to `CesiumGltf`.
- Added `ImageDecoder` to `CesiumGltfReader`.
- Added `DoublyLinkedListAdvanced` to `CesiumUtility`. It is equivalent to `DoublyLinkedList` except it allows the next and previous pointers to be in a base class of the node class.
- Added `contains` method to `DoublyLinkedList` (and `DoublyLinkedListAdvanced`).
- Added static `error` and `warning` methods to `ErrorList`, making it easy to create an instance with a single error or warning.
- `ExtensibleObject::addExtension` now takes arguments that are passed through to the extension's constructor.
- Added `Hash` to `CesiumUtility`.
- Added `emplace` and `reset` methods to `IntrusivePointer`.
- Added `Result<T>` and `ResultPointer<T>` classes to represent the result of an operation that might complete with warnings and errors.

##### Fixes :wrench:

- Fixed missing ellipsoid parameters that would lead to incorrect results when using non-WGS84 ellipsoids.
- Fixed a bug in `AsyncSystem::all` where the resolved values of individual futures were copied instead of moved into the output array.
- Improved the hash function for `QuadtreeTileID`.

### v0.40.1 - 2024-10-01

##### Fixes :wrench:

- Fixed a regression in v0.40.0 that could cause tilesets with raster overlays to fail to load in some cases.

### v0.40.0 - 2024-10-01

##### Breaking Changes :mega:

- Renamed `shouldContentContinueUpdating` to `getMightHaveLatentChildren` and `setContentShouldContinueUpdating` to `setMightHaveLatentChildren` on the `Tile` class.
- `LoadedRasterOverlayImage` now has a single `errorList` property instead of separate `errors` and `warnings` properties.

##### Additions :tada:

- Added `sampleHeightMostDetailed` method to `Tileset`.
- `AxisAlignedBox` now has `constexpr` constructors.

##### Fixes :wrench:

- Fixed a bug that prevented use of `Tileset` with a nullptr `IPrepareRendererResources`.
- Fixed a bug in `IntersectionTests::rayOBBParametric` that could cause incorrect results for some oriented bounding boxes.
- `GltfUtilities::intersectRayGltfModel` now reports a warning when given a model it can't compute the intersection with because it uses required extensions that are not supported.
- Errors while loading raster overlays are now logged. Previously, they were silently ignored in many cases.
- A raster overlay image failing to load will no longer completely prevent the geometry tile to which it is attached from rendering. Instead, once the raster overlay fails, the geometry tile will be shown without the raster overlay.
- Fixed a bug in the various `catchImmediately` and `catchInMainThread` functions in `CesiumAsync` that prevented use of a mutable lambda.

### v0.39.0 - 2024-09-02

##### Breaking Changes :mega:

- Setting the CMake variable `PRIVATE_CESIUM_SQLITE` will no longer automatically rename all of the SQLite symbols. It must also be paired with a vcpkg overlay port that renames the symbols in SQLite itself.
- `PropertyArrayView` is now exclusively a view, with no ability to own the data it is viewing. The new `PropertyArrayCopy` can be used when an owning view is required.

##### Additions :tada:

- Added `CesiumGltfWriter::SchemaWriter` for serializing schemas in [EXT_structural_metadata](https://github.com/CesiumGS/glTF/tree/3d-tiles-next/extensions/2.0/Vendor/EXT_structural_metadata).
- Added `resolveExternalImages` flag to `GltfReaderOptions`, which is true by default.
- Added `removeExtensionUsed` and `removeExtensionRequired` methods to `CesiumGltf::Model`.
- Added `getFeatureIdAccessorView` overload for retrieving feature IDs from `EXT_instance_features`.
- Added `CesiumGeospatial::EarthGravitationalModel1996Grid` class to allow transforming heights on a WGS84 ellipsoid into heights above mean sea level using the EGM96 model.

##### Fixes :wrench:

- Fixed a bug in `WebMapTileServiceRasterOverlay` that caused it to compute the `TileRow` incorrectly when used with a tiling scheme with multiple tiles in the Y direction at the root.
- `KHR_texture_transform` is now removed from `extensionsUsed` and `extensionsRequired` after it is applied by `GltfReader`.
- Fixed a bug in the i3dm loader that caused glTF with multiple nodes to not be instanced correctly.

### v0.38.0 - 2024-08-01

##### Breaking Changes :mega:

- `AccessorWriter` constructor now takes `std::byte*` instead of `uint8_t*`.

##### Additions :tada:

- Added `rayTriangle` intersection function that returns the intersection point between a ray and a triangle.
- Added `intersectRayGltfModel` intersection function that returns the first intersection point between a ray and a glTF model.
- Added `convertAccessorComponentTypeToPropertyComponentType`, which converts integer glTF accessor component types to their best-fitting `PropertyComponentType`.

##### Fixes :wrench:

- Fixed a bug that prevented raster overlays from being correctly applied when a non-standard "glTF up axis" is in use.

### v0.37.0 - 2024-07-01

##### Additions :tada:

- Added full support for custom ellipsoids by setting `TilesetOptions::ellipsoid` when creating a tileset.
  - Many methods have been updated with an additional ellipsoid parameter to support this. The WGS84 ellipsoid is used as a default parameter here to ensure API compatibility.
  - `CESIUM_DISABLE_DEFAULT_ELLIPSOID` can be defined to disable the WGS84 default parameter, exposing through errors the places in your code that are still assuming a WGS84 ellipsoid.
- Added `removeUnusedMeshes` and `removeUnusedMaterials` to `GltfUtilities`.
- Added `rayEllipsoid` static method to `CesiumGeometry::IntersectionTests`.
- Added equality operator for `Cartographic`.
- Added `CESIUM_MSVC_STATIC_RUNTIME_ENABLED` option to the CMake scripts. It is OFF by default, and when enabled, configures any MS visual studio projects for the "Multi-threaded" (/MT) runtime library rather than "Multi-threaded DLL" (/MD)

##### Fixes :wrench:

- Fixed several problems with the loader for the 3D Tiles Instanced 3D Mesh (i3dm) format:
  - When an instance transform cannot be decomposed into position, rotation, and scale, a warning will now be logged and an identity transformation will be used. Previously, an undefined transformation would be used.
  - The `gltfUpAxis` property is now accounted for, if present.
  - Paths to images in i3dm content are now resolved correctly.
  - Extraneous spaces at the end of an external glTF URI are now ignored. These are sometimes added as padding in order to meet alignment requirements.
- Removed an overly-eager degenerate triangle test in the 2D version of `IntersectionTests::pointInTriangle` that could discard intersections in small - but valid - triangles.
- Fixed a bug while upsampling tiles for raster overlays that could cause them to have an incorrect bounding box, which in some cases would lead to the raster overlay being missing entirely from the upsampled tile.

### v0.36.0 - 2024-06-03

##### Breaking Changes :mega:

- `FeatureId::propertyTable` is now `int32_t` instead of `std::optional<int64_t>`
- `ExtensionMeshPrimitiveExtStructuralMetadata::propertyTextures` and `ExtensionMeshPrimitiveExtStructuralMetadata::propertyAttributes` are now vectors of `int32_t` instead of `int64_t`.

##### Additions :tada:

- Added support for I3DM 3D Tile content files.
- Added `forEachNodeInScene` to `CesiumGltf::Model`.
- Added `removeUnusedBuffers` to `GltfUtilities`.
- Added the following new methods to the `Uri` class: `unescape`, `unixPathToUriPath`, `windowsPathToUriPath`, `nativePathToUriPath`, `uriPathToUnixPath`, `uriPathToWindowsPath`, and `uriPathToNativePath`.
- Added `LayerWriter` to the `CesiumQuantizedMeshTerrain` library and namespace.
- Drastically improved the performance of `GltfUtilities::collapseToSingleBuffer` for glTFs with many buffers and bufferViews.

##### Fixes :wrench:

- Added support for the following glTF extensions to `Model::merge`. Previously these extensions could end up broken after merging.
  - `KHR_texture_basisu`
  - `EXT_texture_webp`
  - `EXT_mesh_gpu_instancing`
  - `EXT_meshopt_compression`
  - `CESIUM_primitive_outline`
  - `CESIUM_tile_edges`
- Fixed a bug in `GltfUtilities::compactBuffer` where it would not preserve the alignment of the bufferViews.
- The `collapseToSingleBuffer` and `moveBufferContent` functions in `GltfUtilities` now align to an 8-byte boundary rather than a 4-byte boundary, because bufferViews associated with some glTF extensions require this larger alignment.
- `GltfUtilities::collapseToSingleBuffer` now works correctly even if some of the buffers in the model have a `uri` property and the data at that URI has not yet been loaded. Such buffers are left unmodified.
- `GltfUtilities::collapseToSingleBuffer` now works correctly with bufferViews that have the `EXT_meshopt_compression` extension.
- `GltfUtilities::compactBuffer` now accounts for bufferViews with the `EXT_meshopt_compression` when determining unused buffer ranges.
- When `GltfReader` decodes buffers with data URLs, and the size of the data in the URL does not match the buffer's `byteLength`, the `byteLength` is now updated and a warning is raised. Previously, the mismatch was ignored and would cause problems later when trying to use these buffers.
- `EXT_meshopt_compression` and `KHR_mesh_quantization` are now removed from `extensionsUsed` and `extensionsRequired` after they are decoded by `GltfReader`.
- The glTF accessor for the texture coordinates created by `RasterOverlayUtilities::createRasterOverlayTextureCoordinates` now has min/max values that accurately reflect the range of values. Previously, the minimum was always set to 0.0 and the maximum to 1.0.
- Fixed a bug in the `waitInMainThread` method on `Future` and `SharedFuture` that could cause it to never return if the waited-for future rejected.
- Moved the small amount of Abseil code embedded into the s2geometry library from the `absl` namespace to the `cesium_s2geometry_absl` namespace, in order to avoid linker errors when linking against both cesium-native and the full Abseil library.
- Fixed a crash in `ExtensionWriterContext` when attempting to write statically-typed extensions that aren't registered. Now a warning is reported.

### v0.35.0 - 2024-05-01

##### Breaking Changes :mega:

- Moved `upsampleGltfForRasterOverlays` into `RasterOverlayUtilities`. Previously it was a global function. Also added two new parameters to it, prior to the existing `textureCoordinateIndex` parameter.
- Moved `QuantizedMeshLoader` from `Cesium3DTilesContent` to `CesiumQuantizedMeshTerrain`. If experiencing related linker errors, add `CesiumQuantizedMeshTerrain` to the libraries you link against.
- `Connection::authorize` now requires an `ApplicationData` parameter, which represents the `appData` retrieved from a Cesium ion server.

##### Additions :tada:

- Added a new `CesiumQuantizedMeshTerrain` library and namespace, containing classes for working with terrain in the `quantized-mesh-1.0` format and its `layer.json` file.
- Added `getComponentCountFromPropertyType` to `PropertyType`.
- Added `removeExtension` to `ExtensibleObject`.
- Added `IndexFromAccessor` to retrieve the index supplied by `IndexAccessorType`.
- Added `NormalAccessorType`, which is a type definition for a normal accessor. It can be constructed using `getNormalAccessorView`.
- Added `Uri::getPath` and `Uri::setPath`.
- Added `TileTransform::setTransform`.
- Added `GlobeRectangle::splitAtAntiMeridian`.
- Added `BoundingRegionBuilder::toGlobeRectangle`.
- Added `GlobeRectangle::equals` and `GlobeRectangle::equalsEpsilon`.
- `upsampleGltfForRasterOverlays` now accepts two new parameters, `hasInvertedVCoordinate` and `textureCoordinateAttributeBaseName`.
- `upsampleGltfForRasterOverlays` now copies images from the parent glTF into the output model.
- Added `waitInMainThread` method to `Future` and `SharedFuture`.
- Added `forEachRootNodeInScene`, `addExtensionUsed`, `addExtensionRequired`, `isExtensionUsed`, and `isExtensionRequired` methods to `CesiumGltf::Model`.
- Added `getNodeTransform`, `setNodeTransform`, `removeUnusedTextures`, `removeUnusedSamplers`, `removeUnusedImages`, `removeUnusedAccessors`, `removeUnusedBufferViews`, and `compactBuffers` methods to `GltfUtilities`.
- Added `postprocessGltf` method to `GltfReader`.
- `Model::merge` now merges the `EXT_structural_metadata` and `EXT_mesh_features` extensions. It also now returns an `ErrorList`, used to report warnings and errors about the merge process.

##### Fixes :wrench:

- Fixed a bug in `joinToString` when given a collection containing empty strings.
- `QuantizedMeshLoader` now creates spec-compliant glTFs from a quantized-mesh terrain tile. Previously, the generated glTF had small problems that could confuse some clients.
- Fixed a bug in `TileMapServiceRasterOverlay` that caused it to build URLs incorrectly when given a URL with query parameters.
- glTFs converted from a legacy batch table to a `EXT_structural_metadata` now:
  - Add the `EXT_structural_metadata` and `EXT_mesh_features` extensions to the glTF's `extensionsUsed` list.
  - Omit property table properties without any values at all. Previously, such property table properties would have a `values` field referring to an invalid bufferView, which is contrary to the extension's specification.
  - Rename the `_BATCHID` attribute to `_FEATURE_ID_0` inside the `KHR_draco_mesh_compression` extension (if present), in addition to the primitive's `attributes`. Previously, meshes still Draco-compressed after the upgrade, by setting `options.decodeDraco=false`, did not have the proper attribute name.
- glTFs converted from 3D Tiles B3DMs with the `RTC_CENTER` property will now have `CESIUM_RTC` added to their `extensionsRequired` and `extensionsUsed` lists.
- glTFs converted from the 3D Tiles PNTS format now:
  - Have their `asset.version` field correctly set to `"2.0"`. Previously the version was not set, which is invalid.
  - Have the `KHR_materials_unlit` extension added to the glTF's `extensionsUsed` list when the point cloud does not have normals.
  - Have a default `scene`.
  - Have the `CESIUM_RTC` extension added to the glTF's `extensionsRequired` and `extensionsUsed` lists when the PNTS uses the `RTC_CENTER` property.
- When glTFs are loaded with `applyTextureTransform` set to true, the accessors and bufferViews created for the newly-generated texture coordinates now have their `byteOffset` set to zero. Previously, they inherited the value from the original `KHR_texture_transform`-dependent objects, which was incorrect.
- `bufferViews` created for indices during Draco decoding no longer have their `byteStride` property set, as this is unnecessary and disallowed by the specification.
- `bufferViews` created for vertex attributes during Draco decoding now have their `target` property correctly set to `BufferView::Target::ARRAY_BUFFER`.
- After a glTF has been Draco-decoded, the `KHR_draco_mesh_compression` extension is now removed from the primitives, as well as from `extensionsUsed` and `extensionsRequired`.
- For glTFs converted from quantized-mesh tiles, accessors created for the position attribute now have their minimum and maximum values set correctly to include the vertices that form the skirt around the edge of the tile.
- Fixed some glTF validation problems with the mode produced by `upsampleGltfForRasterOverlays`.
- `RasterOverlayUtilities::createRasterOverlayTextureCoordinates` no longer fails when the model spans the anti-meridian. However, only the larger part of the model on one side of the anti-meridian will have useful texture coordinates.
- Fixed a bug that caused `GltfWriter` to create an invalid GLB if its total size would be greater than or equal to 4 GiB. Because it is not possible to produce a valid GLB of this size, GltfWriter now reports an error instead.
- `CesiumUtility::Uri::resolve` can now properly parse protocol-relative URIs (such as `//example.com`).
- Fixed a bug where the `GltfReader` was not able to read a model when the BIN chunk of the GLB data was more than 3 bytes larger than the size of the JSON-defined `buffer`.

### v0.34.0 - 2024-04-01

##### Breaking Changes :mega:

- Renamed `IntersectionTests::pointInTriangle2D` to `IntersectionTests::pointInTriangle`.

##### Additions :tada:

- Added `AccessorWriter` constructor that takes an `AccessorView`.
- Added `PositionAccessorType`, which is a type definition for a position accessor. It can be constructed using `getPositionAccessorView`.
- Added overloads of `IntersectionTests::pointInTriangle` that handle 3D points. One overload includes a `barycentricCoordinates` parameter that outputs the barycentric coordinates at that point.
- Added overloads of `ImplicitTilingUtilities::computeBoundingVolume` that take a `Cesium3DTiles::BoundingVolume`.
- Added overloads of `ImplicitTilingUtilities::computeBoundingVolume` that take an `S2CellBoundingVolume` and an `OctreeTileID`. Previously only `QuadtreeTileID` was supported.
- Added `setOrientedBoundingBox`, `setBoundingRegion`, `setBoundingSphere`, and `setS2CellBoundingVolume` functions to `TileBoundingVolumes`.

##### Fixes :wrench:

- Fixed a bug where coordinates returned from `SimplePlanarEllipsoidCurve` were inverted if one of the input points had a negative height.
- Fixed a bug where `Tileset::ComputeLoadProgress` could incorrectly report 100% before all tiles finished their main thread loading.

### v0.33.0 - 2024-03-01

##### Breaking Changes :mega:

- Removed support for `EXT_feature_metadata` in `CesiumGltf`, `CesiumGltfReader`, and `CesiumGltfWriter`. This extension was replaced by `EXT_mesh_features`, `EXT_instance_features`, and `EXT_structural_metadata`.
- Moved `ReferenceCountedNonThreadSafe<T>` to `ReferenceCounted.h`. It is also now a type alias for `ReferenceCounted<T, false>` rather than an actual class.
- Renamed `applyKHRTextureTransform` to `applyKhrTextureTransform`. The corresponding header file was similarly renamed to `CesiumGltf/applyKhrTextureTransform.h`.

##### Additions :tada:

- Added `TextureViewOptions`, which includes the following flags:
  - `applyKhrTextureTransformExtension`: When true, the view will automatically transform texture coordinates before sampling the texture.
  - `makeImageCopy`: When true, the view will make its own CPU copy of the image data.
- Added `TextureView`. It views an arbitrary glTF texture and can be affected by `TextureViewOptions`. `FeatureIdTextureView` and `PropertyTexturePropertyView` now inherit from this class.
- Added `options` parameter to `PropertyTextureView::getPropertyView` and `PropertyTextureView::forEachProperty`, allowing views to be constructed with property-specific options.
- Added `KhrTextureTransform`, a utility class that parses the `KHR_texture_transform` glTF extension and reports whether it is valid. UVs may be transformed on the CPU using `applyTransform`.
- Added `contains` method to `BoundingSphere`.
- Added `GlobeRectangle::MAXIMUM` static field.
- Added `ReferenceCountedThreadSafe` type alias.
- Added `SimplePlanarEllipsoidCurve` class to help with calculating fly-to paths.
- Added `sizeBytes` field to `ImageCesium`, allowing its size to be tracked for caching purposes even after its `pixelData` has been cleared.
- Added `scaleToGeocentricSurface` method to `Ellipsoid`.

##### Fixes :wrench:

- Fixed a bug in `BoundingVolume::estimateGlobeRectangle` where it returned an incorrect rectangle for boxes and spheres that encompass the entire globe.
- Fixed an incorrect computation of wrapped texture coordinates in `applySamplerWrapS` and `applySamplerWrapT`.

### v0.32.0 - 2024-02-01

##### Breaking Changes :mega:

- `IndicesForFaceFromAccessor` now properly supports `TRIANGLE_STRIP` and `TRIANGLE_FAN` modes. This requires the struct to be initialized with the correct primitive mode.

##### Additions :tada:

- Added support for Web Map Tile Service (WMTS) with `WebMapTileServiceRasterOverlay`.
- Added conversions from `std::string` to other metadata types in `MetadataConversions`. This enables the same conversions as `std::string_view`, while allowing runtime engines to use `std::string` for convenience.
- Added `applyTextureTransform` property to `TilesetOptions`, which indicates whether to preemptively apply transforms to texture coordinates for textures with the `KHR_texture_transform` extension.
- Added `loadGltf` method to `GltfReader`, making it easier to do a full, asynchronous load of a glTF.

##### Fixes :wrench:

- Fixed a bug in `FeatureIdTextureView` where it ignored the wrap values specified on the texture's sampler.
- Fixed a bug that could cause binary implicit tiling subtrees with buffers padded to 8-bytes to fail to load.
- Fixed a bug where upgraded batch table properties were not always assigned sentinel values, even when such values were available and required.
- Fixed incorrect behavior in `PropertyTablePropertyView` where `arrayOffsets` were treated as byte offsets, instead of as array indices.

### v0.31.0 - 2023-12-14

##### Additions :tada:

- Add `defaults` method to `CesiumIonClient::Connection`.

##### Fixes :wrench:

- Fixed a crash in `SubtreeAvailability::loadSubtree`.
- Fixed a bug where the `getApiUrl` method of `CesiumIonClient::Connection` would not return the default API URL if the attempt to access `config.json` failed in a more serious way, such as because of an invalid hostname.

### v0.30.0 - 2023-12-01

##### Breaking Changes :mega:

- Moved `ErrorList`, `CreditSystem`, and `Credit` from `Cesium3DTilesSelection` to `CesiumUtility`.
- Moved `GltfUtilities` from `Cesium3DTilesSelection` to `Cesium3DTilesContent`.
- Moved `RasterOverlay`, `RasterOverlayTileProvider`, `RasterOverlayTile`, `QuadtreeRasterOverlayTileProvider`, `RasterOverlayLoadFailure`, `RasterOverlayDetails`, and all of the `RasterOverlay`-derived types to a new `CesiumRasterOverlays` library and namespace.
- Moved `createRasterOverlayTextureCoordinates` method from `GltfUtilities` to a new `RasterOverlayUtilities` class in the `CesiumRasterOverlays` library.
- `GltfUtilities::parseGltfCopyright` now returns the credits as a vector of `std::string_view` instances. Previously it took a `CreditSystem` and created credits directly.
- The `SubtreeAvailability` constructor and `loadSubtree` static method now take an `ImplicitTileSubdivisionScheme` enumeration parameter instead of a `powerOf2` parameter. They also now require a `levelsInSubtree` parameter, which is needed when switching from constant to bitstream availability. Lastly, the constructor now takes a `Subtree` parameter instead of a `std::vector<std::vector<std::byte>>` representing the buffers.
- `SubtreeConstantAvailability`, `SubtreeBufferViewAvailability`, and `AvailabilityView` are now members of `SubtreeAvailability`.
- Moved `ImageManipulation` from `CesiumGltfReader` to `CesiumGltfContent`.
- Added some new parameters to `RasterOverlayUtilities::createRasterOverlayTextureCoordinates` and changed the order of some existing parameters.

##### Additions :tada:

- Added new `Cesium3DTilesContent` library and namespace. It has classes for loading, converting, and manipulating 3D Tiles tile content.
- Added new `CesiumGltfContent` library and namespace. It has classes for manipulating in-memory glTF files.
- Added new `CesiumRasterOverlays` library and namespace. It has classes for working with massive textures draped over glTFs and 3D Tiles.
- Added `MetadataConversions`, which enables metadata values to be converted to different types for better usability in runtime engines.
- Added various `typedef`s to catch all possible types of `AccessorView`s for an attribute, including `FeatureIdAccessorType` for feature ID attribute accessors, `IndexAccessorType` for index accessors, and `TexCoordAccessorType` for texture coordinate attribute accessors.
- Added `getFeatureIdAccessorView`, `getIndexAccessorView`, and `getTexCoordAccessorView` to retrieve the `AccessorView` as a `FeatureIdAccessorType`, `IndexAccessorType`, or `TexCoordAccessorType` respectively.
- Added `StatusFromAccessor` and `CountFromAccessor` visitors to retrieve the accessor status and size respectively. This can be used with `FeatureIdAccessorType`, `IndexAccessorType`, or `TexCoordAccessorType`.
- Added `FeatureIdFromAccessor` to retrieve feature IDs from a `FeatureIdAccessorType`.
- Added `IndicesForFaceFromAccessor` to retrieve the indices of the vertices that make up a face, as supplied by `IndexAccessorType`.
- Added `TexCoordFromAccessor` to retrieve the texture coordinates from a `TexCoordAccessorType`.
- Added `TileBoundingVolumes` class to `Cesium3DTilesContent`, making it easier to create the rich bounding volume types in `CesiumGeometry` and `CesiumGeospatial` from the simple vector representations in `Cesium3DTiles`.
- Added `transform` method to `CesiumGeometry::BoundingSphere`.
- Added `toSphere`, `fromSphere`, and `fromAxisAligned` methods to `CesiumGeometry::OrientedBoundingBox`.
- Added `TileTransform` class to `Cesium3DTilesContent`, making it easier to create a `glm::dmat4` from the `transform` property of a `Cesium3DTiles::Tile`.
- Added `ImplicitTilingUtilities` class to `Cesium3DTilesContent`.
- Added overloads of `isTileAvailable`, `isContentAvailable`, and `isSubtreeAvailable` on the `SubtreeAvailability` class that take the subtree root tile ID and the tile ID of interest, instead of a relative level and Morton index.
- Added `fromSubtree` and `createEmpty` static methods to `SubtreeAvailability`.
- Added new `set` methods to `SubtreeAvailability`, allowing the availability information to be modified.
- Added `SubtreeFileReader` class, used to read `Cesium3DTiles::Subtree` from a binary or JSON subtree file.
- Added `pointInTriangle2D` static method to `CesiumGeometry::IntersectionTests`.
- Added `rectangleIsWithinPolygons` and `rectangleIsOutsidePolygons` static methods to `CartographicPolygon`.
- Raster overlays now use `IPrepareRasterOverlayRendererResources`, which contains only overlay-related methods, instead of `IPrepareRendererResources`, which contains tileset-related methods as well. `IPrepareRendererResources` derives from `IPrepareRasterOverlayRendererResources` so existing code should continue to work without modification.
- Added `collapseToSingleBuffer` and `moveBufferContent` methods to `GltfUtilities`.
- Added `savePng` method to `ImageManipulation`.
- `RasterOverlayTileProvider::loadTile` now returns a future that resolves when the tile is done loading.
- Added `computeDesiredScreenPixels` and `computeTranslationAndScale` methods to `RasterOverlayUtilities`.
- Added `Future<T>::thenPassThrough`, used to easily pass additional values through to the next continuation.

##### Fixes :wrench:

- Fixed a bug in `OrientedBoundingBox::contains` where it didn't account for the bounding box's center.
- Fixed compiler error when calling `PropertyAttributeView::forEachProperty`.
- Fixed crash when loading glTFs with data uri images.
- Fixed WD4996 warnings-as-errors when compiling with Visual Studio 2002 v17.8.

### v0.29.0 - 2023-11-01

##### Breaking Changes :mega:

- Removed `PropertyTablePropertyViewType` and `NormalizedPropertyTablePropertyViewType`, as well as their counterparts for property textures and property attributes. When compiled with Clang, the large `std::variant` definitions would significantly stall compilation.

##### Fixes :wrench:

- Updated the Cesium ion OAuth2 URL from `https://cesium.com/ion/oauth` to `https://ion.cesium.com/oauth`, avoiding a redirect.

### v0.28.1 - 2023-10-02

##### Breaking Changes :mega:

- Cesium Native is now only regularly tested on Visual Studio 2019+, GCC 11.x+, and Clang 12+. Other compilers - including older ones - are likely to work, but are not tested.

##### Additions :tada:

- Added `getClass` to `PropertyTableView`, `PropertyTextureView`, and `PropertyAttributeView`. This can be used to retrieve the metadata `Class` associated with the view.
- Added `PropertyViewStatus::EmptyPropertyWithDefault` to indicate when a property contains no data, but has a valid default value.
- A glTF `bufferView` with a `byteStride` of zero is now treated as if the `byteStride` is not defined at all. Such a glTF technically violates the spec (the minimum value is 4), but the new behavior is sensible enough and consistent with CesiumJS.

##### Fixes :wrench:

- Fixed the handling of omitted metadata properties in `PropertyTableView`, `PropertyTextureView`, and `PropertyAttributeView` instances. Previously, if a property was not `required` and omitted, it would be initialized as invalid with the `ErrorNonexistentProperty` status. Now, it will be treated as valid as long as the property defines a valid `defaultProperty`. A special instance of `PropertyTablePropertyView`, `PropertyTexturePropertyView`, or `PropertyAttributePropertyView` will be constructed to allow the property's default value to be retrieved, either via `defaultValue` or `get`. `getRaw` may not be called on this special instance.

### v0.28.0 - 2023-09-08

##### Breaking Changes :mega:

- Views of the data contained by `EXT_feature_metadata` will no longer supported by Cesium Native. The extension will still be parsed, but it will log a warning.
- Batch tables will be converted to `EXT_structural_metadata` instead of `EXT_feature_metadata`.
- In `CesiumGltf`, all generated classes related to `EXT_feature_metadata` are now prefixed with `ExtensionExtFeatureMetadata`. For example, `ClassProperty` has become `ExtensionExtFeatureMetadataClassProperty`. This also extends to the glTF reader and writer.
- In `CesiumGltf`, all generated classes related to `EXT_structural_metadata` have had their `ExtensionExtStructuralMetadata` prefix removed. For example, `ExtensionExtStructuralMetadataClassProperty` has become `ClassProperty`. This also extends to the glTF reader and writer.
- In `CesiumGltf`, `ExtensionExtMeshFeaturesFeatureId` and `ExtensionExtMeshFeaturesFeatureIdTexture` have been renamed to `FeatureId` and `FeatureIdTexture` respectively.
- Replaced `FeatureIDTextureView` with `FeatureIdTextureView`, which views a `FeatureIdTexture` in `EXT_mesh_features`. Feature ID textures from `EXT_feature_metadata` are no longer supported.
- Replaced `MetadataFeatureTableView` with `PropertyTableView`, which views a `PropertyTable` in `EXT_structural_metadata`.
- Replaced `MetadataPropertyView` with `PropertyTablePropertyView`, which is a view of a `PropertyTableProperty` in `EXT_structural_metadata`. This takes two template parameters: a typename `T` , and a `bool` indicating whether or not the values are normalized.
- Replaced `MetadataPropertyViewStatus` with `PropertyTablePropertyViewStatus`. `PropertyTablePropertyViewStatus` is a class that inherits from `PropertyViewStatus`, defining additional error codes in the form of `static const` values.
- Replaced `FeatureTextureView` with `PropertyTextureView`, which views a `PropertyTexture` in `EXT_structural_metadata`.
- Replaced `FeatureTexturePropertyView` with `PropertyTexturePropertyView`, which is a view of a `PropertyTextureProperty` in `EXT_structural_metadata`. This takes two template parameters: a typename `T` , and a `bool` indicating whether or not the values are normalized.
- Removed `FeatureTexturePropertyComponentType`, `FeatureTexturePropertyChannelOffsets`, and `FeatureTexturePropertyValue`. `PropertyTextureProperty` retrieves the values with the type indicated by its class property.
- Replaced `FeatureTexturePropertyViewStatus` with `PropertyTexturePropertyViewStatus`. `PropertyTexturePropertyViewStatus` is a class that inherits from `PropertyViewStatus`, defining additional error codes in the form of `static const` values.
- Renamed `FeatureIDTextureViewStatus` to `FeatureIdTextureViewStatus` for consistency.
- Renamed `MetadataArrayView` to `PropertyArrayView`.
- Renamed `FeatureTextureViewStatus` to `PropertyTextureViewStatus`.
- Refactored `PropertyType` to reflect the values of `type` in a `ClassProperty` from `EXT_structural_metadata`.

##### Additions :tada:

- Added `PropertyView`, which acts as a base class for all metadata property views. This takes two template parameters: a type `T` , and a `bool` indicating whether or not the values are normalized.
- Added `PropertyViewStatus`, which defines public `static const` values for various property errors.
- Added `PropertyTableViewStatus` to indicate whether a `PropertyTableView` is valid.
- Added `PropertyComponentType` to reflect the values of `componentType` in a `ClassProperty` from `EXT_structural_metadata`.
- Added `PropertyAttributeView`, which views a `PropertyAttribute` in `EXT_structural_metadata`.
- Added `PropertyAttributePropertyView`, which views a `PropertyAttributeProperty` in `EXT_structural_metadata`.
- Added `PropertyAttributePropertyViewStatus`, which reflects the status of a `PropertyAttributePropertyView`.

### v0.27.3 - 2023-10-01

##### Additions :tada:

- Added support for Cesium ion `"externalType"` assets.

##### Fixes :wrench:

- Fixed corner cases where `Tileset::ComputeLoadProgress` can incorrectly report done (100%) before all tiles are actually loaded for the current view.

### v0.27.2 - 2023-09-20

##### Additions :tada:

- Added `CESIUM_GLM_STRICT_ENABLED` option to the CMake scripts. It is ON by default, but when set to OFF it disables the `GLM_FORCE_XYZW_ONLY`, `GLM_FORCE_EXPLICIT_CTOR`, and `GLM_FORCE_SIZE_T_LENGTH` options in the GLM library.

##### Fixes :wrench:

- Added a missing include to `FeatureTexturePropertyView.h`.
- The CMake scripts no longer attempt to add the `Catch2` subdirectory when the tests are disabled.

### v0.27.1 - 2023-09-03

##### Fixes :wrench:

- Fixed a bug that could cause a crash when loading tiles with a raster overlay.

### v0.27.0 - 2023-09-01

##### Breaking Changes :mega:

- Renamed `ExtensionReaderContext` to `JsonReaderOptions`, and the `getExtensions` method on various JSON reader classes to `getOptions`.
- `IExtensionJsonHandler` no longer derives from `IJsonHandler`. Instead, it has a new pure virtual method, `getHandler`, that must be implemented to allow clients to obtain the `IJsonHandler`. In almost all implementations, this should simply return `*this`.
- In `SubtreeReader`, `SchemaReader`, and `TilesetReader`, the `readSubtree`, `readSchema`, and `readTileset` methods (respectively) have been renamed to `readFromJson` and return a templated `ReadJsonResult` instead of a bespoke result class.
- `TileExternalContent` is now heap allocated and stored in `TileContent` with a `std::unique_ptr`.
- The root `Tile` of a `Cesium3DTilesSelection::Tileset` now represents the tileset.json itself, and the `root` tile specified in the tileset.json is its only child. This makes the shape of the tile tree consistent between a standard top-level tileset and an external tileset embedded elsewhere in the tree. In both cases, the "tile" that represents the tileset.json itself has content of type `TileExternalContent`.

##### Additions :tada:

- Added new constructors to `LocalHorizontalCoordinateSystem` taking ECEF<->Local transformation matrices directly.
- Unknown properties in objects read with a `JsonReader` are now stored in the `unknownProperties` property on `ExtensibleObject` by default. To ignore them, as was done in previous versions, call `setCaptureUnknownProperties` on `JsonReaderOptions`.
- Added `ValueType` type alias to `ArrayJsonHandler`, for consistency with other JSON handlers.
- Added an overload of `JsonReader::readJson` that takes a `rapidjson::Value` instead of a byte buffer. This allows a subtree of a `rapidjson::Document` to be easily and efficiently converted into statically-typed classes via `IJsonHandler`.
- Added `*Reader` classes to `CesiumGltfReader` and `Cesium3DTilesReader` to allow each of the classes to be individually read from JSON.
- Added `getExternalContent` method to the `TileContent` class.
- `TileExternalContent` now holds the metadata (`schema`, `schemaUri`, `metadata`, and `groups`) stored in the tileset.json.
- Added `loadMetadata` and `getMetadata` methods to `Cesium3DTilesSelection::Tileset`. They provide access to `TilesetMetadata` instance representing the metadata associated with a tileset.json.
- Added `MetadataQuery` class to make it easier to find properties with specific semantics in `TilesetMetadata`.

##### Fixes :wrench:

- Fixed a bug where an empty error message would get propagated to a tileset's `loadErrorCallback`.
- Fixed several small build script issues to allow cesium-native to be used in Univeral Windows Platform (UWP) applications, such as those that run on Holo Lens 2.
- When KTX2 transcoding fails, the image will now be fully decompressed instead of returning an error.
- Fixed a bug that could cause higher-detail tiles to continue showing when zooming out quickly on a tileset that uses "additive" refinement.
- Fixed a bug that could cause a tile to never finish upsampling because its non-rendered parent never finishes loading.

### v0.26.0 - 2023-08-01

##### Additions :tada:

- Added caching support for Google Maps Photorealistic 3D Tiles. Or other cases where the origin server is using combinations of HTTP header directives that previously caused tiles not to go to disk cache (such as `max-age-0`, `stale-while-revalidate`, and `Expires`).
- Added support for the `EXT_meshopt_compression` extension, which allows decompressing mesh data using the meshoptimizer library. Also added support for the `KHR_mesh_quantization` and `KHR_texture_transform` extensions, which are often used together with the `EXT_meshopt_compression` extension to optimize the size and performance of glTF files.

##### Fixes :wrench:

- Fixed a bug in the 3D Tiles selection algorithm that could cause missing detail if a tileset had a leaf tile that was considered "unconditionally refined" due to having a geometric error larger than its parent's.
- Fixed a bug where `GltfReader::readImage` would always populate `mipPositions` when reading KTX2 images, even when the KTX2 file indicated that it had no mip levels and that they should be created, if necessary, from the base image. As a result, `generateMipMaps` wouldn't generate any mipmaps for the image.

### v0.25.1 - 2023-07-03

##### Additions :tada:

- Included generated glTF and 3D Tiles classes in the generated referenced documentation.
- Updated the 3D Tiles class generator to use the `main` branch instead of the `draft-1.1` branch.

### v0.25.0 - 2023-06-01

##### Additions :tada:

- Added `computeTransformationToAnotherLocal` method to `LocalHorizontalCoordinateSystem`.
- Added support for the `KHR_materials_variants` extension to the glTF reader and writer.
- Added `GunzipAssetAccessor`. It can decorate another asset accessor in order to automatically gunzip responses (if they're gzipped) even if they're missing the proper `Content-Encoding` header.

##### Fixes :wrench:

- On Tileset Load Failure, warning/error messages will always be logged even if the failure callback is set.
- Fixed a bug that caused meshes to be missing entirely when upsampled from a parent with `UNSIGNED_BYTE` indices.

### v0.24.0 - 2023-05-01

##### Additions :tada:

- `WebMapServiceRasterOverlay` now allows query parameters in the base URL when building GetCapabilities and GetMap requests.
- Added support for parsing implicit tilesets that conform to the 3D Tiles 1.1 Spec.

##### Fixes :wrench:

- Fixed various `libjpeg-turbo` build errors, including ones that occurred when building for iOS.

### v0.23.0 - 2023-04-03

##### Breaking Changes :mega:

- Removed `tilesLoadingLowPriority`, `tilesLoadingMediumPriority`, and `tilesLoadingHighPriority` from `ViewUpdateResult`. Use `workerThreadTileLoadQueueLength` and `mainThreadTileLoadQueueLength` instead.

##### Additions :tada:

- Added `getOrientedBoundingBoxFromBoundingVolume` to the `Cesium3DTilesSelection` namespace.
- Added `transform` and `toAxisAligned` methods to `OrientedBoundingBox`.
- Switched to `libjpeg-turbo` instead of `stb` for faster jpeg decoding.
- Added `getNumberOfTilesLoaded` method to `Tileset`.
- Changed how `TilesetOptions::forbidHoles` works so that it loads much more quickly, while still guaranteeing there are no holes in the tileset.
- Added `frameNumber` property to `ViewUpdateResult`.
- Added getters for the `stride` and `data` fields of `AccessorView`.
- Added `startNewFrame` method to `ITileExcluder`.
- Added `CreditSystem.setShowOnScreen` and `Tileset.setShowCreditsOnScreen` to allow on-screen credit rendering to be toggled at runtime.

##### Fixes :wrench:

- Fixed a bug that caused the `center` field of `AxisAlignedBox` to be incorrect.
- Fixed a bug that caused the main thread to sometimes load low-priority tiles before high-priority ones. This could result in much longer waits than necessary for a tileset's appropriate level-of-detail to be shown.
- Fixed a bug that prevented WebP and KTX2 textures from working in the common case where only the extension specified the `source` property, not the glTF's main `Texture` definition.

### v0.22.1 - 2023-03-06

##### Fixes :wrench:

- Fixed a crash that could occur when a batch table property had fewer values than the model had features.

### v0.22.0 - 2023-03-01

##### Breaking Changes :mega:

- Renamed `CesiumGeometry::AxisTransforms` to simply `Transforms`.
- Renamed `CesiumGeospatial::Transforms` to `GlobeTransforms`.

##### Additions :tada:

- Added `GlobeAnchor`, making it easy to define a coordinate system that anchors an object to the globe and maintains it as the object moves or as the local coordinate system it is defined in changes.
- Added support for loading tilesets with `pnts` content. Point clouds are converted to `glTF`s with a single `POINTS` primitive, while batch tables are converted to `EXT_feature_metadata`.
- Added `createTranslationRotationScaleMatrix` and `computeTranslationRotationScaleFromMatrix` methods to `CesiumGeometry::Transforms`.
- Added `CesiumUtility::AttributeCompression` for encoding and decoding vertex attributes in different formats.

##### Fixes :wrench:

- Fixed a bug that could cause holes to appear in a tileset, even with frustum culling disabled, when the tileset includes some empty tiles with a geometric error greater than their parent's.

### v0.21.3 - 2023-02-01

##### Fixes :wrench:

- Fixed a bug that could prevent loading in tilesets that are additively-refined and have external tilesets, such as Cesium OSM Buildings.
- Fixed a bug that could cause parent tiles to be incorrectly culled in tilesets with additive ("ADD") refinement. This could cause geometry to disappear when moving in closer, or fail to appear at all.
- When unloading tile content, raster overlay tiles are now detached from geometry tiles _before_ the geometry tile content is unloaded.
- Added missing `#include <string>` in generated glTF and 3D Tiles header files.
- Replaced `std::sprintf` with `std::snprintf`, fixing a warning-as-error in newer versions of Xcode.
- Upgraded tinyxml2 [from commit 1aeb57d26bc303d5cfa1a9ff2a331df7ba278656 to commit e05956094c27117f989d22f25b75633123d72a83](https://github.com/leethomason/tinyxml2/compare/1aeb57d26bc303d5cfa1a9ff2a331df7ba278656...e05956094c27117f989d22f25b75633123d72a83).

### v0.21.2 - 2022-12-09

##### Additions :tada:

- Added the ability to specify the endpoint URL of the Cesium ion API when constructing an `IonRasterOverlay`.

##### Fixes :wrench:

- Removed the logged warning about the use of the `gltfUpAxis` property in a 3D Tiles tileset.json. While not technically spec-compliant, this property is quite common and we are not going to remove support for it anytime soon.

### v0.21.1 - 2022-12-02

##### Fixes :wrench:

- Fixed a bug that could cause an assertion failure - and on rare occasions a more serious problem - when creating a tile provider for a `TileMapServiceRasterOverlay` or a `WebMapServiceRasterOverlay`.

### v0.21.0 - 2022-11-01

##### Breaking Changes :mega:

- On `IPrepareRendererResources`, the `image` parameter passed to `prepareRasterInLoadThread` and the `rasterTile` parameter passed to `prepareRasterInMainThread` are no longer const. These methods are now allowed to modify the parameters during load.
- `IPrepareRendererResources::prepareInLoadThread` now takes a `TileLoadResult` and returns a `Future<TileLoadResultAndRenderResources>`, allowing it to work asynchronously rather than just blocking a worker thread until it is finished.
- `RasterOverlay::createTileProvider` now takes the owner pointer as an `IntrusivePointer` instead of a raw pointer, and returns a future that resolves to a `RasterOverlay::CreateTileProviderResult`.

##### Additions :tada:

- Added `mainThreadLoadingTimeLimit` and `tileCacheUnloadTimeLimit` properties to `TilesetOptions`, allowing a limit to be placed on how much time is spent loading and unloading tiles per frame.
- Added `GltfReader::generateMipMaps` method.
- Added the `getImage` method to `RasterOverlayTile`.
- Added `LocalHorizontalCoordinateSystem`, which is used to create convenient right- or left-handeded coordinate systems with an origin at a point on the globe.

##### Fixes :wrench:

- Fixed a bug that could cause a crash when adding raster overlays to sparse tilesets and zooming close enough to cause them to be upsampled.

### v0.20.0 - 2022-10-03

##### Breaking Changes :mega:

- `TileRenderContent::lodTransitionPercentage` now always goes from 0.0 --> 1.0 regardless of if the tile is fading in or out.
- Added a new parameter to `IPrepareRendererResources::prepareInLoadThread`, `rendererOptions`, to allow passing arbitrary data from the renderer.

##### Fixes :wrench:

- In `CesiumGltfWriter`, `accessor.byteOffset` and `bufferView.byteOffset` are no longer written if the value is 0. This fixes validation errors for accessors that don't have buffer views, e.g. attributes that are Draco compressed.
- Fixed a bug where failed tiles don't clean up any raster overlay tiles that are mapped to them, and therefore cannot be rendered as empty tiles.
- Fixed a bug that prevented access to Cesium Ion assets by using expired Access Tokens.

### v0.19.0 - 2022-09-01

##### Breaking Changes :mega:

- `RasterOverlayCollection` no longer accepts a `Tileset` in its constructor. Instead, it now accepts a `Tile::LoadedLinkList` and a `TilesetExternals`.
- Removed `TileContext`. It has been replaced by the `TilesetContentLoader` interface.
- Removed `TileContentFactory`. Instead, conversions of various types to glTF can be registered with `GltfConverters`.
- Removed `TileContentLoadInput`. It has been replaced by `TileLoadInput` and `TilesetContentLoader`.
- Removed `TileContentLoadResult`. It has been replaced by `TileContent`.
- Removed `TileContentLoader`. It has been replaced by `TilesetContentLoader` and `GltfConverters`.
- Removed `ImplicitTraversal`. It has been replaced by `TilesetContentLoader` and `GltfConverters`.
- Removed many methods from the `Cesium3DTilesSelection::Tileset` class: `getUrl()`, `getIonAssetID()`, `getIonAssetToken()`, `notifyTileStartLoading`, `notifyTileDoneLoading()`, `notifyTileUnloading()`, `loadTilesFromJson()`, `requestTileContent()`, `requestAvailabilitySubtree()`, `addContext()`, and `getGltfUpAxis()`. Most of these were already not recommended for use outside of cesium-native.
- Removed many methods from the `Cesium3DTilesSelection::Tile` class: `getTileset()`, `getContext()`, `setContext()`, `getContent()`, `setEmptyContent()`, `getRendererResources()`, `setState()`, `loadContent()`, `processLoadedContent()`, `unloadContent()`, `update()`, and `markPermanentlyFailed()`. Most of these were already not recommended for use outside of cesium-native.

##### Additions :tada:

- Quantized-mesh terrain and implicit octree and quadtree tilesets can now skip levels-of-detail when traversing, so the correct detail is loaded more quickly.
- Added new options to `TilesetOptions` supporting smooth transitions between tiles at different levels-of-detail. A tile's transition percentage can be retrieved from `TileRenderContent::lodTransitionPercentage`.
- Added support for loading WebP images inside glTFs and raster overlays. WebP textures can be provided directly in a glTF texture or in the `EXT_texture_webp` extension.
- Added support for `KHR_texture_transform` to `CesiumGltf`, `CesiumGltfReader`, and `CesiumGltfWriter`
- `Tileset` can be constructed with a `TilesetContentLoader` and a root `Tile` for loading and rendering different 3D Tile-like formats or creating a procedural tileset.

##### Fixes :wrench:

- Fixed a bug where the Raster Overlay passed to the `loadErrorCallback` would not be the one that the user created, but instead an aggregated overlay that was created internally.

### v0.18.1 - 2022-08-04

##### Fixes :wrench:

- Fixed a bug in `SqliteCache` where the last access time of resources was not updated correctly, sometimes causing more recently used resources to be evicted from the cache before less recently used ones.

### v0.18.0 - 2022-08-01

##### Breaking Changes :mega:

- Removed support for 3D Tiles Next extensions in `TilesetWriter` and `TilesetReader` that have been promoted to core in 3D Tiles 1.1
  - [3DTILES_multiple_contents](https://github.com/CesiumGS/3d-tiles/tree/main/extensions/3DTILES_multiple_contents)
  - [3DTILES_implicit_tiling](https://github.com/CesiumGS/3d-tiles/tree/main/extensions/3DTILES_implicit_tiling)
  - [3DTILES_metadata](https://github.com/CesiumGS/3d-tiles/tree/main/extensions/3DTILES_metadata)
  - [3DTILES_content_gltf](https://github.com/CesiumGS/3d-tiles/tree/main/extensions/3DTILES_content_gltf)
- Removed the `getSupportsRasterOverlays` from `Tileset` because the property is no longer relevant now that all tilesets support raster overlays.

##### Additions :tada:

- Added support for [3D Tiles 1.1](https://github.com/CesiumGS/3d-tiles/pull/666) in `TilesetWriter` and `TilesetReader`.
- Added a `TileOcclusionRendererProxyPool` to `TilesetExternals`. If a renderer implements and provides this interface, the tile occlusion information is used to avoid refining parent tiles that are completely occluded, reducing the number of tiles loaded.
- `Tileset` can now estimate the percentage of the tiles for the current view that have been loaded by calling the `computeLoadProgress` method.
- Enabled loading Tile Map Service (TMS) URLs that do not have a file named "tilemapresource.xml", such as from GeoServer.
- Added support for Tile Map Service documents that use the "local" profile when the SRS is mercator or geodetic.

### v0.17.0 - 2022-07-01

##### Fixes :wrench:

- Fixed crash when parsing an empty copyright string in the glTF model.

### v0.16.0 - 2022-06-01

##### Additions :tada:

- Added option to the `RasterizedPolygonsOverlay` to invert the selection, so everything outside the polygons gets rasterized instead of inside.
- The `RasterizedPolygonsTileExcluder` excludes tiles outside the selection instead of inside when given an inverted `RasterizedPolygonsOverlay`.
- Tiles are now upsampled using the projection of the first raster overlay in the list with more detail.

##### Fixes :wrench:

- For consistency with CesiumJS and compatibility with third-party terrain tilers widely used in the community, the `bounds` property of the `layer.json` file of a quantized-mesh terrain tileset is now ignored, and the terrain is assumed to cover the entire globe.

### v0.15.2 - 2022-05-13

##### Fixes :wrench:

- Fixed a bug where upsampled quadtree tiles could have siblings with mismatching projections.

In addition to the above, this release updates the following third-party libraries used by cesium-native:

- `cpp-httplib` to v0.10.3 ([changes](https://github.com/yhirose/cpp-httplib/compare/c7486ead96dad647b9783941722b5944ac1aaefa...d73395e1dc652465fa9524266cd26ad57365491f))
- `draco` to v1.5.2 ([changes](https://github.com/google/draco/compare/9bf5d2e4833d445acc85eb95da42d715d3711c6f...bd1e8de7dd0596c2cbe5929cbe1f5d2257cd33db))
- `earcut` to v2.2.3 ([changes](https://github.com/mapbox/earcut.hpp/compare/6d18edf0ce046023a7cb55e69c4cd9ba90e2c716...b28acde132cdb8e0ef536a96ca7ada8a651f9169))
- `PicoSHA2` to commit `1677374f23352716fc52183255a40c1b8e1d53eb` ([changes](https://github.com/okdshin/PicoSHA2/compare/b699e6c900be6e00152db5a3d123c1db42ea13d0...1677374f23352716fc52183255a40c1b8e1d53eb))
- `rapidjson` to commit `fcb23c2dbf561ec0798529be4f66394d3e4996d8` ([changes](https://github.com/Tencent/rapidjson/compare/fd3dc29a5c2852df569e1ea81dbde2c412ac5051...fcb23c2dbf561ec0798529be4f66394d3e4996d8))
- `spdlog` to v1.10.0 ([changes](https://github.com/gabime/spdlog/compare/cbe9448650176797739dbab13961ef4c07f4290f...76fb40d95455f249bd70824ecfcae7a8f0930fa3))
- `stb` to commit `af1a5bc352164740c1cc1354942b1c6b72eacb8a` ([changes](https://github.com/nothings/stb/compare/b42009b3b9d4ca35bc703f5310eedc74f584be58...af1a5bc352164740c1cc1354942b1c6b72eacb8a))
- `uriparser` to v0.9.6 ([changes](https://github.com/uriparser/uriparser/compare/e8a338e0c65fd875a46067d711750e4c13e044e7...24df44b74753017acfaec4b3a30097a8a2ae1ae1))

### v0.15.1 - 2022-05-05

##### Fixes :wrench:

- Fixed a bug that could cause tiles in external tilesets to fail to load.

### v0.15.0 - 2022-05-02

##### Additions :tada:

- Improved the load performance when `TilesetOptions::forbidHoles` is enabled by only loading child tiles when their parent does not meet the necessary screen-space error requirement.
- Added support for loading availability metadata from quantized-mesh layer.json. Previously, only availability embedded in terrain tiles was used.
- Added support for quantized-mesh terrain tilesets that specify a parent layer.
- Added support for metadata from the `3DTILES_batch_table_hierarchy` extension.

##### Fixes :wrench:

- Fixed a bug that could cause the same tiles to be continually loaded and unloaded when `TilesetOptions::forbidHoles` was enabled.
- Fixed a bug that could sometimes cause tilesets to fail to show their full detail when making changes to raster overlays.
- Fixed a bug that could cause holes even with `TilesetOptions::forbidHoles` enabled, particularly when using external tilesets.
- Tiles will no longer be selected to render when they have no content and they have a higher "geometric error" than their parent. In previous versions, this situation could briefly lead to holes while the children of such tiles loaded.
- Fixed a bug where `IPrepareRendererResources::prepareInMainThread` was called on a `Tile` before that `Tile` was updated with loaded content.
- Fixed a bug where getting bad data from the SQLite request cache could cause a crash. If the SQLite database is corrupt, it will now be deleted and recreated.

### v0.14.1 - 2022-04-14

##### Fixes :wrench:

- Fixed a crash caused by using an aggregated overlay of `IonRasterOverlay` after it is freed.
- Fix a bug introduced in v0.14.0 that caused Tile Map Service (TMS) overlays from Cesium ion to fail to load.

### v0.14.0 - 2022-04-01

##### Breaking Changes :mega:

- Added a new parameter, `rendererOptions`, to `IPrepareRendererResources::prepareRasterInLoadThread`.
- Changed the type of Cesium ion asset IDs from `uint32_t` to `int64_t`.
- Various changes in the `Cesium3DTiles`, `Cesium3DTilesReader`, and `Cesium3DTilesWriter` namespaces to match the evolving 3D Tiles Next specifications.
- Removed `getTextureCoordinateIndex` from `FeatureIDTextureView` and `FeatureTexturePropertyView`. Use `getTextureCoordinateAttributeId` instead.

##### Additions :tada:

- Added `WebMapServiceRasterOverlay` to pull raster overlays from a WMS server.
- Added support for the following glTF extensions to `CesiumGltf`, `CesiumGltfReader`, and `CesiumGltfWriter`:
  - `EXT_instance_features`
  - `EXT_structural_metadata`
  - `MAXAR_mesh_variants`
- Added an in-memory cache for Cesium ion asset endpoint responses in order to avoid repeated requests.
- Added `ScopeGuard` class to automatically a execute function when exiting a scope.
- The glTF `copyright` property, if present, is now included in the credits that `Tileset` adds to the `CreditSystem`. If the `copyright` has multiple parts separate by semicolons, these are treated as separate credits.
- Credits reported by `CreditSystem::getCreditsToShowThisFrame` are now sorted based on the number of occurrences, with the most common credits first.
- `Tileset` and `RasterOverlay` credits can now be shown on the screen, rather than in a separate credit popup.
- Added `FeatureTexturePropertyView::getSwizzle` method.
- Added `IsMetadataArray` template to check if a type is a `MetadataArrayView`.
- Added a `rendererOptions` property to `RasterOverlayOptions` to pass arbitrary data to `prepareRasterInLoadThread`.
- Added `Uri::escape`.

##### Fixes :wrench:

- Fixed an issue that could lead to compilation failures when passing an lvalue reference to `Promise::resolve()`.
- Fixed upsampling for `EXT_feature_metadata` feature tables.
- Fixed a bug that could cause the size of external images to be accounted for incorrectly when tracking the number of bytes loaded for caching purposes.
- Fixed a bug that prevented tiles from loading when "Forbid Holes" option was enabled.

### v0.13.0 - 2022-03-01

##### Breaking Changes :mega:

- Renamed constants in `CesiumUtility::Math` to use PascalCase instead of SCREAMING_SNAKE_CASE.

##### Additions :tada:

- Added support for the `CESIUM_RTC` and `KHR_texture_basisu` glTF extensions.
- Added support for 3D Tiles that do not have a geometric error, improving compatibility with tilesets that don't quite match the 3D Tiles spec.
- Exposed the Cesium ion endpoint URL as a parameter on tilesets and raster overlays.
- `TilesetOptions` and `RasterOverlayOptions` each have a new option to report which compressed textured formats are supported on the client platform. Ideal formats amongst the available ones are picked for each KTX2 texture that is later encountered.
- The `ImageCesium` class nows convey which GPU pixel compression format (if any) is used. This informs what to expect in the image's pixel buffer.
- The `ImageCesium` class can now contain pre-computed mipmaps, if they exist. In that case, all the mips will be in the pixel buffer and the delineation between each mip will be described in `ImageCesium::mipPositions`.
- Tileset content with the known file extensions ".gltf", ".glb", and ".terrain" can now be loaded even if the Content-Type is incorrect. This is especially helpful for loading tilesets from `file:` URLs.
- Created tighter fitting bounding volumes for terrain tiles by excluding skirt vertices.

##### Fixes :wrench:

- Fixed bug that could cause properties types in a B3DM Batch Table to be deduced incorrectly, leading to a crash when accessing property values.
- Fixed a bug where implicit tiles were not receiving the root transform and so could sometimes end up in the wrong place.

### v0.12.0 - 2022-02-01

##### Breaking Changes :mega:

- Renamed `IAssetAccessor::requestAsset` to `get`.
- Renamed `IAssetAccessor::post` to `request` and added a new parameter in the second position to specify the HTTP verb to use.
- `Token` in `CesiumIonClient` has been updated to match Cesium ion's v2 REST API endpoint, so several fields have been renamed. The `tokens` method also now returns future that resolves to a `TokenList` instead of a plain vector of `Token` instances.
- Renamed `GltfReader::readModel`, `ModelReaderResult`, and `ReadModelOptions` to `GltfReader::readGltf`, `GltfReaderResult`, and `GltfReaderOptions` respectively.
- Removed `writeModelAsEmbeddedBytes`, `writeModelAndExternalFiles`, `WriteModelResult`, `WriteModelOptions`, and `WriteGLTFCallback`. Use `GltfWriter::writeGltf`, `GltfWriter::writeGlb`, `GltfWriterResult`, and `GltfWriterOptions` instead.

##### Additions :tada:

- Added `TilesetWriterOptions` for serializing tileset JSON.
- Added support for the following extensions in `GltfWriter` and `GltfReader`:
  - [KHR_materials_unlit](https://github.com/KhronosGroup/glTF/tree/main/extensions/2.0/Khronos/KHR_materials_unlit)
  - [EXT_mesh_gpu_instancing](https://github.com/KhronosGroup/glTF/tree/main/extensions/2.0/Vendor/EXT_mesh_gpu_instancing)
  - [EXT_meshopt_compression](https://github.com/KhronosGroup/glTF/tree/main/extensions/2.0/Vendor/EXT_meshopt_compression)
  - [EXT_mesh_features](https://github.com/CesiumGS/glTF/tree/3d-tiles-next/extensions/2.0/Vendor/EXT_mesh_features)
  - [CESIUM_tile_edges](https://github.com/CesiumGS/glTF/pull/47)
- Added support for the following extensions in `TilesetWriter` and `TilesetReader`:
  - [3DTILES_multiple_contents](https://github.com/CesiumGS/3d-tiles/tree/main/extensions/3DTILES_multiple_contents)
  - [3DTILES_implicit_tiling](https://github.com/CesiumGS/3d-tiles/tree/main/extensions/3DTILES_implicit_tiling)
  - [3DTILES_metadata](https://github.com/CesiumGS/3d-tiles/tree/main/extensions/3DTILES_metadata)
- Added `SubtreeWriter` and `SubtreeReader` for serializing and deserializing the subtree format in [3DTILES_implicit_tiling](https://github.com/CesiumGS/3d-tiles/tree/main/extensions/3DTILES_implicit_tiling).
- Added `SchemaWriter` and `SchemaReader` for serializing and deserializing schemas in [EXT_mesh_features](https://github.com/CesiumGS/glTF/tree/3d-tiles-next/extensions/2.0/Vendor/EXT_mesh_features) and [3DTILES_metadata](https://github.com/CesiumGS/3d-tiles/tree/main/extensions/3DTILES_metadata).
- Added `hasExtension` to `ExtensibleObject`.
- Added `CESIUM_TESTS_ENABLED` option to the build system.
- Added support in the JSON reader for reading doubles with no fractional value as integers.
- Added case-insensitive comparison for Cesium 3D Tiles "refine" property values.
- Added new capabilities to `Connection` in `CesiumIonClient`:
  - The `tokens` method now uses the v2 service endpoint and allows a number of options to be specified.
  - Added a `token` method to allow details of a single token to be retrieved.
  - Added `nextPage` and `previousPage` methods to allow paging through tokens.
  - Added `modifyToken` method.
  - Added static `getIdFromToken` method to obtain a token ID from a given token value.
- Added `loadErrorCallback` to `TilesetOptions` and `RasterOverlayOptions`. This callback is invoked when the `Tileset` or `RasterOverlay` encounter a load error, allowing the error to be handled by application code.
- Enable `IntrusivePointer<T>` to be converted to `IntrusivePointer<U>` if U is a base class of T.

##### Fixes :wrench:

- Fixes a bug where `notifyTileDoneLoading` was not called when encountering Ion responses that can't be parsed.
- Fixed a bug that prevented a continuation attached to a `SharedFuture` from returning a `Future` itself.
- Fixed incorrect child subtree index calculation in implicit tiles.
- Fixed `computeDistanceSquaredToPosition` in `BoundingSphere`.

### v0.11.0 - 2022-01-03

##### Breaking Changes :mega:

- The `CesiumGltfReader` project now uses the `CesiumGltfReader` namespace instead of the `CesiumGltf` namespace.
- The `CesiumGltfWriter` project now uses the `CesiumGltfWriter` namespace instead of the `CesiumGltf` namespace.
- The `Cesium3DTilesReader` project now uses the `Cesium3DTilesReader` namespace instead of the `Cesium3DTiles` namespace.

##### Additions :tada:

- Added `Cesium3DTilesWriter` library.

##### Fixes :wrench:

- Fixed a bug in `QuadtreeRasterOverlayTileProvider` that caused incorrect level-of-detail selection for overlays that use a global (or otherwise large) tiling scheme but have non-global (or otherwise smaller) coverage.

### v0.10.0 - 2021-12-01

##### Breaking Changes :mega:

- `QuadtreeRasterOverlayTileProvider::computeLevelFromGeometricError` has been removed. `computeLevelFromTargetScreenPixels` may be useful as a replacement.
- The constructor of `RasterOverlayTileProvider` now requires a coverage rectangle.
- `RasterOverlayTileProvider::getTile` now takes a `targetScreenPixels` instead of a `targetGeometricError`.
- The constructor of `RasterMappedTo3DTile` now requires a texture coordinate index.
- The constructor of `RasterOverlayTile` now takes a `targetScreenPixels` instead of a `targetGeometricError`. And the corresponding `getTargetGeometricError` has been removed.
- Removed `TileContentLoadResult::rasterOverlayProjections`. This field is now found in the `overlayDetails`.
- Removed `obtainGlobeRectangle` from `TileUtilities.h`. Use `estimateGlobeRectangle` in `BoundingVolume.h` instead.
- cesium-native now uses the following options with the `glm` library:
  - `GLM_FORCE_XYZW_ONLY`
  - `GLM_FORCE_EXPLICIT_CTOR`
  - `GLM_FORCE_SIZE_T_LENGTH`

##### Additions :tada:

- Added support for the [3DTILES_implicit_tiling](https://github.com/CesiumGS/3d-tiles/tree/main/extensions/3DTILES_implicit_tiling) extension.
- Added support for the [3DTILES_bounding_volume_S2](https://github.com/CesiumGS/3d-tiles/tree/main/extensions/3DTILES_bounding_volume_S2) extension.
- Added support for raster overlays, including clipping polygons, on any 3D Tiles tileset.
- Added support for external glTF buffers and images.
- Raster overlay level-of detail is now selected using "target screen pixels" rather than the hard-to-interpret geometric error value.
- A `RasterOverlay` can now be configured with a `maximumScreenSpaceError` independent of the screen-space error used for the geometry.
- `RasterOverlay::loadTileProvider` now returns a `SharedFuture`, making it easy to attach a continuation to run when the load completes.
- Added `GltfContent::applyRtcCenter` and `applyGltfUpAxisTransform`.
- Clipping polygon edges now remain sharp even when zooming in past the available geometry detail.
- Added `DebugColorizeTilesRasterOverlay`.
- Added `BoundingRegionBuilder` to `CesiumGeospatial`.
- Added `GlobeRectangle::EMPTY` static field and `GlobeRectangle::isEmpty` method.
- Added the ability to set the coordinates of a `GlobeRectangle` after construction.

##### Fixes :wrench:

- Improved the computation of bounding regions and overlay texture coordinates from geometry, particularly for geometry that crosses the anti-meridian or touches the poles.
- Fixed a bug that would result in incorrect geometry when upsampling a glTF with a position accessor pointing to a bufferView that did not start at the beginning of its buffer.
- Fixed a problem that could cause incorrect distance computation for a degenerate bounding region that is a single point with a min/max height.
- Improved the numerical stability of `GlobeRectangle::computeCenter` and `GlobeRectangle::contains`.
- Error messages are no longer printed to the Output Log when an upsampled tile happens to have a primitive with no vertices.
- Fixed a bug that could cause memory corruption when a decoded Draco mesh was larger than indicated by the corresponding glTF accessor.
- Fixed a bug that could cause the wrong triangle indices to be used for a Draco-encoded glTF.

### v0.9.0 - 2021-11-01

##### Breaking Changes :mega:

- Changed the following properties in CesiumGltf:
  - `BufferView::target` now defaults to `std::nullopt` instead of `Target::ARRAY_BUFFER`.
  - `ClassProperty::type` now defaults to `Type::INT8` instead of empty string.
  - `ClassProperty::componentType` is now an optional string instead of a `JsonValue`.
  - `FeatureTexture::classProperty` is no longer optional, consistent with changes to the extension spec.
  - `Image::mimeType` now defaults to empty string instead of `MimeType::image_jpeg`.
  - `Sampler::magFilter` and `Sampler::minFilter` now default to `std::nullopt` instead of `MagFilter::NEAREST`.
- The version of `ExtensibleObject` in the `CesiumGltf` library and namespace has been removed. Use the one in the `CesiumUtility` library and namespace instead.
- Renamed the following glTF extension classes:
  - `KHR_draco_mesh_compression` -> `ExtensionKhrDracoMeshCompression`.
  - `MeshPrimitiveEXT_feature_metadata` -> `ExtensionMeshPrimitiveExtFeatureMetadata`
  - `ModelEXT_feature_metadata` -> `ExtensionModelExtFeatureMetadata`
- `CesiumGltf::ReaderContext` has been removed. It has been replaced with either `CesiumJsonReader::ExtensionReaderContext` or `GltfReader`.

##### Additions :tada:

- Added new `Cesium3DTiles` and `Cesium3DTilesReader` libraries. They are useful for reading and working with 3D Tiles tilesets.

##### Fixes :wrench:

- Fixed a bug that could cause crashes or incorrect behavior when using raster overlays.
- Fixed a bug that caused 3D Tiles content to fail to load when the status code was zero. This code is used by libcurl for successful read of `file://` URLs, so the bug prevented loading from such URLs in some environments.
- Errors and warnings that occur while loading glTF textures are now include in the model load errors and warnings.
- Fixes how `generate-classes` deals with reserved C++ keywords. Property names that are C++ keywords should be appended with "Property" as was already done,
  but when parsing JSONs the original property name string should be used.

### v0.8.0 - 2021-10-01

##### Breaking Changes :mega:

- glTF enums are now represented in CesiumGltf as their underlying type (int32 or string) rather than as an enum class.
- Tile content loaders now return a `Future`, which allows them to be asynchronous and make further network requests.

##### Fixes :wrench:

- Fixed a bug that caused the `RTC_CENTER` semantic in a B3DM feature table to be ignored if any of the values happened to be integers rather than floating-point numbers. This caused these tiles to render in the wrong location.

### v0.7.2 - 2021-09-14

##### Fixes :wrench:

- Fixed a bug where the "forbidHoles" option was not working with raster overlays and external tilesets.

### v0.7.1 - 2021-09-14

##### Fixes :wrench:

- Fixed a bug introduced in v0.7.0 where credits from a `QuadtreeRasterOverlayTileProvider` were not collected and reported.
- Fixed a bug where disabling frustum culling caused external tilesets to not load.

### v0.7.0 - 2021-09-01

##### Breaking Changes :mega:

- Renamed the `Cesium3DTiles` namespace and library to `Cesium3DTilesSelection`.
- Deleted `Cesium3DTilesSelection::Gltf` and moved functionality into `CesiumGltf::Model`.
- Renamed `Rectangle::intersect` and `GlobeRectangle::intersect` to `computeIntersection`.
- `RasterOverlay` and derived classes now require a `name` parameter to their constructors.
- Changed the type of texture coordinate IDs used in the raster overlay system from `uint32_t` to `int32_t`.
- `RasterOverlayTileProvider` is no longer quadtree-oriented. Instead, it requires derived classes to provide an image for a particular requested rectangle and geometric error. Classes that previously derived from `RasterOverlayTileProvider` should now derive from `QuadtreeRasterOverlayTileProvider` and implement `loadQuadtreeTileImage` instead of `loadTileImage`.
- Removed `TilesetOptions::enableWaterMask`, which didn't have any effect anyway. `TilesetContentOptions::enableWaterMask` still exists and works.

##### Additions :tada:

- Added `Future<T>::isReady`.
- Added `Future<T>::share`, which returns a `SharedFuture<T>` and allows multiple continuations to be attached.
- Added an option in `TilesetOptions::ContentOptions` to generate smooth normals when the original glTFs were missing normals.
- Added `ImageManipulation` class to `CesiumGltfReader`.
- Added `Math::roundUp` and `Math::roundDown`.
- Added `Rectangle::computeUnion`.

##### Fixes :wrench:

- Fixed a bug that caused CesiumGltfWriter to write a material's normal texture info into a property named `normalTextureInfo` rather than `normalTexture`.
- Fixed a bug in `TileMapServiceRasterOverlay` that caused it to show only the lowest resolution tiles if missing a `tilemapresource.xml` file.

### v0.6.0 - 2021-08-02

##### Breaking Changes :mega:

- `Future<T>::wait` now returns the resolved value and throws if the Future rejected, rather than returning a `std::variant` and slicing the exception to `std::exception`.
- `Tileset::updateView` and `Tileset::updateViewOffline` now take `std::vector<ViewState>` instead of a single `ViewState`.

##### Additions :tada:

- Added support for the `EXT_feature_metadata` glTF extension.
- Added automatic conversion of the B3DM batch table to the `EXT_feature_metadata` extension.
- Added `CESIUM_COVERAGE_ENABLED` option to the build system.
- Added `AsyncSystem::dispatchOneMainThreadTask` to dispatch a single task, rather than all the tasks that are waiting.
- Added `AsyncSystem::createPromise` to create a Promise directly, rather than via a callback as in `AsyncSystem::createFuture`.
- Added `AsyncSystem::catchImmediately` to catch a Future rejection immediately in any thread.
- Added `AsyncSystem::all` to create a Future that resolves when a list of Futures resolve.
- Added support for multiple frustums in the `Tileset` selection algorithm.

##### Fixes :wrench:

- Fixed a bug that prevented `.then` functions from being used on a `Future<void>` when CESIUM_TRACING_ENABLED was ON.

### v0.5.0 - 2021-07-01

##### Breaking Changes :mega:

- `TilesetExternals` now has an `AsyncSystem` instead of a shared pointer to an `ITaskProcessor`.

##### Additions :tada:

- Added a performance tracing framework via `CESIUM_TRACE_*` macros.
- Added `Future<T>::thenImmediately`.
- Added `AsyncSystem::createThreadPool` and `Future<T>::thenInThreadPool`.
- `Future<T>::thenInWorkerThread` and `Future<T>::thenInMainThread` now arrange for their continuations to be executed immediately when the Future is resolved, if the Future is resolved in the correct thread.
- Moved all request cache database access to a dedicated thread, in order to free up worker threads for parallelizable work.

### v0.4.0 - 2021-06-01

##### Additions :tada:

- Added `Cesium3DTiles::TileIdUtilities` with a `createTileIdString` function to create logging/debugging strings for `TileID` objects.
- Accessing the same Bing Maps layer multiple times in a single application run now reuses the same Bing Maps session instead of starting a new one each time.
- Added a configure-time build option, `PRIVATE_CESIUM_SQLITE`, to rename all `sqlite3*` symbols to `cesium_sqlite3*`.

##### Fixes :wrench:

- Matched draco's decoded indices to gltf primitive if indices attribute does not match with the decompressed indices.
- `createAccessorView` now creates an (invalid) `AccessorView` with a standard numeric type on error, rather than creating `AccessorView<nullptr_t>`. This makes it easier to use a simple lambda as the callback.
- Disabled `HTTPLIB_USE_ZLIB_IF_AVAILABLE` and `HTTPLIB_USE_OPENSSL_IF_AVAILABLE` because these libraries are not required for our use for cpp-httplib and they cause problems on some systems.

### v0.3.1 - 2021-05-13

##### Fixes :wrench:

- Fixed a memory leak when loading textures from a glTF model.
- Fixed a use-after-free bug that could cause a crash when destroying a `RasterOverlay`.

### v0.3.0 - 2021-05-03

##### Breaking Changes :mega:

- Converted `magic_enum` / `CodeCoverage.cmake` dependencies to external submodules.
- Replaced `CesiumGltf::WriteFlags` bitmask with `CesiumGltf::WriteModelOptions` struct.
  `CesiumGltf::writeModelAsEmbeddedBytes` and `CesiumGltf::writeModelAndExternalfiles`
  now use this struct for configuration.
- Removed all exceptions in `WriterException.h`, warnings / errors are now reported in
  `WriteModelResult`, which is returned from `CesiumGltf::writeModelAsEmbeddedBytes` and
  `CesiumGltf::writeModelAndExternalFiles` instead.

##### Additions :tada:

- Added support for loading the water mask from quantized-mesh terrain tiles.

##### Fixes :wrench:

- Let a tile be renderable if all its raster overlays are ready, even if some are still loading.

### v0.2.0 - 2021-04-19

##### Breaking Changes :mega:

- Moved `JsonValue` from the `CesiumGltf` library to the `CesiumUtility` library and changes some of its methods.
- Renamed `CesiumGltf::Reader` to `CesiumGltf::GltfReader`.
- Made the `readModel` and `readImage` methods on `GltfReader` instance methods instead of static methods.

##### Additions :tada:

- Added `CesiumGltfWriter` library.
- Added `CesiumJsonReader` library.
- Added diagnostic details to error messages for invalid glTF inputs.
- Added diagnostic details to error messages for failed OAuth2 authorization with `CesiumIonClient::Connection`.
- Added an `Axis` enum and `AxisTransforms` class for coordinate system transforms
- Added support for the legacy `gltfUpVector` string property in the `asset` part of tilesets. The up vector is read and passed as an `Axis` in the `extras["gltfUpVector"]` property, so that receivers may rotate the glTF model's up-vector to match the Z-up convention of 3D Tiles.
- Unknown glTF extensions are now deserialized as a `JsonValue`. Previously, they were ignored.
- Added the ability to register glTF extensions for deserialization using `GltReader::registerExtension`.
- Added `GltfReader::setExtensionState`, which can be used to request that an extension not be deserialized or that it be deserialized as a `JsonValue` even though a statically-typed class is available for the extension.

##### Fixes :wrench:

- Gave glTFs created from quantized-mesh terrain tiles a more sensible material with a `metallicFactor` of 0.0 and a `roughnessFactor` of 1.0. Previously the default glTF material was used, which has a `metallicFactor` of 1.0, leading to an undesirable appearance.
- Reported zero-length images as non-errors as `BingMapsRasterOverlay` purposely requests that the Bing servers return a zero-length image for non-existent tiles.
- 3D Tiles geometric error is now scaled by the tile's transform.
- Fixed a bug that that caused a 3D Tiles tile to fail to refine when any of its children had an unsupported type of content.

### v0.1.0 - 2021-03-30

- Initial release.<|MERGE_RESOLUTION|>--- conflicted
+++ resolved
@@ -2,7 +2,6 @@
 
 ### ? - ?
 
-<<<<<<< HEAD
 ##### Breaking Changes :mega:
 
 - Removed `addCreditToFrame`, `startNextFrame`, `getCreditsToShowThisFrame`, and `getCreditsToNoLongerShowThisFrame` from `CreditSystem`. `CreditSystem` no longer has a notion of a "frame". Instead, credits are included and excluded by calling `addCreditReference` and `removeCreditReference`. A snaphot of the current state can be obtained by calling `getSnapshot`, and it includes both the current set of active credits as well as the credits that were removed since the last snapshot.
@@ -32,13 +31,9 @@
   - `updateViewGroup` - Updates the set of tiles to render for a `TilesetViewGroup`, as well as the set of tiles that the view group would like to load.
   - `loadTiles` - Loads tiles that have been identified as required across all `TilesetViewGroup` and `TilesetHeightRequest` instances, up to limits specified in `TilesetOptions`.
 - `TilesetContentLoader` instances now know the `TilesetContentManager` that owns them. This is managed with new `getOwner` and `setOwner` methods.
-
-##### Fixes :wrench:
-=======
-##### Additions :tada:
-
 - A tile's bounding volume and content bounding volume are now included in `TileLoadResult` for use in `prepareInLoadThread`.
->>>>>>> 08abecfb
+
+##### Fixes :wrench:
 
 ### v0.46.0 - 2025-04-01
 
