--- conflicted
+++ resolved
@@ -25,11 +25,8 @@
 - Fixed a bug in `SharedAssetDepot` that could cause assertion failures in debug builds, and could rarely cause premature deletion of shared assets even in release builds.
 - Fixed a bug that could cause `Tileset::sampleHeightMostDetailed` to return a height that is not the highest one when the sampled tileset contained multiple heights at the given location.
 - `LayerJsonTerrainLoader` will now log errors and warnings when failing to load a `.terrain` file referenced in the layer.json, instead of silently ignoring them.
-<<<<<<< HEAD
 - URIs containing unicode characters are now supported.
-=======
 - Fixed a crash in `CullingVolume` when the camera was very far away from the globe.
->>>>>>> 56ceceb4
 
 ### v0.43.0 - 2025-01-02
 
