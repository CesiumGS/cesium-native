# Change Log

### v0.48.0 - 2025-06-02

##### Breaking Changes :mega:

- Renamed `SubtreeWriter::writeSubtree` to `SubtreeWriter::writeSubtreeJson`.
- `SubtreeAvailability::createEmpty` now requires a boolean parameter to set initial tile availability.
- `Cesium3DTilesSelection::Tile` constructors that take initially empty or external content now also require a `TileID` to be supplied.

##### Additions :tada:

- Added `SubtreeWriter::writeSubtreeBinary`.
- Added `CesiumVectorData` library for loading data from vector formats. Currently only GeoJSON is supported.
- Added support for the [iTwin Geospatial Features API](https://developer.bentley.com/apis/geospatial-features/overview/).
  - Added `CesiumITwinClient::Connection::geospatialFeatureCollections` to query for all feature collections within an iTwin.
  - Added `CesiumITwinClient::Connection::geospatialFeatures` to query features within a feature collection.
- Added `VectorDocumentRasterOverlay` for displaying VectorDocument objects loaded from GeoJSON as a raster overlay.

<<<<<<< HEAD
=======
##### Fixes :wrench:

- Fixed a bug where `SubtreeAvailability` wasn't updating the `constant` and `bitstream` properties of the availability object when converting constant availability to a bitstream.
- Fixed a bug where `SubtreeAvailability` attempted to update buffer data that was no longer valid.

>>>>>>> c0795fb3
### v0.47.0 - 2025-05-01

##### Breaking Changes :mega:

- Deprecated the `ViewState::create` methods. Use a constructor overload instead.
- Removed `addCreditToFrame`, `startNextFrame`, `getCreditsToShowThisFrame`, and `getCreditsToNoLongerShowThisFrame` from `CreditSystem`. `CreditSystem` no longer has a notion of a "frame". Instead, credits are included and excluded by calling `addCreditReference` and `removeCreditReference`. A snaphot of the current state can be obtained by calling `getSnapshot`, and it includes both the current set of active credits as well as the credits that were removed since the last snapshot.
- Removed the following from `Cesium3DTilesSelection::Tile`:
  - `getLastSelectionState` and `setLastSelectionState`. Use `TilesetViewGroup::getTraversalState` instead.
  - `Tile::LoadedLinkedList`. Use `LoadedTileEnumerator` instead.
  - `getDoNotUnloadSubtreeCount`, `incrementDoNotUnloadSubtreeCount`, `decrementDoNotUnloadSubtreeCount`, `incrementDoNotUnloadSubtreeCountOnParent`, and `decrementDoNotUnloadSubtreeCountOnParent`. Use `addReference`, `releaseReference`, and `getReferenceCount` instead.
- The `RasterOverlayCollection` constructor now takes a `LoadedTileEnumerator` instead of a `Tile::LoadedLinkedList`.
- `TileSelectionState` no longer uses or requires a frame number. This parameter has been removed from its various methods.
- Derived `TilesetContentLoader` classes that aggregate other loaders must now implement `setOwnerOfNestedLoaders` to pass the owner through.
- `DebugTileStateDatabase::recordAllTileStates` and `recordTileState` now must be given a `TilesetViewGroup` indicating which view group to record states for.
- `ViewUpdateResult` now holds `IntrusivePointer`s to `Tile` instances rather than raw pointers.
- Deprecated `Tileset::updateView` and `updateViewOffline`. Use `updateViewGroup` and `updateViewGroupOffline` instead.

##### Additions :tada:

- Added support for building in `vcpkg` manifest mode.
- Added `TilesetViewGroup`. View groups select tiles independently from other any other view group. This is useful for applications with multiple viewports to allow them to show different levels-of-detail for the same area.
- Added `CreditReferencer` which makes it easy to track credits in a frame-oriented fashion similar to how `CreditSystem::addCreditToFrame` worked in previous releases.
- Added a `std::hash` implementation for `IntrusivePointer` that simply hashes the underlying pointer.
- Added `Math::GoldenRatio`.
- Added `TreeTraversalState` to `CesiumUtility`. It can be used to associate arbitrary data with individual nodes during a depth-first tree traversal and access that data in a later traversal.
- Added `LoadedTileEnumerator` to enumerate the loaded tiles in a `Tile` subtree.
- Added `RasterOverlayCollection::setLoadedTileEnumerator`.
- Added `TileLoadRequester`, which allows influence over which tiles in a `Cesium3DTilesSelection::Tileset` are loaded. This is the base class for `TilesetViewGroup` and `TilesetHeightRequest`.
- Added `TileLoadTask`, `TileLoadPriorityGroup`, and `TilesetFrameState`. Previously these types were private.
- Added the following to `Cesium3DTilesSelection::Tileset`:
  - `getUserCredit` - Reflects the `Credit` passed as a string into `TilesetOptions::credit`.
  - `loadedTiles`- Allows enumeration of the tileset's loaded tiles.
  - `getDefaultViewGroup` - Gets the default view group that is used when `updateView` is called.
  - `updateViewGroup` - Updates the set of tiles to render for a `TilesetViewGroup`, as well as the set of tiles that the view group would like to load.
  - `updateViewGroupOffline` - Similar to `updateViewGroup`, except that it waits until all of the view group's tiles are fully loaded.
  - `loadTiles` - Loads tiles that have been identified as required across all `TilesetViewGroup` and `TilesetHeightRequest` instances, up to limits specified in `TilesetOptions`.
- `TilesetContentLoader` instances now know the `TilesetContentManager` that owns them. This is managed with new `getOwner` and `setOwner` methods.
- Added support for orthographic and skewed perspective views.
- Added an overload of `Math::equalsEpsilon` for glm matrices.
- A tile's bounding volume and content bounding volume are now included in `TileLoadResult` for use in `prepareInLoadThread`.
- Added `convertAccessorTypeToPropertyType` and `convertPropertyTypeToAccessorType` to `CesiumGltf::PropertyType`.

##### Fixes :wrench:

- Point cloud tiles will now be upsampled for raster overlays, fixing an issue where applying a raster overlay to a point cloud tileset would cause holes to appear.
- Fixed a crash caused by invalid I3dm headers.
- Fixed a bug that could cause an assertion failure or crash when unloading a tileset with raster overlays and external tilesets.

### v0.46.0 - 2025-04-01

##### Additions :tada:

- Added new TilesetContentLoaders constructible using the new `TilesetContentLoaderFactory` constructor on `Cesium3DTilesSelection::Tileset`.
  - `ITwinCesiumCuratedContentLoader` can load tilesets from the [iTwin Cesium Curated Content API](https://developer.bentley.com/apis/cesium-curated-content/).
  - `IModelMeshExportContentLoader` can load [iModels](https://www.itwinjs.org/learning/imodels/) exported to the 3D Tiles format through the [Mesh Export API](https://developer.bentley.com/apis/mesh-export/).
  - `ITwinRealityDataContentLoader` can load 3D Tiles iTwin Reality Data through the [Reality Management API](https://developer.bentley.com/apis/reality-management/overview/).
- `ITwinCesiumCuratedContentRasterOverlay` can load imagery from the iTwin Cesium Curated Content API.
- Added `CesiumITwinClient` library for authorizing with and making requests to the iTwin API.
- Added `CesiumClientCommon` to hold shared code between `CesiumIonClient` and `CesiumITwinClient`.

##### Fixes :wrench:

- `GltfReader::resolveExternalData` now includes query parameters from the parent URL when resolving relative URLs for external buffers and textures.
- Fixed bugs that could prevent valid metadata in Instanced 3D Model (i3dm) files from being parsed correctly.
- Fixed a memory leak in `CesiumGltfReader`.
- Fixed a bug in `ImplicitTilingUtilities::computeBoundingVolume` that incorrectly subdivided a `BoundingCylinderRegion` across the discontinuity line.
- Fixed a broken link in the `ktx` vcpkg portfile that would cause this library to fail to build.

### v0.45.0 - 2025-03-03

##### Breaking Changes :mega:

- Removed `TilesetOptions::maximumSimultaneousSubtreeLoads` because it was unused.

##### Additions :tada:

- Added `convertPropertyComponentTypeToAccessorComponentType` to `PropertyType`.
- Added support for the following 3D Tiles extensions to `Cesium3DTiles`, `Cesium3DTilesReader`, and `Cesium3DTilesWriter`:
  - `3DTILES_ellipsoid`
  - `3DTILES_content_voxels`
  - `3DTILES_bounding_volume_cylinder`
- Added `BoundingCylinderRegion` to represent `3DTILES_bounding_volume_cylinder` in the `BoundingVolume` variant.
- Added generated classes for `EXT_primitive_voxels` and its dependencies in `CesiumGltf`, `CesiumGltfReader`, and `CesiumGltfWriter`.
- Added `AxisAlignedBox::fromPositions`, which creates an `AxisAlignedBox` from an input vector of positions.
- `PropertyView`, `PropertyTableView`, `PropertyTablePropertyView`, `PropertyTextureView`, and `PropertyTexturePropertyView` now support the enum metadata type in `EXT_structural_metadata`.
- Added `TypeToDimensions` class in `PropertyTypeTraits` to obtain the dimension count of a glm vector or matrix.
- Added `canRepresentPropertyType<T>` to `PropertyTypeTraits` to check if a C++ type can represent the given `PropertyType`.
- Added `getName` method to `CesiumGltf::Enum`, allowing a scalar enum value to be resolved into its corresponding name in the enum.

##### Fixes :wrench:

- `Tile` children of external tilesets will now be cleared when the external tileset is unloaded, fixing a memory leak that happened as a result of these `Tile` skeletons accumulating over time.
- Fixed parsing URIs that have a scheme followed by `:` instead of `://`.
- Fixed decoding of `KHR_mesh_quantization` normalized values.
- Requests headers specified in `TilesetOptions` are now included in tile content requests. Previously they were only included in the root tileset.json / layer.json request.
- Fixed a crash when loading a `tileset.json` without a valid root tile.
- Fixed a bug that could cause variable length string arrays in `EXT_structural_metadata` to be interpreted incorrectly.

### v0.44.3 - 2025-02-12

##### Fixes :wrench:

- Fixed another bug in `GltfUtilities::parseGltfCopyright` that could cause it to crash or produce incorrect results.

### v0.44.2 - 2025-02-10

##### Fixes :wrench:

- Fixed a bug in `GltfUtilities::parseGltfCopyright` that could cause a crash when the copyright ends with a semicolon.

### v0.44.1 - 2025-02-03

##### Fixes :wrench:

- Fixed a bug in `CesiumIonClient::Connection` that caused the `authorize` method to use an incorrect URL.

### v0.44.0 - 2025-02-03

##### Breaking Changes :mega:

- Removed `Math::rotation`. Use `glm::rotation` from `<glm/gtx/quaternion.hpp>` instead.
- Removed `Math::perpVector`. Use `glm::perp` from `<glm/gtx/perpendicular.hpp>` instead.
- Using Cesium Native in non-cmake projects now requires manually defining `GLM_ENABLE_EXPERIMENTAL`.
- cesium-native no longer uses the `GLM_FORCE_SIZE_T_LENGTH` option with the `glm` library
- `CullingVolume` has been moved from the `Cesium3DTilesSelection` namespace to the `CesiumGeometry` namespace.

##### Additions :tada:

- Added `forEachTile`, `forEachContent`, `addExtensionUsed`, `addExtensionRequired`, `removeExtensionUsed`, `removeExtensionRequired`, `isExtensionUsed`, and `isExtensionRequired` to `Cesium3DTiles::Tileset`.
- Added conversion of I3dm batch table metadata to `EXT_structural_metadata` and `EXT_instance_features` extensions.
- Added `CesiumIonClient::Connection::geocode` method for making geocoding queries against the Cesium ion geocoder API.
- Added `UrlTemplateRasterOverlay` for requesting raster tiles from services using a templated URL.
- `upsampleGltfForRasterOverlays` is now compatible with meshes using TRIANGLE_STRIP, TRIANGLE_FAN, or non-indexed TRIANGLES primitives.
- Added `requestHeaders` field to `TilesetOptions` to allow per-tileset request headers to be specified.

##### Fixes :wrench:

- Fixed a crash in `GltfWriter` that would happen when the `EXT_structural_metadata` `schema` property was null.
- Fixed a bug in `SharedAssetDepot` that could cause assertion failures in debug builds, and could rarely cause premature deletion of shared assets even in release builds.
- Fixed a bug that could cause `Tileset::sampleHeightMostDetailed` to return a height that is not the highest one when the sampled tileset contained multiple heights at the given location.
- `LayerJsonTerrainLoader` will now log errors and warnings when failing to load a `.terrain` file referenced in the layer.json, instead of silently ignoring them.
- URIs containing unicode characters are now supported.
- Fixed a crash in `CullingVolume` when the camera was very far away from the globe.
- Fixed a bug that prevented the `culture` parameter of the `BingMapsRasterOverlay` from having an effect.

### v0.43.0 - 2025-01-02

##### Breaking Changes :mega:

- Removed unused types `JsonValueMissingKey` and `JsonValueNotRealValue` from `CesiumUtility`.

##### Additions :tada:

- Added `offset` getter to `AccessorView`.
- Added `stride`, `offset`, and `data` getters to `AccessorWriter`.
- Added `value_type` typedef to `AccessorWriter`.
- Added `InstanceAttributeSemantics` to `CesiumGltf`.
- Added `VertexAttributeSemantics::FEATURE_ID_n`.
- Added a `const` version of `Tileset::forEachLoadedTile`.
- Added `DebugTileStateDatabase`, which provides tools for debugging the tile selection algorithm using SQLite.
- Added `CesiumAsync::SqliteHelper`, containing functions for working with SQLite.
- Updates generated classes for `EXT_structural_metadata`. See https://github.com/CesiumGS/glTF/pull/71.

##### Fixes :wrench:

- Fixed a bug in `thenPassThrough` that caused a compiler error when given a value by r-value refrence.
- Fixed a raster overlay bug that could cause unnecessary upsampling with failed or missing overlay tiles.
- Fixed a bug in  `SubtreeFileReader::loadBinary` that prevented valid subtrees from loading if they did not contain binary data.
- Fixed a bug in the `Tileset` selection algorithm that could cause detail to disappear during load in some cases.
- Improved the "kicking" mechanism in the tileset selection algorithm. The new criteria allows holes in a `Tileset`, when they do occur, to be filled with loaded tiles more incrementally.
- Fixed a bug in `SharedAssetDepot` that could lead to crashes and other undefined behavior when an asset in the depot outlived the depot itself.
- Fixed a bug that could cause some rotations in an Instanced 3D Model (.i3dm) to be represented incorrectly.

### v0.42.0 - 2024-12-02

##### Breaking Changes :mega:

- Cesium Native now requires C++20 and uses vcpkg `2024.11.16`.
- Switched from `gsl::span` to `std::span` throughout the library and API. The GSL library has been removed.
- The `BingMapsRasterOverlay` constructor no longer takes an `ellipsoid` parameter. Instead, it uses the ellipsoid specified in `RasterOverlayOptions`.
- The `ellipsoid` field in `RasterOverlayOptions` is no longer a `std::optional`. Instead, it defaults to WGS84 directly.
- Removed the `ellipsoid` field from `TileMapServiceRasterOverlayOptions`, `WebMapServiceRasterOverlayOptions`, and `WebMapTileServiceRasterOverlayOptions`. These overlays now use the ellipsoid in `RasterOverlayOptions` instead.
- The `schema` property of `ExtensionModelExtStructuralMetadata` is now an `IntrusivePointer` instead of a `std::optional`.

##### Additions :tada:

- Added support for `EXT_accessor_additional_types` in `AccessorView`.
- Added `EllipsoidTilesetLoader` that will generate a tileset by tessellating the surface of an ellipsoid, producing a simple globe tileset without any terrain features.
- External schemas referenced by the `schemaUri` property in the `EXT_structural_metadata` glTF extension are now loaded automatically. Two models that reference the same external schema will share a single copy of it.
- Added `getHeightSampler` method to `TilesetContentLoader`, allowing loaders to optionally provide a custom, more efficient means of querying heights using the `ITilesetHeightSampler` interface.
- Added equality operator for `JsonValue`.
- `TileLoadResult` now includes a `pAssetAccessor` that was used to retrieve the tile content and that should be used to retrieve any additional resources associated with the tile, such as external images.

##### Fixes :wrench:

- Updated the CMake install process to install the vcpkg-built Debug binaries in Debug builds. Previously the Release binaries were installed instead.
- Fixed a crash that would occur for raster overlays attempting to dereference a null `CreditSystem`.
- Fixed a bug where an empty `extensions` object would get written if an `ExtensibleObject` only had unregistered extensions.
- Tightened the tolerance of `IntersectionTests::rayTriangleParametric`, allowing it to find intersections with smaller triangles.
- Fixed a bug that could cause `GltfUtilities::intersectRayGltfModel` to crash when the model contains a primitive whose position accessor does not have min/max values.
- `IonRasterOverlay` now passes its `RasterOverlayOptions` to the `BingMapsRasterOverlay` or `TileMapServiceRasterOverlay` that it creates internally.
- Fixed a bug in `CachingAssetAccessor` that caused it to return cached request headers on a cache hit, rather than the headers included in the new request.
- External resources (such as images) referenced from 3D Tiles content will no longer fail if a Cesium ion token refresh is necessary.
- The Cesium ion token will now only be refreshed once when it expires. Previously, multiple refresh requests could be initiated at about the same time.
- Fixed a bug in `SharedAssetDepot` that could lead to a crash with assets that fail to load.
- Fixed a bug in `AccessorView` that could cause it to report the view as valid even when its `BufferView` had a negative `byteStride`.

### v0.41.0 - 2024-11-01

##### Breaking Changes :mega:

- Renamed `CesiumUtility/Gunzip.h` to `CesiumUtility/Gzip.h`.
- Renamed `ImageCesium` to `ImageAsset`.
- The `cesium` field in `CesiumGltf::Image` is now named `pAsset` and is an `IntrusivePointer` to an `ImageAsset`.
- The `image` field in `LoadedRasterOverlayImage` is now named `pImage` and is an `IntrusivePointer` to an `ImageAsset`.
- Deprecated the `readImage` and `generateMipMaps` methods on `GltfReader`. These methods are now found on `ImageDecoder`.

##### Additions :tada:

- Added `CesiumUtility::gzip`.
- Added `CesiumGeometry::Transforms::getUpAxisTransform` to get the transform that converts from one up axis to another.
- Added `TilesetSharedAssetSystem` to `Cesium3DTilesSelection` and `GltfSharedAssetSystem` to `CesiumGltfReader`.
- Added `SharedAsset` to `CesiumUtility` to serve as the base class for assets such as `ImageAsset`.
- Added `SharedAssetDepot` to `CesiumAsync` for managing assets, such as images, that can be shared among multiple models or other objects.
- Added `NetworkAssetDescriptor` and `NetworkImageAssetDescriptor`.
- `ImageAsset` (formerly `ImageCesium`) is now an `ExtensibleObject`.
- Added `VertexAttributeSemantics` to `CesiumGltf`.
- Added `ImageDecoder` to `CesiumGltfReader`.
- Added `DoublyLinkedListAdvanced` to `CesiumUtility`. It is equivalent to `DoublyLinkedList` except it allows the next and previous pointers to be in a base class of the node class.
- Added `contains` method to `DoublyLinkedList` (and `DoublyLinkedListAdvanced`).
- Added static `error` and `warning` methods to `ErrorList`, making it easy to create an instance with a single error or warning.
- `ExtensibleObject::addExtension` now takes arguments that are passed through to the extension's constructor.
- Added `Hash` to `CesiumUtility`.
- Added `emplace` and `reset` methods to `IntrusivePointer`.
- Added `Result<T>` and `ResultPointer<T>` classes to represent the result of an operation that might complete with warnings and errors.

##### Fixes :wrench:

- Fixed missing ellipsoid parameters that would lead to incorrect results when using non-WGS84 ellipsoids.
- Fixed a bug in `AsyncSystem::all` where the resolved values of individual futures were copied instead of moved into the output array.
- Improved the hash function for `QuadtreeTileID`.

### v0.40.1 - 2024-10-01

##### Fixes :wrench:

- Fixed a regression in v0.40.0 that could cause tilesets with raster overlays to fail to load in some cases.

### v0.40.0 - 2024-10-01

##### Breaking Changes :mega:

- Renamed `shouldContentContinueUpdating` to `getMightHaveLatentChildren` and `setContentShouldContinueUpdating` to `setMightHaveLatentChildren` on the `Tile` class.
- `LoadedRasterOverlayImage` now has a single `errorList` property instead of separate `errors` and `warnings` properties.

##### Additions :tada:

- Added `sampleHeightMostDetailed` method to `Tileset`.
- `AxisAlignedBox` now has `constexpr` constructors.

##### Fixes :wrench:

- Fixed a bug that prevented use of `Tileset` with a nullptr `IPrepareRendererResources`.
- Fixed a bug in `IntersectionTests::rayOBBParametric` that could cause incorrect results for some oriented bounding boxes.
- `GltfUtilities::intersectRayGltfModel` now reports a warning when given a model it can't compute the intersection with because it uses required extensions that are not supported.
- Errors while loading raster overlays are now logged. Previously, they were silently ignored in many cases.
- A raster overlay image failing to load will no longer completely prevent the geometry tile to which it is attached from rendering. Instead, once the raster overlay fails, the geometry tile will be shown without the raster overlay.
- Fixed a bug in the various `catchImmediately` and `catchInMainThread` functions in `CesiumAsync` that prevented use of a mutable lambda.

### v0.39.0 - 2024-09-02

##### Breaking Changes :mega:

- Setting the CMake variable `PRIVATE_CESIUM_SQLITE` will no longer automatically rename all of the SQLite symbols. It must also be paired with a vcpkg overlay port that renames the symbols in SQLite itself.
- `PropertyArrayView` is now exclusively a view, with no ability to own the data it is viewing. The new `PropertyArrayCopy` can be used when an owning view is required.

##### Additions :tada:

- Added `CesiumGltfWriter::SchemaWriter` for serializing schemas in [EXT_structural_metadata](https://github.com/CesiumGS/glTF/tree/3d-tiles-next/extensions/2.0/Vendor/EXT_structural_metadata).
- Added `resolveExternalImages` flag to `GltfReaderOptions`, which is true by default.
- Added `removeExtensionUsed` and `removeExtensionRequired` methods to `CesiumGltf::Model`.
- Added `getFeatureIdAccessorView` overload for retrieving feature IDs from `EXT_instance_features`.
- Added `CesiumGeospatial::EarthGravitationalModel1996Grid` class to allow transforming heights on a WGS84 ellipsoid into heights above mean sea level using the EGM96 model.

##### Fixes :wrench:

- Fixed a bug in `WebMapTileServiceRasterOverlay` that caused it to compute the `TileRow` incorrectly when used with a tiling scheme with multiple tiles in the Y direction at the root.
- `KHR_texture_transform` is now removed from `extensionsUsed` and `extensionsRequired` after it is applied by `GltfReader`.
- Fixed a bug in the i3dm loader that caused glTF with multiple nodes to not be instanced correctly.

### v0.38.0 - 2024-08-01

##### Breaking Changes :mega:

- `AccessorWriter` constructor now takes `std::byte*` instead of `uint8_t*`.

##### Additions :tada:

- Added `rayTriangle` intersection function that returns the intersection point between a ray and a triangle.
- Added `intersectRayGltfModel` intersection function that returns the first intersection point between a ray and a glTF model.
- Added `convertAccessorComponentTypeToPropertyComponentType`, which converts integer glTF accessor component types to their best-fitting `PropertyComponentType`.

##### Fixes :wrench:

- Fixed a bug that prevented raster overlays from being correctly applied when a non-standard "glTF up axis" is in use.

### v0.37.0 - 2024-07-01

##### Additions :tada:

- Added full support for custom ellipsoids by setting `TilesetOptions::ellipsoid` when creating a tileset.
  - Many methods have been updated with an additional ellipsoid parameter to support this. The WGS84 ellipsoid is used as a default parameter here to ensure API compatibility.
  - `CESIUM_DISABLE_DEFAULT_ELLIPSOID` can be defined to disable the WGS84 default parameter, exposing through errors the places in your code that are still assuming a WGS84 ellipsoid.
- Added `removeUnusedMeshes` and `removeUnusedMaterials` to `GltfUtilities`.
- Added `rayEllipsoid` static method to `CesiumGeometry::IntersectionTests`.
- Added equality operator for `Cartographic`.
- Added `CESIUM_MSVC_STATIC_RUNTIME_ENABLED` option to the CMake scripts. It is OFF by default, and when enabled, configures any MS visual studio projects for the "Multi-threaded" (/MT) runtime library rather than "Multi-threaded DLL" (/MD)

##### Fixes :wrench:

- Fixed several problems with the loader for the 3D Tiles Instanced 3D Mesh (i3dm) format:
  - When an instance transform cannot be decomposed into position, rotation, and scale, a warning will now be logged and an identity transformation will be used. Previously, an undefined transformation would be used.
  - The `gltfUpAxis` property is now accounted for, if present.
  - Paths to images in i3dm content are now resolved correctly.
  - Extraneous spaces at the end of an external glTF URI are now ignored. These are sometimes added as padding in order to meet alignment requirements.
- Removed an overly-eager degenerate triangle test in the 2D version of `IntersectionTests::pointInTriangle` that could discard intersections in small - but valid - triangles.
- Fixed a bug while upsampling tiles for raster overlays that could cause them to have an incorrect bounding box, which in some cases would lead to the raster overlay being missing entirely from the upsampled tile.

### v0.36.0 - 2024-06-03

##### Breaking Changes :mega:

- `FeatureId::propertyTable` is now `int32_t` instead of `std::optional<int64_t>`
- `ExtensionMeshPrimitiveExtStructuralMetadata::propertyTextures` and `ExtensionMeshPrimitiveExtStructuralMetadata::propertyAttributes` are now vectors of `int32_t` instead of `int64_t`.

##### Additions :tada:

- Added support for I3DM 3D Tile content files.
- Added `forEachNodeInScene` to `CesiumGltf::Model`.
- Added `removeUnusedBuffers` to `GltfUtilities`.
- Added the following new methods to the `Uri` class: `unescape`, `unixPathToUriPath`, `windowsPathToUriPath`, `nativePathToUriPath`, `uriPathToUnixPath`, `uriPathToWindowsPath`, and `uriPathToNativePath`.
- Added `LayerWriter` to the `CesiumQuantizedMeshTerrain` library and namespace.
- Drastically improved the performance of `GltfUtilities::collapseToSingleBuffer` for glTFs with many buffers and bufferViews.

##### Fixes :wrench:

- Added support for the following glTF extensions to `Model::merge`. Previously these extensions could end up broken after merging.
  - `KHR_texture_basisu`
  - `EXT_texture_webp`
  - `EXT_mesh_gpu_instancing`
  - `EXT_meshopt_compression`
  - `CESIUM_primitive_outline`
  - `CESIUM_tile_edges`
- Fixed a bug in `GltfUtilities::compactBuffer` where it would not preserve the alignment of the bufferViews.
- The `collapseToSingleBuffer` and `moveBufferContent` functions in `GltfUtilities` now align to an 8-byte boundary rather than a 4-byte boundary, because bufferViews associated with some glTF extensions require this larger alignment.
- `GltfUtilities::collapseToSingleBuffer` now works correctly even if some of the buffers in the model have a `uri` property and the data at that URI has not yet been loaded. Such buffers are left unmodified.
- `GltfUtilities::collapseToSingleBuffer` now works correctly with bufferViews that have the `EXT_meshopt_compression` extension.
- `GltfUtilities::compactBuffer` now accounts for bufferViews with the `EXT_meshopt_compression` when determining unused buffer ranges.
- When `GltfReader` decodes buffers with data URLs, and the size of the data in the URL does not match the buffer's `byteLength`, the `byteLength` is now updated and a warning is raised. Previously, the mismatch was ignored and would cause problems later when trying to use these buffers.
- `EXT_meshopt_compression` and `KHR_mesh_quantization` are now removed from `extensionsUsed` and `extensionsRequired` after they are decoded by `GltfReader`.
- The glTF accessor for the texture coordinates created by `RasterOverlayUtilities::createRasterOverlayTextureCoordinates` now has min/max values that accurately reflect the range of values. Previously, the minimum was always set to 0.0 and the maximum to 1.0.
- Fixed a bug in the `waitInMainThread` method on `Future` and `SharedFuture` that could cause it to never return if the waited-for future rejected.
- Moved the small amount of Abseil code embedded into the s2geometry library from the `absl` namespace to the `cesium_s2geometry_absl` namespace, in order to avoid linker errors when linking against both cesium-native and the full Abseil library.
- Fixed a crash in `ExtensionWriterContext` when attempting to write statically-typed extensions that aren't registered. Now a warning is reported.

### v0.35.0 - 2024-05-01

##### Breaking Changes :mega:

- Moved `upsampleGltfForRasterOverlays` into `RasterOverlayUtilities`. Previously it was a global function. Also added two new parameters to it, prior to the existing `textureCoordinateIndex` parameter.
- Moved `QuantizedMeshLoader` from `Cesium3DTilesContent` to `CesiumQuantizedMeshTerrain`. If experiencing related linker errors, add `CesiumQuantizedMeshTerrain` to the libraries you link against.
- `Connection::authorize` now requires an `ApplicationData` parameter, which represents the `appData` retrieved from a Cesium ion server.

##### Additions :tada:

- Added a new `CesiumQuantizedMeshTerrain` library and namespace, containing classes for working with terrain in the `quantized-mesh-1.0` format and its `layer.json` file.
- Added `getComponentCountFromPropertyType` to `PropertyType`.
- Added `removeExtension` to `ExtensibleObject`.
- Added `IndexFromAccessor` to retrieve the index supplied by `IndexAccessorType`.
- Added `NormalAccessorType`, which is a type definition for a normal accessor. It can be constructed using `getNormalAccessorView`.
- Added `Uri::getPath` and `Uri::setPath`.
- Added `TileTransform::setTransform`.
- Added `GlobeRectangle::splitAtAntiMeridian`.
- Added `BoundingRegionBuilder::toGlobeRectangle`.
- Added `GlobeRectangle::equals` and `GlobeRectangle::equalsEpsilon`.
- `upsampleGltfForRasterOverlays` now accepts two new parameters, `hasInvertedVCoordinate` and `textureCoordinateAttributeBaseName`.
- `upsampleGltfForRasterOverlays` now copies images from the parent glTF into the output model.
- Added `waitInMainThread` method to `Future` and `SharedFuture`.
- Added `forEachRootNodeInScene`, `addExtensionUsed`, `addExtensionRequired`, `isExtensionUsed`, and `isExtensionRequired` methods to `CesiumGltf::Model`.
- Added `getNodeTransform`, `setNodeTransform`, `removeUnusedTextures`, `removeUnusedSamplers`, `removeUnusedImages`, `removeUnusedAccessors`, `removeUnusedBufferViews`, and `compactBuffers` methods to `GltfUtilities`.
- Added `postprocessGltf` method to `GltfReader`.
- `Model::merge` now merges the `EXT_structural_metadata` and `EXT_mesh_features` extensions. It also now returns an `ErrorList`, used to report warnings and errors about the merge process.

##### Fixes :wrench:

- Fixed a bug in `joinToString` when given a collection containing empty strings.
- `QuantizedMeshLoader` now creates spec-compliant glTFs from a quantized-mesh terrain tile. Previously, the generated glTF had small problems that could confuse some clients.
- Fixed a bug in `TileMapServiceRasterOverlay` that caused it to build URLs incorrectly when given a URL with query parameters.
- glTFs converted from a legacy batch table to a `EXT_structural_metadata` now:
  - Add the `EXT_structural_metadata` and `EXT_mesh_features` extensions to the glTF's `extensionsUsed` list.
  - Omit property table properties without any values at all. Previously, such property table properties would have a `values` field referring to an invalid bufferView, which is contrary to the extension's specification.
  - Rename the `_BATCHID` attribute to `_FEATURE_ID_0` inside the `KHR_draco_mesh_compression` extension (if present), in addition to the primitive's `attributes`. Previously, meshes still Draco-compressed after the upgrade, by setting `options.decodeDraco=false`, did not have the proper attribute name.
- glTFs converted from 3D Tiles B3DMs with the `RTC_CENTER` property will now have `CESIUM_RTC` added to their `extensionsRequired` and `extensionsUsed` lists.
- glTFs converted from the 3D Tiles PNTS format now:
  - Have their `asset.version` field correctly set to `"2.0"`. Previously the version was not set, which is invalid.
  - Have the `KHR_materials_unlit` extension added to the glTF's `extensionsUsed` list when the point cloud does not have normals.
  - Have a default `scene`.
  - Have the `CESIUM_RTC` extension added to the glTF's `extensionsRequired` and `extensionsUsed` lists when the PNTS uses the `RTC_CENTER` property.
- When glTFs are loaded with `applyTextureTransform` set to true, the accessors and bufferViews created for the newly-generated texture coordinates now have their `byteOffset` set to zero. Previously, they inherited the value from the original `KHR_texture_transform`-dependent objects, which was incorrect.
- `bufferViews` created for indices during Draco decoding no longer have their `byteStride` property set, as this is unnecessary and disallowed by the specification.
- `bufferViews` created for vertex attributes during Draco decoding now have their `target` property correctly set to `BufferView::Target::ARRAY_BUFFER`.
- After a glTF has been Draco-decoded, the `KHR_draco_mesh_compression` extension is now removed from the primitives, as well as from `extensionsUsed` and `extensionsRequired`.
- For glTFs converted from quantized-mesh tiles, accessors created for the position attribute now have their minimum and maximum values set correctly to include the vertices that form the skirt around the edge of the tile.
- Fixed some glTF validation problems with the mode produced by `upsampleGltfForRasterOverlays`.
- `RasterOverlayUtilities::createRasterOverlayTextureCoordinates` no longer fails when the model spans the anti-meridian. However, only the larger part of the model on one side of the anti-meridian will have useful texture coordinates.
- Fixed a bug that caused `GltfWriter` to create an invalid GLB if its total size would be greater than or equal to 4 GiB. Because it is not possible to produce a valid GLB of this size, GltfWriter now reports an error instead.
- `CesiumUtility::Uri::resolve` can now properly parse protocol-relative URIs (such as `//example.com`).
- Fixed a bug where the `GltfReader` was not able to read a model when the BIN chunk of the GLB data was more than 3 bytes larger than the size of the JSON-defined `buffer`.

### v0.34.0 - 2024-04-01

##### Breaking Changes :mega:

- Renamed `IntersectionTests::pointInTriangle2D` to `IntersectionTests::pointInTriangle`.

##### Additions :tada:

- Added `AccessorWriter` constructor that takes an `AccessorView`.
- Added `PositionAccessorType`, which is a type definition for a position accessor. It can be constructed using `getPositionAccessorView`.
- Added overloads of `IntersectionTests::pointInTriangle` that handle 3D points. One overload includes a `barycentricCoordinates` parameter that outputs the barycentric coordinates at that point.
- Added overloads of `ImplicitTilingUtilities::computeBoundingVolume` that take a `Cesium3DTiles::BoundingVolume`.
- Added overloads of `ImplicitTilingUtilities::computeBoundingVolume` that take an `S2CellBoundingVolume` and an `OctreeTileID`. Previously only `QuadtreeTileID` was supported.
- Added `setOrientedBoundingBox`, `setBoundingRegion`, `setBoundingSphere`, and `setS2CellBoundingVolume` functions to `TileBoundingVolumes`.

##### Fixes :wrench:

- Fixed a bug where coordinates returned from `SimplePlanarEllipsoidCurve` were inverted if one of the input points had a negative height.
- Fixed a bug where `Tileset::ComputeLoadProgress` could incorrectly report 100% before all tiles finished their main thread loading.

### v0.33.0 - 2024-03-01

##### Breaking Changes :mega:

- Removed support for `EXT_feature_metadata` in `CesiumGltf`, `CesiumGltfReader`, and `CesiumGltfWriter`. This extension was replaced by `EXT_mesh_features`, `EXT_instance_features`, and `EXT_structural_metadata`.
- Moved `ReferenceCountedNonThreadSafe<T>` to `ReferenceCounted.h`. It is also now a type alias for `ReferenceCounted<T, false>` rather than an actual class.
- Renamed `applyKHRTextureTransform` to `applyKhrTextureTransform`. The corresponding header file was similarly renamed to `CesiumGltf/applyKhrTextureTransform.h`.

##### Additions :tada:

- Added `TextureViewOptions`, which includes the following flags:
  - `applyKhrTextureTransformExtension`: When true, the view will automatically transform texture coordinates before sampling the texture.
  - `makeImageCopy`: When true, the view will make its own CPU copy of the image data.
- Added `TextureView`. It views an arbitrary glTF texture and can be affected by `TextureViewOptions`. `FeatureIdTextureView` and `PropertyTexturePropertyView` now inherit from this class.
- Added `options` parameter to `PropertyTextureView::getPropertyView` and `PropertyTextureView::forEachProperty`, allowing views to be constructed with property-specific options.
- Added `KhrTextureTransform`, a utility class that parses the `KHR_texture_transform` glTF extension and reports whether it is valid. UVs may be transformed on the CPU using `applyTransform`.
- Added `contains` method to `BoundingSphere`.
- Added `GlobeRectangle::MAXIMUM` static field.
- Added `ReferenceCountedThreadSafe` type alias.
- Added `SimplePlanarEllipsoidCurve` class to help with calculating fly-to paths.
- Added `sizeBytes` field to `ImageCesium`, allowing its size to be tracked for caching purposes even after its `pixelData` has been cleared.
- Added `scaleToGeocentricSurface` method to `Ellipsoid`.

##### Fixes :wrench:

- Fixed a bug in `BoundingVolume::estimateGlobeRectangle` where it returned an incorrect rectangle for boxes and spheres that encompass the entire globe.
- Fixed an incorrect computation of wrapped texture coordinates in `applySamplerWrapS` and `applySamplerWrapT`.

### v0.32.0 - 2024-02-01

##### Breaking Changes :mega:

- `IndicesForFaceFromAccessor` now properly supports `TRIANGLE_STRIP` and `TRIANGLE_FAN` modes. This requires the struct to be initialized with the correct primitive mode.

##### Additions :tada:

- Added support for Web Map Tile Service (WMTS) with `WebMapTileServiceRasterOverlay`.
- Added conversions from `std::string` to other metadata types in `MetadataConversions`. This enables the same conversions as `std::string_view`, while allowing runtime engines to use `std::string` for convenience.
- Added `applyTextureTransform` property to `TilesetOptions`, which indicates whether to preemptively apply transforms to texture coordinates for textures with the `KHR_texture_transform` extension.
- Added `loadGltf` method to `GltfReader`, making it easier to do a full, asynchronous load of a glTF.

##### Fixes :wrench:

- Fixed a bug in `FeatureIdTextureView` where it ignored the wrap values specified on the texture's sampler.
- Fixed a bug that could cause binary implicit tiling subtrees with buffers padded to 8-bytes to fail to load.
- Fixed a bug where upgraded batch table properties were not always assigned sentinel values, even when such values were available and required.
- Fixed incorrect behavior in `PropertyTablePropertyView` where `arrayOffsets` were treated as byte offsets, instead of as array indices.

### v0.31.0 - 2023-12-14

##### Additions :tada:

- Add `defaults` method to `CesiumIonClient::Connection`.

##### Fixes :wrench:

- Fixed a crash in `SubtreeAvailability::loadSubtree`.
- Fixed a bug where the `getApiUrl` method of `CesiumIonClient::Connection` would not return the default API URL if the attempt to access `config.json` failed in a more serious way, such as because of an invalid hostname.

### v0.30.0 - 2023-12-01

##### Breaking Changes :mega:

- Moved `ErrorList`, `CreditSystem`, and `Credit` from `Cesium3DTilesSelection` to `CesiumUtility`.
- Moved `GltfUtilities` from `Cesium3DTilesSelection` to `Cesium3DTilesContent`.
- Moved `RasterOverlay`, `RasterOverlayTileProvider`, `RasterOverlayTile`, `QuadtreeRasterOverlayTileProvider`, `RasterOverlayLoadFailure`, `RasterOverlayDetails`, and all of the `RasterOverlay`-derived types to a new `CesiumRasterOverlays` library and namespace.
- Moved `createRasterOverlayTextureCoordinates` method from `GltfUtilities` to a new `RasterOverlayUtilities` class in the `CesiumRasterOverlays` library.
- `GltfUtilities::parseGltfCopyright` now returns the credits as a vector of `std::string_view` instances. Previously it took a `CreditSystem` and created credits directly.
- The `SubtreeAvailability` constructor and `loadSubtree` static method now take an `ImplicitTileSubdivisionScheme` enumeration parameter instead of a `powerOf2` parameter. They also now require a `levelsInSubtree` parameter, which is needed when switching from constant to bitstream availability. Lastly, the constructor now takes a `Subtree` parameter instead of a `std::vector<std::vector<std::byte>>` representing the buffers.
- `SubtreeConstantAvailability`, `SubtreeBufferViewAvailability`, and `AvailabilityView` are now members of `SubtreeAvailability`.
- Moved `ImageManipulation` from `CesiumGltfReader` to `CesiumGltfContent`.
- Added some new parameters to `RasterOverlayUtilities::createRasterOverlayTextureCoordinates` and changed the order of some existing parameters.

##### Additions :tada:

- Added new `Cesium3DTilesContent` library and namespace. It has classes for loading, converting, and manipulating 3D Tiles tile content.
- Added new `CesiumGltfContent` library and namespace. It has classes for manipulating in-memory glTF files.
- Added new `CesiumRasterOverlays` library and namespace. It has classes for working with massive textures draped over glTFs and 3D Tiles.
- Added `MetadataConversions`, which enables metadata values to be converted to different types for better usability in runtime engines.
- Added various `typedef`s to catch all possible types of `AccessorView`s for an attribute, including `FeatureIdAccessorType` for feature ID attribute accessors, `IndexAccessorType` for index accessors, and `TexCoordAccessorType` for texture coordinate attribute accessors.
- Added `getFeatureIdAccessorView`, `getIndexAccessorView`, and `getTexCoordAccessorView` to retrieve the `AccessorView` as a `FeatureIdAccessorType`, `IndexAccessorType`, or `TexCoordAccessorType` respectively.
- Added `StatusFromAccessor` and `CountFromAccessor` visitors to retrieve the accessor status and size respectively. This can be used with `FeatureIdAccessorType`, `IndexAccessorType`, or `TexCoordAccessorType`.
- Added `FeatureIdFromAccessor` to retrieve feature IDs from a `FeatureIdAccessorType`.
- Added `IndicesForFaceFromAccessor` to retrieve the indices of the vertices that make up a face, as supplied by `IndexAccessorType`.
- Added `TexCoordFromAccessor` to retrieve the texture coordinates from a `TexCoordAccessorType`.
- Added `TileBoundingVolumes` class to `Cesium3DTilesContent`, making it easier to create the rich bounding volume types in `CesiumGeometry` and `CesiumGeospatial` from the simple vector representations in `Cesium3DTiles`.
- Added `transform` method to `CesiumGeometry::BoundingSphere`.
- Added `toSphere`, `fromSphere`, and `fromAxisAligned` methods to `CesiumGeometry::OrientedBoundingBox`.
- Added `TileTransform` class to `Cesium3DTilesContent`, making it easier to create a `glm::dmat4` from the `transform` property of a `Cesium3DTiles::Tile`.
- Added `ImplicitTilingUtilities` class to `Cesium3DTilesContent`.
- Added overloads of `isTileAvailable`, `isContentAvailable`, and `isSubtreeAvailable` on the `SubtreeAvailability` class that take the subtree root tile ID and the tile ID of interest, instead of a relative level and Morton index.
- Added `fromSubtree` and `createEmpty` static methods to `SubtreeAvailability`.
- Added new `set` methods to `SubtreeAvailability`, allowing the availability information to be modified.
- Added `SubtreeFileReader` class, used to read `Cesium3DTiles::Subtree` from a binary or JSON subtree file.
- Added `pointInTriangle2D` static method to `CesiumGeometry::IntersectionTests`.
- Added `rectangleIsWithinPolygons` and `rectangleIsOutsidePolygons` static methods to `CartographicPolygon`.
- Raster overlays now use `IPrepareRasterOverlayRendererResources`, which contains only overlay-related methods, instead of `IPrepareRendererResources`, which contains tileset-related methods as well. `IPrepareRendererResources` derives from `IPrepareRasterOverlayRendererResources` so existing code should continue to work without modification.
- Added `collapseToSingleBuffer` and `moveBufferContent` methods to `GltfUtilities`.
- Added `savePng` method to `ImageManipulation`.
- `RasterOverlayTileProvider::loadTile` now returns a future that resolves when the tile is done loading.
- Added `computeDesiredScreenPixels` and `computeTranslationAndScale` methods to `RasterOverlayUtilities`.
- Added `Future<T>::thenPassThrough`, used to easily pass additional values through to the next continuation.

##### Fixes :wrench:

- Fixed a bug in `OrientedBoundingBox::contains` where it didn't account for the bounding box's center.
- Fixed compiler error when calling `PropertyAttributeView::forEachProperty`.
- Fixed crash when loading glTFs with data uri images.
- Fixed WD4996 warnings-as-errors when compiling with Visual Studio 2002 v17.8.

### v0.29.0 - 2023-11-01

##### Breaking Changes :mega:

- Removed `PropertyTablePropertyViewType` and `NormalizedPropertyTablePropertyViewType`, as well as their counterparts for property textures and property attributes. When compiled with Clang, the large `std::variant` definitions would significantly stall compilation.

##### Fixes :wrench:

- Updated the Cesium ion OAuth2 URL from `https://cesium.com/ion/oauth` to `https://ion.cesium.com/oauth`, avoiding a redirect.

### v0.28.1 - 2023-10-02

##### Breaking Changes :mega:

- Cesium Native is now only regularly tested on Visual Studio 2019+, GCC 11.x+, and Clang 12+. Other compilers - including older ones - are likely to work, but are not tested.

##### Additions :tada:

- Added `getClass` to `PropertyTableView`, `PropertyTextureView`, and `PropertyAttributeView`. This can be used to retrieve the metadata `Class` associated with the view.
- Added `PropertyViewStatus::EmptyPropertyWithDefault` to indicate when a property contains no data, but has a valid default value.
- A glTF `bufferView` with a `byteStride` of zero is now treated as if the `byteStride` is not defined at all. Such a glTF technically violates the spec (the minimum value is 4), but the new behavior is sensible enough and consistent with CesiumJS.

##### Fixes :wrench:

- Fixed the handling of omitted metadata properties in `PropertyTableView`, `PropertyTextureView`, and `PropertyAttributeView` instances. Previously, if a property was not `required` and omitted, it would be initialized as invalid with the `ErrorNonexistentProperty` status. Now, it will be treated as valid as long as the property defines a valid `defaultProperty`. A special instance of `PropertyTablePropertyView`, `PropertyTexturePropertyView`, or `PropertyAttributePropertyView` will be constructed to allow the property's default value to be retrieved, either via `defaultValue` or `get`. `getRaw` may not be called on this special instance.

### v0.28.0 - 2023-09-08

##### Breaking Changes :mega:

- Views of the data contained by `EXT_feature_metadata` will no longer supported by Cesium Native. The extension will still be parsed, but it will log a warning.
- Batch tables will be converted to `EXT_structural_metadata` instead of `EXT_feature_metadata`.
- In `CesiumGltf`, all generated classes related to `EXT_feature_metadata` are now prefixed with `ExtensionExtFeatureMetadata`. For example, `ClassProperty` has become `ExtensionExtFeatureMetadataClassProperty`. This also extends to the glTF reader and writer.
- In `CesiumGltf`, all generated classes related to `EXT_structural_metadata` have had their `ExtensionExtStructuralMetadata` prefix removed. For example, `ExtensionExtStructuralMetadataClassProperty` has become `ClassProperty`. This also extends to the glTF reader and writer.
- In `CesiumGltf`, `ExtensionExtMeshFeaturesFeatureId` and `ExtensionExtMeshFeaturesFeatureIdTexture` have been renamed to `FeatureId` and `FeatureIdTexture` respectively.
- Replaced `FeatureIDTextureView` with `FeatureIdTextureView`, which views a `FeatureIdTexture` in `EXT_mesh_features`. Feature ID textures from `EXT_feature_metadata` are no longer supported.
- Replaced `MetadataFeatureTableView` with `PropertyTableView`, which views a `PropertyTable` in `EXT_structural_metadata`.
- Replaced `MetadataPropertyView` with `PropertyTablePropertyView`, which is a view of a `PropertyTableProperty` in `EXT_structural_metadata`. This takes two template parameters: a typename `T` , and a `bool` indicating whether or not the values are normalized.
- Replaced `MetadataPropertyViewStatus` with `PropertyTablePropertyViewStatus`. `PropertyTablePropertyViewStatus` is a class that inherits from `PropertyViewStatus`, defining additional error codes in the form of `static const` values.
- Replaced `FeatureTextureView` with `PropertyTextureView`, which views a `PropertyTexture` in `EXT_structural_metadata`.
- Replaced `FeatureTexturePropertyView` with `PropertyTexturePropertyView`, which is a view of a `PropertyTextureProperty` in `EXT_structural_metadata`. This takes two template parameters: a typename `T` , and a `bool` indicating whether or not the values are normalized.
- Removed `FeatureTexturePropertyComponentType`, `FeatureTexturePropertyChannelOffsets`, and `FeatureTexturePropertyValue`. `PropertyTextureProperty` retrieves the values with the type indicated by its class property.
- Replaced `FeatureTexturePropertyViewStatus` with `PropertyTexturePropertyViewStatus`. `PropertyTexturePropertyViewStatus` is a class that inherits from `PropertyViewStatus`, defining additional error codes in the form of `static const` values.
- Renamed `FeatureIDTextureViewStatus` to `FeatureIdTextureViewStatus` for consistency.
- Renamed `MetadataArrayView` to `PropertyArrayView`.
- Renamed `FeatureTextureViewStatus` to `PropertyTextureViewStatus`.
- Refactored `PropertyType` to reflect the values of `type` in a `ClassProperty` from `EXT_structural_metadata`.

##### Additions :tada:

- Added `PropertyView`, which acts as a base class for all metadata property views. This takes two template parameters: a type `T` , and a `bool` indicating whether or not the values are normalized.
- Added `PropertyViewStatus`, which defines public `static const` values for various property errors.
- Added `PropertyTableViewStatus` to indicate whether a `PropertyTableView` is valid.
- Added `PropertyComponentType` to reflect the values of `componentType` in a `ClassProperty` from `EXT_structural_metadata`.
- Added `PropertyAttributeView`, which views a `PropertyAttribute` in `EXT_structural_metadata`.
- Added `PropertyAttributePropertyView`, which views a `PropertyAttributeProperty` in `EXT_structural_metadata`.
- Added `PropertyAttributePropertyViewStatus`, which reflects the status of a `PropertyAttributePropertyView`.

### v0.27.3 - 2023-10-01

##### Additions :tada:

- Added support for Cesium ion `"externalType"` assets.

##### Fixes :wrench:

- Fixed corner cases where `Tileset::ComputeLoadProgress` can incorrectly report done (100%) before all tiles are actually loaded for the current view.

### v0.27.2 - 2023-09-20

##### Additions :tada:

- Added `CESIUM_GLM_STRICT_ENABLED` option to the CMake scripts. It is ON by default, but when set to OFF it disables the `GLM_FORCE_XYZW_ONLY`, `GLM_FORCE_EXPLICIT_CTOR`, and `GLM_FORCE_SIZE_T_LENGTH` options in the GLM library.

##### Fixes :wrench:

- Added a missing include to `FeatureTexturePropertyView.h`.
- The CMake scripts no longer attempt to add the `Catch2` subdirectory when the tests are disabled.

### v0.27.1 - 2023-09-03

##### Fixes :wrench:

- Fixed a bug that could cause a crash when loading tiles with a raster overlay.

### v0.27.0 - 2023-09-01

##### Breaking Changes :mega:

- Renamed `ExtensionReaderContext` to `JsonReaderOptions`, and the `getExtensions` method on various JSON reader classes to `getOptions`.
- `IExtensionJsonHandler` no longer derives from `IJsonHandler`. Instead, it has a new pure virtual method, `getHandler`, that must be implemented to allow clients to obtain the `IJsonHandler`. In almost all implementations, this should simply return `*this`.
- In `SubtreeReader`, `SchemaReader`, and `TilesetReader`, the `readSubtree`, `readSchema`, and `readTileset` methods (respectively) have been renamed to `readFromJson` and return a templated `ReadJsonResult` instead of a bespoke result class.
- `TileExternalContent` is now heap allocated and stored in `TileContent` with a `std::unique_ptr`.
- The root `Tile` of a `Cesium3DTilesSelection::Tileset` now represents the tileset.json itself, and the `root` tile specified in the tileset.json is its only child. This makes the shape of the tile tree consistent between a standard top-level tileset and an external tileset embedded elsewhere in the tree. In both cases, the "tile" that represents the tileset.json itself has content of type `TileExternalContent`.

##### Additions :tada:

- Added new constructors to `LocalHorizontalCoordinateSystem` taking ECEF<->Local transformation matrices directly.
- Unknown properties in objects read with a `JsonReader` are now stored in the `unknownProperties` property on `ExtensibleObject` by default. To ignore them, as was done in previous versions, call `setCaptureUnknownProperties` on `JsonReaderOptions`.
- Added `ValueType` type alias to `ArrayJsonHandler`, for consistency with other JSON handlers.
- Added an overload of `JsonReader::readJson` that takes a `rapidjson::Value` instead of a byte buffer. This allows a subtree of a `rapidjson::Document` to be easily and efficiently converted into statically-typed classes via `IJsonHandler`.
- Added `*Reader` classes to `CesiumGltfReader` and `Cesium3DTilesReader` to allow each of the classes to be individually read from JSON.
- Added `getExternalContent` method to the `TileContent` class.
- `TileExternalContent` now holds the metadata (`schema`, `schemaUri`, `metadata`, and `groups`) stored in the tileset.json.
- Added `loadMetadata` and `getMetadata` methods to `Cesium3DTilesSelection::Tileset`. They provide access to `TilesetMetadata` instance representing the metadata associated with a tileset.json.
- Added `MetadataQuery` class to make it easier to find properties with specific semantics in `TilesetMetadata`.

##### Fixes :wrench:

- Fixed a bug where an empty error message would get propagated to a tileset's `loadErrorCallback`.
- Fixed several small build script issues to allow cesium-native to be used in Univeral Windows Platform (UWP) applications, such as those that run on Holo Lens 2.
- When KTX2 transcoding fails, the image will now be fully decompressed instead of returning an error.
- Fixed a bug that could cause higher-detail tiles to continue showing when zooming out quickly on a tileset that uses "additive" refinement.
- Fixed a bug that could cause a tile to never finish upsampling because its non-rendered parent never finishes loading.

### v0.26.0 - 2023-08-01

##### Additions :tada:

- Added caching support for Google Maps Photorealistic 3D Tiles. Or other cases where the origin server is using combinations of HTTP header directives that previously caused tiles not to go to disk cache (such as `max-age-0`, `stale-while-revalidate`, and `Expires`).
- Added support for the `EXT_meshopt_compression` extension, which allows decompressing mesh data using the meshoptimizer library. Also added support for the `KHR_mesh_quantization` and `KHR_texture_transform` extensions, which are often used together with the `EXT_meshopt_compression` extension to optimize the size and performance of glTF files.

##### Fixes :wrench:

- Fixed a bug in the 3D Tiles selection algorithm that could cause missing detail if a tileset had a leaf tile that was considered "unconditionally refined" due to having a geometric error larger than its parent's.
- Fixed a bug where `GltfReader::readImage` would always populate `mipPositions` when reading KTX2 images, even when the KTX2 file indicated that it had no mip levels and that they should be created, if necessary, from the base image. As a result, `generateMipMaps` wouldn't generate any mipmaps for the image.

### v0.25.1 - 2023-07-03

##### Additions :tada:

- Included generated glTF and 3D Tiles classes in the generated referenced documentation.
- Updated the 3D Tiles class generator to use the `main` branch instead of the `draft-1.1` branch.

### v0.25.0 - 2023-06-01

##### Additions :tada:

- Added `computeTransformationToAnotherLocal` method to `LocalHorizontalCoordinateSystem`.
- Added support for the `KHR_materials_variants` extension to the glTF reader and writer.
- Added `GunzipAssetAccessor`. It can decorate another asset accessor in order to automatically gunzip responses (if they're gzipped) even if they're missing the proper `Content-Encoding` header.

##### Fixes :wrench:

- On Tileset Load Failure, warning/error messages will always be logged even if the failure callback is set.
- Fixed a bug that caused meshes to be missing entirely when upsampled from a parent with `UNSIGNED_BYTE` indices.

### v0.24.0 - 2023-05-01

##### Additions :tada:

- `WebMapServiceRasterOverlay` now allows query parameters in the base URL when building GetCapabilities and GetMap requests.
- Added support for parsing implicit tilesets that conform to the 3D Tiles 1.1 Spec.

##### Fixes :wrench:

- Fixed various `libjpeg-turbo` build errors, including ones that occurred when building for iOS.

### v0.23.0 - 2023-04-03

##### Breaking Changes :mega:

- Removed `tilesLoadingLowPriority`, `tilesLoadingMediumPriority`, and `tilesLoadingHighPriority` from `ViewUpdateResult`. Use `workerThreadTileLoadQueueLength` and `mainThreadTileLoadQueueLength` instead.

##### Additions :tada:

- Added `getOrientedBoundingBoxFromBoundingVolume` to the `Cesium3DTilesSelection` namespace.
- Added `transform` and `toAxisAligned` methods to `OrientedBoundingBox`.
- Switched to `libjpeg-turbo` instead of `stb` for faster jpeg decoding.
- Added `getNumberOfTilesLoaded` method to `Tileset`.
- Changed how `TilesetOptions::forbidHoles` works so that it loads much more quickly, while still guaranteeing there are no holes in the tileset.
- Added `frameNumber` property to `ViewUpdateResult`.
- Added getters for the `stride` and `data` fields of `AccessorView`.
- Added `startNewFrame` method to `ITileExcluder`.
- Added `CreditSystem.setShowOnScreen` and `Tileset.setShowCreditsOnScreen` to allow on-screen credit rendering to be toggled at runtime.

##### Fixes :wrench:

- Fixed a bug that caused the `center` field of `AxisAlignedBox` to be incorrect.
- Fixed a bug that caused the main thread to sometimes load low-priority tiles before high-priority ones. This could result in much longer waits than necessary for a tileset's appropriate level-of-detail to be shown.
- Fixed a bug that prevented WebP and KTX2 textures from working in the common case where only the extension specified the `source` property, not the glTF's main `Texture` definition.

### v0.22.1 - 2023-03-06

##### Fixes :wrench:

- Fixed a crash that could occur when a batch table property had fewer values than the model had features.

### v0.22.0 - 2023-03-01

##### Breaking Changes :mega:

- Renamed `CesiumGeometry::AxisTransforms` to simply `Transforms`.
- Renamed `CesiumGeospatial::Transforms` to `GlobeTransforms`.

##### Additions :tada:

- Added `GlobeAnchor`, making it easy to define a coordinate system that anchors an object to the globe and maintains it as the object moves or as the local coordinate system it is defined in changes.
- Added support for loading tilesets with `pnts` content. Point clouds are converted to `glTF`s with a single `POINTS` primitive, while batch tables are converted to `EXT_feature_metadata`.
- Added `createTranslationRotationScaleMatrix` and `computeTranslationRotationScaleFromMatrix` methods to `CesiumGeometry::Transforms`.
- Added `CesiumUtility::AttributeCompression` for encoding and decoding vertex attributes in different formats.

##### Fixes :wrench:

- Fixed a bug that could cause holes to appear in a tileset, even with frustum culling disabled, when the tileset includes some empty tiles with a geometric error greater than their parent's.

### v0.21.3 - 2023-02-01

##### Fixes :wrench:

- Fixed a bug that could prevent loading in tilesets that are additively-refined and have external tilesets, such as Cesium OSM Buildings.
- Fixed a bug that could cause parent tiles to be incorrectly culled in tilesets with additive ("ADD") refinement. This could cause geometry to disappear when moving in closer, or fail to appear at all.
- When unloading tile content, raster overlay tiles are now detached from geometry tiles _before_ the geometry tile content is unloaded.
- Added missing `#include <string>` in generated glTF and 3D Tiles header files.
- Replaced `std::sprintf` with `std::snprintf`, fixing a warning-as-error in newer versions of Xcode.
- Upgraded tinyxml2 [from commit 1aeb57d26bc303d5cfa1a9ff2a331df7ba278656 to commit e05956094c27117f989d22f25b75633123d72a83](https://github.com/leethomason/tinyxml2/compare/1aeb57d26bc303d5cfa1a9ff2a331df7ba278656...e05956094c27117f989d22f25b75633123d72a83).

### v0.21.2 - 2022-12-09

##### Additions :tada:

- Added the ability to specify the endpoint URL of the Cesium ion API when constructing an `IonRasterOverlay`.

##### Fixes :wrench:

- Removed the logged warning about the use of the `gltfUpAxis` property in a 3D Tiles tileset.json. While not technically spec-compliant, this property is quite common and we are not going to remove support for it anytime soon.

### v0.21.1 - 2022-12-02

##### Fixes :wrench:

- Fixed a bug that could cause an assertion failure - and on rare occasions a more serious problem - when creating a tile provider for a `TileMapServiceRasterOverlay` or a `WebMapServiceRasterOverlay`.

### v0.21.0 - 2022-11-01

##### Breaking Changes :mega:

- On `IPrepareRendererResources`, the `image` parameter passed to `prepareRasterInLoadThread` and the `rasterTile` parameter passed to `prepareRasterInMainThread` are no longer const. These methods are now allowed to modify the parameters during load.
- `IPrepareRendererResources::prepareInLoadThread` now takes a `TileLoadResult` and returns a `Future<TileLoadResultAndRenderResources>`, allowing it to work asynchronously rather than just blocking a worker thread until it is finished.
- `RasterOverlay::createTileProvider` now takes the owner pointer as an `IntrusivePointer` instead of a raw pointer, and returns a future that resolves to a `RasterOverlay::CreateTileProviderResult`.

##### Additions :tada:

- Added `mainThreadLoadingTimeLimit` and `tileCacheUnloadTimeLimit` properties to `TilesetOptions`, allowing a limit to be placed on how much time is spent loading and unloading tiles per frame.
- Added `GltfReader::generateMipMaps` method.
- Added the `getImage` method to `RasterOverlayTile`.
- Added `LocalHorizontalCoordinateSystem`, which is used to create convenient right- or left-handeded coordinate systems with an origin at a point on the globe.

##### Fixes :wrench:

- Fixed a bug that could cause a crash when adding raster overlays to sparse tilesets and zooming close enough to cause them to be upsampled.

### v0.20.0 - 2022-10-03

##### Breaking Changes :mega:

- `TileRenderContent::lodTransitionPercentage` now always goes from 0.0 --> 1.0 regardless of if the tile is fading in or out.
- Added a new parameter to `IPrepareRendererResources::prepareInLoadThread`, `rendererOptions`, to allow passing arbitrary data from the renderer.

##### Fixes :wrench:

- In `CesiumGltfWriter`, `accessor.byteOffset` and `bufferView.byteOffset` are no longer written if the value is 0. This fixes validation errors for accessors that don't have buffer views, e.g. attributes that are Draco compressed.
- Fixed a bug where failed tiles don't clean up any raster overlay tiles that are mapped to them, and therefore cannot be rendered as empty tiles.
- Fixed a bug that prevented access to Cesium Ion assets by using expired Access Tokens.

### v0.19.0 - 2022-09-01

##### Breaking Changes :mega:

- `RasterOverlayCollection` no longer accepts a `Tileset` in its constructor. Instead, it now accepts a `Tile::LoadedLinkList` and a `TilesetExternals`.
- Removed `TileContext`. It has been replaced by the `TilesetContentLoader` interface.
- Removed `TileContentFactory`. Instead, conversions of various types to glTF can be registered with `GltfConverters`.
- Removed `TileContentLoadInput`. It has been replaced by `TileLoadInput` and `TilesetContentLoader`.
- Removed `TileContentLoadResult`. It has been replaced by `TileContent`.
- Removed `TileContentLoader`. It has been replaced by `TilesetContentLoader` and `GltfConverters`.
- Removed `ImplicitTraversal`. It has been replaced by `TilesetContentLoader` and `GltfConverters`.
- Removed many methods from the `Cesium3DTilesSelection::Tileset` class: `getUrl()`, `getIonAssetID()`, `getIonAssetToken()`, `notifyTileStartLoading`, `notifyTileDoneLoading()`, `notifyTileUnloading()`, `loadTilesFromJson()`, `requestTileContent()`, `requestAvailabilitySubtree()`, `addContext()`, and `getGltfUpAxis()`. Most of these were already not recommended for use outside of cesium-native.
- Removed many methods from the `Cesium3DTilesSelection::Tile` class: `getTileset()`, `getContext()`, `setContext()`, `getContent()`, `setEmptyContent()`, `getRendererResources()`, `setState()`, `loadContent()`, `processLoadedContent()`, `unloadContent()`, `update()`, and `markPermanentlyFailed()`. Most of these were already not recommended for use outside of cesium-native.

##### Additions :tada:

- Quantized-mesh terrain and implicit octree and quadtree tilesets can now skip levels-of-detail when traversing, so the correct detail is loaded more quickly.
- Added new options to `TilesetOptions` supporting smooth transitions between tiles at different levels-of-detail. A tile's transition percentage can be retrieved from `TileRenderContent::lodTransitionPercentage`.
- Added support for loading WebP images inside glTFs and raster overlays. WebP textures can be provided directly in a glTF texture or in the `EXT_texture_webp` extension.
- Added support for `KHR_texture_transform` to `CesiumGltf`, `CesiumGltfReader`, and `CesiumGltfWriter`
- `Tileset` can be constructed with a `TilesetContentLoader` and a root `Tile` for loading and rendering different 3D Tile-like formats or creating a procedural tileset.

##### Fixes :wrench:

- Fixed a bug where the Raster Overlay passed to the `loadErrorCallback` would not be the one that the user created, but instead an aggregated overlay that was created internally.

### v0.18.1 - 2022-08-04

##### Fixes :wrench:

- Fixed a bug in `SqliteCache` where the last access time of resources was not updated correctly, sometimes causing more recently used resources to be evicted from the cache before less recently used ones.

### v0.18.0 - 2022-08-01

##### Breaking Changes :mega:

- Removed support for 3D Tiles Next extensions in `TilesetWriter` and `TilesetReader` that have been promoted to core in 3D Tiles 1.1
  - [3DTILES_multiple_contents](https://github.com/CesiumGS/3d-tiles/tree/main/extensions/3DTILES_multiple_contents)
  - [3DTILES_implicit_tiling](https://github.com/CesiumGS/3d-tiles/tree/main/extensions/3DTILES_implicit_tiling)
  - [3DTILES_metadata](https://github.com/CesiumGS/3d-tiles/tree/main/extensions/3DTILES_metadata)
  - [3DTILES_content_gltf](https://github.com/CesiumGS/3d-tiles/tree/main/extensions/3DTILES_content_gltf)
- Removed the `getSupportsRasterOverlays` from `Tileset` because the property is no longer relevant now that all tilesets support raster overlays.

##### Additions :tada:

- Added support for [3D Tiles 1.1](https://github.com/CesiumGS/3d-tiles/pull/666) in `TilesetWriter` and `TilesetReader`.
- Added a `TileOcclusionRendererProxyPool` to `TilesetExternals`. If a renderer implements and provides this interface, the tile occlusion information is used to avoid refining parent tiles that are completely occluded, reducing the number of tiles loaded.
- `Tileset` can now estimate the percentage of the tiles for the current view that have been loaded by calling the `computeLoadProgress` method.
- Enabled loading Tile Map Service (TMS) URLs that do not have a file named "tilemapresource.xml", such as from GeoServer.
- Added support for Tile Map Service documents that use the "local" profile when the SRS is mercator or geodetic.

### v0.17.0 - 2022-07-01

##### Fixes :wrench:

- Fixed crash when parsing an empty copyright string in the glTF model.

### v0.16.0 - 2022-06-01

##### Additions :tada:

- Added option to the `RasterizedPolygonsOverlay` to invert the selection, so everything outside the polygons gets rasterized instead of inside.
- The `RasterizedPolygonsTileExcluder` excludes tiles outside the selection instead of inside when given an inverted `RasterizedPolygonsOverlay`.
- Tiles are now upsampled using the projection of the first raster overlay in the list with more detail.

##### Fixes :wrench:

- For consistency with CesiumJS and compatibility with third-party terrain tilers widely used in the community, the `bounds` property of the `layer.json` file of a quantized-mesh terrain tileset is now ignored, and the terrain is assumed to cover the entire globe.

### v0.15.2 - 2022-05-13

##### Fixes :wrench:

- Fixed a bug where upsampled quadtree tiles could have siblings with mismatching projections.

In addition to the above, this release updates the following third-party libraries used by cesium-native:

- `cpp-httplib` to v0.10.3 ([changes](https://github.com/yhirose/cpp-httplib/compare/c7486ead96dad647b9783941722b5944ac1aaefa...d73395e1dc652465fa9524266cd26ad57365491f))
- `draco` to v1.5.2 ([changes](https://github.com/google/draco/compare/9bf5d2e4833d445acc85eb95da42d715d3711c6f...bd1e8de7dd0596c2cbe5929cbe1f5d2257cd33db))
- `earcut` to v2.2.3 ([changes](https://github.com/mapbox/earcut.hpp/compare/6d18edf0ce046023a7cb55e69c4cd9ba90e2c716...b28acde132cdb8e0ef536a96ca7ada8a651f9169))
- `PicoSHA2` to commit `1677374f23352716fc52183255a40c1b8e1d53eb` ([changes](https://github.com/okdshin/PicoSHA2/compare/b699e6c900be6e00152db5a3d123c1db42ea13d0...1677374f23352716fc52183255a40c1b8e1d53eb))
- `rapidjson` to commit `fcb23c2dbf561ec0798529be4f66394d3e4996d8` ([changes](https://github.com/Tencent/rapidjson/compare/fd3dc29a5c2852df569e1ea81dbde2c412ac5051...fcb23c2dbf561ec0798529be4f66394d3e4996d8))
- `spdlog` to v1.10.0 ([changes](https://github.com/gabime/spdlog/compare/cbe9448650176797739dbab13961ef4c07f4290f...76fb40d95455f249bd70824ecfcae7a8f0930fa3))
- `stb` to commit `af1a5bc352164740c1cc1354942b1c6b72eacb8a` ([changes](https://github.com/nothings/stb/compare/b42009b3b9d4ca35bc703f5310eedc74f584be58...af1a5bc352164740c1cc1354942b1c6b72eacb8a))
- `uriparser` to v0.9.6 ([changes](https://github.com/uriparser/uriparser/compare/e8a338e0c65fd875a46067d711750e4c13e044e7...24df44b74753017acfaec4b3a30097a8a2ae1ae1))

### v0.15.1 - 2022-05-05

##### Fixes :wrench:

- Fixed a bug that could cause tiles in external tilesets to fail to load.

### v0.15.0 - 2022-05-02

##### Additions :tada:

- Improved the load performance when `TilesetOptions::forbidHoles` is enabled by only loading child tiles when their parent does not meet the necessary screen-space error requirement.
- Added support for loading availability metadata from quantized-mesh layer.json. Previously, only availability embedded in terrain tiles was used.
- Added support for quantized-mesh terrain tilesets that specify a parent layer.
- Added support for metadata from the `3DTILES_batch_table_hierarchy` extension.

##### Fixes :wrench:

- Fixed a bug that could cause the same tiles to be continually loaded and unloaded when `TilesetOptions::forbidHoles` was enabled.
- Fixed a bug that could sometimes cause tilesets to fail to show their full detail when making changes to raster overlays.
- Fixed a bug that could cause holes even with `TilesetOptions::forbidHoles` enabled, particularly when using external tilesets.
- Tiles will no longer be selected to render when they have no content and they have a higher "geometric error" than their parent. In previous versions, this situation could briefly lead to holes while the children of such tiles loaded.
- Fixed a bug where `IPrepareRendererResources::prepareInMainThread` was called on a `Tile` before that `Tile` was updated with loaded content.
- Fixed a bug where getting bad data from the SQLite request cache could cause a crash. If the SQLite database is corrupt, it will now be deleted and recreated.

### v0.14.1 - 2022-04-14

##### Fixes :wrench:

- Fixed a crash caused by using an aggregated overlay of `IonRasterOverlay` after it is freed.
- Fix a bug introduced in v0.14.0 that caused Tile Map Service (TMS) overlays from Cesium ion to fail to load.

### v0.14.0 - 2022-04-01

##### Breaking Changes :mega:

- Added a new parameter, `rendererOptions`, to `IPrepareRendererResources::prepareRasterInLoadThread`.
- Changed the type of Cesium ion asset IDs from `uint32_t` to `int64_t`.
- Various changes in the `Cesium3DTiles`, `Cesium3DTilesReader`, and `Cesium3DTilesWriter` namespaces to match the evolving 3D Tiles Next specifications.
- Removed `getTextureCoordinateIndex` from `FeatureIDTextureView` and `FeatureTexturePropertyView`. Use `getTextureCoordinateAttributeId` instead.

##### Additions :tada:

- Added `WebMapServiceRasterOverlay` to pull raster overlays from a WMS server.
- Added support for the following glTF extensions to `CesiumGltf`, `CesiumGltfReader`, and `CesiumGltfWriter`:
  - `EXT_instance_features`
  - `EXT_structural_metadata`
  - `MAXAR_mesh_variants`
- Added an in-memory cache for Cesium ion asset endpoint responses in order to avoid repeated requests.
- Added `ScopeGuard` class to automatically a execute function when exiting a scope.
- The glTF `copyright` property, if present, is now included in the credits that `Tileset` adds to the `CreditSystem`. If the `copyright` has multiple parts separate by semicolons, these are treated as separate credits.
- Credits reported by `CreditSystem::getCreditsToShowThisFrame` are now sorted based on the number of occurrences, with the most common credits first.
- `Tileset` and `RasterOverlay` credits can now be shown on the screen, rather than in a separate credit popup.
- Added `FeatureTexturePropertyView::getSwizzle` method.
- Added `IsMetadataArray` template to check if a type is a `MetadataArrayView`.
- Added a `rendererOptions` property to `RasterOverlayOptions` to pass arbitrary data to `prepareRasterInLoadThread`.
- Added `Uri::escape`.

##### Fixes :wrench:

- Fixed an issue that could lead to compilation failures when passing an lvalue reference to `Promise::resolve()`.
- Fixed upsampling for `EXT_feature_metadata` feature tables.
- Fixed a bug that could cause the size of external images to be accounted for incorrectly when tracking the number of bytes loaded for caching purposes.
- Fixed a bug that prevented tiles from loading when "Forbid Holes" option was enabled.

### v0.13.0 - 2022-03-01

##### Breaking Changes :mega:

- Renamed constants in `CesiumUtility::Math` to use PascalCase instead of SCREAMING_SNAKE_CASE.

##### Additions :tada:

- Added support for the `CESIUM_RTC` and `KHR_texture_basisu` glTF extensions.
- Added support for 3D Tiles that do not have a geometric error, improving compatibility with tilesets that don't quite match the 3D Tiles spec.
- Exposed the Cesium ion endpoint URL as a parameter on tilesets and raster overlays.
- `TilesetOptions` and `RasterOverlayOptions` each have a new option to report which compressed textured formats are supported on the client platform. Ideal formats amongst the available ones are picked for each KTX2 texture that is later encountered.
- The `ImageCesium` class nows convey which GPU pixel compression format (if any) is used. This informs what to expect in the image's pixel buffer.
- The `ImageCesium` class can now contain pre-computed mipmaps, if they exist. In that case, all the mips will be in the pixel buffer and the delineation between each mip will be described in `ImageCesium::mipPositions`.
- Tileset content with the known file extensions ".gltf", ".glb", and ".terrain" can now be loaded even if the Content-Type is incorrect. This is especially helpful for loading tilesets from `file:` URLs.
- Created tighter fitting bounding volumes for terrain tiles by excluding skirt vertices.

##### Fixes :wrench:

- Fixed bug that could cause properties types in a B3DM Batch Table to be deduced incorrectly, leading to a crash when accessing property values.
- Fixed a bug where implicit tiles were not receiving the root transform and so could sometimes end up in the wrong place.

### v0.12.0 - 2022-02-01

##### Breaking Changes :mega:

- Renamed `IAssetAccessor::requestAsset` to `get`.
- Renamed `IAssetAccessor::post` to `request` and added a new parameter in the second position to specify the HTTP verb to use.
- `Token` in `CesiumIonClient` has been updated to match Cesium ion's v2 REST API endpoint, so several fields have been renamed. The `tokens` method also now returns future that resolves to a `TokenList` instead of a plain vector of `Token` instances.
- Renamed `GltfReader::readModel`, `ModelReaderResult`, and `ReadModelOptions` to `GltfReader::readGltf`, `GltfReaderResult`, and `GltfReaderOptions` respectively.
- Removed `writeModelAsEmbeddedBytes`, `writeModelAndExternalFiles`, `WriteModelResult`, `WriteModelOptions`, and `WriteGLTFCallback`. Use `GltfWriter::writeGltf`, `GltfWriter::writeGlb`, `GltfWriterResult`, and `GltfWriterOptions` instead.

##### Additions :tada:

- Added `TilesetWriterOptions` for serializing tileset JSON.
- Added support for the following extensions in `GltfWriter` and `GltfReader`:
  - [KHR_materials_unlit](https://github.com/KhronosGroup/glTF/tree/main/extensions/2.0/Khronos/KHR_materials_unlit)
  - [EXT_mesh_gpu_instancing](https://github.com/KhronosGroup/glTF/tree/main/extensions/2.0/Vendor/EXT_mesh_gpu_instancing)
  - [EXT_meshopt_compression](https://github.com/KhronosGroup/glTF/tree/main/extensions/2.0/Vendor/EXT_meshopt_compression)
  - [EXT_mesh_features](https://github.com/CesiumGS/glTF/tree/3d-tiles-next/extensions/2.0/Vendor/EXT_mesh_features)
  - [CESIUM_tile_edges](https://github.com/CesiumGS/glTF/pull/47)
- Added support for the following extensions in `TilesetWriter` and `TilesetReader`:
  - [3DTILES_multiple_contents](https://github.com/CesiumGS/3d-tiles/tree/main/extensions/3DTILES_multiple_contents)
  - [3DTILES_implicit_tiling](https://github.com/CesiumGS/3d-tiles/tree/main/extensions/3DTILES_implicit_tiling)
  - [3DTILES_metadata](https://github.com/CesiumGS/3d-tiles/tree/main/extensions/3DTILES_metadata)
- Added `SubtreeWriter` and `SubtreeReader` for serializing and deserializing the subtree format in [3DTILES_implicit_tiling](https://github.com/CesiumGS/3d-tiles/tree/main/extensions/3DTILES_implicit_tiling).
- Added `SchemaWriter` and `SchemaReader` for serializing and deserializing schemas in [EXT_mesh_features](https://github.com/CesiumGS/glTF/tree/3d-tiles-next/extensions/2.0/Vendor/EXT_mesh_features) and [3DTILES_metadata](https://github.com/CesiumGS/3d-tiles/tree/main/extensions/3DTILES_metadata).
- Added `hasExtension` to `ExtensibleObject`.
- Added `CESIUM_TESTS_ENABLED` option to the build system.
- Added support in the JSON reader for reading doubles with no fractional value as integers.
- Added case-insensitive comparison for Cesium 3D Tiles "refine" property values.
- Added new capabilities to `Connection` in `CesiumIonClient`:
  - The `tokens` method now uses the v2 service endpoint and allows a number of options to be specified.
  - Added a `token` method to allow details of a single token to be retrieved.
  - Added `nextPage` and `previousPage` methods to allow paging through tokens.
  - Added `modifyToken` method.
  - Added static `getIdFromToken` method to obtain a token ID from a given token value.
- Added `loadErrorCallback` to `TilesetOptions` and `RasterOverlayOptions`. This callback is invoked when the `Tileset` or `RasterOverlay` encounter a load error, allowing the error to be handled by application code.
- Enable `IntrusivePointer<T>` to be converted to `IntrusivePointer<U>` if U is a base class of T.

##### Fixes :wrench:

- Fixes a bug where `notifyTileDoneLoading` was not called when encountering Ion responses that can't be parsed.
- Fixed a bug that prevented a continuation attached to a `SharedFuture` from returning a `Future` itself.
- Fixed incorrect child subtree index calculation in implicit tiles.
- Fixed `computeDistanceSquaredToPosition` in `BoundingSphere`.

### v0.11.0 - 2022-01-03

##### Breaking Changes :mega:

- The `CesiumGltfReader` project now uses the `CesiumGltfReader` namespace instead of the `CesiumGltf` namespace.
- The `CesiumGltfWriter` project now uses the `CesiumGltfWriter` namespace instead of the `CesiumGltf` namespace.
- The `Cesium3DTilesReader` project now uses the `Cesium3DTilesReader` namespace instead of the `Cesium3DTiles` namespace.

##### Additions :tada:

- Added `Cesium3DTilesWriter` library.

##### Fixes :wrench:

- Fixed a bug in `QuadtreeRasterOverlayTileProvider` that caused incorrect level-of-detail selection for overlays that use a global (or otherwise large) tiling scheme but have non-global (or otherwise smaller) coverage.

### v0.10.0 - 2021-12-01

##### Breaking Changes :mega:

- `QuadtreeRasterOverlayTileProvider::computeLevelFromGeometricError` has been removed. `computeLevelFromTargetScreenPixels` may be useful as a replacement.
- The constructor of `RasterOverlayTileProvider` now requires a coverage rectangle.
- `RasterOverlayTileProvider::getTile` now takes a `targetScreenPixels` instead of a `targetGeometricError`.
- The constructor of `RasterMappedTo3DTile` now requires a texture coordinate index.
- The constructor of `RasterOverlayTile` now takes a `targetScreenPixels` instead of a `targetGeometricError`. And the corresponding `getTargetGeometricError` has been removed.
- Removed `TileContentLoadResult::rasterOverlayProjections`. This field is now found in the `overlayDetails`.
- Removed `obtainGlobeRectangle` from `TileUtilities.h`. Use `estimateGlobeRectangle` in `BoundingVolume.h` instead.
- cesium-native now uses the following options with the `glm` library:
  - `GLM_FORCE_XYZW_ONLY`
  - `GLM_FORCE_EXPLICIT_CTOR`
  - `GLM_FORCE_SIZE_T_LENGTH`

##### Additions :tada:

- Added support for the [3DTILES_implicit_tiling](https://github.com/CesiumGS/3d-tiles/tree/main/extensions/3DTILES_implicit_tiling) extension.
- Added support for the [3DTILES_bounding_volume_S2](https://github.com/CesiumGS/3d-tiles/tree/main/extensions/3DTILES_bounding_volume_S2) extension.
- Added support for raster overlays, including clipping polygons, on any 3D Tiles tileset.
- Added support for external glTF buffers and images.
- Raster overlay level-of detail is now selected using "target screen pixels" rather than the hard-to-interpret geometric error value.
- A `RasterOverlay` can now be configured with a `maximumScreenSpaceError` independent of the screen-space error used for the geometry.
- `RasterOverlay::loadTileProvider` now returns a `SharedFuture`, making it easy to attach a continuation to run when the load completes.
- Added `GltfContent::applyRtcCenter` and `applyGltfUpAxisTransform`.
- Clipping polygon edges now remain sharp even when zooming in past the available geometry detail.
- Added `DebugColorizeTilesRasterOverlay`.
- Added `BoundingRegionBuilder` to `CesiumGeospatial`.
- Added `GlobeRectangle::EMPTY` static field and `GlobeRectangle::isEmpty` method.
- Added the ability to set the coordinates of a `GlobeRectangle` after construction.

##### Fixes :wrench:

- Improved the computation of bounding regions and overlay texture coordinates from geometry, particularly for geometry that crosses the anti-meridian or touches the poles.
- Fixed a bug that would result in incorrect geometry when upsampling a glTF with a position accessor pointing to a bufferView that did not start at the beginning of its buffer.
- Fixed a problem that could cause incorrect distance computation for a degenerate bounding region that is a single point with a min/max height.
- Improved the numerical stability of `GlobeRectangle::computeCenter` and `GlobeRectangle::contains`.
- Error messages are no longer printed to the Output Log when an upsampled tile happens to have a primitive with no vertices.
- Fixed a bug that could cause memory corruption when a decoded Draco mesh was larger than indicated by the corresponding glTF accessor.
- Fixed a bug that could cause the wrong triangle indices to be used for a Draco-encoded glTF.

### v0.9.0 - 2021-11-01

##### Breaking Changes :mega:

- Changed the following properties in CesiumGltf:
  - `BufferView::target` now defaults to `std::nullopt` instead of `Target::ARRAY_BUFFER`.
  - `ClassProperty::type` now defaults to `Type::INT8` instead of empty string.
  - `ClassProperty::componentType` is now an optional string instead of a `JsonValue`.
  - `FeatureTexture::classProperty` is no longer optional, consistent with changes to the extension spec.
  - `Image::mimeType` now defaults to empty string instead of `MimeType::image_jpeg`.
  - `Sampler::magFilter` and `Sampler::minFilter` now default to `std::nullopt` instead of `MagFilter::NEAREST`.
- The version of `ExtensibleObject` in the `CesiumGltf` library and namespace has been removed. Use the one in the `CesiumUtility` library and namespace instead.
- Renamed the following glTF extension classes:
  - `KHR_draco_mesh_compression` -> `ExtensionKhrDracoMeshCompression`.
  - `MeshPrimitiveEXT_feature_metadata` -> `ExtensionMeshPrimitiveExtFeatureMetadata`
  - `ModelEXT_feature_metadata` -> `ExtensionModelExtFeatureMetadata`
- `CesiumGltf::ReaderContext` has been removed. It has been replaced with either `CesiumJsonReader::ExtensionReaderContext` or `GltfReader`.

##### Additions :tada:

- Added new `Cesium3DTiles` and `Cesium3DTilesReader` libraries. They are useful for reading and working with 3D Tiles tilesets.

##### Fixes :wrench:

- Fixed a bug that could cause crashes or incorrect behavior when using raster overlays.
- Fixed a bug that caused 3D Tiles content to fail to load when the status code was zero. This code is used by libcurl for successful read of `file://` URLs, so the bug prevented loading from such URLs in some environments.
- Errors and warnings that occur while loading glTF textures are now include in the model load errors and warnings.
- Fixes how `generate-classes` deals with reserved C++ keywords. Property names that are C++ keywords should be appended with "Property" as was already done,
  but when parsing JSONs the original property name string should be used.

### v0.8.0 - 2021-10-01

##### Breaking Changes :mega:

- glTF enums are now represented in CesiumGltf as their underlying type (int32 or string) rather than as an enum class.
- Tile content loaders now return a `Future`, which allows them to be asynchronous and make further network requests.

##### Fixes :wrench:

- Fixed a bug that caused the `RTC_CENTER` semantic in a B3DM feature table to be ignored if any of the values happened to be integers rather than floating-point numbers. This caused these tiles to render in the wrong location.

### v0.7.2 - 2021-09-14

##### Fixes :wrench:

- Fixed a bug where the "forbidHoles" option was not working with raster overlays and external tilesets.

### v0.7.1 - 2021-09-14

##### Fixes :wrench:

- Fixed a bug introduced in v0.7.0 where credits from a `QuadtreeRasterOverlayTileProvider` were not collected and reported.
- Fixed a bug where disabling frustum culling caused external tilesets to not load.

### v0.7.0 - 2021-09-01

##### Breaking Changes :mega:

- Renamed the `Cesium3DTiles` namespace and library to `Cesium3DTilesSelection`.
- Deleted `Cesium3DTilesSelection::Gltf` and moved functionality into `CesiumGltf::Model`.
- Renamed `Rectangle::intersect` and `GlobeRectangle::intersect` to `computeIntersection`.
- `RasterOverlay` and derived classes now require a `name` parameter to their constructors.
- Changed the type of texture coordinate IDs used in the raster overlay system from `uint32_t` to `int32_t`.
- `RasterOverlayTileProvider` is no longer quadtree-oriented. Instead, it requires derived classes to provide an image for a particular requested rectangle and geometric error. Classes that previously derived from `RasterOverlayTileProvider` should now derive from `QuadtreeRasterOverlayTileProvider` and implement `loadQuadtreeTileImage` instead of `loadTileImage`.
- Removed `TilesetOptions::enableWaterMask`, which didn't have any effect anyway. `TilesetContentOptions::enableWaterMask` still exists and works.

##### Additions :tada:

- Added `Future<T>::isReady`.
- Added `Future<T>::share`, which returns a `SharedFuture<T>` and allows multiple continuations to be attached.
- Added an option in `TilesetOptions::ContentOptions` to generate smooth normals when the original glTFs were missing normals.
- Added `ImageManipulation` class to `CesiumGltfReader`.
- Added `Math::roundUp` and `Math::roundDown`.
- Added `Rectangle::computeUnion`.

##### Fixes :wrench:

- Fixed a bug that caused CesiumGltfWriter to write a material's normal texture info into a property named `normalTextureInfo` rather than `normalTexture`.
- Fixed a bug in `TileMapServiceRasterOverlay` that caused it to show only the lowest resolution tiles if missing a `tilemapresource.xml` file.

### v0.6.0 - 2021-08-02

##### Breaking Changes :mega:

- `Future<T>::wait` now returns the resolved value and throws if the Future rejected, rather than returning a `std::variant` and slicing the exception to `std::exception`.
- `Tileset::updateView` and `Tileset::updateViewOffline` now take `std::vector<ViewState>` instead of a single `ViewState`.

##### Additions :tada:

- Added support for the `EXT_feature_metadata` glTF extension.
- Added automatic conversion of the B3DM batch table to the `EXT_feature_metadata` extension.
- Added `CESIUM_COVERAGE_ENABLED` option to the build system.
- Added `AsyncSystem::dispatchOneMainThreadTask` to dispatch a single task, rather than all the tasks that are waiting.
- Added `AsyncSystem::createPromise` to create a Promise directly, rather than via a callback as in `AsyncSystem::createFuture`.
- Added `AsyncSystem::catchImmediately` to catch a Future rejection immediately in any thread.
- Added `AsyncSystem::all` to create a Future that resolves when a list of Futures resolve.
- Added support for multiple frustums in the `Tileset` selection algorithm.

##### Fixes :wrench:

- Fixed a bug that prevented `.then` functions from being used on a `Future<void>` when CESIUM_TRACING_ENABLED was ON.

### v0.5.0 - 2021-07-01

##### Breaking Changes :mega:

- `TilesetExternals` now has an `AsyncSystem` instead of a shared pointer to an `ITaskProcessor`.

##### Additions :tada:

- Added a performance tracing framework via `CESIUM_TRACE_*` macros.
- Added `Future<T>::thenImmediately`.
- Added `AsyncSystem::createThreadPool` and `Future<T>::thenInThreadPool`.
- `Future<T>::thenInWorkerThread` and `Future<T>::thenInMainThread` now arrange for their continuations to be executed immediately when the Future is resolved, if the Future is resolved in the correct thread.
- Moved all request cache database access to a dedicated thread, in order to free up worker threads for parallelizable work.

### v0.4.0 - 2021-06-01

##### Additions :tada:

- Added `Cesium3DTiles::TileIdUtilities` with a `createTileIdString` function to create logging/debugging strings for `TileID` objects.
- Accessing the same Bing Maps layer multiple times in a single application run now reuses the same Bing Maps session instead of starting a new one each time.
- Added a configure-time build option, `PRIVATE_CESIUM_SQLITE`, to rename all `sqlite3*` symbols to `cesium_sqlite3*`.

##### Fixes :wrench:

- Matched draco's decoded indices to gltf primitive if indices attribute does not match with the decompressed indices.
- `createAccessorView` now creates an (invalid) `AccessorView` with a standard numeric type on error, rather than creating `AccessorView<nullptr_t>`. This makes it easier to use a simple lambda as the callback.
- Disabled `HTTPLIB_USE_ZLIB_IF_AVAILABLE` and `HTTPLIB_USE_OPENSSL_IF_AVAILABLE` because these libraries are not required for our use for cpp-httplib and they cause problems on some systems.

### v0.3.1 - 2021-05-13

##### Fixes :wrench:

- Fixed a memory leak when loading textures from a glTF model.
- Fixed a use-after-free bug that could cause a crash when destroying a `RasterOverlay`.

### v0.3.0 - 2021-05-03

##### Breaking Changes :mega:

- Converted `magic_enum` / `CodeCoverage.cmake` dependencies to external submodules.
- Replaced `CesiumGltf::WriteFlags` bitmask with `CesiumGltf::WriteModelOptions` struct.
  `CesiumGltf::writeModelAsEmbeddedBytes` and `CesiumGltf::writeModelAndExternalfiles`
  now use this struct for configuration.
- Removed all exceptions in `WriterException.h`, warnings / errors are now reported in
  `WriteModelResult`, which is returned from `CesiumGltf::writeModelAsEmbeddedBytes` and
  `CesiumGltf::writeModelAndExternalFiles` instead.

##### Additions :tada:

- Added support for loading the water mask from quantized-mesh terrain tiles.

##### Fixes :wrench:

- Let a tile be renderable if all its raster overlays are ready, even if some are still loading.

### v0.2.0 - 2021-04-19

##### Breaking Changes :mega:

- Moved `JsonValue` from the `CesiumGltf` library to the `CesiumUtility` library and changes some of its methods.
- Renamed `CesiumGltf::Reader` to `CesiumGltf::GltfReader`.
- Made the `readModel` and `readImage` methods on `GltfReader` instance methods instead of static methods.

##### Additions :tada:

- Added `CesiumGltfWriter` library.
- Added `CesiumJsonReader` library.
- Added diagnostic details to error messages for invalid glTF inputs.
- Added diagnostic details to error messages for failed OAuth2 authorization with `CesiumIonClient::Connection`.
- Added an `Axis` enum and `AxisTransforms` class for coordinate system transforms
- Added support for the legacy `gltfUpVector` string property in the `asset` part of tilesets. The up vector is read and passed as an `Axis` in the `extras["gltfUpVector"]` property, so that receivers may rotate the glTF model's up-vector to match the Z-up convention of 3D Tiles.
- Unknown glTF extensions are now deserialized as a `JsonValue`. Previously, they were ignored.
- Added the ability to register glTF extensions for deserialization using `GltReader::registerExtension`.
- Added `GltfReader::setExtensionState`, which can be used to request that an extension not be deserialized or that it be deserialized as a `JsonValue` even though a statically-typed class is available for the extension.

##### Fixes :wrench:

- Gave glTFs created from quantized-mesh terrain tiles a more sensible material with a `metallicFactor` of 0.0 and a `roughnessFactor` of 1.0. Previously the default glTF material was used, which has a `metallicFactor` of 1.0, leading to an undesirable appearance.
- Reported zero-length images as non-errors as `BingMapsRasterOverlay` purposely requests that the Bing servers return a zero-length image for non-existent tiles.
- 3D Tiles geometric error is now scaled by the tile's transform.
- Fixed a bug that that caused a 3D Tiles tile to fail to refine when any of its children had an unsupported type of content.

### v0.1.0 - 2021-03-30

- Initial release.<|MERGE_RESOLUTION|>--- conflicted
+++ resolved
@@ -17,14 +17,11 @@
   - Added `CesiumITwinClient::Connection::geospatialFeatures` to query features within a feature collection.
 - Added `VectorDocumentRasterOverlay` for displaying VectorDocument objects loaded from GeoJSON as a raster overlay.
 
-<<<<<<< HEAD
-=======
 ##### Fixes :wrench:
 
 - Fixed a bug where `SubtreeAvailability` wasn't updating the `constant` and `bitstream` properties of the availability object when converting constant availability to a bitstream.
 - Fixed a bug where `SubtreeAvailability` attempted to update buffer data that was no longer valid.
 
->>>>>>> c0795fb3
 ### v0.47.0 - 2025-05-01
 
 ##### Breaking Changes :mega:
