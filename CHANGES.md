--- conflicted
+++ resolved
@@ -18,12 +18,9 @@
 
 - Fixed parsing URIs that have a scheme followed by `:` instead of `://`.
 - Fixed decoding of KHR_mesh_quantization normalized values.
-<<<<<<< HEAD
 - `Tile` children of external tilesets will now be cleared when the external tileset is unloaded, fixing a memory leak that happened as a result of these `Tile` skeletons accumulating over time.
-=======
 - Requests headers specified in `TilesetOptions` are now included in tile content requests. Previously they were only included in the root tileset.json / layer.json request.
 - Fixed a crash when loading a `tileset.json` without a valid root tile.
->>>>>>> 84416c55
 
 ### v0.44.3 - 2025-02-12
 
