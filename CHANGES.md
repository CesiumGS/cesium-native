--- conflicted
+++ resolved
@@ -5,9 +5,7 @@
 ##### Breaking Changes :mega:
 
 - `RasterOverlayTileProvider::loadTileImage` now receives a const `RasterOverlayTile`.
-<<<<<<< HEAD
 - `SharedAssetDepot` now uses a templatized "context" instead of separate `AsyncSystem` and `IAssetAccessor` parameters. It defaults to `SharedAssetContext`.
-=======
 - Removed the following from `RasterOverlayTileProvider`:
   - The constructor overloads that were used to create a placeholder tile provider.
   - `isPlaceholder`
@@ -19,7 +17,6 @@
   - `loadTileThrottled`
 - `RasterMappedTo3DTile::mapOverlayToTile` now takes an `ActivatedRasterOverlay` instead of a `RasterOverlayTileProvider`.
 - Removed `getOverlays`, `getTileProviders`, and `getPlaceholderTileProviders` from `RasterOverlayCollection`. Use `getActivatedOverlays` instead.
->>>>>>> 824c9d79
 
 ##### Additions :tada:
 
