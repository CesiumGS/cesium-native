# Change Log

### ? - ?

##### Breaking Changes :mega:

- Moved `QuantizedMeshLoader` from `Cesium3DTilesContent` to `CesiumLegacyTerrain`.

##### Additions :tada:

- Added `Uri::getPath` and `Uri::setPath`.
- Added `TileTransform::setTransform`.
<<<<<<< HEAD
- Added a new `CesiumLegacyTerrain` library and namespace, containing classes for working with terrain in the `quantized-mesh-1.0` format and its `layer.json` file.
=======
- Added `waitInMainThread` method to `Future` and `SharedFuture`.
>>>>>>> fff19f33

##### Fixes :wrench:

- Fixed a bug in `joinToString` when given a collection containing empty strings.
- `QuantizedMeshLoader` now creates spec-compliant glTFs from a quantized-mesh terrain tile. Previously, the generated glTF had small problems that could confuse some clients.

### v0.34.0 - 2024-04-01

##### Breaking Changes :mega:

- Renamed `IntersectionTests::pointInTriangle2D` to `IntersectionTests::pointInTriangle`.

##### Additions :tada:

- Added `PositionAccessorType`, which is a type definition for a position accessor. It can be constructed using `getPositionAccessorView`.
- Added overloads of `IntersectionTests::pointInTriangle` that handle 3D points. One overload includes a `barycentricCoordinates` parameter that outputs the barycentric coordinates at that point.
- Added overloads of `ImplicitTilingUtilities::computeBoundingVolume` that take a `Cesium3DTiles::BoundingVolume`.
- Added overloads of `ImplicitTilingUtilities::computeBoundingVolume` that take an `S2CellBoundingVolume` and an `OctreeTileID`. Previously only `QuadtreeTileID` was supported.
- Added `setOrientedBoundingBox`, `setBoundingRegion`, `setBoundingSphere`, and `setS2CellBoundingVolume` functions to `TileBoundingVolumes`.

##### Fixes :wrench:

- Fixed a bug where coordinates returned from `SimplePlanarEllipsoidCurve` were inverted if one of the input points had a negative height.
- Fixed a bug where `Tileset::ComputeLoadProgress` could incorrectly report 100% before all tiles finished their main thread loading.

### v0.33.0 - 2024-03-01

##### Breaking Changes :mega:

- Removed support for `EXT_feature_metadata` in `CesiumGltf`, `CesiumGltfReader`, and `CesiumGltfWriter`. This extension was replaced by `EXT_mesh_features`, `EXT_instance_features`, and `EXT_structural_metadata`.
- Moved `ReferenceCountedNonThreadSafe<T>` to `ReferenceCounted.h`. It is also now a type alias for `ReferenceCounted<T, false>` rather than an actual class.
- Renamed `applyKHRTextureTransform` to `applyKhrTextureTransform`. The corresponding header file was similarly renamed to `CesiumGltf/applyKhrTextureTransform.h`.

##### Additions :tada:

- Added `TextureViewOptions`, which includes the following flags:
  - `applyKhrTextureTransformExtension`: When true, the view will automatically transform texture coordinates before sampling the texture.
  - `makeImageCopy`: When true, the view will make its own CPU copy of the image data.
- Added `TextureView`. It views an arbitrary glTF texture and can be affected by `TextureViewOptions`. `FeatureIdTextureView` and `PropertyTexturePropertyView` now inherit from this class.
- Added `options` parameter to `PropertyTextureView::getPropertyView` and `PropertyTextureView::forEachProperty`, allowing views to be constructed with property-specific options.
- Added `KhrTextureTransform`, a utility class that parses the `KHR_texture_transform` glTF extension and reports whether it is valid. UVs may be transformed on the CPU using `applyTransform`.
- Added `contains` method to `BoundingSphere`.
- Added `GlobeRectangle::MAXIMUM` static field.
- Added `ReferenceCountedThreadSafe` type alias.
- Added `SimplePlanarEllipsoidCurve` class to help with calculating fly-to paths.
- Added `sizeBytes` field to `ImageCesium`, allowing its size to be tracked for caching purposes even after its `pixelData` has been cleared.
- Added `scaleToGeocentricSurface` method to `Ellipsoid`.

##### Fixes :wrench:

- Fixed a bug in `BoundingVolume::estimateGlobeRectangle` where it returned an incorrect rectangle for boxes and spheres that encompass the entire globe.
- Fixed an incorrect computation of wrapped texture coordinates in `applySamplerWrapS` and `applySamplerWrapT`.

### v0.32.0 - 2024-02-01

##### Breaking Changes :mega:

- `IndicesForFaceFromAccessor` now properly supports `TRIANGLE_STRIP` and `TRIANGLE_FAN` modes. This requires the struct to be initialized with the correct primitive mode.

##### Additions :tada:

- Added support for Web Map Tile Service (WMTS) with `WebMapTileServiceRasterOverlay`.
- Added conversions from `std::string` to other metadata types in `MetadataConversions`. This enables the same conversions as `std::string_view`, while allowing runtime engines to use `std::string` for convenience.
- Added `applyTextureTransform` property to `TilesetOptions`, which indicates whether to preemptively apply transforms to texture coordinates for textures with the `KHR_texture_transform` extension.
- Added `loadGltf` method to `GltfReader`, making it easier to do a full, asynchronous load of a glTF.

##### Fixes :wrench:

- Fixed a bug in `FeatureIdTextureView` where it ignored the wrap values specified on the texture's sampler.
- Fixed a bug that could cause binary implicit tiling subtrees with buffers padded to 8-bytes to fail to load.
- Fixed a bug where upgraded batch table properties were not always assigned sentinel values, even when such values were available and required.
- Fixed incorrect behavior in `PropertyTablePropertyView` where `arrayOffsets` were treated as byte offsets, instead of as array indices.

### v0.31.0 - 2023-12-14

##### Additions :tada:

- Add `defaults` method to `CesiumIonClient::Connection`.

##### Fixes :wrench:

- Fixed a crash in `SubtreeAvailability::loadSubtree`.
- Fixed a bug where the `getApiUrl` method of `CesiumIonClient::Connection` would not return the default API URL if the attempt to access `config.json` failed in a more serious way, such as because of an invalid hostname.

### v0.30.0 - 2023-12-01

##### Breaking Changes :mega:

- Moved `ErrorList`, `CreditSystem`, and `Credit` from `Cesium3DTilesSelection` to `CesiumUtility`.
- Moved `GltfUtilities` from `Cesium3DTilesSelection` to `Cesium3DTilesContent`.
- Moved `RasterOverlay`, `RasterOverlayTileProvider`, `RasterOverlayTile`, `QuadtreeRasterOverlayTileProvider`, `RasterOverlayLoadFailure`, `RasterOverlayDetails`, and all of the `RasterOverlay`-derived types to a new `CesiumRasterOverlays` library and namespace.
- Moved `createRasterOverlayTextureCoordinates` method from `GltfUtilities` to a new `RasterOverlayUtilities` class in the `CesiumRasterOverlays` library.
- `GltfUtilities::parseGltfCopyright` now returns the credits as a vector of `std::string_view` instances. Previously it took a `CreditSystem` and created credits directly.
- The `SubtreeAvailability` constructor and `loadSubtree` static method now take an `ImplicitTileSubdivisionScheme` enumeration parameter instead of a `powerOf2` parameter. They also now require a `levelsInSubtree` parameter, which is needed when switching from constant to bitstream availability. Lastly, the constructor now takes a `Subtree` parameter instead of a `std::vector<std::vector<std::byte>>` representing the buffers.
- `SubtreeConstantAvailability`, `SubtreeBufferViewAvailability`, and `AvailabilityView` are now members of `SubtreeAvailability`.
- Moved `ImageManipulation` from `CesiumGltfReader` to `CesiumGltfContent`.
- Added some new parameters to `RasterOverlayUtilities::createRasterOverlayTextureCoordinates` and changed the order of some existing parameters.

##### Additions :tada:

- Added new `Cesium3DTilesContent` library and namespace. It has classes for loading, converting, and manipulating 3D Tiles tile content.
- Added new `CesiumGltfContent` library and namespace. It has classes for manipulating in-memory glTF files.
- Added new `CesiumRasterOverlays` library and namespace. It has classes for working with massive textures draped over glTFs and 3D Tiles.
- Added `MetadataConversions`, which enables metadata values to be converted to different types for better usability in runtime engines.
- Added various `typedef`s to catch all possible types of `AccessorView`s for an attribute, including `FeatureIdAccessorType` for feature ID attribute accessors, `IndexAccessorType` for index accessors, and `TexCoordAccessorType` for texture coordinate attribute accessors.
- Added `getFeatureIdAccessorView`, `getIndexAccessorView`, and `getTexCoordAccessorView` to retrieve the `AccessorView` as a `FeatureIdAccessorType`, `IndexAccessorType`, or `TexCoordAccessorType` respectively.
- Added `StatusFromAccessor` and `CountFromAccessor` visitors to retrieve the accessor status and size respectively. This can be used with `FeatureIdAccessorType`, `IndexAccessorType`, or `TexCoordAccessorType`.
- Added `FeatureIdFromAccessor` to retrieve feature IDs from a `FeatureIdAccessorType`.
- Added `IndicesForFaceFromAccessor` to retrieve the indices of the vertices that make up a face, as supplied by `IndexAccessorType`.
- Added `TexCoordFromAccessor` to retrieve the texture coordinates from a `TexCoordAccessorType`.
- Added `TileBoundingVolumes` class to `Cesium3DTilesContent`, making it easier to create the rich bounding volume types in `CesiumGeometry` and `CesiumGeospatial` from the simple vector representations in `Cesium3DTiles`.
- Added `transform` method to `CesiumGeometry::BoundingSphere`.
- Added `toSphere`, `fromSphere`, and `fromAxisAligned` methods to `CesiumGeometry::OrientedBoundingBox`.
- Added `TileTransform` class to `Cesium3DTilesContent`, making it easier to create a `glm::dmat4` from the `transform` property of a `Cesium3DTiles::Tile`.
- Added `ImplicitTilingUtilities` class to `Cesium3DTilesContent`.
- Added overloads of `isTileAvailable`, `isContentAvailable`, and `isSubtreeAvailable` on the `SubtreeAvailability` class that take the subtree root tile ID and the tile ID of interest, instead of a relative level and Morton index.
- Added `fromSubtree` and `createEmpty` static methods to `SubtreeAvailability`.
- Added new `set` methods to `SubtreeAvailability`, allowing the availability information to be modified.
- Added `SubtreeFileReader` class, used to read `Cesium3DTiles::Subtree` from a binary or JSON subtree file.
- Added `pointInTriangle2D` static method to `CesiumGeometry::IntersectionTests`.
- Added `rectangleIsWithinPolygons` and `rectangleIsOutsidePolygons` static methods to `CartographicPolygon`.
- Raster overlays now use `IPrepareRasterOverlayRendererResources`, which contains only overlay-related methods, instead of `IPrepareRendererResources`, which contains tileset-related methods as well. `IPrepareRendererResources` derives from `IPrepareRasterOverlayRendererResources` so existing code should continue to work without modification.
- Added `collapseToSingleBuffer` and `moveBufferContent` methods to `GltfUtilities`.
- Added `savePng` method to `ImageManipulation`.
- `RasterOverlayTileProvider::loadTile` now returns a future that resolves when the tile is done loading.
- Added `computeDesiredScreenPixels` and `computeTranslationAndScale` methods to `RasterOverlayUtilities`.
- Added `Future<T>::thenPassThrough`, used to easily pass additional values through to the next continuation.

##### Fixes :wrench:

- Fixed a bug in `OrientedBoundingBox::contains` where it didn't account for the bounding box's center.
- Fixed compiler error when calling `PropertyAttributeView::forEachProperty`.
- Fixed crash when loading glTFs with data uri images.
- Fixed WD4996 warnings-as-errors when compiling with Visual Studio 2002 v17.8.

### v0.29.0 - 2023-11-01

##### Breaking Changes :mega:

- Removed `PropertyTablePropertyViewType` and `NormalizedPropertyTablePropertyViewType`, as well as their counterparts for property textures and property attributes. When compiled with Clang, the large `std::variant` definitions would significantly stall compilation.

##### Fixes :wrench:

- Updated the Cesium ion OAuth2 URL from `https://cesium.com/ion/oauth` to `https://ion.cesium.com/oauth`, avoiding a redirect.

### v0.28.1 - 2023-10-02

##### Breaking Changes :mega:

- Cesium Native is now only regularly tested on Visual Studio 2019+, GCC 11.x+, and Clang 12+. Other compilers - including older ones - are likely to work, but are not tested.

##### Additions :tada:

- Added `getClass` to `PropertyTableView`, `PropertyTextureView`, and `PropertyAttributeView`. This can be used to retrieve the metadata `Class` associated with the view.
- Added `PropertyViewStatus::EmptyPropertyWithDefault` to indicate when a property contains no data, but has a valid default value.
- A glTF `bufferView` with a `byteStride` of zero is now treated as if the `byteStride` is not defined at all. Such a glTF technically violates the spec (the minimum value is 4), but the new behavior is sensible enough and consistent with CesiumJS.

##### Fixes :wrench:

- Fixed the handling of omitted metadata properties in `PropertyTableView`, `PropertyTextureView`, and `PropertyAttributeView` instances. Previously, if a property was not `required` and omitted, it would be initialized as invalid with the `ErrorNonexistentProperty` status. Now, it will be treated as valid as long as the property defines a valid `defaultProperty`. A special instance of `PropertyTablePropertyView`, `PropertyTexturePropertyView`, or `PropertyAttributePropertyView` will be constructed to allow the property's default value to be retrieved, either via `defaultValue` or `get`. `getRaw` may not be called on this special instance.

### v0.28.0 - 2023-09-08

##### Breaking Changes :mega:

- Views of the data contained by `EXT_feature_metadata` will no longer supported by Cesium Native. The extension will still be parsed, but it will log a warning.
- Batch tables will be converted to `EXT_structural_metadata` instead of `EXT_feature_metadata`.
- In `CesiumGltf`, all generated classes related to `EXT_feature_metadata` are now prefixed with `ExtensionExtFeatureMetadata`. For example, `ClassProperty` has become `ExtensionExtFeatureMetadataClassProperty`. This also extends to the glTF reader and writer.
- In `CesiumGltf`, all generated classes related to `EXT_structural_metadata` have had their `ExtensionExtStructuralMetadata` prefix removed. For example, `ExtensionExtStructuralMetadataClassProperty` has become `ClassProperty`. This also extends to the glTF reader and writer.
- In `CesiumGltf`, `ExtensionExtMeshFeaturesFeatureId` and `ExtensionExtMeshFeaturesFeatureIdTexture` have been renamed to `FeatureId` and `FeatureIdTexture` respectively.
- Replaced `FeatureIDTextureView` with `FeatureIdTextureView`, which views a `FeatureIdTexture` in `EXT_mesh_features`. Feature ID textures from `EXT_feature_metadata` are no longer supported.
- Replaced `MetadataFeatureTableView` with `PropertyTableView`, which views a `PropertyTable` in `EXT_structural_metadata`.
- Replaced `MetadataPropertyView` with `PropertyTablePropertyView`, which is a view of a `PropertyTableProperty` in `EXT_structural_metadata`. This takes two template parameters: a typename `T` , and a `bool` indicating whether or not the values are normalized.
- Replaced `MetadataPropertyViewStatus` with `PropertyTablePropertyViewStatus`. `PropertyTablePropertyViewStatus` is a class that inherits from `PropertyViewStatus`, defining additional error codes in the form of `static const` values.
- Replaced `FeatureTextureView` with `PropertyTextureView`, which views a `PropertyTexture` in `EXT_structural_metadata`.
- Replaced `FeatureTexturePropertyView` with `PropertyTexturePropertyView`, which is a view of a `PropertyTextureProperty` in `EXT_structural_metadata`. This takes two template parameters: a typename `T` , and a `bool` indicating whether or not the values are normalized.
- Removed `FeatureTexturePropertyComponentType`, `FeatureTexturePropertyChannelOffsets`, and `FeatureTexturePropertyValue`. `PropertyTextureProperty` retrieves the values with the type indicated by its class property.
- Replaced `FeatureTexturePropertyViewStatus` with `PropertyTexturePropertyViewStatus`. `PropertyTexturePropertyViewStatus` is a class that inherits from `PropertyViewStatus`, defining additional error codes in the form of `static const` values.
- Renamed `FeatureIDTextureViewStatus` to `FeatureIdTextureViewStatus` for consistency.
- Renamed `MetadataArrayView` to `PropertyArrayView`.
- Renamed `FeatureTextureViewStatus` to `PropertyTextureViewStatus`.
- Refactored `PropertyType` to reflect the values of `type` in a `ClassProperty` from `EXT_structural_metadata`.

##### Additions :tada:

- Added `PropertyView`, which acts as a base class for all metadata property views. This takes two template parameters: a type `T` , and a `bool` indicating whether or not the values are normalized.
- Added `PropertyViewStatus`, which defines public `static const` values for various property errors.
- Added `PropertyTableViewStatus` to indicate whether a `PropertyTableView` is valid.
- Added `PropertyComponentType` to reflect the values of `componentType` in a `ClassProperty` from `EXT_structural_metadata`.
- Added `PropertyAttributeView`, which views a `PropertyAttribute` in `EXT_structural_metadata`.
- Added `PropertyAttributePropertyView`, which views a `PropertyAttributeProperty` in `EXT_structural_metadata`.
- Added `PropertyAttributePropertyViewStatus`, which reflects the status of a `PropertyAttributePropertyView`.

### v0.27.3 - 2023-10-01

##### Additions :tada:

- Added support for Cesium ion `"externalType"` assets.

##### Fixes :wrench:

- Fixed corner cases where `Tileset::ComputeLoadProgress` can incorrectly report done (100%) before all tiles are actually loaded for the current view.

### v0.27.2 - 2023-09-20

##### Additions :tada:

- Added `CESIUM_GLM_STRICT_ENABLED` option to the CMake scripts. It is ON by default, but when set to OFF it disables the `GLM_FORCE_XYZW_ONLY`, `GLM_FORCE_EXPLICIT_CTOR`, and `GLM_FORCE_SIZE_T_LENGTH` options in the GLM library.

##### Fixes :wrench:

- Added a missing include to `FeatureTexturePropertyView.h`.
- The CMake scripts no longer attempt to add the `Catch2` subdirectory when the tests are disabled.

### v0.27.1 - 2023-09-03

##### Fixes :wrench:

- Fixed a bug that could cause a crash when loading tiles with a raster overlay.

### v0.27.0 - 2023-09-01

##### Breaking Changes :mega:

- Renamed `ExtensionReaderContext` to `JsonReaderOptions`, and the `getExtensions` method on various JSON reader classes to `getOptions`.
- `IExtensionJsonHandler` no longer derives from `IJsonHandler`. Instead, it has a new pure virtual method, `getHandler`, that must be implemented to allow clients to obtain the `IJsonHandler`. In almost all implementations, this should simply return `*this`.
- In `SubtreeReader`, `SchemaReader`, and `TilesetReader`, the `readSubtree`, `readSchema`, and `readTileset` methods (respectively) have been renamed to `readFromJson` and return a templated `ReadJsonResult` instead of a bespoke result class.
- `TileExternalContent` is now heap allocated and stored in `TileContent` with a `std::unique_ptr`.
- The root `Tile` of a `Cesium3DTilesSelection::Tileset` now represents the tileset.json itself, and the `root` tile specified in the tileset.json is its only child. This makes the shape of the tile tree consistent between a standard top-level tileset and an external tileset embedded elsewhere in the tree. In both cases, the "tile" that represents the tileset.json itself has content of type `TileExternalContent`.

##### Additions :tada:

- Added new constructors to `LocalHorizontalCoordinateSystem` taking ECEF<->Local transformation matrices directly.
- Unknown properties in objects read with a `JsonReader` are now stored in the `unknownProperties` property on `ExtensibleObject` by default. To ignore them, as was done in previous versions, call `setCaptureUnknownProperties` on `JsonReaderOptions`.
- Added `ValueType` type alias to `ArrayJsonHandler`, for consistency with other JSON handlers.
- Added an overload of `JsonReader::readJson` that takes a `rapidjson::Value` instead of a byte buffer. This allows a subtree of a `rapidjson::Document` to be easily and efficiently converted into statically-typed classes via `IJsonHandler`.
- Added `*Reader` classes to `CesiumGltfReader` and `Cesium3DTilesReader` to allow each of the classes to be individually read from JSON.
- Added `getExternalContent` method to the `TileContent` class.
- `TileExternalContent` now holds the metadata (`schema`, `schemaUri`, `metadata`, and `groups`) stored in the tileset.json.
- Added `loadMetadata` and `getMetadata` methods to `Cesium3DTilesSelection::Tileset`. They provide access to `TilesetMetadata` instance representing the metadata associated with a tileset.json.
- Added `MetadataQuery` class to make it easier to find properties with specific semantics in `TilesetMetadata`.

##### Fixes :wrench:

- Fixed a bug where an empty error message would get propagated to a tileset's `loadErrorCallback`.
- Fixed several small build script issues to allow cesium-native to be used in Univeral Windows Platform (UWP) applications, such as those that run on Holo Lens 2.
- When KTX2 transcoding fails, the image will now be fully decompressed instead of returning an error.
- Fixed a bug that could cause higher-detail tiles to continue showing when zooming out quickly on a tileset that uses "additive" refinement.
- Fixed a bug that could cause a tile to never finish upsampling because its non-rendered parent never finishes loading.

### v0.26.0 - 2023-08-01

##### Additions :tada:

- Added caching support for Google Maps Photorealistic 3D Tiles. Or other cases where the origin server is using combinations of HTTP header directives that previously caused tiles not to go to disk cache (such as `max-age-0`, `stale-while-revalidate`, and `Expires`).
- Added support for the `EXT_meshopt_compression` extension, which allows decompressing mesh data using the meshoptimizer library. Also added support for the `KHR_mesh_quantization` and `KHR_texture_transform` extensions, which are often used together with the `EXT_meshopt_compression` extension to optimize the size and performance of glTF files.

##### Fixes :wrench:

- Fixed a bug in the 3D Tiles selection algorithm that could cause missing detail if a tileset had a leaf tile that was considered "unconditionally refined" due to having a geometric error larger than its parent's.
- Fixed a bug where `GltfReader::readImage` would always populate `mipPositions` when reading KTX2 images, even when the KTX2 file indicated that it had no mip levels and that they should be created, if necessary, from the base image. As a result, `generateMipMaps` wouldn't generate any mipmaps for the image.

### v0.25.1 - 2023-07-03

##### Additions :tada:

- Included generated glTF and 3D Tiles classes in the generated referenced documentation.
- Updated the 3D Tiles class generator to use the `main` branch instead of the `draft-1.1` branch.

### v0.25.0 - 2023-06-01

##### Additions :tada:

- Added `computeTransformationToAnotherLocal` method to `LocalHorizontalCoordinateSystem`.
- Added support for the `KHR_materials_variants` extension to the glTF reader and writer.
- Added `GunzipAssetAccessor`. It can decorate another asset accessor in order to automatically gunzip responses (if they're gzipped) even if they're missing the proper `Content-Encoding` header.

##### Fixes :wrench:

- On Tileset Load Failure, warning/error messages will always be logged even if the failure callback is set.
- Fixed a bug that caused meshes to be missing entirely when upsampled from a parent with `UNSIGNED_BYTE` indices.

### v0.24.0 - 2023-05-01

##### Additions :tada:

- `WebMapServiceRasterOverlay` now allows query parameters in the base URL when building GetCapabilities and GetMap requests.
- Added support for parsing implicit tilesets that conform to the 3D Tiles 1.1 Spec.

##### Fixes :wrench:

- Fixed various `libjpeg-turbo` build errors, including ones that occurred when building for iOS.

### v0.23.0 - 2023-04-03

##### Breaking Changes :mega:

- Removed `tilesLoadingLowPriority`, `tilesLoadingMediumPriority`, and `tilesLoadingHighPriority` from `ViewUpdateResult`. Use `workerThreadTileLoadQueueLength` and `mainThreadTileLoadQueueLength` instead.

##### Additions :tada:

- Added `getOrientedBoundingBoxFromBoundingVolume` to the `Cesium3DTilesSelection` namespace.
- Added `transform` and `toAxisAligned` methods to `OrientedBoundingBox`.
- Switched to `libjpeg-turbo` instead of `stb` for faster jpeg decoding.
- Added `getNumberOfTilesLoaded` method to `Tileset`.
- Changed how `TilesetOptions::forbidHoles` works so that it loads much more quickly, while still guaranteeing there are no holes in the tileset.
- Added `frameNumber` property to `ViewUpdateResult`.
- Added getters for the `stride` and `data` fields of `AccessorView`.
- Added `startNewFrame` method to `ITileExcluder`.
- Added `CreditSystem.setShowOnScreen` and `Tileset.setShowCreditsOnScreen` to allow on-screen credit rendering to be toggled at runtime.

##### Fixes :wrench:

- Fixed a bug that caused the `center` field of `AxisAlignedBox` to be incorrect.
- Fixed a bug that caused the main thread to sometimes load low-priority tiles before high-priority ones. This could result in much longer waits than necessary for a tileset's appropriate level-of-detail to be shown.
- Fixed a bug that prevented WebP and KTX2 textures from working in the common case where only the extension specified the `source` property, not the glTF's main `Texture` definition.

### v0.22.1 - 2023-03-06

##### Fixes :wrench:

- Fixed a crash that could occur when a batch table property had fewer values than the model had features.

### v0.22.0 - 2023-03-01

##### Breaking Changes :mega:

- Renamed `CesiumGeometry::AxisTransforms` to simply `Transforms`.
- Renamed `CesiumGeospatial::Transforms` to `GlobeTransforms`.

##### Additions :tada:

- Added `GlobeAnchor`, making it easy to define a coordinate system that anchors an object to the globe and maintains it as the object moves or as the local coordinate system it is defined in changes.
- Added support for loading tilesets with `pnts` content. Point clouds are converted to `glTF`s with a single `POINTS` primitive, while batch tables are converted to `EXT_feature_metadata`.
- Added `createTranslationRotationScaleMatrix` and `computeTranslationRotationScaleFromMatrix` methods to `CesiumGeometry::Transforms`.
- Added `CesiumUtility::AttributeCompression` for encoding and decoding vertex attributes in different formats.

##### Fixes :wrench:

- Fixed a bug that could cause holes to appear in a tileset, even with frustum culling disabled, when the tileset includes some empty tiles with a geometric error greater than their parent's.

### v0.21.3 - 2023-02-01

##### Fixes :wrench:

- Fixed a bug that could prevent loading in tilesets that are additively-refined and have external tilesets, such as Cesium OSM Buildings.
- Fixed a bug that could cause parent tiles to be incorrectly culled in tilesets with additive ("ADD") refinement. This could cause geometry to disappear when moving in closer, or fail to appear at all.
- When unloading tile content, raster overlay tiles are now detached from geometry tiles _before_ the geometry tile content is unloaded.
- Added missing `#include <string>` in generated glTF and 3D Tiles header files.
- Replaced `std::sprintf` with `std::snprintf`, fixing a warning-as-error in newer versions of Xcode.
- Upgraded tinyxml2 [from commit 1aeb57d26bc303d5cfa1a9ff2a331df7ba278656 to commit e05956094c27117f989d22f25b75633123d72a83](https://github.com/leethomason/tinyxml2/compare/1aeb57d26bc303d5cfa1a9ff2a331df7ba278656...e05956094c27117f989d22f25b75633123d72a83).

### v0.21.2 - 2022-12-09

##### Additions :tada:

- Added the ability to specify the endpoint URL of the Cesium ion API when constructing an `IonRasterOverlay`.

##### Fixes :wrench:

- Removed the logged warning about the use of the `gltfUpAxis` property in a 3D Tiles tileset.json. While not technically spec-compliant, this property is quite common and we are not going to remove support for it anytime soon.

### v0.21.1 - 2022-12-02

##### Fixes :wrench:

- Fixed a bug that could cause an assertion failure - and on rare occasions a more serious problem - when creating a tile provider for a `TileMapServiceRasterOverlay` or a `WebMapServiceRasterOverlay`.

### v0.21.0 - 2022-11-01

##### Breaking Changes :mega:

- On `IPrepareRendererResources`, the `image` parameter passed to `prepareRasterInLoadThread` and the `rasterTile` parameter passed to `prepareRasterInMainThread` are no longer const. These methods are now allowed to modify the parameters during load.
- `IPrepareRendererResources::prepareInLoadThread` now takes a `TileLoadResult` and returns a `Future<TileLoadResultAndRenderResources>`, allowing it to work asynchronously rather than just blocking a worker thread until it is finished.
- `RasterOverlay::createTileProvider` now takes the owner pointer as an `IntrusivePointer` instead of a raw pointer, and returns a future that resolves to a `RasterOverlay::CreateTileProviderResult`.

##### Additions :tada:

- Added `mainThreadLoadingTimeLimit` and `tileCacheUnloadTimeLimit` properties to `TilesetOptions`, allowing a limit to be placed on how much time is spent loading and unloading tiles per frame.
- Added `GltfReader::generateMipMaps` method.
- Added the `getImage` method to `RasterOverlayTile`.
- Added `LocalHorizontalCoordinateSystem`, which is used to create convenient right- or left-handeded coordinate systems with an origin at a point on the globe.

##### Fixes :wrench:

- Fixed a bug that could cause a crash when adding raster overlays to sparse tilesets and zooming close enough to cause them to be upsampled.

### v0.20.0 - 2022-10-03

##### Breaking Changes :mega:

- `TileRenderContent::lodTransitionPercentage` now always goes from 0.0 --> 1.0 regardless of if the tile is fading in or out.
- Added a new parameter to `IPrepareRendererResources::prepareInLoadThread`, `rendererOptions`, to allow passing arbitrary data from the renderer.

##### Fixes :wrench:

- In `CesiumGltfWriter`, `accessor.byteOffset` and `bufferView.byteOffset` are no longer written if the value is 0. This fixes validation errors for accessors that don't have buffer views, e.g. attributes that are Draco compressed.
- Fixed a bug where failed tiles don't clean up any raster overlay tiles that are mapped to them, and therefore cannot be rendered as empty tiles.
- Fixed a bug that prevented access to Cesium Ion assets by using expired Access Tokens.

### v0.19.0 - 2022-09-01

##### Breaking Changes :mega:

- `RasterOverlayCollection` no longer accepts a `Tileset` in its constructor. Instead, it now accepts a `Tile::LoadedLinkList` and a `TilesetExternals`.
- Removed `TileContext`. It has been replaced by the `TilesetContentLoader` interface.
- Removed `TileContentFactory`. Instead, conversions of various types to glTF can be registered with `GltfConverters`.
- Removed `TileContentLoadInput`. It has been replaced by `TileLoadInput` and `TilesetContentLoader`.
- Removed `TileContentLoadResult`. It has been replaced by `TileContent`.
- Removed `TileContentLoader`. It has been replaced by `TilesetContentLoader` and `GltfConverters`.
- Removed `ImplicitTraversal`. It has been replaced by `TilesetContentLoader` and `GltfConverters`.
- Removed many methods from the `Cesium3DTilesSelection::Tileset` class: `getUrl()`, `getIonAssetID()`, `getIonAssetToken()`, `notifyTileStartLoading`, `notifyTileDoneLoading()`, `notifyTileUnloading()`, `loadTilesFromJson()`, `requestTileContent()`, `requestAvailabilitySubtree()`, `addContext()`, and `getGltfUpAxis()`. Most of these were already not recommended for use outside of cesium-native.
- Removed many methods from the `Cesium3DTilesSelection::Tile` class: `getTileset()`, `getContext()`, `setContext()`, `getContent()`, `setEmptyContent()`, `getRendererResources()`, `setState()`, `loadContent()`, `processLoadedContent()`, `unloadContent()`, `update()`, and `markPermanentlyFailed()`. Most of these were already not recommended for use outside of cesium-native.

##### Additions :tada:

- Quantized-mesh terrain and implicit octree and quadtree tilesets can now skip levels-of-detail when traversing, so the correct detail is loaded more quickly.
- Added new options to `TilesetOptions` supporting smooth transitions between tiles at different levels-of-detail. A tile's transition percentage can be retrieved from `TileRenderContent::lodTransitionPercentage`.
- Added support for loading WebP images inside glTFs and raster overlays. WebP textures can be provided directly in a glTF texture or in the `EXT_texture_webp` extension.
- Added support for `KHR_texture_transform` to `CesiumGltf`, `CesiumGltfReader`, and `CesiumGltfWriter`
- `Tileset` can be constructed with a `TilesetContentLoader` and a root `Tile` for loading and rendering different 3D Tile-like formats or creating a procedural tileset.

##### Fixes :wrench:

- Fixed a bug where the Raster Overlay passed to the `loadErrorCallback` would not be the one that the user created, but instead an aggregated overlay that was created internally.

### v0.18.1 - 2022-08-04

##### Fixes :wrench:

- Fixed a bug in `SqliteCache` where the last access time of resources was not updated correctly, sometimes causing more recently used resources to be evicted from the cache before less recently used ones.

### v0.18.0 - 2022-08-01

##### Breaking Changes :mega:

- Removed support for 3D Tiles Next extensions in `TilesetWriter` and `TilesetReader` that have been promoted to core in 3D Tiles 1.1
  - [3DTILES_multiple_contents](https://github.com/CesiumGS/3d-tiles/tree/main/extensions/3DTILES_multiple_contents)
  - [3DTILES_implicit_tiling](https://github.com/CesiumGS/3d-tiles/tree/main/extensions/3DTILES_implicit_tiling)
  - [3DTILES_metadata](https://github.com/CesiumGS/3d-tiles/tree/main/extensions/3DTILES_metadata)
  - [3DTILES_content_gltf](https://github.com/CesiumGS/3d-tiles/tree/main/extensions/3DTILES_content_gltf)
- Removed the `getSupportsRasterOverlays` from `Tileset` because the property is no longer relevant now that all tilesets support raster overlays.

##### Additions :tada:

- Added support for [3D Tiles 1.1](https://github.com/CesiumGS/3d-tiles/pull/666) in `TilesetWriter` and `TilesetReader`.
- Added a `TileOcclusionRendererProxyPool` to `TilesetExternals`. If a renderer implements and provides this interface, the tile occlusion information is used to avoid refining parent tiles that are completely occluded, reducing the number of tiles loaded.
- `Tileset` can now estimate the percentage of the tiles for the current view that have been loaded by calling the `computeLoadProgress` method.
- Enabled loading Tile Map Service (TMS) URLs that do not have a file named "tilemapresource.xml", such as from GeoServer.
- Added support for Tile Map Service documents that use the "local" profile when the SRS is mercator or geodetic.

### v0.17.0 - 2022-07-01

##### Fixes :wrench:

- Fixed crash when parsing an empty copyright string in the glTF model.

### v0.16.0 - 2022-06-01

##### Additions :tada:

- Added option to the `RasterizedPolygonsOverlay` to invert the selection, so everything outside the polygons gets rasterized instead of inside.
- The `RasterizedPolygonsTileExcluder` excludes tiles outside the selection instead of inside when given an inverted `RasterizedPolygonsOverlay`.
- Tiles are now upsampled using the projection of the first raster overlay in the list with more detail.

##### Fixes :wrench:

- For consistency with CesiumJS and compatibility with third-party terrain tilers widely used in the community, the `bounds` property of the `layer.json` file of a quantized-mesh terrain tileset is now ignored, and the terrain is assumed to cover the entire globe.

### v0.15.2 - 2022-05-13

##### Fixes :wrench:

- Fixed a bug where upsampled quadtree tiles could have siblings with mismatching projections.

In addition to the above, this release updates the following third-party libraries used by cesium-native:

- `cpp-httplib` to v0.10.3 ([changes](https://github.com/yhirose/cpp-httplib/compare/c7486ead96dad647b9783941722b5944ac1aaefa...d73395e1dc652465fa9524266cd26ad57365491f))
- `draco` to v1.5.2 ([changes](https://github.com/google/draco/compare/9bf5d2e4833d445acc85eb95da42d715d3711c6f...bd1e8de7dd0596c2cbe5929cbe1f5d2257cd33db))
- `earcut` to v2.2.3 ([changes](https://github.com/mapbox/earcut.hpp/compare/6d18edf0ce046023a7cb55e69c4cd9ba90e2c716...b28acde132cdb8e0ef536a96ca7ada8a651f9169))
- `PicoSHA2` to commit `1677374f23352716fc52183255a40c1b8e1d53eb` ([changes](https://github.com/okdshin/PicoSHA2/compare/b699e6c900be6e00152db5a3d123c1db42ea13d0...1677374f23352716fc52183255a40c1b8e1d53eb))
- `rapidjson` to commit `fcb23c2dbf561ec0798529be4f66394d3e4996d8` ([changes](https://github.com/Tencent/rapidjson/compare/fd3dc29a5c2852df569e1ea81dbde2c412ac5051...fcb23c2dbf561ec0798529be4f66394d3e4996d8))
- `spdlog` to v1.10.0 ([changes](https://github.com/gabime/spdlog/compare/cbe9448650176797739dbab13961ef4c07f4290f...76fb40d95455f249bd70824ecfcae7a8f0930fa3))
- `stb` to commit `af1a5bc352164740c1cc1354942b1c6b72eacb8a` ([changes](https://github.com/nothings/stb/compare/b42009b3b9d4ca35bc703f5310eedc74f584be58...af1a5bc352164740c1cc1354942b1c6b72eacb8a))
- `uriparser` to v0.9.6 ([changes](https://github.com/uriparser/uriparser/compare/e8a338e0c65fd875a46067d711750e4c13e044e7...24df44b74753017acfaec4b3a30097a8a2ae1ae1))

### v0.15.1 - 2022-05-05

##### Fixes :wrench:

- Fixed a bug that could cause tiles in external tilesets to fail to load.

### v0.15.0 - 2022-05-02

##### Additions :tada:

- Improved the load performance when `TilesetOptions::forbidHoles` is enabled by only loading child tiles when their parent does not meet the necessary screen-space error requirement.
- Added support for loading availability metadata from quantized-mesh layer.json. Previously, only availability embedded in terrain tiles was used.
- Added support for quantized-mesh terrain tilesets that specify a parent layer.
- Added support for metadata from the `3DTILES_batch_table_hierarchy` extension.

##### Fixes :wrench:

- Fixed a bug that could cause the same tiles to be continually loaded and unloaded when `TilesetOptions::forbidHoles` was enabled.
- Fixed a bug that could sometimes cause tilesets to fail to show their full detail when making changes to raster overlays.
- Fixed a bug that could cause holes even with `TilesetOptions::forbidHoles` enabled, particularly when using external tilesets.
- Tiles will no longer be selected to render when they have no content and they have a higher "geometric error" than their parent. In previous versions, this situation could briefly lead to holes while the children of such tiles loaded.
- Fixed a bug where `IPrepareRendererResources::prepareInMainThread` was called on a `Tile` before that `Tile` was updated with loaded content.
- Fixed a bug where getting bad data from the SQLite request cache could cause a crash. If the SQLite database is corrupt, it will now be deleted and recreated.

### v0.14.1 - 2022-04-14

##### Fixes :wrench:

- Fixed a crash caused by using an aggregated overlay of `IonRasterOverlay` after it is freed.
- Fix a bug introduced in v0.14.0 that caused Tile Map Service (TMS) overlays from Cesium ion to fail to load.

### v0.14.0 - 2022-04-01

##### Breaking Changes :mega:

- Added a new parameter, `rendererOptions`, to `IPrepareRendererResources::prepareRasterInLoadThread`.
- Changed the type of Cesium ion asset IDs from `uint32_t` to `int64_t`.
- Various changes in the `Cesium3DTiles`, `Cesium3DTilesReader`, and `Cesium3DTilesWriter` namespaces to match the evolving 3D Tiles Next specifications.
- Removed `getTextureCoordinateIndex` from `FeatureIDTextureView` and `FeatureTexturePropertyView`. Use `getTextureCoordinateAttributeId` instead.

##### Additions :tada:

- Added `WebMapServiceRasterOverlay` to pull raster overlays from a WMS server.
- Added support for the following glTF extensions to `CesiumGltf`, `CesiumGltfReader`, and `CesiumGltfWriter`:
  - `EXT_instance_features`
  - `EXT_structural_metadata`
  - `MAXAR_mesh_variants`
- Added an in-memory cache for Cesium ion asset endpoint responses in order to avoid repeated requests.
- Added `ScopeGuard` class to automatically a execute function when exiting a scope.
- The glTF `copyright` property, if present, is now included in the credits that `Tileset` adds to the `CreditSystem`. If the `copyright` has multiple parts separate by semicolons, these are treated as separate credits.
- Credits reported by `CreditSystem::getCreditsToShowThisFrame` are now sorted based on the number of occurrences, with the most common credits first.
- `Tileset` and `RasterOverlay` credits can now be shown on the screen, rather than in a separate credit popup.
- Added `FeatureTexturePropertyView::getSwizzle` method.
- Added `IsMetadataArray` template to check if a type is a `MetadataArrayView`.
- Added a `rendererOptions` property to `RasterOverlayOptions` to pass arbitrary data to `prepareRasterInLoadThread`.
- Added `Uri::escape`.

##### Fixes :wrench:

- Fixed an issue that could lead to compilation failures when passing an lvalue reference to `Promise::resolve()`.
- Fixed upsampling for `EXT_feature_metadata` feature tables.
- Fixed a bug that could cause the size of external images to be accounted for incorrectly when tracking the number of bytes loaded for caching purposes.
- Fixed a bug that prevented tiles from loading when "Forbid Holes" option was enabled.

### v0.13.0 - 2022-03-01

##### Breaking Changes :mega:

- Renamed constants in `CesiumUtility::Math` to use PascalCase instead of SCREAMING_SNAKE_CASE.

##### Additions :tada:

- Added support for the `CESIUM_RTC` and `KHR_texture_basisu` glTF extensions.
- Added support for 3D Tiles that do not have a geometric error, improving compatibility with tilesets that don't quite match the 3D Tiles spec.
- Exposed the Cesium ion endpoint URL as a parameter on tilesets and raster overlays.
- `TilesetOptions` and `RasterOverlayOptions` each have a new option to report which compressed textured formats are supported on the client platform. Ideal formats amongst the available ones are picked for each KTX2 texture that is later encountered.
- The `ImageCesium` class nows convey which GPU pixel compression format (if any) is used. This informs what to expect in the image's pixel buffer.
- The `ImageCesium` class can now contain pre-computed mipmaps, if they exist. In that case, all the mips will be in the pixel buffer and the delineation between each mip will be described in `ImageCesium::mipPositions`.
- Tileset content with the known file extensions ".gltf", ".glb", and ".terrain" can now be loaded even if the Content-Type is incorrect. This is especially helpful for loading tilesets from `file:` URLs.
- Created tighter fitting bounding volumes for terrain tiles by excluding skirt vertices.

##### Fixes :wrench:

- Fixed bug that could cause properties types in a B3DM Batch Table to be deduced incorrectly, leading to a crash when accessing property values.
- Fixed a bug where implicit tiles were not receiving the root transform and so could sometimes end up in the wrong place.

### v0.12.0 - 2022-02-01

##### Breaking Changes :mega:

- Renamed `IAssetAccessor::requestAsset` to `get`.
- Renamed `IAssetAccessor::post` to `request` and added a new parameter in the second position to specify the HTTP verb to use.
- `Token` in `CesiumIonClient` has been updated to match Cesium ion's v2 REST API endpoint, so several fields have been renamed. The `tokens` method also now returns future that resolves to a `TokenList` instead of a plain vector of `Token` instances.
- Renamed `GltfReader::readModel`, `ModelReaderResult`, and `ReadModelOptions` to `GltfReader::readGltf`, `GltfReaderResult`, and `GltfReaderOptions` respectively.
- Removed `writeModelAsEmbeddedBytes`, `writeModelAndExternalFiles`, `WriteModelResult`, `WriteModelOptions`, and `WriteGLTFCallback`. Use `GltfWriter::writeGltf`, `GltfWriter::writeGlb`, `GltfWriterResult`, and `GltfWriterOptions` instead.

##### Additions :tada:

- Added `TilesetWriterOptions` for serializing tileset JSON.
- Added support for the following extensions in `GltfWriter` and `GltfReader`:
  - [KHR_materials_unlit](https://github.com/KhronosGroup/glTF/tree/main/extensions/2.0/Khronos/KHR_materials_unlit)
  - [EXT_mesh_gpu_instancing](https://github.com/KhronosGroup/glTF/tree/main/extensions/2.0/Vendor/EXT_mesh_gpu_instancing)
  - [EXT_meshopt_compression](https://github.com/KhronosGroup/glTF/tree/main/extensions/2.0/Vendor/EXT_meshopt_compression)
  - [EXT_mesh_features](https://github.com/CesiumGS/glTF/tree/3d-tiles-next/extensions/2.0/Vendor/EXT_mesh_features)
  - [CESIUM_tile_edges](https://github.com/CesiumGS/glTF/pull/47)
- Added support for the following extensions in `TilesetWriter` and `TilesetReader`:
  - [3DTILES_multiple_contents](https://github.com/CesiumGS/3d-tiles/tree/main/extensions/3DTILES_multiple_contents)
  - [3DTILES_implicit_tiling](https://github.com/CesiumGS/3d-tiles/tree/main/extensions/3DTILES_implicit_tiling)
  - [3DTILES_metadata](https://github.com/CesiumGS/3d-tiles/tree/main/extensions/3DTILES_metadata)
- Added `SubtreeWriter` and `SubtreeReader` for serializing and deserializing the subtree format in [3DTILES_implicit_tiling](https://github.com/CesiumGS/3d-tiles/tree/main/extensions/3DTILES_implicit_tiling).
- Added `SchemaWriter` and `SchemaReader` for serializing and deserializing schemas in [EXT_mesh_features](https://github.com/CesiumGS/glTF/tree/3d-tiles-next/extensions/2.0/Vendor/EXT_mesh_features) and [3DTILES_metadata](https://github.com/CesiumGS/3d-tiles/tree/main/extensions/3DTILES_metadata).
- Added `hasExtension` to `ExtensibleObject`.
- Added `CESIUM_TESTS_ENABLED` option to the build system.
- Added support in the JSON reader for reading doubles with no fractional value as integers.
- Added case-insensitive comparison for Cesium 3D Tiles "refine" property values.
- Added new capabilities to `Connection` in `CesiumIonClient`:
  - The `tokens` method now uses the v2 service endpoint and allows a number of options to be specified.
  - Added a `token` method to allow details of a single token to be retrieved.
  - Added `nextPage` and `previousPage` methods to allow paging through tokens.
  - Added `modifyToken` method.
  - Added static `getIdFromToken` method to obtain a token ID from a given token value.
- Added `loadErrorCallback` to `TilesetOptions` and `RasterOverlayOptions`. This callback is invoked when the `Tileset` or `RasterOverlay` encounter a load error, allowing the error to be handled by application code.
- Enable `IntrusivePointer<T>` to be converted to `IntrusivePointer<U>` if U is a base class of T.

##### Fixes :wrench:

- Fixes a bug where `notifyTileDoneLoading` was not called when encountering Ion responses that can't be parsed.
- Fixed a bug that prevented a continuation attached to a `SharedFuture` from returning a `Future` itself.
- Fixed incorrect child subtree index calculation in implicit tiles.
- Fixed `computeDistanceSquaredToPosition` in `BoundingSphere`.

### v0.11.0 - 2022-01-03

##### Breaking Changes :mega:

- The `CesiumGltfReader` project now uses the `CesiumGltfReader` namespace instead of the `CesiumGltf` namespace.
- The `CesiumGltfWriter` project now uses the `CesiumGltfWriter` namespace instead of the `CesiumGltf` namespace.
- The `Cesium3DTilesReader` project now uses the `Cesium3DTilesReader` namespace instead of the `Cesium3DTiles` namespace.

##### Additions :tada:

- Added `Cesium3DTilesWriter` library.

##### Fixes :wrench:

- Fixed a bug in `QuadtreeRasterOverlayTileProvider` that caused incorrect level-of-detail selection for overlays that use a global (or otherwise large) tiling scheme but have non-global (or otherwise smaller) coverage.

### v0.10.0 - 2021-12-01

##### Breaking Changes :mega:

- `QuadtreeRasterOverlayTileProvider::computeLevelFromGeometricError` has been removed. `computeLevelFromTargetScreenPixels` may be useful as a replacement.
- The constructor of `RasterOverlayTileProvider` now requires a coverage rectangle.
- `RasterOverlayTileProvider::getTile` now takes a `targetScreenPixels` instead of a `targetGeometricError`.
- The constructor of `RasterMappedTo3DTile` now requires a texture coordinate index.
- The constructor of `RasterOverlayTile` now takes a `targetScreenPixels` instead of a `targetGeometricError`. And the corresponding `getTargetGeometricError` has been removed.
- Removed `TileContentLoadResult::rasterOverlayProjections`. This field is now found in the `overlayDetails`.
- Removed `obtainGlobeRectangle` from `TileUtilities.h`. Use `estimateGlobeRectangle` in `BoundingVolume.h` instead.
- cesium-native now uses the following options with the `glm` library:
  - `GLM_FORCE_XYZW_ONLY`
  - `GLM_FORCE_EXPLICIT_CTOR`
  - `GLM_FORCE_SIZE_T_LENGTH`

##### Additions :tada:

- Added support for the [3DTILES_implicit_tiling](https://github.com/CesiumGS/3d-tiles/tree/main/extensions/3DTILES_implicit_tiling) extension.
- Added support for the [3DTILES_bounding_volume_S2](https://github.com/CesiumGS/3d-tiles/tree/main/extensions/3DTILES_bounding_volume_S2) extension.
- Added support for raster overlays, including clipping polygons, on any 3D Tiles tileset.
- Added support for external glTF buffers and images.
- Raster overlay level-of detail is now selected using "target screen pixels" rather than the hard-to-interpret geometric error value.
- A `RasterOverlay` can now be configured with a `maximumScreenSpaceError` independent of the screen-space error used for the geometry.
- `RasterOverlay::loadTileProvider` now returns a `SharedFuture`, making it easy to attach a continuation to run when the load completes.
- Added `GltfContent::applyRtcCenter` and `applyGltfUpAxisTransform`.
- Clipping polygon edges now remain sharp even when zooming in past the available geometry detail.
- Added `DebugColorizeTilesRasterOverlay`.
- Added `BoundingRegionBuilder` to `CesiumGeospatial`.
- Added `GlobeRectangle::EMPTY` static field and `GlobeRectangle::isEmpty` method.
- Added the ability to set the coordinates of a `GlobeRectangle` after construction.

##### Fixes :wrench:

- Improved the computation of bounding regions and overlay texture coordinates from geometry, particularly for geometry that crosses the anti-meridian or touches the poles.
- Fixed a bug that would result in incorrect geometry when upsampling a glTF with a position accessor pointing to a bufferView that did not start at the beginning of its buffer.
- Fixed a problem that could cause incorrect distance computation for a degenerate bounding region that is a single point with a min/max height.
- Improved the numerical stability of `GlobeRectangle::computeCenter` and `GlobeRectangle::contains`.
- Error messages are no longer printed to the Output Log when an upsampled tile happens to have a primitive with no vertices.
- Fixed a bug that could cause memory corruption when a decoded Draco mesh was larger than indicated by the corresponding glTF accessor.
- Fixed a bug that could cause the wrong triangle indices to be used for a Draco-encoded glTF.

### v0.9.0 - 2021-11-01

##### Breaking Changes :mega:

- Changed the following properties in CesiumGltf:
  - `BufferView::target` now defaults to `std::nullopt` instead of `Target::ARRAY_BUFFER`.
  - `ClassProperty::type` now defaults to `Type::INT8` instead of empty string.
  - `ClassProperty::componentType` is now an optional string instead of a `JsonValue`.
  - `FeatureTexture::classProperty` is no longer optional, consistent with changes to the extension spec.
  - `Image::mimeType` now defaults to empty string instead of `MimeType::image_jpeg`.
  - `Sampler::magFilter` and `Sampler::minFilter` now default to `std::nullopt` instead of `MagFilter::NEAREST`.
- The version of `ExtensibleObject` in the `CesiumGltf` library and namespace has been removed. Use the one in the `CesiumUtility` library and namespace instead.
- Renamed the following glTF extension classes:
  - `KHR_draco_mesh_compression` -> `ExtensionKhrDracoMeshCompression`.
  - `MeshPrimitiveEXT_feature_metadata` -> `ExtensionMeshPrimitiveExtFeatureMetadata`
  - `ModelEXT_feature_metadata` -> `ExtensionModelExtFeatureMetadata`
- `CesiumGltf::ReaderContext` has been removed. It has been replaced with either `CesiumJsonReader::ExtensionReaderContext` or `GltfReader`.

##### Additions :tada:

- Added new `Cesium3DTiles` and `Cesium3DTilesReader` libraries. They are useful for reading and working with 3D Tiles tilesets.

##### Fixes :wrench:

- Fixed a bug that could cause crashes or incorrect behavior when using raster overlays.
- Fixed a bug that caused 3D Tiles content to fail to load when the status code was zero. This code is used by libcurl for successful read of `file://` URLs, so the bug prevented loading from such URLs in some environments.
- Errors and warnings that occur while loading glTF textures are now include in the model load errors and warnings.
- Fixes how `generate-classes` deals with reserved C++ keywords. Property names that are C++ keywords should be appended with "Property" as was already done,
  but when parsing JSONs the original property name string should be used.

### v0.8.0 - 2021-10-01

##### Breaking Changes :mega:

- glTF enums are now represented in CesiumGltf as their underlying type (int32 or string) rather than as an enum class.
- Tile content loaders now return a `Future`, which allows them to be asynchronous and make further network requests.

##### Fixes :wrench:

- Fixed a bug that caused the `RTC_CENTER` semantic in a B3DM feature table to be ignored if any of the values happened to be integers rather than floating-point numbers. This caused these tiles to render in the wrong location.

### v0.7.2 - 2021-09-14

##### Fixes :wrench:

- Fixed a bug where the "forbidHoles" option was not working with raster overlays and external tilesets.

### v0.7.1 - 2021-09-14

##### Fixes :wrench:

- Fixed a bug introduced in v0.7.0 where credits from a `QuadtreeRasterOverlayTileProvider` were not collected and reported.
- Fixed a bug where disabling frustum culling caused external tilesets to not load.

### v0.7.0 - 2021-09-01

##### Breaking Changes :mega:

- Renamed the `Cesium3DTiles` namespace and library to `Cesium3DTilesSelection`.
- Deleted `Cesium3DTilesSelection::Gltf` and moved functionality into `CesiumGltf::Model`.
- Renamed `Rectangle::intersect` and `GlobeRectangle::intersect` to `computeIntersection`.
- `RasterOverlay` and derived classes now require a `name` parameter to their constructors.
- Changed the type of texture coordinate IDs used in the raster overlay system from `uint32_t` to `int32_t`.
- `RasterOverlayTileProvider` is no longer quadtree-oriented. Instead, it requires derived classes to provide an image for a particular requested rectangle and geometric error. Classes that previously derived from `RasterOverlayTileProvider` should now derive from `QuadtreeRasterOverlayTileProvider` and implement `loadQuadtreeTileImage` instead of `loadTileImage`.
- Removed `TilesetOptions::enableWaterMask`, which didn't have any effect anyway. `TilesetContentOptions::enableWaterMask` still exists and works.

##### Additions :tada:

- Added `Future<T>::isReady`.
- Added `Future<T>::share`, which returns a `SharedFuture<T>` and allows multiple continuations to be attached.
- Added an option in `TilesetOptions::ContentOptions` to generate smooth normals when the original glTFs were missing normals.
- Added `ImageManipulation` class to `CesiumGltfReader`.
- Added `Math::roundUp` and `Math::roundDown`.
- Added `Rectangle::computeUnion`.

##### Fixes :wrench:

- Fixed a bug that caused CesiumGltfWriter to write a material's normal texture info into a property named `normalTextureInfo` rather than `normalTexture`.
- Fixed a bug in `TileMapServiceRasterOverlay` that caused it to show only the lowest resolution tiles if missing a `tilemapresource.xml` file.

### v0.6.0 - 2021-08-02

##### Breaking Changes :mega:

- `Future<T>::wait` now returns the resolved value and throws if the Future rejected, rather than returning a `std::variant` and slicing the exception to `std::exception`.
- `Tileset::updateView` and `Tileset::updateViewOffline` now take `std::vector<ViewState>` instead of a single `ViewState`.

##### Additions :tada:

- Added support for the `EXT_feature_metadata` glTF extension.
- Added automatic conversion of the B3DM batch table to the `EXT_feature_metadata` extension.
- Added `CESIUM_COVERAGE_ENABLED` option to the build system.
- Added `AsyncSystem::dispatchOneMainThreadTask` to dispatch a single task, rather than all the tasks that are waiting.
- Added `AsyncSystem::createPromise` to create a Promise directly, rather than via a callback as in `AsyncSystem::createFuture`.
- Added `AsyncSystem::catchImmediately` to catch a Future rejection immediately in any thread.
- Added `AsyncSystem::all` to create a Future that resolves when a list of Futures resolve.
- Added support for multiple frustums in the `Tileset` selection algorithm.

##### Fixes :wrench:

- Fixed a bug that prevented `.then` functions from being used on a `Future<void>` when CESIUM_TRACING_ENABLED was ON.

### v0.5.0 - 2021-07-01

##### Breaking Changes :mega:

- `TilesetExternals` now has an `AsyncSystem` instead of a shared pointer to an `ITaskProcessor`.

##### Additions :tada:

- Added a performance tracing framework via `CESIUM_TRACE_*` macros.
- Added `Future<T>::thenImmediately`.
- Added `AsyncSystem::createThreadPool` and `Future<T>::thenInThreadPool`.
- `Future<T>::thenInWorkerThread` and `Future<T>::thenInMainThread` now arrange for their continuations to be executed immediately when the Future is resolved, if the Future is resolved in the correct thread.
- Moved all request cache database access to a dedicated thread, in order to free up worker threads for parallelizable work.

### v0.4.0 - 2021-06-01

##### Additions :tada:

- Added `Cesium3DTiles::TileIdUtilities` with a `createTileIdString` function to create logging/debugging strings for `TileID` objects.
- Accessing the same Bing Maps layer multiple times in a single application run now reuses the same Bing Maps session instead of starting a new one each time.
- Added a configure-time build option, `PRIVATE_CESIUM_SQLITE`, to rename all `sqlite3*` symbols to `cesium_sqlite3*`.

##### Fixes :wrench:

- Matched draco's decoded indices to gltf primitive if indices attribute does not match with the decompressed indices.
- `createAccessorView` now creates an (invalid) `AccessorView` with a standard numeric type on error, rather than creating `AccessorView<nullptr_t>`. This makes it easier to use a simple lambda as the callback.
- Disabled `HTTPLIB_USE_ZLIB_IF_AVAILABLE` and `HTTPLIB_USE_OPENSSL_IF_AVAILABLE` because these libraries are not required for our use for cpp-httplib and they cause problems on some systems.

### v0.3.1 - 2021-05-13

##### Fixes :wrench:

- Fixed a memory leak when loading textures from a glTF model.
- Fixed a use-after-free bug that could cause a crash when destroying a `RasterOverlay`.

### v0.3.0 - 2021-05-03

##### Breaking Changes :mega:

- Converted `magic_enum` / `CodeCoverage.cmake` dependencies to external submodules.
- Replaced `CesiumGltf::WriteFlags` bitmask with `CesiumGltf::WriteModelOptions` struct.
  `CesiumGltf::writeModelAsEmbeddedBytes` and `CesiumGltf::writeModelAndExternalfiles`
  now use this struct for configuration.
- Removed all exceptions in `WriterException.h`, warnings / errors are now reported in
  `WriteModelResult`, which is returned from `CesiumGltf::writeModelAsEmbeddedBytes` and
  `CesiumGltf::writeModelAndExternalFiles` instead.

##### Additions :tada:

- Added support for loading the water mask from quantized-mesh terrain tiles.

##### Fixes :wrench:

- Let a tile be renderable if all its raster overlays are ready, even if some are still loading.

### v0.2.0 - 2021-04-19

##### Breaking Changes :mega:

- Moved `JsonValue` from the `CesiumGltf` library to the `CesiumUtility` library and changes some of its methods.
- Renamed `CesiumGltf::Reader` to `CesiumGltf::GltfReader`.
- Made the `readModel` and `readImage` methods on `GltfReader` instance methods instead of static methods.

##### Additions :tada:

- Added `CesiumGltfWriter` library.
- Added `CesiumJsonReader` library.
- Added diagnostic details to error messages for invalid glTF inputs.
- Added diagnostic details to error messages for failed OAuth2 authorization with `CesiumIonClient::Connection`.
- Added an `Axis` enum and `AxisTransforms` class for coordinate system transforms
- Added support for the legacy `gltfUpVector` string property in the `asset` part of tilesets. The up vector is read and passed as an `Axis` in the `extras["gltfUpVector"]` property, so that receivers may rotate the glTF model's up-vector to match the Z-up convention of 3D Tiles.
- Unknown glTF extensions are now deserialized as a `JsonValue`. Previously, they were ignored.
- Added the ability to register glTF extensions for deserialization using `GltReader::registerExtension`.
- Added `GltfReader::setExtensionState`, which can be used to request that an extension not be deserialized or that it be deserialized as a `JsonValue` even though a statically-typed class is available for the extension.

##### Fixes :wrench:

- Gave glTFs created from quantized-mesh terrain tiles a more sensible material with a `metallicFactor` of 0.0 and a `roughnessFactor` of 1.0. Previously the default glTF material was used, which has a `metallicFactor` of 1.0, leading to an undesirable appearance.
- Reported zero-length images as non-errors as `BingMapsRasterOverlay` purposely requests that the Bing servers return a zero-length image for non-existent tiles.
- 3D Tiles geometric error is now scaled by the tile's transform.
- Fixed a bug that that caused a 3D Tiles tile to fail to refine when any of its children had an unsupported type of content.

### v0.1.0 - 2021-03-30

- Initial release.<|MERGE_RESOLUTION|>--- conflicted
+++ resolved
@@ -10,11 +10,8 @@
 
 - Added `Uri::getPath` and `Uri::setPath`.
 - Added `TileTransform::setTransform`.
-<<<<<<< HEAD
 - Added a new `CesiumLegacyTerrain` library and namespace, containing classes for working with terrain in the `quantized-mesh-1.0` format and its `layer.json` file.
-=======
 - Added `waitInMainThread` method to `Future` and `SharedFuture`.
->>>>>>> fff19f33
 
 ##### Fixes :wrench:
 
