--- conflicted
+++ resolved
@@ -1,12 +1,5 @@
 # Change Log
 
-<<<<<<< HEAD
-### v0.44.2 - 2025-02-10
-
-##### Fixes :wrench:
-
-- Fixed a bug in `GltfUtilities::parseGltfCopyright` that could cause a crash when the copyright ends with a semicolon.
-=======
 ### ? - ?
 
 ##### Breaking Changes :mega:
@@ -21,8 +14,12 @@
 ##### Fixes :wrench:
 
 - Fixed parsing URIs that have a scheme followed by `:` instead of `://`.
-- Fixed crash in `GltfUtilities::parseGltfCopyright` when the copyright string ends with a trailing semicolon.
->>>>>>> 24c219bf
+
+### v0.44.2 - 2025-02-10
+
+##### Fixes :wrench:
+
+- Fixed a bug in `GltfUtilities::parseGltfCopyright` that could cause a crash when the copyright ends with a semicolon.
 
 ### v0.44.1 - 2025-02-03
 
