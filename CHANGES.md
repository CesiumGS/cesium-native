--- conflicted
+++ resolved
@@ -1,4 +1,14 @@
 # Change Log
+
+### v?.?.? - ????-??-??
+
+##### Breaking Changes :mega:
+
+##### Additions :tada:
+
+- Added `Cesium3DTiles::TileIdUtilities` with a `createTileIdString` function to create logging/debugging strings for `TileID` objects.
+
+##### Fixes :wrench:
 
 ### v0.3.0 - 2021-05-03
 
@@ -14,11 +24,7 @@
 
 ##### Additions :tada:
 
-<<<<<<< HEAD
-- Added `Cesium3DTiles::TileIdUtilities` with a `createTileIdString` function to create logging/debugging strings for `TileID` objects.
-=======
 - Added support for loading the water mask from quantized-mesh terrain tiles.
->>>>>>> 4267f658
 
 ##### Fixes :wrench:
 
