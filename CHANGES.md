### ? - ?

##### Breaking Changes :mega:

- `RasterOverlayTileProvider::loadTileImage` now receives a const `RasterOverlayTile`.
- `SharedAssetDepot` now uses a templatized "context" instead of separate `AsyncSystem` and `IAssetAccessor` parameters. It defaults to `SharedAssetContext`.
- Removed the following from `RasterOverlayTileProvider`:
  - The constructor overloads that were used to create a placeholder tile provider.
  - `isPlaceholder`
  - `getTile`
  - `getTileDataBytes`
  - `getNumberOfTilesLoading`
  - `removeTile`
  - `loadTile`
  - `loadTileThrottled`
- `RasterMappedTo3DTile::mapOverlayToTile` now takes an `ActivatedRasterOverlay` instead of a `RasterOverlayTileProvider`.
- Removed `getOverlays`, `getTileProviders`, and `getPlaceholderTileProviders` from `RasterOverlayCollection`. Use `getActivatedOverlays` instead.

##### Additions :tada:

- Added `invalidate` method to `SharedAssetDepot`.
- Added `RasterOverlayExternals` class. This is similar to `TilesetExternals` and is a more convenient way to pass around the various external interfaces that raster overlays use.
- Added `ActivatedRasterOverlay`, encapsulating most of the functionality that was previously found on `RasterOverlayTileProvider`.
- Added `addTileOverlays` and `updateTileOverlays` to `RasterOverlayCollection`.
- `RasterOverlayCollection::add` and `remove` now take a pointer to a const `RasterOverlay`.
- Added `CesiumUtility::TransformIterator`.

##### Fixes :wrench:

- `LoadedTileEnumerator` now provides non-const access to enumerated `Tile` instances, even if the enumerator itself is const.
- Fixed a bug where `TilesetHeightQuery` would always sample the WGS84 ellipsoid, even if a different one was supplied.
- Fixed a build system bug that prevented `libblend2d.a` from being installed for iOS.
- Added a move constructor and assignment operator to `TileProviderAndTile`. This is important to prevent it from inadvertently incrementing/decrementing non-thread-safe reference counts from the wrong thread while being moved.
<<<<<<< HEAD
- Fixed a bug when loading terrain where custom HTTP headers were not propagated through all terrain loading requests, preventing authentication tokens and API keys from working correctly with authenticated terrain services.
=======
- Reverted change to `RasterizedPolygonsOverlay` that could produce crashes with certain tilesets.
>>>>>>> 5daafdc9

### v0.51.0 - 2025-09-02

##### Breaking Changes :mega:

- The `getRootTile`, `loadedTiles`, and `forEachLoadedTile` methods on `Tileset` now only provide a const pointer to `Tile` instances, even when called on a non-const `Tileset`. Most modifications to tile instances owned by the tileset would be unsafe.
- `ViewUpdateResult` now holds pointers to const `Tile` instances.
- The `slowlyGetCurrentStates` and `slowlyGetPreviousStates` methods of `TreeTraversalState` now return the state map with a raw pointer to a constant node as the key, even if the node pointer type is a smart pointer.
- `DebugTileStateDatabase::recordTileState` now expects the states to be provided as `std::unordered_map<const Tile*, TileSelectionState>` instead of `std::unordered_map<IntrusivePointer<Tile>, TileSelectionState>`.
- `VectorRasterizer::drawPolyline` now takes a `std::vector` instead of a `std::span`.

##### Additions :tada:

- Added `element_type` to `IntrusivePointer`, allowing it to be used with `std::pointer_types`.
- Added implicit conversion of `IntrusivePointer<T>` to `T*`.
- All properties and extensions from `tileset.json`, except `"root"`, are now parsed into `TilesetMetadata` when a tileset is loaded by `Cesium3DTilesSelection::Tileset`.
- Added `accessorView` to `PropertyAttributePropertyView` to retrieve the underlying `AccessorView`.

##### Fixes :wrench:

- Fixed a bug in `Tileset::updateViewGroupOffline` that would cause it to get stuck in an endless loop when invoked with no frustums.
- Fixed a bug with `ColorMode::Random` in `VectorStyle` that caused it to produce different results each time a raster overlay tile was rendered.
- Fixed a bug in `IonRasterOverlay` that would cause unnecessary extra use of Bing Maps sessions when manually reloading the raster overlay after an expired token was automatically refreshed.
- Fixed a bug that could lead to a crash when using raster overlays with tilesets that use "external tilesets", such as Google Photorealistic 3D Tiles.

### v0.50.0 - 2025-08-01

##### Breaking Changes :mega:

- The `RasterOverlayTileProvider` and `QuadtreeRasterOverlayTileProvider` constructors now require a `CreditSystem` parameter.

##### Additions :tada:

- Added `GeoJsonDocumentRasterOverlay` for displaying GeoJSON documents as a raster overlay.
- Improved performance of `RasterizedPolygonsOverlay`, especially when using lots of cartographic polygons at once.
- Added `ImplicitTilingUtilities::getParentID` to derive the ID of the parent for a given tile ID.
- `IonRasterOverlay` now automatically handles refreshing the Cesium ion asset token as needed.
- Added `CesiumIonAssetAccessor`, which is useful for implementing token refresh for Cesium ion assets.
- Added `refreshTileProviderWithNewKey` method to `BingMapsRasterOverlay`.
- Added `refreshTileProviderWithNewUrlAndHeaders` method to `TileMapServiceRasterOverlay`.
- Added `getAsyncDestructionCompleteEvent` method to `RasterOverlayTileProvider`.
- Added `getCreditSystem` method to `RasterOverlayTileProvider`.

### v0.49.0 - 2025-07-01

##### Breaking Changes :mega:

- Renamed `CesiumITwinClient::Connection::getAccessToken` to `CesiumITwinClient::Connection::getAuthenticationToken`.
- Renamed `CesiumITwinClient::Connection::setAccessToken` to `CesiumITwinClient::Connection::setAuthenticationToken`.

##### Additions :tada:

- Added `CesiumVectorData` library for loading data from vector formats. Currently only GeoJSON is supported.
- Added `CesiumCurl` library containing `CurlAssetAccessor`, an implementation of `IAssetAccessor` based on libcurl.
- Added support for the [iTwin Geospatial Features API](https://developer.bentley.com/apis/geospatial-features/overview/).
  - Added `CesiumITwinClient::Connection::geospatialFeatureCollections` to query for all feature collections within an iTwin.
  - Added `CesiumITwinClient::Connection::geospatialFeatures` to query features within a feature collection.
- `Cesium3DTilesSelection::TileExternalContent` now inherits from `CesiumUtility::ExtensibleObject` to store and manage extensions from its content, such as `Extension3dTilesContentVoxels`.

##### Fixes :wrench:

- Fixed crash when unloading tilesets with raster overlays when the `EllipsoidTilesetLoader` was used.
- Fixed incorrect handling of legacy maximumLevel property when the `TilesetJsonLoader` was used.
- Fixed `OrientedBoundingBox::computeDistanceSquaredToPosition()` calculation when `OrientedBoundingBox` has degenerate axes.
- Fixed sending empty authorization header `Authorization: Bearer` when no access token is provided while using `CesiumIonTilesetLoader`. Prevents potential future issues with some servers including GP3D Tiles.
- Fixed a bug where `CachingAssetAccessor` would include "revalidation" headers like `If-None-Match` in the returned `IAssetRequest` when the remote server returned new content rather than a 304 response. This could cause the header to be incorrectly included in later requests for different content.
- Fixed a bug in `SubtreeFileReader` where it did not include query parameters from the base URL when requesting an external subtree buffer.
- Fixed a bug in the parsing of the i3dm `BATCH_ID` semantic.
- Fixed a bug in the conversion of i3dm batch ids to `EXT_instance_features` feature ids.

### v0.48.0 - 2025-06-02

##### Breaking Changes :mega:

- Renamed `SubtreeWriter::writeSubtree` to `SubtreeWriter::writeSubtreeJson`.
- `SubtreeAvailability::createEmpty` now requires a boolean parameter to set initial tile availability.
- `Cesium3DTilesSelection::Tile` constructors that take initially empty or external content now also require a `TileID` to be supplied.

##### Additions :tada:

- Switched to vcpkg registry version `dbe35ceb30c688bf72e952ab23778e009a578f18`, from `2024.11.16`. We expect to upgrade again to an official tagged version in the next release.
- Added `SubtreeWriter::writeSubtreeBinary`.

##### Fixes :wrench:

- Fixed a bug where `SubtreeAvailability` wasn't updating the `constant` and `bitstream` properties of the availability object when converting constant availability to a bitstream.
- Fixed a bug where `SubtreeAvailability` attempted to update buffer data that was no longer valid.
- Fixed a bug where `TilesetContentLoaderResult` would drop its `statusCode` between `std::move`s due to its omission in the move constructor.
- Fixed a bug introduced in v0.47.0 that caused tiles upsampled for raster overlays to lose their water mask.

### v0.47.0 - 2025-05-01

##### Breaking Changes :mega:

- Deprecated the `ViewState::create` methods. Use a constructor overload instead.
- Removed `addCreditToFrame`, `startNextFrame`, `getCreditsToShowThisFrame`, and `getCreditsToNoLongerShowThisFrame` from `CreditSystem`. `CreditSystem` no longer has a notion of a "frame". Instead, credits are included and excluded by calling `addCreditReference` and `removeCreditReference`. A snaphot of the current state can be obtained by calling `getSnapshot`, and it includes both the current set of active credits as well as the credits that were removed since the last snapshot.
- Removed the following from `Cesium3DTilesSelection::Tile`:
  - `getLastSelectionState` and `setLastSelectionState`. Use `TilesetViewGroup::getTraversalState` instead.
  - `Tile::LoadedLinkedList`. Use `LoadedTileEnumerator` instead.
  - `getDoNotUnloadSubtreeCount`, `incrementDoNotUnloadSubtreeCount`, `decrementDoNotUnloadSubtreeCount`, `incrementDoNotUnloadSubtreeCountOnParent`, and `decrementDoNotUnloadSubtreeCountOnParent`. Use `addReference`, `releaseReference`, and `getReferenceCount` instead.
- The `RasterOverlayCollection` constructor now takes a `LoadedTileEnumerator` instead of a `Tile::LoadedLinkedList`.
- `TileSelectionState` no longer uses or requires a frame number. This parameter has been removed from its various methods.
- Derived `TilesetContentLoader` classes that aggregate other loaders must now implement `setOwnerOfNestedLoaders` to pass the owner through.
- `DebugTileStateDatabase::recordAllTileStates` and `recordTileState` now must be given a `TilesetViewGroup` indicating which view group to record states for.
- `ViewUpdateResult` now holds `IntrusivePointer`s to `Tile` instances rather than raw pointers.
- Deprecated `Tileset::updateView` and `updateViewOffline`. Use `updateViewGroup` and `updateViewGroupOffline` instead.

##### Additions :tada:

- Added support for building in `vcpkg` manifest mode.
- Added `TilesetViewGroup`. View groups select tiles independently from other any other view group. This is useful for applications with multiple viewports to allow them to show different levels-of-detail for the same area.
- Added `CreditReferencer` which makes it easy to track credits in a frame-oriented fashion similar to how `CreditSystem::addCreditToFrame` worked in previous releases.
- Added a `std::hash` implementation for `IntrusivePointer` that simply hashes the underlying pointer.
- Added `Math::GoldenRatio`.
- Added `TreeTraversalState` to `CesiumUtility`. It can be used to associate arbitrary data with individual nodes during a depth-first tree traversal and access that data in a later traversal.
- Added `LoadedTileEnumerator` to enumerate the loaded tiles in a `Tile` subtree.
- Added `RasterOverlayCollection::setLoadedTileEnumerator`.
- Added `TileLoadRequester`, which allows influence over which tiles in a `Cesium3DTilesSelection::Tileset` are loaded. This is the base class for `TilesetViewGroup` and `TilesetHeightRequest`.
- Added `TileLoadTask`, `TileLoadPriorityGroup`, and `TilesetFrameState`. Previously these types were private.
- Added the following to `Cesium3DTilesSelection::Tileset`:
  - `getUserCredit` - Reflects the `Credit` passed as a string into `TilesetOptions::credit`.
  - `loadedTiles`- Allows enumeration of the tileset's loaded tiles.
  - `getDefaultViewGroup` - Gets the default view group that is used when `updateView` is called.
  - `updateViewGroup` - Updates the set of tiles to render for a `TilesetViewGroup`, as well as the set of tiles that the view group would like to load.
  - `updateViewGroupOffline` - Similar to `updateViewGroup`, except that it waits until all of the view group's tiles are fully loaded.
  - `loadTiles` - Loads tiles that have been identified as required across all `TilesetViewGroup` and `TilesetHeightRequest` instances, up to limits specified in `TilesetOptions`.
- `TilesetContentLoader` instances now know the `TilesetContentManager` that owns them. This is managed with new `getOwner` and `setOwner` methods.
- Added support for orthographic and skewed perspective views.
- Added an overload of `Math::equalsEpsilon` for glm matrices.
- A tile's bounding volume and content bounding volume are now included in `TileLoadResult` for use in `prepareInLoadThread`.
- Added `convertAccessorTypeToPropertyType` and `convertPropertyTypeToAccessorType` to `CesiumGltf::PropertyType`.

##### Fixes :wrench:

- Point cloud tiles will now be upsampled for raster overlays, fixing an issue where applying a raster overlay to a point cloud tileset would cause holes to appear.
- Fixed a crash caused by invalid I3dm headers.
- Fixed a bug that could cause an assertion failure or crash when unloading a tileset with raster overlays and external tilesets.

### v0.46.0 - 2025-04-01

##### Additions :tada:

- Added new TilesetContentLoaders constructible using the new `TilesetContentLoaderFactory` constructor on `Cesium3DTilesSelection::Tileset`.
  - `ITwinCesiumCuratedContentLoader` can load tilesets from the [iTwin Cesium Curated Content API](https://developer.bentley.com/apis/cesium-curated-content/).
  - `IModelMeshExportContentLoader` can load [iModels](https://www.itwinjs.org/learning/imodels/) exported to the 3D Tiles format through the [Mesh Export API](https://developer.bentley.com/apis/mesh-export/).
  - `ITwinRealityDataContentLoader` can load 3D Tiles iTwin Reality Data through the [Reality Management API](https://developer.bentley.com/apis/reality-management/overview/).
- `ITwinCesiumCuratedContentRasterOverlay` can load imagery from the iTwin Cesium Curated Content API.
- Added `CesiumITwinClient` library for authorizing with and making requests to the iTwin API.
- Added `CesiumClientCommon` to hold shared code between `CesiumIonClient` and `CesiumITwinClient`.

##### Fixes :wrench:

- `GltfReader::resolveExternalData` now includes query parameters from the parent URL when resolving relative URLs for external buffers and textures.
- Fixed bugs that could prevent valid metadata in Instanced 3D Model (i3dm) files from being parsed correctly.
- Fixed a memory leak in `CesiumGltfReader`.
- Fixed a bug in `ImplicitTilingUtilities::computeBoundingVolume` that incorrectly subdivided a `BoundingCylinderRegion` across the discontinuity line.
- Fixed a broken link in the `ktx` vcpkg portfile that would cause this library to fail to build.

### v0.45.0 - 2025-03-03

##### Breaking Changes :mega:

- Removed `TilesetOptions::maximumSimultaneousSubtreeLoads` because it was unused.

##### Additions :tada:

- Added `convertPropertyComponentTypeToAccessorComponentType` to `PropertyType`.
- Added support for the following 3D Tiles extensions to `Cesium3DTiles`, `Cesium3DTilesReader`, and `Cesium3DTilesWriter`:
  - `3DTILES_ellipsoid`
  - `3DTILES_content_voxels`
  - `3DTILES_bounding_volume_cylinder`
- Added `BoundingCylinderRegion` to represent `3DTILES_bounding_volume_cylinder` in the `BoundingVolume` variant.
- Added generated classes for `EXT_primitive_voxels` and its dependencies in `CesiumGltf`, `CesiumGltfReader`, and `CesiumGltfWriter`.
- Added `AxisAlignedBox::fromPositions`, which creates an `AxisAlignedBox` from an input vector of positions.
- `PropertyView`, `PropertyTableView`, `PropertyTablePropertyView`, `PropertyTextureView`, and `PropertyTexturePropertyView` now support the enum metadata type in `EXT_structural_metadata`.
- Added `TypeToDimensions` class in `PropertyTypeTraits` to obtain the dimension count of a glm vector or matrix.
- Added `canRepresentPropertyType<T>` to `PropertyTypeTraits` to check if a C++ type can represent the given `PropertyType`.
- Added `getName` method to `CesiumGltf::Enum`, allowing a scalar enum value to be resolved into its corresponding name in the enum.

##### Fixes :wrench:

- `Tile` children of external tilesets will now be cleared when the external tileset is unloaded, fixing a memory leak that happened as a result of these `Tile` skeletons accumulating over time.
- Fixed parsing URIs that have a scheme followed by `:` instead of `://`.
- Fixed decoding of `KHR_mesh_quantization` normalized values.
- Requests headers specified in `TilesetOptions` are now included in tile content requests. Previously they were only included in the root tileset.json / layer.json request.
- Fixed a crash when loading a `tileset.json` without a valid root tile.
- Fixed a bug that could cause variable length string arrays in `EXT_structural_metadata` to be interpreted incorrectly.

### v0.44.3 - 2025-02-12

##### Fixes :wrench:

- Fixed another bug in `GltfUtilities::parseGltfCopyright` that could cause it to crash or produce incorrect results.

### v0.44.2 - 2025-02-10

##### Fixes :wrench:

- Fixed a bug in `GltfUtilities::parseGltfCopyright` that could cause a crash when the copyright ends with a semicolon.

### v0.44.1 - 2025-02-03

##### Fixes :wrench:

- Fixed a bug in `CesiumIonClient::Connection` that caused the `authorize` method to use an incorrect URL.

### v0.44.0 - 2025-02-03

##### Breaking Changes :mega:

- Removed `Math::rotation`. Use `glm::rotation` from `<glm/gtx/quaternion.hpp>` instead.
- Removed `Math::perpVector`. Use `glm::perp` from `<glm/gtx/perpendicular.hpp>` instead.
- Using Cesium Native in non-cmake projects now requires manually defining `GLM_ENABLE_EXPERIMENTAL`.
- cesium-native no longer uses the `GLM_FORCE_SIZE_T_LENGTH` option with the `glm` library
- `CullingVolume` has been moved from the `Cesium3DTilesSelection` namespace to the `CesiumGeometry` namespace.

##### Additions :tada:

- Added `forEachTile`, `forEachContent`, `addExtensionUsed`, `addExtensionRequired`, `removeExtensionUsed`, `removeExtensionRequired`, `isExtensionUsed`, and `isExtensionRequired` to `Cesium3DTiles::Tileset`.
- Added conversion of I3dm batch table metadata to `EXT_structural_metadata` and `EXT_instance_features` extensions.
- Added `CesiumIonClient::Connection::geocode` method for making geocoding queries against the Cesium ion geocoder API.
- Added `UrlTemplateRasterOverlay` for requesting raster tiles from services using a templated URL.
- `upsampleGltfForRasterOverlays` is now compatible with meshes using TRIANGLE_STRIP, TRIANGLE_FAN, or non-indexed TRIANGLES primitives.
- Added `requestHeaders` field to `TilesetOptions` to allow per-tileset request headers to be specified.

##### Fixes :wrench:

- Fixed a crash in `GltfWriter` that would happen when the `EXT_structural_metadata` `schema` property was null.
- Fixed a bug in `SharedAssetDepot` that could cause assertion failures in debug builds, and could rarely cause premature deletion of shared assets even in release builds.
- Fixed a bug that could cause `Tileset::sampleHeightMostDetailed` to return a height that is not the highest one when the sampled tileset contained multiple heights at the given location.
- `LayerJsonTerrainLoader` will now log errors and warnings when failing to load a `.terrain` file referenced in the layer.json, instead of silently ignoring them.
- URIs containing unicode characters are now supported.
- Fixed a crash in `CullingVolume` when the camera was very far away from the globe.
- Fixed a bug that prevented the `culture` parameter of the `BingMapsRasterOverlay` from having an effect.

### v0.43.0 - 2025-01-02

##### Breaking Changes :mega:

- Removed unused types `JsonValueMissingKey` and `JsonValueNotRealValue` from `CesiumUtility`.

##### Additions :tada:

- Added `offset` getter to `AccessorView`.
- Added `stride`, `offset`, and `data` getters to `AccessorWriter`.
- Added `value_type` typedef to `AccessorWriter`.
- Added `InstanceAttributeSemantics` to `CesiumGltf`.
- Added `VertexAttributeSemantics::FEATURE_ID_n`.
- Added a `const` version of `Tileset::forEachLoadedTile`.
- Added `DebugTileStateDatabase`, which provides tools for debugging the tile selection algorithm using SQLite.
- Added `CesiumAsync::SqliteHelper`, containing functions for working with SQLite.
- Updates generated classes for `EXT_structural_metadata`. See https://github.com/CesiumGS/glTF/pull/71.

##### Fixes :wrench:

- Fixed a bug in `thenPassThrough` that caused a compiler error when given a value by r-value refrence.
- Fixed a raster overlay bug that could cause unnecessary upsampling with failed or missing overlay tiles.
- Fixed a bug in  `SubtreeFileReader::loadBinary` that prevented valid subtrees from loading if they did not contain binary data.
- Fixed a bug in the `Tileset` selection algorithm that could cause detail to disappear during load in some cases.
- Improved the "kicking" mechanism in the tileset selection algorithm. The new criteria allows holes in a `Tileset`, when they do occur, to be filled with loaded tiles more incrementally.
- Fixed a bug in `SharedAssetDepot` that could lead to crashes and other undefined behavior when an asset in the depot outlived the depot itself.
- Fixed a bug that could cause some rotations in an Instanced 3D Model (.i3dm) to be represented incorrectly.

### v0.42.0 - 2024-12-02

##### Breaking Changes :mega:

- Cesium Native now requires C++20 and uses vcpkg `2024.11.16`.
- Switched from `gsl::span` to `std::span` throughout the library and API. The GSL library has been removed.
- The `BingMapsRasterOverlay` constructor no longer takes an `ellipsoid` parameter. Instead, it uses the ellipsoid specified in `RasterOverlayOptions`.
- The `ellipsoid` field in `RasterOverlayOptions` is no longer a `std::optional`. Instead, it defaults to WGS84 directly.
- Removed the `ellipsoid` field from `TileMapServiceRasterOverlayOptions`, `WebMapServiceRasterOverlayOptions`, and `WebMapTileServiceRasterOverlayOptions`. These overlays now use the ellipsoid in `RasterOverlayOptions` instead.
- The `schema` property of `ExtensionModelExtStructuralMetadata` is now an `IntrusivePointer` instead of a `std::optional`.

##### Additions :tada:

- Added support for `EXT_accessor_additional_types` in `AccessorView`.
- Added `EllipsoidTilesetLoader` that will generate a tileset by tessellating the surface of an ellipsoid, producing a simple globe tileset without any terrain features.
- External schemas referenced by the `schemaUri` property in the `EXT_structural_metadata` glTF extension are now loaded automatically. Two models that reference the same external schema will share a single copy of it.
- Added `getHeightSampler` method to `TilesetContentLoader`, allowing loaders to optionally provide a custom, more efficient means of querying heights using the `ITilesetHeightSampler` interface.
- Added equality operator for `JsonValue`.
- `TileLoadResult` now includes a `pAssetAccessor` that was used to retrieve the tile content and that should be used to retrieve any additional resources associated with the tile, such as external images.

##### Fixes :wrench:

- Updated the CMake install process to install the vcpkg-built Debug binaries in Debug builds. Previously the Release binaries were installed instead.
- Fixed a crash that would occur for raster overlays attempting to dereference a null `CreditSystem`.
- Fixed a bug where an empty `extensions` object would get written if an `ExtensibleObject` only had unregistered extensions.
- Tightened the tolerance of `IntersectionTests::rayTriangleParametric`, allowing it to find intersections with smaller triangles.
- Fixed a bug that could cause `GltfUtilities::intersectRayGltfModel` to crash when the model contains a primitive whose position accessor does not have min/max values.
- `IonRasterOverlay` now passes its `RasterOverlayOptions` to the `BingMapsRasterOverlay` or `TileMapServiceRasterOverlay` that it creates internally.
- Fixed a bug in `CachingAssetAccessor` that caused it to return cached request headers on a cache hit, rather than the headers included in the new request.
- External resources (such as images) referenced from 3D Tiles content will no longer fail if a Cesium ion token refresh is necessary.
- The Cesium ion token will now only be refreshed once when it expires. Previously, multiple refresh requests could be initiated at about the same time.
- Fixed a bug in `SharedAssetDepot` that could lead to a crash with assets that fail to load.
- Fixed a bug in `AccessorView` that could cause it to report the view as valid even when its `BufferView` had a negative `byteStride`.

### v0.41.0 - 2024-11-01

##### Breaking Changes :mega:

- Renamed `CesiumUtility/Gunzip.h` to `CesiumUtility/Gzip.h`.
- Renamed `ImageCesium` to `ImageAsset`.
- The `cesium` field in `CesiumGltf::Image` is now named `pAsset` and is an `IntrusivePointer` to an `ImageAsset`.
- The `image` field in `LoadedRasterOverlayImage` is now named `pImage` and is an `IntrusivePointer` to an `ImageAsset`.
- Deprecated the `readImage` and `generateMipMaps` methods on `GltfReader`. These methods are now found on `ImageDecoder`.

##### Additions :tada:

- Added `CesiumUtility::gzip`.
- Added `CesiumGeometry::Transforms::getUpAxisTransform` to get the transform that converts from one up axis to another.
- Added `TilesetSharedAssetSystem` to `Cesium3DTilesSelection` and `GltfSharedAssetSystem` to `CesiumGltfReader`.
- Added `SharedAsset` to `CesiumUtility` to serve as the base class for assets such as `ImageAsset`.
- Added `SharedAssetDepot` to `CesiumAsync` for managing assets, such as images, that can be shared among multiple models or other objects.
- Added `NetworkAssetDescriptor` and `NetworkImageAssetDescriptor`.
- `ImageAsset` (formerly `ImageCesium`) is now an `ExtensibleObject`.
- Added `VertexAttributeSemantics` to `CesiumGltf`.
- Added `ImageDecoder` to `CesiumGltfReader`.
- Added `DoublyLinkedListAdvanced` to `CesiumUtility`. It is equivalent to `DoublyLinkedList` except it allows the next and previous pointers to be in a base class of the node class.
- Added `contains` method to `DoublyLinkedList` (and `DoublyLinkedListAdvanced`).
- Added static `error` and `warning` methods to `ErrorList`, making it easy to create an instance with a single error or warning.
- `ExtensibleObject::addExtension` now takes arguments that are passed through to the extension's constructor.
- Added `Hash` to `CesiumUtility`.
- Added `emplace` and `reset` methods to `IntrusivePointer`.
- Added `Result<T>` and `ResultPointer<T>` classes to represent the result of an operation that might complete with warnings and errors.

##### Fixes :wrench:

- Fixed missing ellipsoid parameters that would lead to incorrect results when using non-WGS84 ellipsoids.
- Fixed a bug in `AsyncSystem::all` where the resolved values of individual futures were copied instead of moved into the output array.
- Improved the hash function for `QuadtreeTileID`.

### v0.40.1 - 2024-10-01

##### Fixes :wrench:

- Fixed a regression in v0.40.0 that could cause tilesets with raster overlays to fail to load in some cases.

### v0.40.0 - 2024-10-01

##### Breaking Changes :mega:

- Renamed `shouldContentContinueUpdating` to `getMightHaveLatentChildren` and `setContentShouldContinueUpdating` to `setMightHaveLatentChildren` on the `Tile` class.
- `LoadedRasterOverlayImage` now has a single `errorList` property instead of separate `errors` and `warnings` properties.

##### Additions :tada:

- Added `sampleHeightMostDetailed` method to `Tileset`.
- `AxisAlignedBox` now has `constexpr` constructors.

##### Fixes :wrench:

- Fixed a bug that prevented use of `Tileset` with a nullptr `IPrepareRendererResources`.
- Fixed a bug in `IntersectionTests::rayOBBParametric` that could cause incorrect results for some oriented bounding boxes.
- `GltfUtilities::intersectRayGltfModel` now reports a warning when given a model it can't compute the intersection with because it uses required extensions that are not supported.
- Errors while loading raster overlays are now logged. Previously, they were silently ignored in many cases.
- A raster overlay image failing to load will no longer completely prevent the geometry tile to which it is attached from rendering. Instead, once the raster overlay fails, the geometry tile will be shown without the raster overlay.
- Fixed a bug in the various `catchImmediately` and `catchInMainThread` functions in `CesiumAsync` that prevented use of a mutable lambda.

### v0.39.0 - 2024-09-02

##### Breaking Changes :mega:

- Setting the CMake variable `PRIVATE_CESIUM_SQLITE` will no longer automatically rename all of the SQLite symbols. It must also be paired with a vcpkg overlay port that renames the symbols in SQLite itself.
- `PropertyArrayView` is now exclusively a view, with no ability to own the data it is viewing. The new `PropertyArrayCopy` can be used when an owning view is required.

##### Additions :tada:

- Added `CesiumGltfWriter::SchemaWriter` for serializing schemas in [EXT_structural_metadata](https://github.com/CesiumGS/glTF/tree/3d-tiles-next/extensions/2.0/Vendor/EXT_structural_metadata).
- Added `resolveExternalImages` flag to `GltfReaderOptions`, which is true by default.
- Added `removeExtensionUsed` and `removeExtensionRequired` methods to `CesiumGltf::Model`.
- Added `getFeatureIdAccessorView` overload for retrieving feature IDs from `EXT_instance_features`.
- Added `CesiumGeospatial::EarthGravitationalModel1996Grid` class to allow transforming heights on a WGS84 ellipsoid into heights above mean sea level using the EGM96 model.

##### Fixes :wrench:

- Fixed a bug in `WebMapTileServiceRasterOverlay` that caused it to compute the `TileRow` incorrectly when used with a tiling scheme with multiple tiles in the Y direction at the root.
- `KHR_texture_transform` is now removed from `extensionsUsed` and `extensionsRequired` after it is applied by `GltfReader`.
- Fixed a bug in the i3dm loader that caused glTF with multiple nodes to not be instanced correctly.

### v0.38.0 - 2024-08-01

##### Breaking Changes :mega:

- `AccessorWriter` constructor now takes `std::byte*` instead of `uint8_t*`.

##### Additions :tada:

- Added `rayTriangle` intersection function that returns the intersection point between a ray and a triangle.
- Added `intersectRayGltfModel` intersection function that returns the first intersection point between a ray and a glTF model.
- Added `convertAccessorComponentTypeToPropertyComponentType`, which converts integer glTF accessor component types to their best-fitting `PropertyComponentType`.

##### Fixes :wrench:

- Fixed a bug that prevented raster overlays from being correctly applied when a non-standard "glTF up axis" is in use.

### v0.37.0 - 2024-07-01

##### Additions :tada:

- Added full support for custom ellipsoids by setting `TilesetOptions::ellipsoid` when creating a tileset.
  - Many methods have been updated with an additional ellipsoid parameter to support this. The WGS84 ellipsoid is used as a default parameter here to ensure API compatibility.
  - `CESIUM_DISABLE_DEFAULT_ELLIPSOID` can be defined to disable the WGS84 default parameter, exposing through errors the places in your code that are still assuming a WGS84 ellipsoid.
- Added `removeUnusedMeshes` and `removeUnusedMaterials` to `GltfUtilities`.
- Added `rayEllipsoid` static method to `CesiumGeometry::IntersectionTests`.
- Added equality operator for `Cartographic`.
- Added `CESIUM_MSVC_STATIC_RUNTIME_ENABLED` option to the CMake scripts. It is OFF by default, and when enabled, configures any MS visual studio projects for the "Multi-threaded" (/MT) runtime library rather than "Multi-threaded DLL" (/MD)

##### Fixes :wrench:

- Fixed several problems with the loader for the 3D Tiles Instanced 3D Mesh (i3dm) format:
  - When an instance transform cannot be decomposed into position, rotation, and scale, a warning will now be logged and an identity transformation will be used. Previously, an undefined transformation would be used.
  - The `gltfUpAxis` property is now accounted for, if present.
  - Paths to images in i3dm content are now resolved correctly.
  - Extraneous spaces at the end of an external glTF URI are now ignored. These are sometimes added as padding in order to meet alignment requirements.
- Removed an overly-eager degenerate triangle test in the 2D version of `IntersectionTests::pointInTriangle` that could discard intersections in small - but valid - triangles.
- Fixed a bug while upsampling tiles for raster overlays that could cause them to have an incorrect bounding box, which in some cases would lead to the raster overlay being missing entirely from the upsampled tile.

### v0.36.0 - 2024-06-03

##### Breaking Changes :mega:

- `FeatureId::propertyTable` is now `int32_t` instead of `std::optional<int64_t>`
- `ExtensionMeshPrimitiveExtStructuralMetadata::propertyTextures` and `ExtensionMeshPrimitiveExtStructuralMetadata::propertyAttributes` are now vectors of `int32_t` instead of `int64_t`.

##### Additions :tada:

- Added support for I3DM 3D Tile content files.
- Added `forEachNodeInScene` to `CesiumGltf::Model`.
- Added `removeUnusedBuffers` to `GltfUtilities`.
- Added the following new methods to the `Uri` class: `unescape`, `unixPathToUriPath`, `windowsPathToUriPath`, `nativePathToUriPath`, `uriPathToUnixPath`, `uriPathToWindowsPath`, and `uriPathToNativePath`.
- Added `LayerWriter` to the `CesiumQuantizedMeshTerrain` library and namespace.
- Drastically improved the performance of `GltfUtilities::collapseToSingleBuffer` for glTFs with many buffers and bufferViews.

##### Fixes :wrench:

- Added support for the following glTF extensions to `Model::merge`. Previously these extensions could end up broken after merging.
  - `KHR_texture_basisu`
  - `EXT_texture_webp`
  - `EXT_mesh_gpu_instancing`
  - `EXT_meshopt_compression`
  - `CESIUM_primitive_outline`
  - `CESIUM_tile_edges`
- Fixed a bug in `GltfUtilities::compactBuffer` where it would not preserve the alignment of the bufferViews.
- The `collapseToSingleBuffer` and `moveBufferContent` functions in `GltfUtilities` now align to an 8-byte boundary rather than a 4-byte boundary, because bufferViews associated with some glTF extensions require this larger alignment.
- `GltfUtilities::collapseToSingleBuffer` now works correctly even if some of the buffers in the model have a `uri` property and the data at that URI has not yet been loaded. Such buffers are left unmodified.
- `GltfUtilities::collapseToSingleBuffer` now works correctly with bufferViews that have the `EXT_meshopt_compression` extension.
- `GltfUtilities::compactBuffer` now accounts for bufferViews with the `EXT_meshopt_compression` when determining unused buffer ranges.
- When `GltfReader` decodes buffers with data URLs, and the size of the data in the URL does not match the buffer's `byteLength`, the `byteLength` is now updated and a warning is raised. Previously, the mismatch was ignored and would cause problems later when trying to use these buffers.
- `EXT_meshopt_compression` and `KHR_mesh_quantization` are now removed from `extensionsUsed` and `extensionsRequired` after they are decoded by `GltfReader`.
- The glTF accessor for the texture coordinates created by `RasterOverlayUtilities::createRasterOverlayTextureCoordinates` now has min/max values that accurately reflect the range of values. Previously, the minimum was always set to 0.0 and the maximum to 1.0.
- Fixed a bug in the `waitInMainThread` method on `Future` and `SharedFuture` that could cause it to never return if the waited-for future rejected.
- Moved the small amount of Abseil code embedded into the s2geometry library from the `absl` namespace to the `cesium_s2geometry_absl` namespace, in order to avoid linker errors when linking against both cesium-native and the full Abseil library.
- Fixed a crash in `ExtensionWriterContext` when attempting to write statically-typed extensions that aren't registered. Now a warning is reported.

### v0.35.0 - 2024-05-01

##### Breaking Changes :mega:

- Moved `upsampleGltfForRasterOverlays` into `RasterOverlayUtilities`. Previously it was a global function. Also added two new parameters to it, prior to the existing `textureCoordinateIndex` parameter.
- Moved `QuantizedMeshLoader` from `Cesium3DTilesContent` to `CesiumQuantizedMeshTerrain`. If experiencing related linker errors, add `CesiumQuantizedMeshTerrain` to the libraries you link against.
- `Connection::authorize` now requires an `ApplicationData` parameter, which represents the `appData` retrieved from a Cesium ion server.

##### Additions :tada:

- Added a new `CesiumQuantizedMeshTerrain` library and namespace, containing classes for working with terrain in the `quantized-mesh-1.0` format and its `layer.json` file.
- Added `getComponentCountFromPropertyType` to `PropertyType`.
- Added `removeExtension` to `ExtensibleObject`.
- Added `IndexFromAccessor` to retrieve the index supplied by `IndexAccessorType`.
- Added `NormalAccessorType`, which is a type definition for a normal accessor. It can be constructed using `getNormalAccessorView`.
- Added `Uri::getPath` and `Uri::setPath`.
- Added `TileTransform::setTransform`.
- Added `GlobeRectangle::splitAtAntiMeridian`.
- Added `BoundingRegionBuilder::toGlobeRectangle`.
- Added `GlobeRectangle::equals` and `GlobeRectangle::equalsEpsilon`.
- `upsampleGltfForRasterOverlays` now accepts two new parameters, `hasInvertedVCoordinate` and `textureCoordinateAttributeBaseName`.
- `upsampleGltfForRasterOverlays` now copies images from the parent glTF into the output model.
- Added `waitInMainThread` method to `Future` and `SharedFuture`.
- Added `forEachRootNodeInScene`, `addExtensionUsed`, `addExtensionRequired`, `isExtensionUsed`, and `isExtensionRequired` methods to `CesiumGltf::Model`.
- Added `getNodeTransform`, `setNodeTransform`, `removeUnusedTextures`, `removeUnusedSamplers`, `removeUnusedImages`, `removeUnusedAccessors`, `removeUnusedBufferViews`, and `compactBuffers` methods to `GltfUtilities`.
- Added `postprocessGltf` method to `GltfReader`.
- `Model::merge` now merges the `EXT_structural_metadata` and `EXT_mesh_features` extensions. It also now returns an `ErrorList`, used to report warnings and errors about the merge process.

##### Fixes :wrench:

- Fixed a bug in `joinToString` when given a collection containing empty strings.
- `QuantizedMeshLoader` now creates spec-compliant glTFs from a quantized-mesh terrain tile. Previously, the generated glTF had small problems that could confuse some clients.
- Fixed a bug in `TileMapServiceRasterOverlay` that caused it to build URLs incorrectly when given a URL with query parameters.
- glTFs converted from a legacy batch table to a `EXT_structural_metadata` now:
  - Add the `EXT_structural_metadata` and `EXT_mesh_features` extensions to the glTF's `extensionsUsed` list.
  - Omit property table properties without any values at all. Previously, such property table properties would have a `values` field referring to an invalid bufferView, which is contrary to the extension's specification.
  - Rename the `_BATCHID` attribute to `_FEATURE_ID_0` inside the `KHR_draco_mesh_compression` extension (if present), in addition to the primitive's `attributes`. Previously, meshes still Draco-compressed after the upgrade, by setting `options.decodeDraco=false`, did not have the proper attribute name.
- glTFs converted from 3D Tiles B3DMs with the `RTC_CENTER` property will now have `CESIUM_RTC` added to their `extensionsRequired` and `extensionsUsed` lists.
- glTFs converted from the 3D Tiles PNTS format now:
  - Have their `asset.version` field correctly set to `"2.0"`. Previously the version was not set, which is invalid.
  - Have the `KHR_materials_unlit` extension added to the glTF's `extensionsUsed` list when the point cloud does not have normals.
  - Have a default `scene`.
  - Have the `CESIUM_RTC` extension added to the glTF's `extensionsRequired` and `extensionsUsed` lists when the PNTS uses the `RTC_CENTER` property.
- When glTFs are loaded with `applyTextureTransform` set to true, the accessors and bufferViews created for the newly-generated texture coordinates now have their `byteOffset` set to zero. Previously, they inherited the value from the original `KHR_texture_transform`-dependent objects, which was incorrect.
- `bufferViews` created for indices during Draco decoding no longer have their `byteStride` property set, as this is unnecessary and disallowed by the specification.
- `bufferViews` created for vertex attributes during Draco decoding now have their `target` property correctly set to `BufferView::Target::ARRAY_BUFFER`.
- After a glTF has been Draco-decoded, the `KHR_draco_mesh_compression` extension is now removed from the primitives, as well as from `extensionsUsed` and `extensionsRequired`.
- For glTFs converted from quantized-mesh tiles, accessors created for the position attribute now have their minimum and maximum values set correctly to include the vertices that form the skirt around the edge of the tile.
- Fixed some glTF validation problems with the mode produced by `upsampleGltfForRasterOverlays`.
- `RasterOverlayUtilities::createRasterOverlayTextureCoordinates` no longer fails when the model spans the anti-meridian. However, only the larger part of the model on one side of the anti-meridian will have useful texture coordinates.
- Fixed a bug that caused `GltfWriter` to create an invalid GLB if its total size would be greater than or equal to 4 GiB. Because it is not possible to produce a valid GLB of this size, GltfWriter now reports an error instead.
- `CesiumUtility::Uri::resolve` can now properly parse protocol-relative URIs (such as `//example.com`).
- Fixed a bug where the `GltfReader` was not able to read a model when the BIN chunk of the GLB data was more than 3 bytes larger than the size of the JSON-defined `buffer`.

### v0.34.0 - 2024-04-01

##### Breaking Changes :mega:

- Renamed `IntersectionTests::pointInTriangle2D` to `IntersectionTests::pointInTriangle`.

##### Additions :tada:

- Added `AccessorWriter` constructor that takes an `AccessorView`.
- Added `PositionAccessorType`, which is a type definition for a position accessor. It can be constructed using `getPositionAccessorView`.
- Added overloads of `IntersectionTests::pointInTriangle` that handle 3D points. One overload includes a `barycentricCoordinates` parameter that outputs the barycentric coordinates at that point.
- Added overloads of `ImplicitTilingUtilities::computeBoundingVolume` that take a `Cesium3DTiles::BoundingVolume`.
- Added overloads of `ImplicitTilingUtilities::computeBoundingVolume` that take an `S2CellBoundingVolume` and an `OctreeTileID`. Previously only `QuadtreeTileID` was supported.
- Added `setOrientedBoundingBox`, `setBoundingRegion`, `setBoundingSphere`, and `setS2CellBoundingVolume` functions to `TileBoundingVolumes`.

##### Fixes :wrench:

- Fixed a bug where coordinates returned from `SimplePlanarEllipsoidCurve` were inverted if one of the input points had a negative height.
- Fixed a bug where `Tileset::ComputeLoadProgress` could incorrectly report 100% before all tiles finished their main thread loading.

### v0.33.0 - 2024-03-01

##### Breaking Changes :mega:

- Removed support for `EXT_feature_metadata` in `CesiumGltf`, `CesiumGltfReader`, and `CesiumGltfWriter`. This extension was replaced by `EXT_mesh_features`, `EXT_instance_features`, and `EXT_structural_metadata`.
- Moved `ReferenceCountedNonThreadSafe<T>` to `ReferenceCounted.h`. It is also now a type alias for `ReferenceCounted<T, false>` rather than an actual class.
- Renamed `applyKHRTextureTransform` to `applyKhrTextureTransform`. The corresponding header file was similarly renamed to `CesiumGltf/applyKhrTextureTransform.h`.

##### Additions :tada:

- Added `TextureViewOptions`, which includes the following flags:
  - `applyKhrTextureTransformExtension`: When true, the view will automatically transform texture coordinates before sampling the texture.
  - `makeImageCopy`: When true, the view will make its own CPU copy of the image data.
- Added `TextureView`. It views an arbitrary glTF texture and can be affected by `TextureViewOptions`. `FeatureIdTextureView` and `PropertyTexturePropertyView` now inherit from this class.
- Added `options` parameter to `PropertyTextureView::getPropertyView` and `PropertyTextureView::forEachProperty`, allowing views to be constructed with property-specific options.
- Added `KhrTextureTransform`, a utility class that parses the `KHR_texture_transform` glTF extension and reports whether it is valid. UVs may be transformed on the CPU using `applyTransform`.
- Added `contains` method to `BoundingSphere`.
- Added `GlobeRectangle::MAXIMUM` static field.
- Added `ReferenceCountedThreadSafe` type alias.
- Added `SimplePlanarEllipsoidCurve` class to help with calculating fly-to paths.
- Added `sizeBytes` field to `ImageCesium`, allowing its size to be tracked for caching purposes even after its `pixelData` has been cleared.
- Added `scaleToGeocentricSurface` method to `Ellipsoid`.

##### Fixes :wrench:

- Fixed a bug in `BoundingVolume::estimateGlobeRectangle` where it returned an incorrect rectangle for boxes and spheres that encompass the entire globe.
- Fixed an incorrect computation of wrapped texture coordinates in `applySamplerWrapS` and `applySamplerWrapT`.

### v0.32.0 - 2024-02-01

##### Breaking Changes :mega:

- `IndicesForFaceFromAccessor` now properly supports `TRIANGLE_STRIP` and `TRIANGLE_FAN` modes. This requires the struct to be initialized with the correct primitive mode.

##### Additions :tada:

- Added support for Web Map Tile Service (WMTS) with `WebMapTileServiceRasterOverlay`.
- Added conversions from `std::string` to other metadata types in `MetadataConversions`. This enables the same conversions as `std::string_view`, while allowing runtime engines to use `std::string` for convenience.
- Added `applyTextureTransform` property to `TilesetOptions`, which indicates whether to preemptively apply transforms to texture coordinates for textures with the `KHR_texture_transform` extension.
- Added `loadGltf` method to `GltfReader`, making it easier to do a full, asynchronous load of a glTF.

##### Fixes :wrench:

- Fixed a bug in `FeatureIdTextureView` where it ignored the wrap values specified on the texture's sampler.
- Fixed a bug that could cause binary implicit tiling subtrees with buffers padded to 8-bytes to fail to load.
- Fixed a bug where upgraded batch table properties were not always assigned sentinel values, even when such values were available and required.
- Fixed incorrect behavior in `PropertyTablePropertyView` where `arrayOffsets` were treated as byte offsets, instead of as array indices.

### v0.31.0 - 2023-12-14

##### Additions :tada:

- Add `defaults` method to `CesiumIonClient::Connection`.

##### Fixes :wrench:

- Fixed a crash in `SubtreeAvailability::loadSubtree`.
- Fixed a bug where the `getApiUrl` method of `CesiumIonClient::Connection` would not return the default API URL if the attempt to access `config.json` failed in a more serious way, such as because of an invalid hostname.

### v0.30.0 - 2023-12-01

##### Breaking Changes :mega:

- Moved `ErrorList`, `CreditSystem`, and `Credit` from `Cesium3DTilesSelection` to `CesiumUtility`.
- Moved `GltfUtilities` from `Cesium3DTilesSelection` to `Cesium3DTilesContent`.
- Moved `RasterOverlay`, `RasterOverlayTileProvider`, `RasterOverlayTile`, `QuadtreeRasterOverlayTileProvider`, `RasterOverlayLoadFailure`, `RasterOverlayDetails`, and all of the `RasterOverlay`-derived types to a new `CesiumRasterOverlays` library and namespace.
- Moved `createRasterOverlayTextureCoordinates` method from `GltfUtilities` to a new `RasterOverlayUtilities` class in the `CesiumRasterOverlays` library.
- `GltfUtilities::parseGltfCopyright` now returns the credits as a vector of `std::string_view` instances. Previously it took a `CreditSystem` and created credits directly.
- The `SubtreeAvailability` constructor and `loadSubtree` static method now take an `ImplicitTileSubdivisionScheme` enumeration parameter instead of a `powerOf2` parameter. They also now require a `levelsInSubtree` parameter, which is needed when switching from constant to bitstream availability. Lastly, the constructor now takes a `Subtree` parameter instead of a `std::vector<std::vector<std::byte>>` representing the buffers.
- `SubtreeConstantAvailability`, `SubtreeBufferViewAvailability`, and `AvailabilityView` are now members of `SubtreeAvailability`.
- Moved `ImageManipulation` from `CesiumGltfReader` to `CesiumGltfContent`.
- Added some new parameters to `RasterOverlayUtilities::createRasterOverlayTextureCoordinates` and changed the order of some existing parameters.

##### Additions :tada:

- Added new `Cesium3DTilesContent` library and namespace. It has classes for loading, converting, and manipulating 3D Tiles tile content.
- Added new `CesiumGltfContent` library and namespace. It has classes for manipulating in-memory glTF files.
- Added new `CesiumRasterOverlays` library and namespace. It has classes for working with massive textures draped over glTFs and 3D Tiles.
- Added `MetadataConversions`, which enables metadata values to be converted to different types for better usability in runtime engines.
- Added various `typedef`s to catch all possible types of `AccessorView`s for an attribute, including `FeatureIdAccessorType` for feature ID attribute accessors, `IndexAccessorType` for index accessors, and `TexCoordAccessorType` for texture coordinate attribute accessors.
- Added `getFeatureIdAccessorView`, `getIndexAccessorView`, and `getTexCoordAccessorView` to retrieve the `AccessorView` as a `FeatureIdAccessorType`, `IndexAccessorType`, or `TexCoordAccessorType` respectively.
- Added `StatusFromAccessor` and `CountFromAccessor` visitors to retrieve the accessor status and size respectively. This can be used with `FeatureIdAccessorType`, `IndexAccessorType`, or `TexCoordAccessorType`.
- Added `FeatureIdFromAccessor` to retrieve feature IDs from a `FeatureIdAccessorType`.
- Added `IndicesForFaceFromAccessor` to retrieve the indices of the vertices that make up a face, as supplied by `IndexAccessorType`.
- Added `TexCoordFromAccessor` to retrieve the texture coordinates from a `TexCoordAccessorType`.
- Added `TileBoundingVolumes` class to `Cesium3DTilesContent`, making it easier to create the rich bounding volume types in `CesiumGeometry` and `CesiumGeospatial` from the simple vector representations in `Cesium3DTiles`.
- Added `transform` method to `CesiumGeometry::BoundingSphere`.
- Added `toSphere`, `fromSphere`, and `fromAxisAligned` methods to `CesiumGeometry::OrientedBoundingBox`.
- Added `TileTransform` class to `Cesium3DTilesContent`, making it easier to create a `glm::dmat4` from the `transform` property of a `Cesium3DTiles::Tile`.
- Added `ImplicitTilingUtilities` class to `Cesium3DTilesContent`.
- Added overloads of `isTileAvailable`, `isContentAvailable`, and `isSubtreeAvailable` on the `SubtreeAvailability` class that take the subtree root tile ID and the tile ID of interest, instead of a relative level and Morton index.
- Added `fromSubtree` and `createEmpty` static methods to `SubtreeAvailability`.
- Added new `set` methods to `SubtreeAvailability`, allowing the availability information to be modified.
- Added `SubtreeFileReader` class, used to read `Cesium3DTiles::Subtree` from a binary or JSON subtree file.
- Added `pointInTriangle2D` static method to `CesiumGeometry::IntersectionTests`.
- Added `rectangleIsWithinPolygons` and `rectangleIsOutsidePolygons` static methods to `CartographicPolygon`.
- Raster overlays now use `IPrepareRasterOverlayRendererResources`, which contains only overlay-related methods, instead of `IPrepareRendererResources`, which contains tileset-related methods as well. `IPrepareRendererResources` derives from `IPrepareRasterOverlayRendererResources` so existing code should continue to work without modification.
- Added `collapseToSingleBuffer` and `moveBufferContent` methods to `GltfUtilities`.
- Added `savePng` method to `ImageManipulation`.
- `RasterOverlayTileProvider::loadTile` now returns a future that resolves when the tile is done loading.
- Added `computeDesiredScreenPixels` and `computeTranslationAndScale` methods to `RasterOverlayUtilities`.
- Added `Future<T>::thenPassThrough`, used to easily pass additional values through to the next continuation.

##### Fixes :wrench:

- Fixed a bug in `OrientedBoundingBox::contains` where it didn't account for the bounding box's center.
- Fixed compiler error when calling `PropertyAttributeView::forEachProperty`.
- Fixed crash when loading glTFs with data uri images.
- Fixed WD4996 warnings-as-errors when compiling with Visual Studio 2002 v17.8.

### v0.29.0 - 2023-11-01

##### Breaking Changes :mega:

- Removed `PropertyTablePropertyViewType` and `NormalizedPropertyTablePropertyViewType`, as well as their counterparts for property textures and property attributes. When compiled with Clang, the large `std::variant` definitions would significantly stall compilation.

##### Fixes :wrench:

- Updated the Cesium ion OAuth2 URL from `https://cesium.com/ion/oauth` to `https://ion.cesium.com/oauth`, avoiding a redirect.

### v0.28.1 - 2023-10-02

##### Breaking Changes :mega:

- Cesium Native is now only regularly tested on Visual Studio 2019+, GCC 11.x+, and Clang 12+. Other compilers - including older ones - are likely to work, but are not tested.

##### Additions :tada:

- Added `getClass` to `PropertyTableView`, `PropertyTextureView`, and `PropertyAttributeView`. This can be used to retrieve the metadata `Class` associated with the view.
- Added `PropertyViewStatus::EmptyPropertyWithDefault` to indicate when a property contains no data, but has a valid default value.
- A glTF `bufferView` with a `byteStride` of zero is now treated as if the `byteStride` is not defined at all. Such a glTF technically violates the spec (the minimum value is 4), but the new behavior is sensible enough and consistent with CesiumJS.

##### Fixes :wrench:

- Fixed the handling of omitted metadata properties in `PropertyTableView`, `PropertyTextureView`, and `PropertyAttributeView` instances. Previously, if a property was not `required` and omitted, it would be initialized as invalid with the `ErrorNonexistentProperty` status. Now, it will be treated as valid as long as the property defines a valid `defaultProperty`. A special instance of `PropertyTablePropertyView`, `PropertyTexturePropertyView`, or `PropertyAttributePropertyView` will be constructed to allow the property's default value to be retrieved, either via `defaultValue` or `get`. `getRaw` may not be called on this special instance.

### v0.28.0 - 2023-09-08

##### Breaking Changes :mega:

- Views of the data contained by `EXT_feature_metadata` will no longer supported by Cesium Native. The extension will still be parsed, but it will log a warning.
- Batch tables will be converted to `EXT_structural_metadata` instead of `EXT_feature_metadata`.
- In `CesiumGltf`, all generated classes related to `EXT_feature_metadata` are now prefixed with `ExtensionExtFeatureMetadata`. For example, `ClassProperty` has become `ExtensionExtFeatureMetadataClassProperty`. This also extends to the glTF reader and writer.
- In `CesiumGltf`, all generated classes related to `EXT_structural_metadata` have had their `ExtensionExtStructuralMetadata` prefix removed. For example, `ExtensionExtStructuralMetadataClassProperty` has become `ClassProperty`. This also extends to the glTF reader and writer.
- In `CesiumGltf`, `ExtensionExtMeshFeaturesFeatureId` and `ExtensionExtMeshFeaturesFeatureIdTexture` have been renamed to `FeatureId` and `FeatureIdTexture` respectively.
- Replaced `FeatureIDTextureView` with `FeatureIdTextureView`, which views a `FeatureIdTexture` in `EXT_mesh_features`. Feature ID textures from `EXT_feature_metadata` are no longer supported.
- Replaced `MetadataFeatureTableView` with `PropertyTableView`, which views a `PropertyTable` in `EXT_structural_metadata`.
- Replaced `MetadataPropertyView` with `PropertyTablePropertyView`, which is a view of a `PropertyTableProperty` in `EXT_structural_metadata`. This takes two template parameters: a typename `T` , and a `bool` indicating whether or not the values are normalized.
- Replaced `MetadataPropertyViewStatus` with `PropertyTablePropertyViewStatus`. `PropertyTablePropertyViewStatus` is a class that inherits from `PropertyViewStatus`, defining additional error codes in the form of `static const` values.
- Replaced `FeatureTextureView` with `PropertyTextureView`, which views a `PropertyTexture` in `EXT_structural_metadata`.
- Replaced `FeatureTexturePropertyView` with `PropertyTexturePropertyView`, which is a view of a `PropertyTextureProperty` in `EXT_structural_metadata`. This takes two template parameters: a typename `T` , and a `bool` indicating whether or not the values are normalized.
- Removed `FeatureTexturePropertyComponentType`, `FeatureTexturePropertyChannelOffsets`, and `FeatureTexturePropertyValue`. `PropertyTextureProperty` retrieves the values with the type indicated by its class property.
- Replaced `FeatureTexturePropertyViewStatus` with `PropertyTexturePropertyViewStatus`. `PropertyTexturePropertyViewStatus` is a class that inherits from `PropertyViewStatus`, defining additional error codes in the form of `static const` values.
- Renamed `FeatureIDTextureViewStatus` to `FeatureIdTextureViewStatus` for consistency.
- Renamed `MetadataArrayView` to `PropertyArrayView`.
- Renamed `FeatureTextureViewStatus` to `PropertyTextureViewStatus`.
- Refactored `PropertyType` to reflect the values of `type` in a `ClassProperty` from `EXT_structural_metadata`.

##### Additions :tada:

- Added `PropertyView`, which acts as a base class for all metadata property views. This takes two template parameters: a type `T` , and a `bool` indicating whether or not the values are normalized.
- Added `PropertyViewStatus`, which defines public `static const` values for various property errors.
- Added `PropertyTableViewStatus` to indicate whether a `PropertyTableView` is valid.
- Added `PropertyComponentType` to reflect the values of `componentType` in a `ClassProperty` from `EXT_structural_metadata`.
- Added `PropertyAttributeView`, which views a `PropertyAttribute` in `EXT_structural_metadata`.
- Added `PropertyAttributePropertyView`, which views a `PropertyAttributeProperty` in `EXT_structural_metadata`.
- Added `PropertyAttributePropertyViewStatus`, which reflects the status of a `PropertyAttributePropertyView`.

### v0.27.3 - 2023-10-01

##### Additions :tada:

- Added support for Cesium ion `"externalType"` assets.

##### Fixes :wrench:

- Fixed corner cases where `Tileset::ComputeLoadProgress` can incorrectly report done (100%) before all tiles are actually loaded for the current view.

### v0.27.2 - 2023-09-20

##### Additions :tada:

- Added `CESIUM_GLM_STRICT_ENABLED` option to the CMake scripts. It is ON by default, but when set to OFF it disables the `GLM_FORCE_XYZW_ONLY`, `GLM_FORCE_EXPLICIT_CTOR`, and `GLM_FORCE_SIZE_T_LENGTH` options in the GLM library.

##### Fixes :wrench:

- Added a missing include to `FeatureTexturePropertyView.h`.
- The CMake scripts no longer attempt to add the `Catch2` subdirectory when the tests are disabled.

### v0.27.1 - 2023-09-03

##### Fixes :wrench:

- Fixed a bug that could cause a crash when loading tiles with a raster overlay.

### v0.27.0 - 2023-09-01

##### Breaking Changes :mega:

- Renamed `ExtensionReaderContext` to `JsonReaderOptions`, and the `getExtensions` method on various JSON reader classes to `getOptions`.
- `IExtensionJsonHandler` no longer derives from `IJsonHandler`. Instead, it has a new pure virtual method, `getHandler`, that must be implemented to allow clients to obtain the `IJsonHandler`. In almost all implementations, this should simply return `*this`.
- In `SubtreeReader`, `SchemaReader`, and `TilesetReader`, the `readSubtree`, `readSchema`, and `readTileset` methods (respectively) have been renamed to `readFromJson` and return a templated `ReadJsonResult` instead of a bespoke result class.
- `TileExternalContent` is now heap allocated and stored in `TileContent` with a `std::unique_ptr`.
- The root `Tile` of a `Cesium3DTilesSelection::Tileset` now represents the tileset.json itself, and the `root` tile specified in the tileset.json is its only child. This makes the shape of the tile tree consistent between a standard top-level tileset and an external tileset embedded elsewhere in the tree. In both cases, the "tile" that represents the tileset.json itself has content of type `TileExternalContent`.

##### Additions :tada:

- Added new constructors to `LocalHorizontalCoordinateSystem` taking ECEF<->Local transformation matrices directly.
- Unknown properties in objects read with a `JsonReader` are now stored in the `unknownProperties` property on `ExtensibleObject` by default. To ignore them, as was done in previous versions, call `setCaptureUnknownProperties` on `JsonReaderOptions`.
- Added `ValueType` type alias to `ArrayJsonHandler`, for consistency with other JSON handlers.
- Added an overload of `JsonReader::readJson` that takes a `rapidjson::Value` instead of a byte buffer. This allows a subtree of a `rapidjson::Document` to be easily and efficiently converted into statically-typed classes via `IJsonHandler`.
- Added `*Reader` classes to `CesiumGltfReader` and `Cesium3DTilesReader` to allow each of the classes to be individually read from JSON.
- Added `getExternalContent` method to the `TileContent` class.
- `TileExternalContent` now holds the metadata (`schema`, `schemaUri`, `metadata`, and `groups`) stored in the tileset.json.
- Added `loadMetadata` and `getMetadata` methods to `Cesium3DTilesSelection::Tileset`. They provide access to `TilesetMetadata` instance representing the metadata associated with a tileset.json.
- Added `MetadataQuery` class to make it easier to find properties with specific semantics in `TilesetMetadata`.

##### Fixes :wrench:

- Fixed a bug where an empty error message would get propagated to a tileset's `loadErrorCallback`.
- Fixed several small build script issues to allow cesium-native to be used in Univeral Windows Platform (UWP) applications, such as those that run on Holo Lens 2.
- When KTX2 transcoding fails, the image will now be fully decompressed instead of returning an error.
- Fixed a bug that could cause higher-detail tiles to continue showing when zooming out quickly on a tileset that uses "additive" refinement.
- Fixed a bug that could cause a tile to never finish upsampling because its non-rendered parent never finishes loading.

### v0.26.0 - 2023-08-01

##### Additions :tada:

- Added caching support for Google Maps Photorealistic 3D Tiles. Or other cases where the origin server is using combinations of HTTP header directives that previously caused tiles not to go to disk cache (such as `max-age-0`, `stale-while-revalidate`, and `Expires`).
- Added support for the `EXT_meshopt_compression` extension, which allows decompressing mesh data using the meshoptimizer library. Also added support for the `KHR_mesh_quantization` and `KHR_texture_transform` extensions, which are often used together with the `EXT_meshopt_compression` extension to optimize the size and performance of glTF files.

##### Fixes :wrench:

- Fixed a bug in the 3D Tiles selection algorithm that could cause missing detail if a tileset had a leaf tile that was considered "unconditionally refined" due to having a geometric error larger than its parent's.
- Fixed a bug where `GltfReader::readImage` would always populate `mipPositions` when reading KTX2 images, even when the KTX2 file indicated that it had no mip levels and that they should be created, if necessary, from the base image. As a result, `generateMipMaps` wouldn't generate any mipmaps for the image.

### v0.25.1 - 2023-07-03

##### Additions :tada:

- Included generated glTF and 3D Tiles classes in the generated referenced documentation.
- Updated the 3D Tiles class generator to use the `main` branch instead of the `draft-1.1` branch.

### v0.25.0 - 2023-06-01

##### Additions :tada:

- Added `computeTransformationToAnotherLocal` method to `LocalHorizontalCoordinateSystem`.
- Added support for the `KHR_materials_variants` extension to the glTF reader and writer.
- Added `GunzipAssetAccessor`. It can decorate another asset accessor in order to automatically gunzip responses (if they're gzipped) even if they're missing the proper `Content-Encoding` header.

##### Fixes :wrench:

- On Tileset Load Failure, warning/error messages will always be logged even if the failure callback is set.
- Fixed a bug that caused meshes to be missing entirely when upsampled from a parent with `UNSIGNED_BYTE` indices.

### v0.24.0 - 2023-05-01

##### Additions :tada:

- `WebMapServiceRasterOverlay` now allows query parameters in the base URL when building GetCapabilities and GetMap requests.
- Added support for parsing implicit tilesets that conform to the 3D Tiles 1.1 Spec.

##### Fixes :wrench:

- Fixed various `libjpeg-turbo` build errors, including ones that occurred when building for iOS.

### v0.23.0 - 2023-04-03

##### Breaking Changes :mega:

- Removed `tilesLoadingLowPriority`, `tilesLoadingMediumPriority`, and `tilesLoadingHighPriority` from `ViewUpdateResult`. Use `workerThreadTileLoadQueueLength` and `mainThreadTileLoadQueueLength` instead.

##### Additions :tada:

- Added `getOrientedBoundingBoxFromBoundingVolume` to the `Cesium3DTilesSelection` namespace.
- Added `transform` and `toAxisAligned` methods to `OrientedBoundingBox`.
- Switched to `libjpeg-turbo` instead of `stb` for faster jpeg decoding.
- Added `getNumberOfTilesLoaded` method to `Tileset`.
- Changed how `TilesetOptions::forbidHoles` works so that it loads much more quickly, while still guaranteeing there are no holes in the tileset.
- Added `frameNumber` property to `ViewUpdateResult`.
- Added getters for the `stride` and `data` fields of `AccessorView`.
- Added `startNewFrame` method to `ITileExcluder`.
- Added `CreditSystem.setShowOnScreen` and `Tileset.setShowCreditsOnScreen` to allow on-screen credit rendering to be toggled at runtime.

##### Fixes :wrench:

- Fixed a bug that caused the `center` field of `AxisAlignedBox` to be incorrect.
- Fixed a bug that caused the main thread to sometimes load low-priority tiles before high-priority ones. This could result in much longer waits than necessary for a tileset's appropriate level-of-detail to be shown.
- Fixed a bug that prevented WebP and KTX2 textures from working in the common case where only the extension specified the `source` property, not the glTF's main `Texture` definition.

### v0.22.1 - 2023-03-06

##### Fixes :wrench:

- Fixed a crash that could occur when a batch table property had fewer values than the model had features.

### v0.22.0 - 2023-03-01

##### Breaking Changes :mega:

- Renamed `CesiumGeometry::AxisTransforms` to simply `Transforms`.
- Renamed `CesiumGeospatial::Transforms` to `GlobeTransforms`.

##### Additions :tada:

- Added `GlobeAnchor`, making it easy to define a coordinate system that anchors an object to the globe and maintains it as the object moves or as the local coordinate system it is defined in changes.
- Added support for loading tilesets with `pnts` content. Point clouds are converted to `glTF`s with a single `POINTS` primitive, while batch tables are converted to `EXT_feature_metadata`.
- Added `createTranslationRotationScaleMatrix` and `computeTranslationRotationScaleFromMatrix` methods to `CesiumGeometry::Transforms`.
- Added `CesiumUtility::AttributeCompression` for encoding and decoding vertex attributes in different formats.

##### Fixes :wrench:

- Fixed a bug that could cause holes to appear in a tileset, even with frustum culling disabled, when the tileset includes some empty tiles with a geometric error greater than their parent's.

### v0.21.3 - 2023-02-01

##### Fixes :wrench:

- Fixed a bug that could prevent loading in tilesets that are additively-refined and have external tilesets, such as Cesium OSM Buildings.
- Fixed a bug that could cause parent tiles to be incorrectly culled in tilesets with additive ("ADD") refinement. This could cause geometry to disappear when moving in closer, or fail to appear at all.
- When unloading tile content, raster overlay tiles are now detached from geometry tiles _before_ the geometry tile content is unloaded.
- Added missing `#include <string>` in generated glTF and 3D Tiles header files.
- Replaced `std::sprintf` with `std::snprintf`, fixing a warning-as-error in newer versions of Xcode.
- Upgraded tinyxml2 [from commit 1aeb57d26bc303d5cfa1a9ff2a331df7ba278656 to commit e05956094c27117f989d22f25b75633123d72a83](https://github.com/leethomason/tinyxml2/compare/1aeb57d26bc303d5cfa1a9ff2a331df7ba278656...e05956094c27117f989d22f25b75633123d72a83).

### v0.21.2 - 2022-12-09

##### Additions :tada:

- Added the ability to specify the endpoint URL of the Cesium ion API when constructing an `IonRasterOverlay`.

##### Fixes :wrench:

- Removed the logged warning about the use of the `gltfUpAxis` property in a 3D Tiles tileset.json. While not technically spec-compliant, this property is quite common and we are not going to remove support for it anytime soon.

### v0.21.1 - 2022-12-02

##### Fixes :wrench:

- Fixed a bug that could cause an assertion failure - and on rare occasions a more serious problem - when creating a tile provider for a `TileMapServiceRasterOverlay` or a `WebMapServiceRasterOverlay`.

### v0.21.0 - 2022-11-01

##### Breaking Changes :mega:

- On `IPrepareRendererResources`, the `image` parameter passed to `prepareRasterInLoadThread` and the `rasterTile` parameter passed to `prepareRasterInMainThread` are no longer const. These methods are now allowed to modify the parameters during load.
- `IPrepareRendererResources::prepareInLoadThread` now takes a `TileLoadResult` and returns a `Future<TileLoadResultAndRenderResources>`, allowing it to work asynchronously rather than just blocking a worker thread until it is finished.
- `RasterOverlay::createTileProvider` now takes the owner pointer as an `IntrusivePointer` instead of a raw pointer, and returns a future that resolves to a `RasterOverlay::CreateTileProviderResult`.

##### Additions :tada:

- Added `mainThreadLoadingTimeLimit` and `tileCacheUnloadTimeLimit` properties to `TilesetOptions`, allowing a limit to be placed on how much time is spent loading and unloading tiles per frame.
- Added `GltfReader::generateMipMaps` method.
- Added the `getImage` method to `RasterOverlayTile`.
- Added `LocalHorizontalCoordinateSystem`, which is used to create convenient right- or left-handeded coordinate systems with an origin at a point on the globe.

##### Fixes :wrench:

- Fixed a bug that could cause a crash when adding raster overlays to sparse tilesets and zooming close enough to cause them to be upsampled.

### v0.20.0 - 2022-10-03

##### Breaking Changes :mega:

- `TileRenderContent::lodTransitionPercentage` now always goes from 0.0 --> 1.0 regardless of if the tile is fading in or out.
- Added a new parameter to `IPrepareRendererResources::prepareInLoadThread`, `rendererOptions`, to allow passing arbitrary data from the renderer.

##### Fixes :wrench:

- In `CesiumGltfWriter`, `accessor.byteOffset` and `bufferView.byteOffset` are no longer written if the value is 0. This fixes validation errors for accessors that don't have buffer views, e.g. attributes that are Draco compressed.
- Fixed a bug where failed tiles don't clean up any raster overlay tiles that are mapped to them, and therefore cannot be rendered as empty tiles.
- Fixed a bug that prevented access to Cesium Ion assets by using expired Access Tokens.

### v0.19.0 - 2022-09-01

##### Breaking Changes :mega:

- `RasterOverlayCollection` no longer accepts a `Tileset` in its constructor. Instead, it now accepts a `Tile::LoadedLinkList` and a `TilesetExternals`.
- Removed `TileContext`. It has been replaced by the `TilesetContentLoader` interface.
- Removed `TileContentFactory`. Instead, conversions of various types to glTF can be registered with `GltfConverters`.
- Removed `TileContentLoadInput`. It has been replaced by `TileLoadInput` and `TilesetContentLoader`.
- Removed `TileContentLoadResult`. It has been replaced by `TileContent`.
- Removed `TileContentLoader`. It has been replaced by `TilesetContentLoader` and `GltfConverters`.
- Removed `ImplicitTraversal`. It has been replaced by `TilesetContentLoader` and `GltfConverters`.
- Removed many methods from the `Cesium3DTilesSelection::Tileset` class: `getUrl()`, `getIonAssetID()`, `getIonAssetToken()`, `notifyTileStartLoading`, `notifyTileDoneLoading()`, `notifyTileUnloading()`, `loadTilesFromJson()`, `requestTileContent()`, `requestAvailabilitySubtree()`, `addContext()`, and `getGltfUpAxis()`. Most of these were already not recommended for use outside of cesium-native.
- Removed many methods from the `Cesium3DTilesSelection::Tile` class: `getTileset()`, `getContext()`, `setContext()`, `getContent()`, `setEmptyContent()`, `getRendererResources()`, `setState()`, `loadContent()`, `processLoadedContent()`, `unloadContent()`, `update()`, and `markPermanentlyFailed()`. Most of these were already not recommended for use outside of cesium-native.

##### Additions :tada:

- Quantized-mesh terrain and implicit octree and quadtree tilesets can now skip levels-of-detail when traversing, so the correct detail is loaded more quickly.
- Added new options to `TilesetOptions` supporting smooth transitions between tiles at different levels-of-detail. A tile's transition percentage can be retrieved from `TileRenderContent::lodTransitionPercentage`.
- Added support for loading WebP images inside glTFs and raster overlays. WebP textures can be provided directly in a glTF texture or in the `EXT_texture_webp` extension.
- Added support for `KHR_texture_transform` to `CesiumGltf`, `CesiumGltfReader`, and `CesiumGltfWriter`
- `Tileset` can be constructed with a `TilesetContentLoader` and a root `Tile` for loading and rendering different 3D Tile-like formats or creating a procedural tileset.

##### Fixes :wrench:

- Fixed a bug where the Raster Overlay passed to the `loadErrorCallback` would not be the one that the user created, but instead an aggregated overlay that was created internally.

### v0.18.1 - 2022-08-04

##### Fixes :wrench:

- Fixed a bug in `SqliteCache` where the last access time of resources was not updated correctly, sometimes causing more recently used resources to be evicted from the cache before less recently used ones.

### v0.18.0 - 2022-08-01

##### Breaking Changes :mega:

- Removed support for 3D Tiles Next extensions in `TilesetWriter` and `TilesetReader` that have been promoted to core in 3D Tiles 1.1
  - [3DTILES_multiple_contents](https://github.com/CesiumGS/3d-tiles/tree/main/extensions/3DTILES_multiple_contents)
  - [3DTILES_implicit_tiling](https://github.com/CesiumGS/3d-tiles/tree/main/extensions/3DTILES_implicit_tiling)
  - [3DTILES_metadata](https://github.com/CesiumGS/3d-tiles/tree/main/extensions/3DTILES_metadata)
  - [3DTILES_content_gltf](https://github.com/CesiumGS/3d-tiles/tree/main/extensions/3DTILES_content_gltf)
- Removed the `getSupportsRasterOverlays` from `Tileset` because the property is no longer relevant now that all tilesets support raster overlays.

##### Additions :tada:

- Added support for [3D Tiles 1.1](https://github.com/CesiumGS/3d-tiles/pull/666) in `TilesetWriter` and `TilesetReader`.
- Added a `TileOcclusionRendererProxyPool` to `TilesetExternals`. If a renderer implements and provides this interface, the tile occlusion information is used to avoid refining parent tiles that are completely occluded, reducing the number of tiles loaded.
- `Tileset` can now estimate the percentage of the tiles for the current view that have been loaded by calling the `computeLoadProgress` method.
- Enabled loading Tile Map Service (TMS) URLs that do not have a file named "tilemapresource.xml", such as from GeoServer.
- Added support for Tile Map Service documents that use the "local" profile when the SRS is mercator or geodetic.

### v0.17.0 - 2022-07-01

##### Fixes :wrench:

- Fixed crash when parsing an empty copyright string in the glTF model.

### v0.16.0 - 2022-06-01

##### Additions :tada:

- Added option to the `RasterizedPolygonsOverlay` to invert the selection, so everything outside the polygons gets rasterized instead of inside.
- The `RasterizedPolygonsTileExcluder` excludes tiles outside the selection instead of inside when given an inverted `RasterizedPolygonsOverlay`.
- Tiles are now upsampled using the projection of the first raster overlay in the list with more detail.

##### Fixes :wrench:

- For consistency with CesiumJS and compatibility with third-party terrain tilers widely used in the community, the `bounds` property of the `layer.json` file of a quantized-mesh terrain tileset is now ignored, and the terrain is assumed to cover the entire globe.

### v0.15.2 - 2022-05-13

##### Fixes :wrench:

- Fixed a bug where upsampled quadtree tiles could have siblings with mismatching projections.

In addition to the above, this release updates the following third-party libraries used by cesium-native:

- `cpp-httplib` to v0.10.3 ([changes](https://github.com/yhirose/cpp-httplib/compare/c7486ead96dad647b9783941722b5944ac1aaefa...d73395e1dc652465fa9524266cd26ad57365491f))
- `draco` to v1.5.2 ([changes](https://github.com/google/draco/compare/9bf5d2e4833d445acc85eb95da42d715d3711c6f...bd1e8de7dd0596c2cbe5929cbe1f5d2257cd33db))
- `earcut` to v2.2.3 ([changes](https://github.com/mapbox/earcut.hpp/compare/6d18edf0ce046023a7cb55e69c4cd9ba90e2c716...b28acde132cdb8e0ef536a96ca7ada8a651f9169))
- `PicoSHA2` to commit `1677374f23352716fc52183255a40c1b8e1d53eb` ([changes](https://github.com/okdshin/PicoSHA2/compare/b699e6c900be6e00152db5a3d123c1db42ea13d0...1677374f23352716fc52183255a40c1b8e1d53eb))
- `rapidjson` to commit `fcb23c2dbf561ec0798529be4f66394d3e4996d8` ([changes](https://github.com/Tencent/rapidjson/compare/fd3dc29a5c2852df569e1ea81dbde2c412ac5051...fcb23c2dbf561ec0798529be4f66394d3e4996d8))
- `spdlog` to v1.10.0 ([changes](https://github.com/gabime/spdlog/compare/cbe9448650176797739dbab13961ef4c07f4290f...76fb40d95455f249bd70824ecfcae7a8f0930fa3))
- `stb` to commit `af1a5bc352164740c1cc1354942b1c6b72eacb8a` ([changes](https://github.com/nothings/stb/compare/b42009b3b9d4ca35bc703f5310eedc74f584be58...af1a5bc352164740c1cc1354942b1c6b72eacb8a))
- `uriparser` to v0.9.6 ([changes](https://github.com/uriparser/uriparser/compare/e8a338e0c65fd875a46067d711750e4c13e044e7...24df44b74753017acfaec4b3a30097a8a2ae1ae1))

### v0.15.1 - 2022-05-05

##### Fixes :wrench:

- Fixed a bug that could cause tiles in external tilesets to fail to load.

### v0.15.0 - 2022-05-02

##### Additions :tada:

- Improved the load performance when `TilesetOptions::forbidHoles` is enabled by only loading child tiles when their parent does not meet the necessary screen-space error requirement.
- Added support for loading availability metadata from quantized-mesh layer.json. Previously, only availability embedded in terrain tiles was used.
- Added support for quantized-mesh terrain tilesets that specify a parent layer.
- Added support for metadata from the `3DTILES_batch_table_hierarchy` extension.

##### Fixes :wrench:

- Fixed a bug that could cause the same tiles to be continually loaded and unloaded when `TilesetOptions::forbidHoles` was enabled.
- Fixed a bug that could sometimes cause tilesets to fail to show their full detail when making changes to raster overlays.
- Fixed a bug that could cause holes even with `TilesetOptions::forbidHoles` enabled, particularly when using external tilesets.
- Tiles will no longer be selected to render when they have no content and they have a higher "geometric error" than their parent. In previous versions, this situation could briefly lead to holes while the children of such tiles loaded.
- Fixed a bug where `IPrepareRendererResources::prepareInMainThread` was called on a `Tile` before that `Tile` was updated with loaded content.
- Fixed a bug where getting bad data from the SQLite request cache could cause a crash. If the SQLite database is corrupt, it will now be deleted and recreated.

### v0.14.1 - 2022-04-14

##### Fixes :wrench:

- Fixed a crash caused by using an aggregated overlay of `IonRasterOverlay` after it is freed.
- Fix a bug introduced in v0.14.0 that caused Tile Map Service (TMS) overlays from Cesium ion to fail to load.

### v0.14.0 - 2022-04-01

##### Breaking Changes :mega:

- Added a new parameter, `rendererOptions`, to `IPrepareRendererResources::prepareRasterInLoadThread`.
- Changed the type of Cesium ion asset IDs from `uint32_t` to `int64_t`.
- Various changes in the `Cesium3DTiles`, `Cesium3DTilesReader`, and `Cesium3DTilesWriter` namespaces to match the evolving 3D Tiles Next specifications.
- Removed `getTextureCoordinateIndex` from `FeatureIDTextureView` and `FeatureTexturePropertyView`. Use `getTextureCoordinateAttributeId` instead.

##### Additions :tada:

- Added `WebMapServiceRasterOverlay` to pull raster overlays from a WMS server.
- Added support for the following glTF extensions to `CesiumGltf`, `CesiumGltfReader`, and `CesiumGltfWriter`:
  - `EXT_instance_features`
  - `EXT_structural_metadata`
  - `MAXAR_mesh_variants`
- Added an in-memory cache for Cesium ion asset endpoint responses in order to avoid repeated requests.
- Added `ScopeGuard` class to automatically a execute function when exiting a scope.
- The glTF `copyright` property, if present, is now included in the credits that `Tileset` adds to the `CreditSystem`. If the `copyright` has multiple parts separate by semicolons, these are treated as separate credits.
- Credits reported by `CreditSystem::getCreditsToShowThisFrame` are now sorted based on the number of occurrences, with the most common credits first.
- `Tileset` and `RasterOverlay` credits can now be shown on the screen, rather than in a separate credit popup.
- Added `FeatureTexturePropertyView::getSwizzle` method.
- Added `IsMetadataArray` template to check if a type is a `MetadataArrayView`.
- Added a `rendererOptions` property to `RasterOverlayOptions` to pass arbitrary data to `prepareRasterInLoadThread`.
- Added `Uri::escape`.

##### Fixes :wrench:

- Fixed an issue that could lead to compilation failures when passing an lvalue reference to `Promise::resolve()`.
- Fixed upsampling for `EXT_feature_metadata` feature tables.
- Fixed a bug that could cause the size of external images to be accounted for incorrectly when tracking the number of bytes loaded for caching purposes.
- Fixed a bug that prevented tiles from loading when "Forbid Holes" option was enabled.

### v0.13.0 - 2022-03-01

##### Breaking Changes :mega:

- Renamed constants in `CesiumUtility::Math` to use PascalCase instead of SCREAMING_SNAKE_CASE.

##### Additions :tada:

- Added support for the `CESIUM_RTC` and `KHR_texture_basisu` glTF extensions.
- Added support for 3D Tiles that do not have a geometric error, improving compatibility with tilesets that don't quite match the 3D Tiles spec.
- Exposed the Cesium ion endpoint URL as a parameter on tilesets and raster overlays.
- `TilesetOptions` and `RasterOverlayOptions` each have a new option to report which compressed textured formats are supported on the client platform. Ideal formats amongst the available ones are picked for each KTX2 texture that is later encountered.
- The `ImageCesium` class nows convey which GPU pixel compression format (if any) is used. This informs what to expect in the image's pixel buffer.
- The `ImageCesium` class can now contain pre-computed mipmaps, if they exist. In that case, all the mips will be in the pixel buffer and the delineation between each mip will be described in `ImageCesium::mipPositions`.
- Tileset content with the known file extensions ".gltf", ".glb", and ".terrain" can now be loaded even if the Content-Type is incorrect. This is especially helpful for loading tilesets from `file:` URLs.
- Created tighter fitting bounding volumes for terrain tiles by excluding skirt vertices.

##### Fixes :wrench:

- Fixed bug that could cause properties types in a B3DM Batch Table to be deduced incorrectly, leading to a crash when accessing property values.
- Fixed a bug where implicit tiles were not receiving the root transform and so could sometimes end up in the wrong place.

### v0.12.0 - 2022-02-01

##### Breaking Changes :mega:

- Renamed `IAssetAccessor::requestAsset` to `get`.
- Renamed `IAssetAccessor::post` to `request` and added a new parameter in the second position to specify the HTTP verb to use.
- `Token` in `CesiumIonClient` has been updated to match Cesium ion's v2 REST API endpoint, so several fields have been renamed. The `tokens` method also now returns future that resolves to a `TokenList` instead of a plain vector of `Token` instances.
- Renamed `GltfReader::readModel`, `ModelReaderResult`, and `ReadModelOptions` to `GltfReader::readGltf`, `GltfReaderResult`, and `GltfReaderOptions` respectively.
- Removed `writeModelAsEmbeddedBytes`, `writeModelAndExternalFiles`, `WriteModelResult`, `WriteModelOptions`, and `WriteGLTFCallback`. Use `GltfWriter::writeGltf`, `GltfWriter::writeGlb`, `GltfWriterResult`, and `GltfWriterOptions` instead.

##### Additions :tada:

- Added `TilesetWriterOptions` for serializing tileset JSON.
- Added support for the following extensions in `GltfWriter` and `GltfReader`:
  - [KHR_materials_unlit](https://github.com/KhronosGroup/glTF/tree/main/extensions/2.0/Khronos/KHR_materials_unlit)
  - [EXT_mesh_gpu_instancing](https://github.com/KhronosGroup/glTF/tree/main/extensions/2.0/Vendor/EXT_mesh_gpu_instancing)
  - [EXT_meshopt_compression](https://github.com/KhronosGroup/glTF/tree/main/extensions/2.0/Vendor/EXT_meshopt_compression)
  - [EXT_mesh_features](https://github.com/CesiumGS/glTF/tree/3d-tiles-next/extensions/2.0/Vendor/EXT_mesh_features)
  - [CESIUM_tile_edges](https://github.com/CesiumGS/glTF/pull/47)
- Added support for the following extensions in `TilesetWriter` and `TilesetReader`:
  - [3DTILES_multiple_contents](https://github.com/CesiumGS/3d-tiles/tree/main/extensions/3DTILES_multiple_contents)
  - [3DTILES_implicit_tiling](https://github.com/CesiumGS/3d-tiles/tree/main/extensions/3DTILES_implicit_tiling)
  - [3DTILES_metadata](https://github.com/CesiumGS/3d-tiles/tree/main/extensions/3DTILES_metadata)
- Added `SubtreeWriter` and `SubtreeReader` for serializing and deserializing the subtree format in [3DTILES_implicit_tiling](https://github.com/CesiumGS/3d-tiles/tree/main/extensions/3DTILES_implicit_tiling).
- Added `SchemaWriter` and `SchemaReader` for serializing and deserializing schemas in [EXT_mesh_features](https://github.com/CesiumGS/glTF/tree/3d-tiles-next/extensions/2.0/Vendor/EXT_mesh_features) and [3DTILES_metadata](https://github.com/CesiumGS/3d-tiles/tree/main/extensions/3DTILES_metadata).
- Added `hasExtension` to `ExtensibleObject`.
- Added `CESIUM_TESTS_ENABLED` option to the build system.
- Added support in the JSON reader for reading doubles with no fractional value as integers.
- Added case-insensitive comparison for Cesium 3D Tiles "refine" property values.
- Added new capabilities to `Connection` in `CesiumIonClient`:
  - The `tokens` method now uses the v2 service endpoint and allows a number of options to be specified.
  - Added a `token` method to allow details of a single token to be retrieved.
  - Added `nextPage` and `previousPage` methods to allow paging through tokens.
  - Added `modifyToken` method.
  - Added static `getIdFromToken` method to obtain a token ID from a given token value.
- Added `loadErrorCallback` to `TilesetOptions` and `RasterOverlayOptions`. This callback is invoked when the `Tileset` or `RasterOverlay` encounter a load error, allowing the error to be handled by application code.
- Enable `IntrusivePointer<T>` to be converted to `IntrusivePointer<U>` if U is a base class of T.

##### Fixes :wrench:

- Fixes a bug where `notifyTileDoneLoading` was not called when encountering Ion responses that can't be parsed.
- Fixed a bug that prevented a continuation attached to a `SharedFuture` from returning a `Future` itself.
- Fixed incorrect child subtree index calculation in implicit tiles.
- Fixed `computeDistanceSquaredToPosition` in `BoundingSphere`.

### v0.11.0 - 2022-01-03

##### Breaking Changes :mega:

- The `CesiumGltfReader` project now uses the `CesiumGltfReader` namespace instead of the `CesiumGltf` namespace.
- The `CesiumGltfWriter` project now uses the `CesiumGltfWriter` namespace instead of the `CesiumGltf` namespace.
- The `Cesium3DTilesReader` project now uses the `Cesium3DTilesReader` namespace instead of the `Cesium3DTiles` namespace.

##### Additions :tada:

- Added `Cesium3DTilesWriter` library.

##### Fixes :wrench:

- Fixed a bug in `QuadtreeRasterOverlayTileProvider` that caused incorrect level-of-detail selection for overlays that use a global (or otherwise large) tiling scheme but have non-global (or otherwise smaller) coverage.

### v0.10.0 - 2021-12-01

##### Breaking Changes :mega:

- `QuadtreeRasterOverlayTileProvider::computeLevelFromGeometricError` has been removed. `computeLevelFromTargetScreenPixels` may be useful as a replacement.
- The constructor of `RasterOverlayTileProvider` now requires a coverage rectangle.
- `RasterOverlayTileProvider::getTile` now takes a `targetScreenPixels` instead of a `targetGeometricError`.
- The constructor of `RasterMappedTo3DTile` now requires a texture coordinate index.
- The constructor of `RasterOverlayTile` now takes a `targetScreenPixels` instead of a `targetGeometricError`. And the corresponding `getTargetGeometricError` has been removed.
- Removed `TileContentLoadResult::rasterOverlayProjections`. This field is now found in the `overlayDetails`.
- Removed `obtainGlobeRectangle` from `TileUtilities.h`. Use `estimateGlobeRectangle` in `BoundingVolume.h` instead.
- cesium-native now uses the following options with the `glm` library:
  - `GLM_FORCE_XYZW_ONLY`
  - `GLM_FORCE_EXPLICIT_CTOR`
  - `GLM_FORCE_SIZE_T_LENGTH`

##### Additions :tada:

- Added support for the [3DTILES_implicit_tiling](https://github.com/CesiumGS/3d-tiles/tree/main/extensions/3DTILES_implicit_tiling) extension.
- Added support for the [3DTILES_bounding_volume_S2](https://github.com/CesiumGS/3d-tiles/tree/main/extensions/3DTILES_bounding_volume_S2) extension.
- Added support for raster overlays, including clipping polygons, on any 3D Tiles tileset.
- Added support for external glTF buffers and images.
- Raster overlay level-of detail is now selected using "target screen pixels" rather than the hard-to-interpret geometric error value.
- A `RasterOverlay` can now be configured with a `maximumScreenSpaceError` independent of the screen-space error used for the geometry.
- `RasterOverlay::loadTileProvider` now returns a `SharedFuture`, making it easy to attach a continuation to run when the load completes.
- Added `GltfContent::applyRtcCenter` and `applyGltfUpAxisTransform`.
- Clipping polygon edges now remain sharp even when zooming in past the available geometry detail.
- Added `DebugColorizeTilesRasterOverlay`.
- Added `BoundingRegionBuilder` to `CesiumGeospatial`.
- Added `GlobeRectangle::EMPTY` static field and `GlobeRectangle::isEmpty` method.
- Added the ability to set the coordinates of a `GlobeRectangle` after construction.

##### Fixes :wrench:

- Improved the computation of bounding regions and overlay texture coordinates from geometry, particularly for geometry that crosses the anti-meridian or touches the poles.
- Fixed a bug that would result in incorrect geometry when upsampling a glTF with a position accessor pointing to a bufferView that did not start at the beginning of its buffer.
- Fixed a problem that could cause incorrect distance computation for a degenerate bounding region that is a single point with a min/max height.
- Improved the numerical stability of `GlobeRectangle::computeCenter` and `GlobeRectangle::contains`.
- Error messages are no longer printed to the Output Log when an upsampled tile happens to have a primitive with no vertices.
- Fixed a bug that could cause memory corruption when a decoded Draco mesh was larger than indicated by the corresponding glTF accessor.
- Fixed a bug that could cause the wrong triangle indices to be used for a Draco-encoded glTF.

### v0.9.0 - 2021-11-01

##### Breaking Changes :mega:

- Changed the following properties in CesiumGltf:
  - `BufferView::target` now defaults to `std::nullopt` instead of `Target::ARRAY_BUFFER`.
  - `ClassProperty::type` now defaults to `Type::INT8` instead of empty string.
  - `ClassProperty::componentType` is now an optional string instead of a `JsonValue`.
  - `FeatureTexture::classProperty` is no longer optional, consistent with changes to the extension spec.
  - `Image::mimeType` now defaults to empty string instead of `MimeType::image_jpeg`.
  - `Sampler::magFilter` and `Sampler::minFilter` now default to `std::nullopt` instead of `MagFilter::NEAREST`.
- The version of `ExtensibleObject` in the `CesiumGltf` library and namespace has been removed. Use the one in the `CesiumUtility` library and namespace instead.
- Renamed the following glTF extension classes:
  - `KHR_draco_mesh_compression` -> `ExtensionKhrDracoMeshCompression`.
  - `MeshPrimitiveEXT_feature_metadata` -> `ExtensionMeshPrimitiveExtFeatureMetadata`
  - `ModelEXT_feature_metadata` -> `ExtensionModelExtFeatureMetadata`
- `CesiumGltf::ReaderContext` has been removed. It has been replaced with either `CesiumJsonReader::ExtensionReaderContext` or `GltfReader`.

##### Additions :tada:

- Added new `Cesium3DTiles` and `Cesium3DTilesReader` libraries. They are useful for reading and working with 3D Tiles tilesets.

##### Fixes :wrench:

- Fixed a bug that could cause crashes or incorrect behavior when using raster overlays.
- Fixed a bug that caused 3D Tiles content to fail to load when the status code was zero. This code is used by libcurl for successful read of `file://` URLs, so the bug prevented loading from such URLs in some environments.
- Errors and warnings that occur while loading glTF textures are now include in the model load errors and warnings.
- Fixes how `generate-classes` deals with reserved C++ keywords. Property names that are C++ keywords should be appended with "Property" as was already done,
  but when parsing JSONs the original property name string should be used.

### v0.8.0 - 2021-10-01

##### Breaking Changes :mega:

- glTF enums are now represented in CesiumGltf as their underlying type (int32 or string) rather than as an enum class.
- Tile content loaders now return a `Future`, which allows them to be asynchronous and make further network requests.

##### Fixes :wrench:

- Fixed a bug that caused the `RTC_CENTER` semantic in a B3DM feature table to be ignored if any of the values happened to be integers rather than floating-point numbers. This caused these tiles to render in the wrong location.

### v0.7.2 - 2021-09-14

##### Fixes :wrench:

- Fixed a bug where the "forbidHoles" option was not working with raster overlays and external tilesets.

### v0.7.1 - 2021-09-14

##### Fixes :wrench:

- Fixed a bug introduced in v0.7.0 where credits from a `QuadtreeRasterOverlayTileProvider` were not collected and reported.
- Fixed a bug where disabling frustum culling caused external tilesets to not load.

### v0.7.0 - 2021-09-01

##### Breaking Changes :mega:

- Renamed the `Cesium3DTiles` namespace and library to `Cesium3DTilesSelection`.
- Deleted `Cesium3DTilesSelection::Gltf` and moved functionality into `CesiumGltf::Model`.
- Renamed `Rectangle::intersect` and `GlobeRectangle::intersect` to `computeIntersection`.
- `RasterOverlay` and derived classes now require a `name` parameter to their constructors.
- Changed the type of texture coordinate IDs used in the raster overlay system from `uint32_t` to `int32_t`.
- `RasterOverlayTileProvider` is no longer quadtree-oriented. Instead, it requires derived classes to provide an image for a particular requested rectangle and geometric error. Classes that previously derived from `RasterOverlayTileProvider` should now derive from `QuadtreeRasterOverlayTileProvider` and implement `loadQuadtreeTileImage` instead of `loadTileImage`.
- Removed `TilesetOptions::enableWaterMask`, which didn't have any effect anyway. `TilesetContentOptions::enableWaterMask` still exists and works.

##### Additions :tada:

- Added `Future<T>::isReady`.
- Added `Future<T>::share`, which returns a `SharedFuture<T>` and allows multiple continuations to be attached.
- Added an option in `TilesetOptions::ContentOptions` to generate smooth normals when the original glTFs were missing normals.
- Added `ImageManipulation` class to `CesiumGltfReader`.
- Added `Math::roundUp` and `Math::roundDown`.
- Added `Rectangle::computeUnion`.

##### Fixes :wrench:

- Fixed a bug that caused CesiumGltfWriter to write a material's normal texture info into a property named `normalTextureInfo` rather than `normalTexture`.
- Fixed a bug in `TileMapServiceRasterOverlay` that caused it to show only the lowest resolution tiles if missing a `tilemapresource.xml` file.

### v0.6.0 - 2021-08-02

##### Breaking Changes :mega:

- `Future<T>::wait` now returns the resolved value and throws if the Future rejected, rather than returning a `std::variant` and slicing the exception to `std::exception`.
- `Tileset::updateView` and `Tileset::updateViewOffline` now take `std::vector<ViewState>` instead of a single `ViewState`.

##### Additions :tada:

- Added support for the `EXT_feature_metadata` glTF extension.
- Added automatic conversion of the B3DM batch table to the `EXT_feature_metadata` extension.
- Added `CESIUM_COVERAGE_ENABLED` option to the build system.
- Added `AsyncSystem::dispatchOneMainThreadTask` to dispatch a single task, rather than all the tasks that are waiting.
- Added `AsyncSystem::createPromise` to create a Promise directly, rather than via a callback as in `AsyncSystem::createFuture`.
- Added `AsyncSystem::catchImmediately` to catch a Future rejection immediately in any thread.
- Added `AsyncSystem::all` to create a Future that resolves when a list of Futures resolve.
- Added support for multiple frustums in the `Tileset` selection algorithm.

##### Fixes :wrench:

- Fixed a bug that prevented `.then` functions from being used on a `Future<void>` when CESIUM_TRACING_ENABLED was ON.

### v0.5.0 - 2021-07-01

##### Breaking Changes :mega:

- `TilesetExternals` now has an `AsyncSystem` instead of a shared pointer to an `ITaskProcessor`.

##### Additions :tada:

- Added a performance tracing framework via `CESIUM_TRACE_*` macros.
- Added `Future<T>::thenImmediately`.
- Added `AsyncSystem::createThreadPool` and `Future<T>::thenInThreadPool`.
- `Future<T>::thenInWorkerThread` and `Future<T>::thenInMainThread` now arrange for their continuations to be executed immediately when the Future is resolved, if the Future is resolved in the correct thread.
- Moved all request cache database access to a dedicated thread, in order to free up worker threads for parallelizable work.

### v0.4.0 - 2021-06-01

##### Additions :tada:

- Added `Cesium3DTiles::TileIdUtilities` with a `createTileIdString` function to create logging/debugging strings for `TileID` objects.
- Accessing the same Bing Maps layer multiple times in a single application run now reuses the same Bing Maps session instead of starting a new one each time.
- Added a configure-time build option, `PRIVATE_CESIUM_SQLITE`, to rename all `sqlite3*` symbols to `cesium_sqlite3*`.

##### Fixes :wrench:

- Matched draco's decoded indices to gltf primitive if indices attribute does not match with the decompressed indices.
- `createAccessorView` now creates an (invalid) `AccessorView` with a standard numeric type on error, rather than creating `AccessorView<nullptr_t>`. This makes it easier to use a simple lambda as the callback.
- Disabled `HTTPLIB_USE_ZLIB_IF_AVAILABLE` and `HTTPLIB_USE_OPENSSL_IF_AVAILABLE` because these libraries are not required for our use for cpp-httplib and they cause problems on some systems.

### v0.3.1 - 2021-05-13

##### Fixes :wrench:

- Fixed a memory leak when loading textures from a glTF model.
- Fixed a use-after-free bug that could cause a crash when destroying a `RasterOverlay`.

### v0.3.0 - 2021-05-03

##### Breaking Changes :mega:

- Converted `magic_enum` / `CodeCoverage.cmake` dependencies to external submodules.
- Replaced `CesiumGltf::WriteFlags` bitmask with `CesiumGltf::WriteModelOptions` struct.
  `CesiumGltf::writeModelAsEmbeddedBytes` and `CesiumGltf::writeModelAndExternalfiles`
  now use this struct for configuration.
- Removed all exceptions in `WriterException.h`, warnings / errors are now reported in
  `WriteModelResult`, which is returned from `CesiumGltf::writeModelAsEmbeddedBytes` and
  `CesiumGltf::writeModelAndExternalFiles` instead.

##### Additions :tada:

- Added support for loading the water mask from quantized-mesh terrain tiles.

##### Fixes :wrench:

- Let a tile be renderable if all its raster overlays are ready, even if some are still loading.

### v0.2.0 - 2021-04-19

##### Breaking Changes :mega:

- Moved `JsonValue` from the `CesiumGltf` library to the `CesiumUtility` library and changes some of its methods.
- Renamed `CesiumGltf::Reader` to `CesiumGltf::GltfReader`.
- Made the `readModel` and `readImage` methods on `GltfReader` instance methods instead of static methods.

##### Additions :tada:

- Added `CesiumGltfWriter` library.
- Added `CesiumJsonReader` library.
- Added diagnostic details to error messages for invalid glTF inputs.
- Added diagnostic details to error messages for failed OAuth2 authorization with `CesiumIonClient::Connection`.
- Added an `Axis` enum and `AxisTransforms` class for coordinate system transforms
- Added support for the legacy `gltfUpVector` string property in the `asset` part of tilesets. The up vector is read and passed as an `Axis` in the `extras["gltfUpVector"]` property, so that receivers may rotate the glTF model's up-vector to match the Z-up convention of 3D Tiles.
- Unknown glTF extensions are now deserialized as a `JsonValue`. Previously, they were ignored.
- Added the ability to register glTF extensions for deserialization using `GltReader::registerExtension`.
- Added `GltfReader::setExtensionState`, which can be used to request that an extension not be deserialized or that it be deserialized as a `JsonValue` even though a statically-typed class is available for the extension.

##### Fixes :wrench:

- Gave glTFs created from quantized-mesh terrain tiles a more sensible material with a `metallicFactor` of 0.0 and a `roughnessFactor` of 1.0. Previously the default glTF material was used, which has a `metallicFactor` of 1.0, leading to an undesirable appearance.
- Reported zero-length images as non-errors as `BingMapsRasterOverlay` purposely requests that the Bing servers return a zero-length image for non-existent tiles.
- 3D Tiles geometric error is now scaled by the tile's transform.
- Fixed a bug that that caused a 3D Tiles tile to fail to refine when any of its children had an unsupported type of content.

### v0.1.0 - 2021-03-30

- Initial release.<|MERGE_RESOLUTION|>--- conflicted
+++ resolved
@@ -31,11 +31,8 @@
 - Fixed a bug where `TilesetHeightQuery` would always sample the WGS84 ellipsoid, even if a different one was supplied.
 - Fixed a build system bug that prevented `libblend2d.a` from being installed for iOS.
 - Added a move constructor and assignment operator to `TileProviderAndTile`. This is important to prevent it from inadvertently incrementing/decrementing non-thread-safe reference counts from the wrong thread while being moved.
-<<<<<<< HEAD
 - Fixed a bug when loading terrain where custom HTTP headers were not propagated through all terrain loading requests, preventing authentication tokens and API keys from working correctly with authenticated terrain services.
-=======
 - Reverted change to `RasterizedPolygonsOverlay` that could produce crashes with certain tilesets.
->>>>>>> 5daafdc9
 
 ### v0.51.0 - 2025-09-02
 
