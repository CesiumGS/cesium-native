# Change Log

### v0.7.1 - 2021-09-14

##### Fixes :wrench:

<<<<<<< HEAD
- Fixed a bug introduced in v0.7.0 where Bing credits were not being collected.
- Fixed a bug where the "forbidHoles" option was not working with raster overlays and external tilesets.
=======
- Fixed a bug introduced in v0.7.0 where credits from a `QuadtreeRasterOverlayTileProvider` were not collected and reported.
- Fixed a bug where disabling frustum culling caused external tilesets to not load.
>>>>>>> 6f441f27

### v0.7.0 - 2021-09-01

##### Breaking Changes :mega:

- Renamed the `Cesium3DTiles` namespace and library to `Cesium3DTilesSelection`.
- Deleted `Cesium3DTilesSelection::Gltf` and moved functionality into `CesiumGltf::Model`.
- Renamed `Rectangle::intersect` and `GlobeRectangle::intersect` to `computeIntersection`.
- `RasterOverlay` and derived classes now require a `name` parameter to their constructors.
- Changed the type of texture coordinate IDs used in the raster overlay system from `uint32_t` to `int32_t`.
- `RasterOverlayTileProvider` is no longer quadtree-oriented. Instead, it requires derived classes to provide an image for a particular requested rectangle and geometric error. Classes that previously derived from `RasterOverlayTileProvider` should now derive from `QuadtreeRasterOverlayTileProvider` and implement `loadQuadtreeTileImage` instead of `loadTileImage`.
- Removed `TilesetOptions::enableWaterMask`, which didn't have any effect anyway. `TilesetContentOptions::enableWaterMask` still exists and works.

##### Additions :tada:

- Added `Future<T>::isReady`.
- Added `Future<T>::share`, which returns a `SharedFuture<T>` and allows multiple continuations to be attached.
- Added an option in `TilesetOptions::ContentOptions` to generate smooth normals when the original glTFs were missing normals.
- Added `ImageManipulation` class to `CesiumGltfReader`.
- Added `Math::roundUp` and `Math::roundDown`.
- Added `Rectangle::computeUnion`.

##### Fixes :wrench:

- Fixed a bug that caused CesiumGltfWriter to write a material's normal texture info into a property named `normalTextureInfo` rather than `normalTexture`.
- Fixed a bug in `TileMapServiceRasterOverlay` that caused it to show only the lowest resolution tiles if missing a `tilemapresource.xml` file.

### v0.6.0 - 2021-08-02

##### Breaking Changes :mega:

- `Future<T>::wait` now returns the resolved value and throws if the Future rejected, rather than returning a `std::variant` and slicing the exception to `std::exception`.
- `Tileset::updateView` and `Tileset::updateViewOffline` now take `std::vector<ViewState>` instead of a single `ViewState`.

##### Additions :tada:

- Added support for the `EXT_feature_metadata` glTF extension.
- Added automatic conversion of the B3DM batch table to the `EXT_feature_metadata` extension.
- Added `CESIUM_COVERAGE_ENABLED` option to the build system.
- Added `AsyncSystem::dispatchOneMainThreadTask` to dispatch a single task, rather than all the tasks that are waiting.
- Added `AsyncSystem::createPromise` to create a Promise directly, rather than via a callback as in `AsyncSystem::createFuture`.
- Added `AsyncSystem::catchImmediately` to catch a Future rejection immediately in any thread.
- Added `AsyncSystem::all` to create a Future that resolves when a list of Futures resolve.
- Added support for multiple frustums in the `Tileset` selection algorithm.

##### Fixes :wrench:

- Fixed a bug that prevented `.then` functions from being used on a `Future<void>` when CESIUM_TRACING_ENABLED was ON.

### v0.5.0 - 2021-07-01

##### Breaking Changes :mega:

- `TilesetExternals` now has an `AsyncSystem` instead of a shared pointer to an `ITaskProcessor`.

##### Additions :tada:

- Added a performance tracing framework via `CESIUM_TRACE_*` macros.
- Added `Future<T>::thenImmediately`.
- Added `AsyncSystem::createThreadPool` and `Future<T>::thenInThreadPool`.
- `Future<T>::thenInWorkerThread` and `Future<T>::thenInMainThread` now arrange for their continuations to be executed immediately when the Future is resolved, if the Future is resolved in the correct thread.
- Moved all request cache database access to a dedicated thread, in order to free up worker threads for parallelizable work.

### v0.4.0 - 2021-06-01

##### Additions :tada:

- Added `Cesium3DTiles::TileIdUtilities` with a `createTileIdString` function to create logging/debugging strings for `TileID` objects.
- Accessing the same Bing Maps layer multiple times in a single application run now reuses the same Bing Maps session instead of starting a new one each time.
- Added a configure-time build option, `PRIVATE_CESIUM_SQLITE`, to rename all `sqlite3*` symbols to `cesium_sqlite3*`.

##### Fixes :wrench:

- Matched draco's decoded indices to gltf primitive if indices attribute does not match with the decompressed indices.
- `createAccessorView` now creates an (invalid) `AccessorView` with a standard numeric type on error, rather than creating `AccessorView<nullptr_t>`. This makes it easier to use a simple lambda as the callback.
- Disabled `HTTPLIB_USE_ZLIB_IF_AVAILABLE` and `HTTPLIB_USE_OPENSSL_IF_AVAILABLE` because these libraries are not required for our use for cpp-httplib and they cause problems on some systems.

### v0.3.1 - 2021-05-13

##### Fixes :wrench:

- Fixed a memory leak when loading textures from a glTF model.
- Fixed a use-after-free bug that could cause a crash when destroying a `RasterOverlay`.

### v0.3.0 - 2021-05-03

##### Breaking Changes :mega:

- Converted `magic_enum` / `CodeCoverage.cmake` dependencies to external submodules.
- Replaced `CesiumGltf::WriteFlags` bitmask with `CesiumGltf::WriteModelOptions` struct.
  `CesiumGltf::writeModelAsEmbeddedBytes` and `CesiumGltf::writeModelAndExternalfiles`
  now use this struct for configuration.
- Removed all exceptions in `WriterException.h`, warnings / errors are now reported in
  `WriteModelResult`, which is returned from `CesiumGltf::writeModelAsEmbeddedBytes` and
  `CesiumGltf::writeModelAndExternalFiles` instead.

##### Additions :tada:

- Added support for loading the water mask from quantized-mesh terrain tiles.

##### Fixes :wrench:

- Let a tile be renderable if all its raster overlays are ready, even if some are still loading.

### v0.2.0 - 2021-04-19

##### Breaking Changes :mega:

- Moved `JsonValue` from the `CesiumGltf` library to the `CesiumUtility` library and changes some of its methods.
- Renamed `CesiumGltf::Reader` to `CesiumGltf::GltfReader`.
- Made the `readModel` and `readImage` methods on `GltfReader` instance methods instead of static methods.

##### Additions :tada:

- Added `CesiumGltfWriter` library.
- Added `CesiumJsonReader` library.
- Added diagnostic details to error messages for invalid glTF inputs.
- Added diagnostic details to error messages for failed OAuth2 authorization with `CesiumIonClient::Connection`.
- Added an `Axis` enum and `AxisTransforms` class for coordinate system transforms
- Added support for the legacy `gltfUpVector` string property in the `asset` part of tilesets. The up vector is read and passed as an `Axis` in the `extras["gltfUpVector"]` property, so that receivers may rotate the glTF model's up-vector to match the Z-up convention of 3D Tiles.
- Unknown glTF extensions are now deserialized as a `JsonValue`. Previously, they were ignored.
- Added the ability to register glTF extensions for deserialization using `GltReader::registerExtension`.
- Added `GltfReader::setExtensionState`, which can be used to request that an extension not be deserialized or that it be deserialized as a `JsonValue` even though a statically-typed class is available for the extension.

##### Fixes :wrench:

- Gave glTFs created from quantized-mesh terrain tiles a more sensible material with a `metallicFactor` of 0.0 and a `roughnessFactor` of 1.0. Previously the default glTF material was used, which has a `metallicFactor` of 1.0, leading to an undesirable appearance.
- Reported zero-length images as non-errors as `BingMapsRasterOverlay` purposely requests that the Bing servers return a zero-length image for non-existent tiles.
- 3D Tiles geometric error is now scaled by the tile's transform.
- Fixed a bug that that caused a 3D Tiles tile to fail to refine when any of its children had an unsupported type of content.

### v0.1.0 - 2021-03-30

- Initial release.<|MERGE_RESOLUTION|>--- conflicted
+++ resolved
@@ -4,13 +4,9 @@
 
 ##### Fixes :wrench:
 
-<<<<<<< HEAD
-- Fixed a bug introduced in v0.7.0 where Bing credits were not being collected.
-- Fixed a bug where the "forbidHoles" option was not working with raster overlays and external tilesets.
-=======
 - Fixed a bug introduced in v0.7.0 where credits from a `QuadtreeRasterOverlayTileProvider` were not collected and reported.
 - Fixed a bug where disabling frustum culling caused external tilesets to not load.
->>>>>>> 6f441f27
+- Fixed a bug where the "forbidHoles" option was not working with raster overlays and external tilesets.
 
 ### v0.7.0 - 2021-09-01
 
