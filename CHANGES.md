# Change Log

### ? - ?

##### Breaking Changes :mega:

- Moved `QuantizedMeshLoader` from `Cesium3DTilesContent` to `CesiumLegacyTerrain`.

##### Additions :tada:

<<<<<<< HEAD
- Added a new `CesiumLegacyTerrain` library and namespace, containing classes for working with terrain in the `quantized-mesh-1.0` format and its `layer.json` file.
- Added overloads of `ImplicitTilingUtilities::computeBoundingVolume` taking a `Cesium3DTiles::BoundingVolume`.
- Added overloads of `ImplicitTilingUtilities::computeBoundingVolume` taking an `S2CellBoundingVolume` and an `OctreeTileID`. Previously only `QuadtreeTileID` was supported.
=======
- Added `waitInMainThread` method to `Future` and `SharedFuture`.

### v0.34.0 - 2024-04-01

##### Breaking Changes :mega:

- Renamed `IntersectionTests::pointInTriangle2D` to `IntersectionTests::pointInTriangle`.

##### Additions :tada:

- Added `PositionAccessorType`, which is a type definition for a position accessor. It can be constructed using `getPositionAccessorView`.
- Added overloads of `IntersectionTests::pointInTriangle` that handle 3D points. One overload includes a `barycentricCoordinates` parameter that outputs the barycentric coordinates at that point.
- Added overloads of `ImplicitTilingUtilities::computeBoundingVolume` that take a `Cesium3DTiles::BoundingVolume`.
- Added overloads of `ImplicitTilingUtilities::computeBoundingVolume` that take an `S2CellBoundingVolume` and an `OctreeTileID`. Previously only `QuadtreeTileID` was supported.
>>>>>>> 942af01d
- Added `setOrientedBoundingBox`, `setBoundingRegion`, `setBoundingSphere`, and `setS2CellBoundingVolume` functions to `TileBoundingVolumes`.

##### Fixes :wrench:

<<<<<<< HEAD
- `QuantizedMeshLoader` now creates spec-compliant glTFs from a quantized-mesh terrain tile. Previously, the generated glTF had small problems that could confuse some clients.
=======
- Fixed a bug where coordinates returned from `SimplePlanarEllipsoidCurve` were inverted if one of the input points had a negative height.
- Fixed a bug where `Tileset::ComputeLoadProgress` could incorrectly report 100% before all tiles finished their main thread loading.
>>>>>>> 942af01d

### v0.33.0 - 2024-03-01

##### Breaking Changes :mega:

- Removed support for `EXT_feature_metadata` in `CesiumGltf`, `CesiumGltfReader`, and `CesiumGltfWriter`. This extension was replaced by `EXT_mesh_features`, `EXT_instance_features`, and `EXT_structural_metadata`.
- Moved `ReferenceCountedNonThreadSafe<T>` to `ReferenceCounted.h`. It is also now a type alias for `ReferenceCounted<T, false>` rather than an actual class.
- Renamed `applyKHRTextureTransform` to `applyKhrTextureTransform`. The corresponding header file was similarly renamed to `CesiumGltf/applyKhrTextureTransform.h`.

##### Additions :tada:

- Added `TextureViewOptions`, which includes the following flags:
  - `applyKhrTextureTransformExtension`: When true, the view will automatically transform texture coordinates before sampling the texture.
  - `makeImageCopy`: When true, the view will make its own CPU copy of the image data.
- Added `TextureView`. It views an arbitrary glTF texture and can be affected by `TextureViewOptions`. `FeatureIdTextureView` and `PropertyTexturePropertyView` now inherit from this class.
- Added `options` parameter to `PropertyTextureView::getPropertyView` and `PropertyTextureView::forEachProperty`, allowing views to be constructed with property-specific options.
- Added `KhrTextureTransform`, a utility class that parses the `KHR_texture_transform` glTF extension and reports whether it is valid. UVs may be transformed on the CPU using `applyTransform`.
- Added `contains` method to `BoundingSphere`.
- Added `GlobeRectangle::MAXIMUM` static field.
- Added `ReferenceCountedThreadSafe` type alias.
- Added `SimplePlanarEllipsoidCurve` class to help with calculating fly-to paths.
- Added `sizeBytes` field to `ImageCesium`, allowing its size to be tracked for caching purposes even after its `pixelData` has been cleared.
- Added `scaleToGeocentricSurface` method to `Ellipsoid`.

##### Fixes :wrench:

- Fixed a bug in `BoundingVolume::estimateGlobeRectangle` where it returned an incorrect rectangle for boxes and spheres that encompass the entire globe.
- Fixed an incorrect computation of wrapped texture coordinates in `applySamplerWrapS` and `applySamplerWrapT`.

### v0.32.0 - 2024-02-01

##### Breaking Changes :mega:

- `IndicesForFaceFromAccessor` now properly supports `TRIANGLE_STRIP` and `TRIANGLE_FAN` modes. This requires the struct to be initialized with the correct primitive mode.

##### Additions :tada:

- Added support for Web Map Tile Service (WMTS) with `WebMapTileServiceRasterOverlay`.
- Added conversions from `std::string` to other metadata types in `MetadataConversions`. This enables the same conversions as `std::string_view`, while allowing runtime engines to use `std::string` for convenience.
- Added `applyTextureTransform` property to `TilesetOptions`, which indicates whether to preemptively apply transforms to texture coordinates for textures with the `KHR_texture_transform` extension.
- Added `loadGltf` method to `GltfReader`, making it easier to do a full, asynchronous load of a glTF.

##### Fixes :wrench:

- Fixed a bug in `FeatureIdTextureView` where it ignored the wrap values specified on the texture's sampler.
- Fixed a bug that could cause binary implicit tiling subtrees with buffers padded to 8-bytes to fail to load.
- Fixed a bug where upgraded batch table properties were not always assigned sentinel values, even when such values were available and required.
- Fixed incorrect behavior in `PropertyTablePropertyView` where `arrayOffsets` were treated as byte offsets, instead of as array indices.

### v0.31.0 - 2023-12-14

##### Additions :tada:

- Add `defaults` method to `CesiumIonClient::Connection`.

##### Fixes :wrench:

- Fixed a crash in `SubtreeAvailability::loadSubtree`.
- Fixed a bug where the `getApiUrl` method of `CesiumIonClient::Connection` would not return the default API URL if the attempt to access `config.json` failed in a more serious way, such as because of an invalid hostname.

### v0.30.0 - 2023-12-01

##### Breaking Changes :mega:

- Moved `ErrorList`, `CreditSystem`, and `Credit` from `Cesium3DTilesSelection` to `CesiumUtility`.
- Moved `GltfUtilities` from `Cesium3DTilesSelection` to `Cesium3DTilesContent`.
- Moved `RasterOverlay`, `RasterOverlayTileProvider`, `RasterOverlayTile`, `QuadtreeRasterOverlayTileProvider`, `RasterOverlayLoadFailure`, `RasterOverlayDetails`, and all of the `RasterOverlay`-derived types to a new `CesiumRasterOverlays` library and namespace.
- Moved `createRasterOverlayTextureCoordinates` method from `GltfUtilities` to a new `RasterOverlayUtilities` class in the `CesiumRasterOverlays` library.
- `GltfUtilities::parseGltfCopyright` now returns the credits as a vector of `std::string_view` instances. Previously it took a `CreditSystem` and created credits directly.
- The `SubtreeAvailability` constructor and `loadSubtree` static method now take an `ImplicitTileSubdivisionScheme` enumeration parameter instead of a `powerOf2` parameter. They also now require a `levelsInSubtree` parameter, which is needed when switching from constant to bitstream availability. Lastly, the constructor now takes a `Subtree` parameter instead of a `std::vector<std::vector<std::byte>>` representing the buffers.
- `SubtreeConstantAvailability`, `SubtreeBufferViewAvailability`, and `AvailabilityView` are now members of `SubtreeAvailability`.
- Moved `ImageManipulation` from `CesiumGltfReader` to `CesiumGltfContent`.
- Added some new parameters to `RasterOverlayUtilities::createRasterOverlayTextureCoordinates` and changed the order of some existing parameters.

##### Additions :tada:

- Added new `Cesium3DTilesContent` library and namespace. It has classes for loading, converting, and manipulating 3D Tiles tile content.
- Added new `CesiumGltfContent` library and namespace. It has classes for manipulating in-memory glTF files.
- Added new `CesiumRasterOverlays` library and namespace. It has classes for working with massive textures draped over glTFs and 3D Tiles.
- Added `MetadataConversions`, which enables metadata values to be converted to different types for better usability in runtime engines.
- Added various `typedef`s to catch all possible types of `AccessorView`s for an attribute, including `FeatureIdAccessorType` for feature ID attribute accessors, `IndexAccessorType` for index accessors, and `TexCoordAccessorType` for texture coordinate attribute accessors.
- Added `getFeatureIdAccessorView`, `getIndexAccessorView`, and `getTexCoordAccessorView` to retrieve the `AccessorView` as a `FeatureIdAccessorType`, `IndexAccessorType`, or `TexCoordAccessorType` respectively.
- Added `StatusFromAccessor` and `CountFromAccessor` visitors to retrieve the accessor status and size respectively. This can be used with `FeatureIdAccessorType`, `IndexAccessorType`, or `TexCoordAccessorType`.
- Added `FeatureIdFromAccessor` to retrieve feature IDs from a `FeatureIdAccessorType`.
- Added `IndicesForFaceFromAccessor` to retrieve the indices of the vertices that make up a face, as supplied by `IndexAccessorType`.
- Added `TexCoordFromAccessor` to retrieve the texture coordinates from a `TexCoordAccessorType`.
- Added `TileBoundingVolumes` class to `Cesium3DTilesContent`, making it easier to create the rich bounding volume types in `CesiumGeometry` and `CesiumGeospatial` from the simple vector representations in `Cesium3DTiles`.
- Added `transform` method to `CesiumGeometry::BoundingSphere`.
- Added `toSphere`, `fromSphere`, and `fromAxisAligned` methods to `CesiumGeometry::OrientedBoundingBox`.
- Added `TileTransform` class to `Cesium3DTilesContent`, making it easier to create a `glm::dmat4` from the `transform` property of a `Cesium3DTiles::Tile`.
- Added `ImplicitTilingUtilities` class to `Cesium3DTilesContent`.
- Added overloads of `isTileAvailable`, `isContentAvailable`, and `isSubtreeAvailable` on the `SubtreeAvailability` class that take the subtree root tile ID and the tile ID of interest, instead of a relative level and Morton index.
- Added `fromSubtree` and `createEmpty` static methods to `SubtreeAvailability`.
- Added new `set` methods to `SubtreeAvailability`, allowing the availability information to be modified.
- Added `SubtreeFileReader` class, used to read `Cesium3DTiles::Subtree` from a binary or JSON subtree file.
- Added `pointInTriangle2D` static method to `CesiumGeometry::IntersectionTests`.
- Added `rectangleIsWithinPolygons` and `rectangleIsOutsidePolygons` static methods to `CartographicPolygon`.
- Raster overlays now use `IPrepareRasterOverlayRendererResources`, which contains only overlay-related methods, instead of `IPrepareRendererResources`, which contains tileset-related methods as well. `IPrepareRendererResources` derives from `IPrepareRasterOverlayRendererResources` so existing code should continue to work without modification.
- Added `collapseToSingleBuffer` and `moveBufferContent` methods to `GltfUtilities`.
- Added `savePng` method to `ImageManipulation`.
- `RasterOverlayTileProvider::loadTile` now returns a future that resolves when the tile is done loading.
- Added `computeDesiredScreenPixels` and `computeTranslationAndScale` methods to `RasterOverlayUtilities`.
- Added `Future<T>::thenPassThrough`, used to easily pass additional values through to the next continuation.

##### Fixes :wrench:

- Fixed a bug in `OrientedBoundingBox::contains` where it didn't account for the bounding box's center.
- Fixed compiler error when calling `PropertyAttributeView::forEachProperty`.
- Fixed crash when loading glTFs with data uri images.
- Fixed WD4996 warnings-as-errors when compiling with Visual Studio 2002 v17.8.

### v0.29.0 - 2023-11-01

##### Breaking Changes :mega:

- Removed `PropertyTablePropertyViewType` and `NormalizedPropertyTablePropertyViewType`, as well as their counterparts for property textures and property attributes. When compiled with Clang, the large `std::variant` definitions would significantly stall compilation.

##### Fixes :wrench:

- Updated the Cesium ion OAuth2 URL from `https://cesium.com/ion/oauth` to `https://ion.cesium.com/oauth`, avoiding a redirect.

### v0.28.1 - 2023-10-02

##### Breaking Changes :mega:

- Cesium Native is now only regularly tested on Visual Studio 2019+, GCC 11.x+, and Clang 12+. Other compilers - including older ones - are likely to work, but are not tested.

##### Additions :tada:

- Added `getClass` to `PropertyTableView`, `PropertyTextureView`, and `PropertyAttributeView`. This can be used to retrieve the metadata `Class` associated with the view.
- Added `PropertyViewStatus::EmptyPropertyWithDefault` to indicate when a property contains no data, but has a valid default value.
- A glTF `bufferView` with a `byteStride` of zero is now treated as if the `byteStride` is not defined at all. Such a glTF technically violates the spec (the minimum value is 4), but the new behavior is sensible enough and consistent with CesiumJS.

##### Fixes :wrench:

- Fixed the handling of omitted metadata properties in `PropertyTableView`, `PropertyTextureView`, and `PropertyAttributeView` instances. Previously, if a property was not `required` and omitted, it would be initialized as invalid with the `ErrorNonexistentProperty` status. Now, it will be treated as valid as long as the property defines a valid `defaultProperty`. A special instance of `PropertyTablePropertyView`, `PropertyTexturePropertyView`, or `PropertyAttributePropertyView` will be constructed to allow the property's default value to be retrieved, either via `defaultValue` or `get`. `getRaw` may not be called on this special instance.

### v0.28.0 - 2023-09-08

##### Breaking Changes :mega:

- Views of the data contained by `EXT_feature_metadata` will no longer supported by Cesium Native. The extension will still be parsed, but it will log a warning.
- Batch tables will be converted to `EXT_structural_metadata` instead of `EXT_feature_metadata`.
- In `CesiumGltf`, all generated classes related to `EXT_feature_metadata` are now prefixed with `ExtensionExtFeatureMetadata`. For example, `ClassProperty` has become `ExtensionExtFeatureMetadataClassProperty`. This also extends to the glTF reader and writer.
- In `CesiumGltf`, all generated classes related to `EXT_structural_metadata` have had their `ExtensionExtStructuralMetadata` prefix removed. For example, `ExtensionExtStructuralMetadataClassProperty` has become `ClassProperty`. This also extends to the glTF reader and writer.
- In `CesiumGltf`, `ExtensionExtMeshFeaturesFeatureId` and `ExtensionExtMeshFeaturesFeatureIdTexture` have been renamed to `FeatureId` and `FeatureIdTexture` respectively.
- Replaced `FeatureIDTextureView` with `FeatureIdTextureView`, which views a `FeatureIdTexture` in `EXT_mesh_features`. Feature ID textures from `EXT_feature_metadata` are no longer supported.
- Replaced `MetadataFeatureTableView` with `PropertyTableView`, which views a `PropertyTable` in `EXT_structural_metadata`.
- Replaced `MetadataPropertyView` with `PropertyTablePropertyView`, which is a view of a `PropertyTableProperty` in `EXT_structural_metadata`. This takes two template parameters: a typename `T` , and a `bool` indicating whether or not the values are normalized.
- Replaced `MetadataPropertyViewStatus` with `PropertyTablePropertyViewStatus`. `PropertyTablePropertyViewStatus` is a class that inherits from `PropertyViewStatus`, defining additional error codes in the form of `static const` values.
- Replaced `FeatureTextureView` with `PropertyTextureView`, which views a `PropertyTexture` in `EXT_structural_metadata`.
- Replaced `FeatureTexturePropertyView` with `PropertyTexturePropertyView`, which is a view of a `PropertyTextureProperty` in `EXT_structural_metadata`. This takes two template parameters: a typename `T` , and a `bool` indicating whether or not the values are normalized.
- Removed `FeatureTexturePropertyComponentType`, `FeatureTexturePropertyChannelOffsets`, and `FeatureTexturePropertyValue`. `PropertyTextureProperty` retrieves the values with the type indicated by its class property.
- Replaced `FeatureTexturePropertyViewStatus` with `PropertyTexturePropertyViewStatus`. `PropertyTexturePropertyViewStatus` is a class that inherits from `PropertyViewStatus`, defining additional error codes in the form of `static const` values.
- Renamed `FeatureIDTextureViewStatus` to `FeatureIdTextureViewStatus` for consistency.
- Renamed `MetadataArrayView` to `PropertyArrayView`.
- Renamed `FeatureTextureViewStatus` to `PropertyTextureViewStatus`.
- Refactored `PropertyType` to reflect the values of `type` in a `ClassProperty` from `EXT_structural_metadata`.

##### Additions :tada:

- Added `PropertyView`, which acts as a base class for all metadata property views. This takes two template parameters: a type `T` , and a `bool` indicating whether or not the values are normalized.
- Added `PropertyViewStatus`, which defines public `static const` values for various property errors.
- Added `PropertyTableViewStatus` to indicate whether a `PropertyTableView` is valid.
- Added `PropertyComponentType` to reflect the values of `componentType` in a `ClassProperty` from `EXT_structural_metadata`.
- Added `PropertyAttributeView`, which views a `PropertyAttribute` in `EXT_structural_metadata`.
- Added `PropertyAttributePropertyView`, which views a `PropertyAttributeProperty` in `EXT_structural_metadata`.
- Added `PropertyAttributePropertyViewStatus`, which reflects the status of a `PropertyAttributePropertyView`.

### v0.27.3 - 2023-10-01

##### Additions :tada:

- Added support for Cesium ion `"externalType"` assets.

##### Fixes :wrench:

- Fixed corner cases where `Tileset::ComputeLoadProgress` can incorrectly report done (100%) before all tiles are actually loaded for the current view.

### v0.27.2 - 2023-09-20

##### Additions :tada:

- Added `CESIUM_GLM_STRICT_ENABLED` option to the CMake scripts. It is ON by default, but when set to OFF it disables the `GLM_FORCE_XYZW_ONLY`, `GLM_FORCE_EXPLICIT_CTOR`, and `GLM_FORCE_SIZE_T_LENGTH` options in the GLM library.

##### Fixes :wrench:

- Added a missing include to `FeatureTexturePropertyView.h`.
- The CMake scripts no longer attempt to add the `Catch2` subdirectory when the tests are disabled.

### v0.27.1 - 2023-09-03

##### Fixes :wrench:

- Fixed a bug that could cause a crash when loading tiles with a raster overlay.

### v0.27.0 - 2023-09-01

##### Breaking Changes :mega:

- Renamed `ExtensionReaderContext` to `JsonReaderOptions`, and the `getExtensions` method on various JSON reader classes to `getOptions`.
- `IExtensionJsonHandler` no longer derives from `IJsonHandler`. Instead, it has a new pure virtual method, `getHandler`, that must be implemented to allow clients to obtain the `IJsonHandler`. In almost all implementations, this should simply return `*this`.
- In `SubtreeReader`, `SchemaReader`, and `TilesetReader`, the `readSubtree`, `readSchema`, and `readTileset` methods (respectively) have been renamed to `readFromJson` and return a templated `ReadJsonResult` instead of a bespoke result class.
- `TileExternalContent` is now heap allocated and stored in `TileContent` with a `std::unique_ptr`.
- The root `Tile` of a `Cesium3DTilesSelection::Tileset` now represents the tileset.json itself, and the `root` tile specified in the tileset.json is its only child. This makes the shape of the tile tree consistent between a standard top-level tileset and an external tileset embedded elsewhere in the tree. In both cases, the "tile" that represents the tileset.json itself has content of type `TileExternalContent`.

##### Additions :tada:

- Added new constructors to `LocalHorizontalCoordinateSystem` taking ECEF<->Local transformation matrices directly.
- Unknown properties in objects read with a `JsonReader` are now stored in the `unknownProperties` property on `ExtensibleObject` by default. To ignore them, as was done in previous versions, call `setCaptureUnknownProperties` on `JsonReaderOptions`.
- Added `ValueType` type alias to `ArrayJsonHandler`, for consistency with other JSON handlers.
- Added an overload of `JsonReader::readJson` that takes a `rapidjson::Value` instead of a byte buffer. This allows a subtree of a `rapidjson::Document` to be easily and efficiently converted into statically-typed classes via `IJsonHandler`.
- Added `*Reader` classes to `CesiumGltfReader` and `Cesium3DTilesReader` to allow each of the classes to be individually read from JSON.
- Added `getExternalContent` method to the `TileContent` class.
- `TileExternalContent` now holds the metadata (`schema`, `schemaUri`, `metadata`, and `groups`) stored in the tileset.json.
- Added `loadMetadata` and `getMetadata` methods to `Cesium3DTilesSelection::Tileset`. They provide access to `TilesetMetadata` instance representing the metadata associated with a tileset.json.
- Added `MetadataQuery` class to make it easier to find properties with specific semantics in `TilesetMetadata`.

##### Fixes :wrench:

- Fixed a bug where an empty error message would get propagated to a tileset's `loadErrorCallback`.
- Fixed several small build script issues to allow cesium-native to be used in Univeral Windows Platform (UWP) applications, such as those that run on Holo Lens 2.
- When KTX2 transcoding fails, the image will now be fully decompressed instead of returning an error.
- Fixed a bug that could cause higher-detail tiles to continue showing when zooming out quickly on a tileset that uses "additive" refinement.
- Fixed a bug that could cause a tile to never finish upsampling because its non-rendered parent never finishes loading.

### v0.26.0 - 2023-08-01

##### Additions :tada:

- Added caching support for Google Maps Photorealistic 3D Tiles. Or other cases where the origin server is using combinations of HTTP header directives that previously caused tiles not to go to disk cache (such as `max-age-0`, `stale-while-revalidate`, and `Expires`).
- Added support for the `EXT_meshopt_compression` extension, which allows decompressing mesh data using the meshoptimizer library. Also added support for the `KHR_mesh_quantization` and `KHR_texture_transform` extensions, which are often used together with the `EXT_meshopt_compression` extension to optimize the size and performance of glTF files.

##### Fixes :wrench:

- Fixed a bug in the 3D Tiles selection algorithm that could cause missing detail if a tileset had a leaf tile that was considered "unconditionally refined" due to having a geometric error larger than its parent's.
- Fixed a bug where `GltfReader::readImage` would always populate `mipPositions` when reading KTX2 images, even when the KTX2 file indicated that it had no mip levels and that they should be created, if necessary, from the base image. As a result, `generateMipMaps` wouldn't generate any mipmaps for the image.

### v0.25.1 - 2023-07-03

##### Additions :tada:

- Included generated glTF and 3D Tiles classes in the generated referenced documentation.
- Updated the 3D Tiles class generator to use the `main` branch instead of the `draft-1.1` branch.

### v0.25.0 - 2023-06-01

##### Additions :tada:

- Added `computeTransformationToAnotherLocal` method to `LocalHorizontalCoordinateSystem`.
- Added support for the `KHR_materials_variants` extension to the glTF reader and writer.
- Added `GunzipAssetAccessor`. It can decorate another asset accessor in order to automatically gunzip responses (if they're gzipped) even if they're missing the proper `Content-Encoding` header.

##### Fixes :wrench:

- On Tileset Load Failure, warning/error messages will always be logged even if the failure callback is set.
- Fixed a bug that caused meshes to be missing entirely when upsampled from a parent with `UNSIGNED_BYTE` indices.

### v0.24.0 - 2023-05-01

##### Additions :tada:

- `WebMapServiceRasterOverlay` now allows query parameters in the base URL when building GetCapabilities and GetMap requests.
- Added support for parsing implicit tilesets that conform to the 3D Tiles 1.1 Spec.

##### Fixes :wrench:

- Fixed various `libjpeg-turbo` build errors, including ones that occurred when building for iOS.

### v0.23.0 - 2023-04-03

##### Breaking Changes :mega:

- Removed `tilesLoadingLowPriority`, `tilesLoadingMediumPriority`, and `tilesLoadingHighPriority` from `ViewUpdateResult`. Use `workerThreadTileLoadQueueLength` and `mainThreadTileLoadQueueLength` instead.

##### Additions :tada:

- Added `getOrientedBoundingBoxFromBoundingVolume` to the `Cesium3DTilesSelection` namespace.
- Added `transform` and `toAxisAligned` methods to `OrientedBoundingBox`.
- Switched to `libjpeg-turbo` instead of `stb` for faster jpeg decoding.
- Added `getNumberOfTilesLoaded` method to `Tileset`.
- Changed how `TilesetOptions::forbidHoles` works so that it loads much more quickly, while still guaranteeing there are no holes in the tileset.
- Added `frameNumber` property to `ViewUpdateResult`.
- Added getters for the `stride` and `data` fields of `AccessorView`.
- Added `startNewFrame` method to `ITileExcluder`.
- Added `CreditSystem.setShowOnScreen` and `Tileset.setShowCreditsOnScreen` to allow on-screen credit rendering to be toggled at runtime.

##### Fixes :wrench:

- Fixed a bug that caused the `center` field of `AxisAlignedBox` to be incorrect.
- Fixed a bug that caused the main thread to sometimes load low-priority tiles before high-priority ones. This could result in much longer waits than necessary for a tileset's appropriate level-of-detail to be shown.
- Fixed a bug that prevented WebP and KTX2 textures from working in the common case where only the extension specified the `source` property, not the glTF's main `Texture` definition.

### v0.22.1 - 2023-03-06

##### Fixes :wrench:

- Fixed a crash that could occur when a batch table property had fewer values than the model had features.

### v0.22.0 - 2023-03-01

##### Breaking Changes :mega:

- Renamed `CesiumGeometry::AxisTransforms` to simply `Transforms`.
- Renamed `CesiumGeospatial::Transforms` to `GlobeTransforms`.

##### Additions :tada:

- Added `GlobeAnchor`, making it easy to define a coordinate system that anchors an object to the globe and maintains it as the object moves or as the local coordinate system it is defined in changes.
- Added support for loading tilesets with `pnts` content. Point clouds are converted to `glTF`s with a single `POINTS` primitive, while batch tables are converted to `EXT_feature_metadata`.
- Added `createTranslationRotationScaleMatrix` and `computeTranslationRotationScaleFromMatrix` methods to `CesiumGeometry::Transforms`.
- Added `CesiumUtility::AttributeCompression` for encoding and decoding vertex attributes in different formats.

##### Fixes :wrench:

- Fixed a bug that could cause holes to appear in a tileset, even with frustum culling disabled, when the tileset includes some empty tiles with a geometric error greater than their parent's.

### v0.21.3 - 2023-02-01

##### Fixes :wrench:

- Fixed a bug that could prevent loading in tilesets that are additively-refined and have external tilesets, such as Cesium OSM Buildings.
- Fixed a bug that could cause parent tiles to be incorrectly culled in tilesets with additive ("ADD") refinement. This could cause geometry to disappear when moving in closer, or fail to appear at all.
- When unloading tile content, raster overlay tiles are now detached from geometry tiles _before_ the geometry tile content is unloaded.
- Added missing `#include <string>` in generated glTF and 3D Tiles header files.
- Replaced `std::sprintf` with `std::snprintf`, fixing a warning-as-error in newer versions of Xcode.
- Upgraded tinyxml2 [from commit 1aeb57d26bc303d5cfa1a9ff2a331df7ba278656 to commit e05956094c27117f989d22f25b75633123d72a83](https://github.com/leethomason/tinyxml2/compare/1aeb57d26bc303d5cfa1a9ff2a331df7ba278656...e05956094c27117f989d22f25b75633123d72a83).

### v0.21.2 - 2022-12-09

##### Additions :tada:

- Added the ability to specify the endpoint URL of the Cesium ion API when constructing an `IonRasterOverlay`.

##### Fixes :wrench:

- Removed the logged warning about the use of the `gltfUpAxis` property in a 3D Tiles tileset.json. While not technically spec-compliant, this property is quite common and we are not going to remove support for it anytime soon.

### v0.21.1 - 2022-12-02

##### Fixes :wrench:

- Fixed a bug that could cause an assertion failure - and on rare occasions a more serious problem - when creating a tile provider for a `TileMapServiceRasterOverlay` or a `WebMapServiceRasterOverlay`.

### v0.21.0 - 2022-11-01

##### Breaking Changes :mega:

- On `IPrepareRendererResources`, the `image` parameter passed to `prepareRasterInLoadThread` and the `rasterTile` parameter passed to `prepareRasterInMainThread` are no longer const. These methods are now allowed to modify the parameters during load.
- `IPrepareRendererResources::prepareInLoadThread` now takes a `TileLoadResult` and returns a `Future<TileLoadResultAndRenderResources>`, allowing it to work asynchronously rather than just blocking a worker thread until it is finished.
- `RasterOverlay::createTileProvider` now takes the owner pointer as an `IntrusivePointer` instead of a raw pointer, and returns a future that resolves to a `RasterOverlay::CreateTileProviderResult`.

##### Additions :tada:

- Added `mainThreadLoadingTimeLimit` and `tileCacheUnloadTimeLimit` properties to `TilesetOptions`, allowing a limit to be placed on how much time is spent loading and unloading tiles per frame.
- Added `GltfReader::generateMipMaps` method.
- Added the `getImage` method to `RasterOverlayTile`.
- Added `LocalHorizontalCoordinateSystem`, which is used to create convenient right- or left-handeded coordinate systems with an origin at a point on the globe.

##### Fixes :wrench:

- Fixed a bug that could cause a crash when adding raster overlays to sparse tilesets and zooming close enough to cause them to be upsampled.

### v0.20.0 - 2022-10-03

##### Breaking Changes :mega:

- `TileRenderContent::lodTransitionPercentage` now always goes from 0.0 --> 1.0 regardless of if the tile is fading in or out.
- Added a new parameter to `IPrepareRendererResources::prepareInLoadThread`, `rendererOptions`, to allow passing arbitrary data from the renderer.

##### Fixes :wrench:

- In `CesiumGltfWriter`, `accessor.byteOffset` and `bufferView.byteOffset` are no longer written if the value is 0. This fixes validation errors for accessors that don't have buffer views, e.g. attributes that are Draco compressed.
- Fixed a bug where failed tiles don't clean up any raster overlay tiles that are mapped to them, and therefore cannot be rendered as empty tiles.
- Fixed a bug that prevented access to Cesium Ion assets by using expired Access Tokens.

### v0.19.0 - 2022-09-01

##### Breaking Changes :mega:

- `RasterOverlayCollection` no longer accepts a `Tileset` in its constructor. Instead, it now accepts a `Tile::LoadedLinkList` and a `TilesetExternals`.
- Removed `TileContext`. It has been replaced by the `TilesetContentLoader` interface.
- Removed `TileContentFactory`. Instead, conversions of various types to glTF can be registered with `GltfConverters`.
- Removed `TileContentLoadInput`. It has been replaced by `TileLoadInput` and `TilesetContentLoader`.
- Removed `TileContentLoadResult`. It has been replaced by `TileContent`.
- Removed `TileContentLoader`. It has been replaced by `TilesetContentLoader` and `GltfConverters`.
- Removed `ImplicitTraversal`. It has been replaced by `TilesetContentLoader` and `GltfConverters`.
- Removed many methods from the `Cesium3DTilesSelection::Tileset` class: `getUrl()`, `getIonAssetID()`, `getIonAssetToken()`, `notifyTileStartLoading`, `notifyTileDoneLoading()`, `notifyTileUnloading()`, `loadTilesFromJson()`, `requestTileContent()`, `requestAvailabilitySubtree()`, `addContext()`, and `getGltfUpAxis()`. Most of these were already not recommended for use outside of cesium-native.
- Removed many methods from the `Cesium3DTilesSelection::Tile` class: `getTileset()`, `getContext()`, `setContext()`, `getContent()`, `setEmptyContent()`, `getRendererResources()`, `setState()`, `loadContent()`, `processLoadedContent()`, `unloadContent()`, `update()`, and `markPermanentlyFailed()`. Most of these were already not recommended for use outside of cesium-native.

##### Additions :tada:

- Quantized-mesh terrain and implicit octree and quadtree tilesets can now skip levels-of-detail when traversing, so the correct detail is loaded more quickly.
- Added new options to `TilesetOptions` supporting smooth transitions between tiles at different levels-of-detail. A tile's transition percentage can be retrieved from `TileRenderContent::lodTransitionPercentage`.
- Added support for loading WebP images inside glTFs and raster overlays. WebP textures can be provided directly in a glTF texture or in the `EXT_texture_webp` extension.
- Added support for `KHR_texture_transform` to `CesiumGltf`, `CesiumGltfReader`, and `CesiumGltfWriter`
- `Tileset` can be constructed with a `TilesetContentLoader` and a root `Tile` for loading and rendering different 3D Tile-like formats or creating a procedural tileset.

##### Fixes :wrench:

- Fixed a bug where the Raster Overlay passed to the `loadErrorCallback` would not be the one that the user created, but instead an aggregated overlay that was created internally.

### v0.18.1 - 2022-08-04

##### Fixes :wrench:

- Fixed a bug in `SqliteCache` where the last access time of resources was not updated correctly, sometimes causing more recently used resources to be evicted from the cache before less recently used ones.

### v0.18.0 - 2022-08-01

##### Breaking Changes :mega:

- Removed support for 3D Tiles Next extensions in `TilesetWriter` and `TilesetReader` that have been promoted to core in 3D Tiles 1.1
  - [3DTILES_multiple_contents](https://github.com/CesiumGS/3d-tiles/tree/main/extensions/3DTILES_multiple_contents)
  - [3DTILES_implicit_tiling](https://github.com/CesiumGS/3d-tiles/tree/main/extensions/3DTILES_implicit_tiling)
  - [3DTILES_metadata](https://github.com/CesiumGS/3d-tiles/tree/main/extensions/3DTILES_metadata)
  - [3DTILES_content_gltf](https://github.com/CesiumGS/3d-tiles/tree/main/extensions/3DTILES_content_gltf)
- Removed the `getSupportsRasterOverlays` from `Tileset` because the property is no longer relevant now that all tilesets support raster overlays.

##### Additions :tada:

- Added support for [3D Tiles 1.1](https://github.com/CesiumGS/3d-tiles/pull/666) in `TilesetWriter` and `TilesetReader`.
- Added a `TileOcclusionRendererProxyPool` to `TilesetExternals`. If a renderer implements and provides this interface, the tile occlusion information is used to avoid refining parent tiles that are completely occluded, reducing the number of tiles loaded.
- `Tileset` can now estimate the percentage of the tiles for the current view that have been loaded by calling the `computeLoadProgress` method.
- Enabled loading Tile Map Service (TMS) URLs that do not have a file named "tilemapresource.xml", such as from GeoServer.
- Added support for Tile Map Service documents that use the "local" profile when the SRS is mercator or geodetic.

### v0.17.0 - 2022-07-01

##### Fixes :wrench:

- Fixed crash when parsing an empty copyright string in the glTF model.

### v0.16.0 - 2022-06-01

##### Additions :tada:

- Added option to the `RasterizedPolygonsOverlay` to invert the selection, so everything outside the polygons gets rasterized instead of inside.
- The `RasterizedPolygonsTileExcluder` excludes tiles outside the selection instead of inside when given an inverted `RasterizedPolygonsOverlay`.
- Tiles are now upsampled using the projection of the first raster overlay in the list with more detail.

##### Fixes :wrench:

- For consistency with CesiumJS and compatibility with third-party terrain tilers widely used in the community, the `bounds` property of the `layer.json` file of a quantized-mesh terrain tileset is now ignored, and the terrain is assumed to cover the entire globe.

### v0.15.2 - 2022-05-13

##### Fixes :wrench:

- Fixed a bug where upsampled quadtree tiles could have siblings with mismatching projections.

In addition to the above, this release updates the following third-party libraries used by cesium-native:

- `cpp-httplib` to v0.10.3 ([changes](https://github.com/yhirose/cpp-httplib/compare/c7486ead96dad647b9783941722b5944ac1aaefa...d73395e1dc652465fa9524266cd26ad57365491f))
- `draco` to v1.5.2 ([changes](https://github.com/google/draco/compare/9bf5d2e4833d445acc85eb95da42d715d3711c6f...bd1e8de7dd0596c2cbe5929cbe1f5d2257cd33db))
- `earcut` to v2.2.3 ([changes](https://github.com/mapbox/earcut.hpp/compare/6d18edf0ce046023a7cb55e69c4cd9ba90e2c716...b28acde132cdb8e0ef536a96ca7ada8a651f9169))
- `PicoSHA2` to commit `1677374f23352716fc52183255a40c1b8e1d53eb` ([changes](https://github.com/okdshin/PicoSHA2/compare/b699e6c900be6e00152db5a3d123c1db42ea13d0...1677374f23352716fc52183255a40c1b8e1d53eb))
- `rapidjson` to commit `fcb23c2dbf561ec0798529be4f66394d3e4996d8` ([changes](https://github.com/Tencent/rapidjson/compare/fd3dc29a5c2852df569e1ea81dbde2c412ac5051...fcb23c2dbf561ec0798529be4f66394d3e4996d8))
- `spdlog` to v1.10.0 ([changes](https://github.com/gabime/spdlog/compare/cbe9448650176797739dbab13961ef4c07f4290f...76fb40d95455f249bd70824ecfcae7a8f0930fa3))
- `stb` to commit `af1a5bc352164740c1cc1354942b1c6b72eacb8a` ([changes](https://github.com/nothings/stb/compare/b42009b3b9d4ca35bc703f5310eedc74f584be58...af1a5bc352164740c1cc1354942b1c6b72eacb8a))
- `uriparser` to v0.9.6 ([changes](https://github.com/uriparser/uriparser/compare/e8a338e0c65fd875a46067d711750e4c13e044e7...24df44b74753017acfaec4b3a30097a8a2ae1ae1))

### v0.15.1 - 2022-05-05

##### Fixes :wrench:

- Fixed a bug that could cause tiles in external tilesets to fail to load.

### v0.15.0 - 2022-05-02

##### Additions :tada:

- Improved the load performance when `TilesetOptions::forbidHoles` is enabled by only loading child tiles when their parent does not meet the necessary screen-space error requirement.
- Added support for loading availability metadata from quantized-mesh layer.json. Previously, only availability embedded in terrain tiles was used.
- Added support for quantized-mesh terrain tilesets that specify a parent layer.
- Added support for metadata from the `3DTILES_batch_table_hierarchy` extension.

##### Fixes :wrench:

- Fixed a bug that could cause the same tiles to be continually loaded and unloaded when `TilesetOptions::forbidHoles` was enabled.
- Fixed a bug that could sometimes cause tilesets to fail to show their full detail when making changes to raster overlays.
- Fixed a bug that could cause holes even with `TilesetOptions::forbidHoles` enabled, particularly when using external tilesets.
- Tiles will no longer be selected to render when they have no content and they have a higher "geometric error" than their parent. In previous versions, this situation could briefly lead to holes while the children of such tiles loaded.
- Fixed a bug where `IPrepareRendererResources::prepareInMainThread` was called on a `Tile` before that `Tile` was updated with loaded content.
- Fixed a bug where getting bad data from the SQLite request cache could cause a crash. If the SQLite database is corrupt, it will now be deleted and recreated.

### v0.14.1 - 2022-04-14

##### Fixes :wrench:

- Fixed a crash caused by using an aggregated overlay of `IonRasterOverlay` after it is freed.
- Fix a bug introduced in v0.14.0 that caused Tile Map Service (TMS) overlays from Cesium ion to fail to load.

### v0.14.0 - 2022-04-01

##### Breaking Changes :mega:

- Added a new parameter, `rendererOptions`, to `IPrepareRendererResources::prepareRasterInLoadThread`.
- Changed the type of Cesium ion asset IDs from `uint32_t` to `int64_t`.
- Various changes in the `Cesium3DTiles`, `Cesium3DTilesReader`, and `Cesium3DTilesWriter` namespaces to match the evolving 3D Tiles Next specifications.
- Removed `getTextureCoordinateIndex` from `FeatureIDTextureView` and `FeatureTexturePropertyView`. Use `getTextureCoordinateAttributeId` instead.

##### Additions :tada:

- Added `WebMapServiceRasterOverlay` to pull raster overlays from a WMS server.
- Added support for the following glTF extensions to `CesiumGltf`, `CesiumGltfReader`, and `CesiumGltfWriter`:
  - `EXT_instance_features`
  - `EXT_structural_metadata`
  - `MAXAR_mesh_variants`
- Added an in-memory cache for Cesium ion asset endpoint responses in order to avoid repeated requests.
- Added `ScopeGuard` class to automatically a execute function when exiting a scope.
- The glTF `copyright` property, if present, is now included in the credits that `Tileset` adds to the `CreditSystem`. If the `copyright` has multiple parts separate by semicolons, these are treated as separate credits.
- Credits reported by `CreditSystem::getCreditsToShowThisFrame` are now sorted based on the number of occurrences, with the most common credits first.
- `Tileset` and `RasterOverlay` credits can now be shown on the screen, rather than in a separate credit popup.
- Added `FeatureTexturePropertyView::getSwizzle` method.
- Added `IsMetadataArray` template to check if a type is a `MetadataArrayView`.
- Added a `rendererOptions` property to `RasterOverlayOptions` to pass arbitrary data to `prepareRasterInLoadThread`.
- Added `Uri::escape`.

##### Fixes :wrench:

- Fixed an issue that could lead to compilation failures when passing an lvalue reference to `Promise::resolve()`.
- Fixed upsampling for `EXT_feature_metadata` feature tables.
- Fixed a bug that could cause the size of external images to be accounted for incorrectly when tracking the number of bytes loaded for caching purposes.
- Fixed a bug that prevented tiles from loading when "Forbid Holes" option was enabled.

### v0.13.0 - 2022-03-01

##### Breaking Changes :mega:

- Renamed constants in `CesiumUtility::Math` to use PascalCase instead of SCREAMING_SNAKE_CASE.

##### Additions :tada:

- Added support for the `CESIUM_RTC` and `KHR_texture_basisu` glTF extensions.
- Added support for 3D Tiles that do not have a geometric error, improving compatibility with tilesets that don't quite match the 3D Tiles spec.
- Exposed the Cesium ion endpoint URL as a parameter on tilesets and raster overlays.
- `TilesetOptions` and `RasterOverlayOptions` each have a new option to report which compressed textured formats are supported on the client platform. Ideal formats amongst the available ones are picked for each KTX2 texture that is later encountered.
- The `ImageCesium` class nows convey which GPU pixel compression format (if any) is used. This informs what to expect in the image's pixel buffer.
- The `ImageCesium` class can now contain pre-computed mipmaps, if they exist. In that case, all the mips will be in the pixel buffer and the delineation between each mip will be described in `ImageCesium::mipPositions`.
- Tileset content with the known file extensions ".gltf", ".glb", and ".terrain" can now be loaded even if the Content-Type is incorrect. This is especially helpful for loading tilesets from `file:` URLs.
- Created tighter fitting bounding volumes for terrain tiles by excluding skirt vertices.

##### Fixes :wrench:

- Fixed bug that could cause properties types in a B3DM Batch Table to be deduced incorrectly, leading to a crash when accessing property values.
- Fixed a bug where implicit tiles were not receiving the root transform and so could sometimes end up in the wrong place.

### v0.12.0 - 2022-02-01

##### Breaking Changes :mega:

- Renamed `IAssetAccessor::requestAsset` to `get`.
- Renamed `IAssetAccessor::post` to `request` and added a new parameter in the second position to specify the HTTP verb to use.
- `Token` in `CesiumIonClient` has been updated to match Cesium ion's v2 REST API endpoint, so several fields have been renamed. The `tokens` method also now returns future that resolves to a `TokenList` instead of a plain vector of `Token` instances.
- Renamed `GltfReader::readModel`, `ModelReaderResult`, and `ReadModelOptions` to `GltfReader::readGltf`, `GltfReaderResult`, and `GltfReaderOptions` respectively.
- Removed `writeModelAsEmbeddedBytes`, `writeModelAndExternalFiles`, `WriteModelResult`, `WriteModelOptions`, and `WriteGLTFCallback`. Use `GltfWriter::writeGltf`, `GltfWriter::writeGlb`, `GltfWriterResult`, and `GltfWriterOptions` instead.

##### Additions :tada:

- Added `TilesetWriterOptions` for serializing tileset JSON.
- Added support for the following extensions in `GltfWriter` and `GltfReader`:
  - [KHR_materials_unlit](https://github.com/KhronosGroup/glTF/tree/main/extensions/2.0/Khronos/KHR_materials_unlit)
  - [EXT_mesh_gpu_instancing](https://github.com/KhronosGroup/glTF/tree/main/extensions/2.0/Vendor/EXT_mesh_gpu_instancing)
  - [EXT_meshopt_compression](https://github.com/KhronosGroup/glTF/tree/main/extensions/2.0/Vendor/EXT_meshopt_compression)
  - [EXT_mesh_features](https://github.com/CesiumGS/glTF/tree/3d-tiles-next/extensions/2.0/Vendor/EXT_mesh_features)
  - [CESIUM_tile_edges](https://github.com/CesiumGS/glTF/pull/47)
- Added support for the following extensions in `TilesetWriter` and `TilesetReader`:
  - [3DTILES_multiple_contents](https://github.com/CesiumGS/3d-tiles/tree/main/extensions/3DTILES_multiple_contents)
  - [3DTILES_implicit_tiling](https://github.com/CesiumGS/3d-tiles/tree/main/extensions/3DTILES_implicit_tiling)
  - [3DTILES_metadata](https://github.com/CesiumGS/3d-tiles/tree/main/extensions/3DTILES_metadata)
- Added `SubtreeWriter` and `SubtreeReader` for serializing and deserializing the subtree format in [3DTILES_implicit_tiling](https://github.com/CesiumGS/3d-tiles/tree/main/extensions/3DTILES_implicit_tiling).
- Added `SchemaWriter` and `SchemaReader` for serializing and deserializing schemas in [EXT_mesh_features](https://github.com/CesiumGS/glTF/tree/3d-tiles-next/extensions/2.0/Vendor/EXT_mesh_features) and [3DTILES_metadata](https://github.com/CesiumGS/3d-tiles/tree/main/extensions/3DTILES_metadata).
- Added `hasExtension` to `ExtensibleObject`.
- Added `CESIUM_TESTS_ENABLED` option to the build system.
- Added support in the JSON reader for reading doubles with no fractional value as integers.
- Added case-insensitive comparison for Cesium 3D Tiles "refine" property values.
- Added new capabilities to `Connection` in `CesiumIonClient`:
  - The `tokens` method now uses the v2 service endpoint and allows a number of options to be specified.
  - Added a `token` method to allow details of a single token to be retrieved.
  - Added `nextPage` and `previousPage` methods to allow paging through tokens.
  - Added `modifyToken` method.
  - Added static `getIdFromToken` method to obtain a token ID from a given token value.
- Added `loadErrorCallback` to `TilesetOptions` and `RasterOverlayOptions`. This callback is invoked when the `Tileset` or `RasterOverlay` encounter a load error, allowing the error to be handled by application code.
- Enable `IntrusivePointer<T>` to be converted to `IntrusivePointer<U>` if U is a base class of T.

##### Fixes :wrench:

- Fixes a bug where `notifyTileDoneLoading` was not called when encountering Ion responses that can't be parsed.
- Fixed a bug that prevented a continuation attached to a `SharedFuture` from returning a `Future` itself.
- Fixed incorrect child subtree index calculation in implicit tiles.
- Fixed `computeDistanceSquaredToPosition` in `BoundingSphere`.

### v0.11.0 - 2022-01-03

##### Breaking Changes :mega:

- The `CesiumGltfReader` project now uses the `CesiumGltfReader` namespace instead of the `CesiumGltf` namespace.
- The `CesiumGltfWriter` project now uses the `CesiumGltfWriter` namespace instead of the `CesiumGltf` namespace.
- The `Cesium3DTilesReader` project now uses the `Cesium3DTilesReader` namespace instead of the `Cesium3DTiles` namespace.

##### Additions :tada:

- Added `Cesium3DTilesWriter` library.

##### Fixes :wrench:

- Fixed a bug in `QuadtreeRasterOverlayTileProvider` that caused incorrect level-of-detail selection for overlays that use a global (or otherwise large) tiling scheme but have non-global (or otherwise smaller) coverage.

### v0.10.0 - 2021-12-01

##### Breaking Changes :mega:

- `QuadtreeRasterOverlayTileProvider::computeLevelFromGeometricError` has been removed. `computeLevelFromTargetScreenPixels` may be useful as a replacement.
- The constructor of `RasterOverlayTileProvider` now requires a coverage rectangle.
- `RasterOverlayTileProvider::getTile` now takes a `targetScreenPixels` instead of a `targetGeometricError`.
- The constructor of `RasterMappedTo3DTile` now requires a texture coordinate index.
- The constructor of `RasterOverlayTile` now takes a `targetScreenPixels` instead of a `targetGeometricError`. And the corresponding `getTargetGeometricError` has been removed.
- Removed `TileContentLoadResult::rasterOverlayProjections`. This field is now found in the `overlayDetails`.
- Removed `obtainGlobeRectangle` from `TileUtilities.h`. Use `estimateGlobeRectangle` in `BoundingVolume.h` instead.
- cesium-native now uses the following options with the `glm` library:
  - `GLM_FORCE_XYZW_ONLY`
  - `GLM_FORCE_EXPLICIT_CTOR`
  - `GLM_FORCE_SIZE_T_LENGTH`

##### Additions :tada:

- Added support for the [3DTILES_implicit_tiling](https://github.com/CesiumGS/3d-tiles/tree/main/extensions/3DTILES_implicit_tiling) extension.
- Added support for the [3DTILES_bounding_volume_S2](https://github.com/CesiumGS/3d-tiles/tree/main/extensions/3DTILES_bounding_volume_S2) extension.
- Added support for raster overlays, including clipping polygons, on any 3D Tiles tileset.
- Added support for external glTF buffers and images.
- Raster overlay level-of detail is now selected using "target screen pixels" rather than the hard-to-interpret geometric error value.
- A `RasterOverlay` can now be configured with a `maximumScreenSpaceError` independent of the screen-space error used for the geometry.
- `RasterOverlay::loadTileProvider` now returns a `SharedFuture`, making it easy to attach a continuation to run when the load completes.
- Added `GltfContent::applyRtcCenter` and `applyGltfUpAxisTransform`.
- Clipping polygon edges now remain sharp even when zooming in past the available geometry detail.
- Added `DebugColorizeTilesRasterOverlay`.
- Added `BoundingRegionBuilder` to `CesiumGeospatial`.
- Added `GlobeRectangle::EMPTY` static field and `GlobeRectangle::isEmpty` method.
- Added the ability to set the coordinates of a `GlobeRectangle` after construction.

##### Fixes :wrench:

- Improved the computation of bounding regions and overlay texture coordinates from geometry, particularly for geometry that crosses the anti-meridian or touches the poles.
- Fixed a bug that would result in incorrect geometry when upsampling a glTF with a position accessor pointing to a bufferView that did not start at the beginning of its buffer.
- Fixed a problem that could cause incorrect distance computation for a degenerate bounding region that is a single point with a min/max height.
- Improved the numerical stability of `GlobeRectangle::computeCenter` and `GlobeRectangle::contains`.
- Error messages are no longer printed to the Output Log when an upsampled tile happens to have a primitive with no vertices.
- Fixed a bug that could cause memory corruption when a decoded Draco mesh was larger than indicated by the corresponding glTF accessor.
- Fixed a bug that could cause the wrong triangle indices to be used for a Draco-encoded glTF.

### v0.9.0 - 2021-11-01

##### Breaking Changes :mega:

- Changed the following properties in CesiumGltf:
  - `BufferView::target` now defaults to `std::nullopt` instead of `Target::ARRAY_BUFFER`.
  - `ClassProperty::type` now defaults to `Type::INT8` instead of empty string.
  - `ClassProperty::componentType` is now an optional string instead of a `JsonValue`.
  - `FeatureTexture::classProperty` is no longer optional, consistent with changes to the extension spec.
  - `Image::mimeType` now defaults to empty string instead of `MimeType::image_jpeg`.
  - `Sampler::magFilter` and `Sampler::minFilter` now default to `std::nullopt` instead of `MagFilter::NEAREST`.
- The version of `ExtensibleObject` in the `CesiumGltf` library and namespace has been removed. Use the one in the `CesiumUtility` library and namespace instead.
- Renamed the following glTF extension classes:
  - `KHR_draco_mesh_compression` -> `ExtensionKhrDracoMeshCompression`.
  - `MeshPrimitiveEXT_feature_metadata` -> `ExtensionMeshPrimitiveExtFeatureMetadata`
  - `ModelEXT_feature_metadata` -> `ExtensionModelExtFeatureMetadata`
- `CesiumGltf::ReaderContext` has been removed. It has been replaced with either `CesiumJsonReader::ExtensionReaderContext` or `GltfReader`.

##### Additions :tada:

- Added new `Cesium3DTiles` and `Cesium3DTilesReader` libraries. They are useful for reading and working with 3D Tiles tilesets.

##### Fixes :wrench:

- Fixed a bug that could cause crashes or incorrect behavior when using raster overlays.
- Fixed a bug that caused 3D Tiles content to fail to load when the status code was zero. This code is used by libcurl for successful read of `file://` URLs, so the bug prevented loading from such URLs in some environments.
- Errors and warnings that occur while loading glTF textures are now include in the model load errors and warnings.
- Fixes how `generate-classes` deals with reserved C++ keywords. Property names that are C++ keywords should be appended with "Property" as was already done,
  but when parsing JSONs the original property name string should be used.

### v0.8.0 - 2021-10-01

##### Breaking Changes :mega:

- glTF enums are now represented in CesiumGltf as their underlying type (int32 or string) rather than as an enum class.
- Tile content loaders now return a `Future`, which allows them to be asynchronous and make further network requests.

##### Fixes :wrench:

- Fixed a bug that caused the `RTC_CENTER` semantic in a B3DM feature table to be ignored if any of the values happened to be integers rather than floating-point numbers. This caused these tiles to render in the wrong location.

### v0.7.2 - 2021-09-14

##### Fixes :wrench:

- Fixed a bug where the "forbidHoles" option was not working with raster overlays and external tilesets.

### v0.7.1 - 2021-09-14

##### Fixes :wrench:

- Fixed a bug introduced in v0.7.0 where credits from a `QuadtreeRasterOverlayTileProvider` were not collected and reported.
- Fixed a bug where disabling frustum culling caused external tilesets to not load.

### v0.7.0 - 2021-09-01

##### Breaking Changes :mega:

- Renamed the `Cesium3DTiles` namespace and library to `Cesium3DTilesSelection`.
- Deleted `Cesium3DTilesSelection::Gltf` and moved functionality into `CesiumGltf::Model`.
- Renamed `Rectangle::intersect` and `GlobeRectangle::intersect` to `computeIntersection`.
- `RasterOverlay` and derived classes now require a `name` parameter to their constructors.
- Changed the type of texture coordinate IDs used in the raster overlay system from `uint32_t` to `int32_t`.
- `RasterOverlayTileProvider` is no longer quadtree-oriented. Instead, it requires derived classes to provide an image for a particular requested rectangle and geometric error. Classes that previously derived from `RasterOverlayTileProvider` should now derive from `QuadtreeRasterOverlayTileProvider` and implement `loadQuadtreeTileImage` instead of `loadTileImage`.
- Removed `TilesetOptions::enableWaterMask`, which didn't have any effect anyway. `TilesetContentOptions::enableWaterMask` still exists and works.

##### Additions :tada:

- Added `Future<T>::isReady`.
- Added `Future<T>::share`, which returns a `SharedFuture<T>` and allows multiple continuations to be attached.
- Added an option in `TilesetOptions::ContentOptions` to generate smooth normals when the original glTFs were missing normals.
- Added `ImageManipulation` class to `CesiumGltfReader`.
- Added `Math::roundUp` and `Math::roundDown`.
- Added `Rectangle::computeUnion`.

##### Fixes :wrench:

- Fixed a bug that caused CesiumGltfWriter to write a material's normal texture info into a property named `normalTextureInfo` rather than `normalTexture`.
- Fixed a bug in `TileMapServiceRasterOverlay` that caused it to show only the lowest resolution tiles if missing a `tilemapresource.xml` file.

### v0.6.0 - 2021-08-02

##### Breaking Changes :mega:

- `Future<T>::wait` now returns the resolved value and throws if the Future rejected, rather than returning a `std::variant` and slicing the exception to `std::exception`.
- `Tileset::updateView` and `Tileset::updateViewOffline` now take `std::vector<ViewState>` instead of a single `ViewState`.

##### Additions :tada:

- Added support for the `EXT_feature_metadata` glTF extension.
- Added automatic conversion of the B3DM batch table to the `EXT_feature_metadata` extension.
- Added `CESIUM_COVERAGE_ENABLED` option to the build system.
- Added `AsyncSystem::dispatchOneMainThreadTask` to dispatch a single task, rather than all the tasks that are waiting.
- Added `AsyncSystem::createPromise` to create a Promise directly, rather than via a callback as in `AsyncSystem::createFuture`.
- Added `AsyncSystem::catchImmediately` to catch a Future rejection immediately in any thread.
- Added `AsyncSystem::all` to create a Future that resolves when a list of Futures resolve.
- Added support for multiple frustums in the `Tileset` selection algorithm.

##### Fixes :wrench:

- Fixed a bug that prevented `.then` functions from being used on a `Future<void>` when CESIUM_TRACING_ENABLED was ON.

### v0.5.0 - 2021-07-01

##### Breaking Changes :mega:

- `TilesetExternals` now has an `AsyncSystem` instead of a shared pointer to an `ITaskProcessor`.

##### Additions :tada:

- Added a performance tracing framework via `CESIUM_TRACE_*` macros.
- Added `Future<T>::thenImmediately`.
- Added `AsyncSystem::createThreadPool` and `Future<T>::thenInThreadPool`.
- `Future<T>::thenInWorkerThread` and `Future<T>::thenInMainThread` now arrange for their continuations to be executed immediately when the Future is resolved, if the Future is resolved in the correct thread.
- Moved all request cache database access to a dedicated thread, in order to free up worker threads for parallelizable work.

### v0.4.0 - 2021-06-01

##### Additions :tada:

- Added `Cesium3DTiles::TileIdUtilities` with a `createTileIdString` function to create logging/debugging strings for `TileID` objects.
- Accessing the same Bing Maps layer multiple times in a single application run now reuses the same Bing Maps session instead of starting a new one each time.
- Added a configure-time build option, `PRIVATE_CESIUM_SQLITE`, to rename all `sqlite3*` symbols to `cesium_sqlite3*`.

##### Fixes :wrench:

- Matched draco's decoded indices to gltf primitive if indices attribute does not match with the decompressed indices.
- `createAccessorView` now creates an (invalid) `AccessorView` with a standard numeric type on error, rather than creating `AccessorView<nullptr_t>`. This makes it easier to use a simple lambda as the callback.
- Disabled `HTTPLIB_USE_ZLIB_IF_AVAILABLE` and `HTTPLIB_USE_OPENSSL_IF_AVAILABLE` because these libraries are not required for our use for cpp-httplib and they cause problems on some systems.

### v0.3.1 - 2021-05-13

##### Fixes :wrench:

- Fixed a memory leak when loading textures from a glTF model.
- Fixed a use-after-free bug that could cause a crash when destroying a `RasterOverlay`.

### v0.3.0 - 2021-05-03

##### Breaking Changes :mega:

- Converted `magic_enum` / `CodeCoverage.cmake` dependencies to external submodules.
- Replaced `CesiumGltf::WriteFlags` bitmask with `CesiumGltf::WriteModelOptions` struct.
  `CesiumGltf::writeModelAsEmbeddedBytes` and `CesiumGltf::writeModelAndExternalfiles`
  now use this struct for configuration.
- Removed all exceptions in `WriterException.h`, warnings / errors are now reported in
  `WriteModelResult`, which is returned from `CesiumGltf::writeModelAsEmbeddedBytes` and
  `CesiumGltf::writeModelAndExternalFiles` instead.

##### Additions :tada:

- Added support for loading the water mask from quantized-mesh terrain tiles.

##### Fixes :wrench:

- Let a tile be renderable if all its raster overlays are ready, even if some are still loading.

### v0.2.0 - 2021-04-19

##### Breaking Changes :mega:

- Moved `JsonValue` from the `CesiumGltf` library to the `CesiumUtility` library and changes some of its methods.
- Renamed `CesiumGltf::Reader` to `CesiumGltf::GltfReader`.
- Made the `readModel` and `readImage` methods on `GltfReader` instance methods instead of static methods.

##### Additions :tada:

- Added `CesiumGltfWriter` library.
- Added `CesiumJsonReader` library.
- Added diagnostic details to error messages for invalid glTF inputs.
- Added diagnostic details to error messages for failed OAuth2 authorization with `CesiumIonClient::Connection`.
- Added an `Axis` enum and `AxisTransforms` class for coordinate system transforms
- Added support for the legacy `gltfUpVector` string property in the `asset` part of tilesets. The up vector is read and passed as an `Axis` in the `extras["gltfUpVector"]` property, so that receivers may rotate the glTF model's up-vector to match the Z-up convention of 3D Tiles.
- Unknown glTF extensions are now deserialized as a `JsonValue`. Previously, they were ignored.
- Added the ability to register glTF extensions for deserialization using `GltReader::registerExtension`.
- Added `GltfReader::setExtensionState`, which can be used to request that an extension not be deserialized or that it be deserialized as a `JsonValue` even though a statically-typed class is available for the extension.

##### Fixes :wrench:

- Gave glTFs created from quantized-mesh terrain tiles a more sensible material with a `metallicFactor` of 0.0 and a `roughnessFactor` of 1.0. Previously the default glTF material was used, which has a `metallicFactor` of 1.0, leading to an undesirable appearance.
- Reported zero-length images as non-errors as `BingMapsRasterOverlay` purposely requests that the Bing servers return a zero-length image for non-existent tiles.
- 3D Tiles geometric error is now scaled by the tile's transform.
- Fixed a bug that that caused a 3D Tiles tile to fail to refine when any of its children had an unsupported type of content.

### v0.1.0 - 2021-03-30

- Initial release.<|MERGE_RESOLUTION|>--- conflicted
+++ resolved
@@ -8,12 +8,12 @@
 
 ##### Additions :tada:
 
-<<<<<<< HEAD
 - Added a new `CesiumLegacyTerrain` library and namespace, containing classes for working with terrain in the `quantized-mesh-1.0` format and its `layer.json` file.
-- Added overloads of `ImplicitTilingUtilities::computeBoundingVolume` taking a `Cesium3DTiles::BoundingVolume`.
-- Added overloads of `ImplicitTilingUtilities::computeBoundingVolume` taking an `S2CellBoundingVolume` and an `OctreeTileID`. Previously only `QuadtreeTileID` was supported.
-=======
 - Added `waitInMainThread` method to `Future` and `SharedFuture`.
+
+##### Fixes :wrench:
+
+- `QuantizedMeshLoader` now creates spec-compliant glTFs from a quantized-mesh terrain tile. Previously, the generated glTF had small problems that could confuse some clients.
 
 ### v0.34.0 - 2024-04-01
 
@@ -27,17 +27,12 @@
 - Added overloads of `IntersectionTests::pointInTriangle` that handle 3D points. One overload includes a `barycentricCoordinates` parameter that outputs the barycentric coordinates at that point.
 - Added overloads of `ImplicitTilingUtilities::computeBoundingVolume` that take a `Cesium3DTiles::BoundingVolume`.
 - Added overloads of `ImplicitTilingUtilities::computeBoundingVolume` that take an `S2CellBoundingVolume` and an `OctreeTileID`. Previously only `QuadtreeTileID` was supported.
->>>>>>> 942af01d
 - Added `setOrientedBoundingBox`, `setBoundingRegion`, `setBoundingSphere`, and `setS2CellBoundingVolume` functions to `TileBoundingVolumes`.
 
 ##### Fixes :wrench:
 
-<<<<<<< HEAD
-- `QuantizedMeshLoader` now creates spec-compliant glTFs from a quantized-mesh terrain tile. Previously, the generated glTF had small problems that could confuse some clients.
-=======
 - Fixed a bug where coordinates returned from `SimplePlanarEllipsoidCurve` were inverted if one of the input points had a negative height.
 - Fixed a bug where `Tileset::ComputeLoadProgress` could incorrectly report 100% before all tiles finished their main thread loading.
->>>>>>> 942af01d
 
 ### v0.33.0 - 2024-03-01
 
