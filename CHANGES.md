--- conflicted
+++ resolved
@@ -2,27 +2,22 @@
 
 ### ? - ?
 
-<<<<<<< HEAD
-##### Fixes :wrench:
-
+##### Breaking Changes :mega:
+
+- Restored vcpkg commit update to `2025.09.17`.
+
+##### Fixes :wrench:
+
+- Fixed a bug in `GoogleMapTilesRasterOverlay` that tried to parse credits from an erroneous viewport service response.
 - Fixed issues with GeoJsonRasterOverlay with certain types of data.
   - Polygons with holes hould now display correctly.
   - Using a GeoJSON file with data on either side of the antimeridian should now display correctly instead of causing the entire overlay to disappear.
-=======
-##### Breaking Changes :mega:
-
-- Restored vcpkg commit update to `2025.09.17`.
-
-##### Fixes :wrench:
-
-- Fixed a bug in `GoogleMapTilesRasterOverlay` that tried to parse credits from an erroneous viewport service response.
 
 ### v0.52.1 - 2025-10-01
 
 ##### Breaking Changes :mega:
 
 - Reverted vcpkg update that could interfere with builds on headless MacOS.
->>>>>>> 6da0610f
 
 ### v0.52.0 - 2025-10-01
 
