# Change Log

### ? - ?

<<<<<<< HEAD
##### Additions :tada:

- Added `GltfModifier` class. It can be used to modify tile glTFs during load, as well as apply new modifications to them later.
- 
=======
##### Breaking Changes :mega:

- Restored vcpkg commit update to `2025.09.17`.

>>>>>>> 6da0610f
##### Fixes :wrench:

- Fixed a bug in `GoogleMapTilesRasterOverlay` that tried to parse credits from an erroneous viewport service response.

### v0.52.1 - 2025-10-01

##### Breaking Changes :mega:

- Reverted vcpkg update that could interfere with builds on headless MacOS.

### v0.52.0 - 2025-10-01

##### Breaking Changes :mega:

- `RasterOverlayTileProvider::loadTileImage` now receives a const `RasterOverlayTile`.
- `SharedAssetDepot` now uses a templatized "context" instead of separate `AsyncSystem` and `IAssetAccessor` parameters. It defaults to `SharedAssetContext`.
- Removed the following from `RasterOverlayTileProvider`:
  - The constructor overloads that were used to create a placeholder tile provider.
  - `isPlaceholder`
  - `getTile`
  - `getTileDataBytes`
  - `getNumberOfTilesLoading`
  - `removeTile`
  - `loadTile`
  - `loadTileThrottled`
- `RasterMappedTo3DTile::mapOverlayToTile` now takes an `ActivatedRasterOverlay` instead of a `RasterOverlayTileProvider`.
- Removed `getOverlays`, `getTileProviders`, and `getPlaceholderTileProviders` from `RasterOverlayCollection`. Use `getActivatedOverlays` instead.
- `SharedAssetDepot` now uses a templatized "context" instead of separate `AsyncSystem` and `IAssetAccessor` parameters. It defaults to `SharedAssetContext`.
- Removed `RasterOverlay::getCredits`, which was not actually used anywhere. Use `RasterOverlayTileProvider::addCredits` instead.
- Upgraded vcpkg to `2025.09.17`.

##### Additions :tada:

- Added `GoogleMapTilesRasterOverlay`.
- Added `invalidate` method to `SharedAssetDepot`.
- Added `RasterOverlayExternals` class. This is similar to `TilesetExternals` and is a more convenient way to pass around the various external interfaces that raster overlays use.
- Added `ActivatedRasterOverlay`, encapsulating most of the functionality that was previously found on `RasterOverlayTileProvider`.
- Added `addTileOverlays` and `updateTileOverlays` to `RasterOverlayCollection`.
- `RasterOverlayCollection::add` and `remove` now take a pointer to a const `RasterOverlay`.
- Added `CesiumUtility::TransformIterator`.
- Added `CesiumUtility::DerivedValue`.
- Added `RasterOverlayTileProvider::getExternals`.
- Added new `log` and `format` methods to `ErrorList`.
- Added `AsyncSystem::enterMainThread`.
- Added `JsonObjectJsonHandler::ValueType`.
- Added `trimWhitespace` and `splitOnCharacter` to `StringHelpers`.
- Added `IonRasterOverlay::setAssetOptions`, providing the ability to supply asset-specific options to Cesium ion when requesting an asset endpoint.

##### Fixes :wrench:

- The Cesium ion token for raster overlays is now automatically refreshed every 55 minutes. Previously, it would refresh on a 401 HTTP status code, which could cause extraneous session usage if the raster overlay ever returned a 401 error for a non-token-related reason.
- Reverted change to `RasterizedPolygonsOverlay` that could produce crashes with certain tilesets.
- Fixed a bug where `TilesetHeightQuery` would always sample the WGS84 ellipsoid, even if a different one was supplied.
- Fixed a build system bug that prevented `libblend2d.a` from being installed for iOS.
- Fixed a bug when loading terrain where custom HTTP headers were not propagated through all terrain loading requests, preventing authentication tokens and API keys from working correctly with authenticated terrain services.
- Added a move constructor and assignment operator to `TileProviderAndTile`. This is important to prevent it from inadvertently incrementing/decrementing non-thread-safe reference counts from the wrong thread while being moved.
- `LoadedTileEnumerator` now provides non-const access to enumerated `Tile` instances, even if the enumerator itself is const.

### v0.51.0 - 2025-09-02

##### Breaking Changes :mega:

- The `getRootTile`, `loadedTiles`, and `forEachLoadedTile` methods on `Tileset` now only provide a const pointer to `Tile` instances, even when called on a non-const `Tileset`. Most modifications to tile instances owned by the tileset would be unsafe.
- `ViewUpdateResult` now holds pointers to const `Tile` instances.
- The `slowlyGetCurrentStates` and `slowlyGetPreviousStates` methods of `TreeTraversalState` now return the state map with a raw pointer to a constant node as the key, even if the node pointer type is a smart pointer.
- `DebugTileStateDatabase::recordTileState` now expects the states to be provided as `std::unordered_map<const Tile*, TileSelectionState>` instead of `std::unordered_map<IntrusivePointer<Tile>, TileSelectionState>`.
- `VectorRasterizer::drawPolyline` now takes a `std::vector` instead of a `std::span`.

##### Additions :tada:

- Added `element_type` to `IntrusivePointer`, allowing it to be used with `std::pointer_types`.
- Added implicit conversion of `IntrusivePointer<T>` to `T*`.
- All properties and extensions from `tileset.json`, except `"root"`, are now parsed into `TilesetMetadata` when a tileset is loaded by `Cesium3DTilesSelection::Tileset`.
- Added `accessorView` to `PropertyAttributePropertyView` to retrieve the underlying `AccessorView`.

##### Fixes :wrench:

- Fixed a bug in `Tileset::updateViewGroupOffline` that would cause it to get stuck in an endless loop when invoked with no frustums.
- Fixed a bug with `ColorMode::Random` in `VectorStyle` that caused it to produce different results each time a raster overlay tile was rendered.
- Fixed a bug in `IonRasterOverlay` that would cause unnecessary extra use of Bing Maps sessions when manually reloading the raster overlay after an expired token was automatically refreshed.
- Fixed a bug that could lead to a crash when using raster overlays with tilesets that use "external tilesets", such as Google Photorealistic 3D Tiles.

### v0.50.0 - 2025-08-01

##### Breaking Changes :mega:

- The `RasterOverlayTileProvider` and `QuadtreeRasterOverlayTileProvider` constructors now require a `CreditSystem` parameter.

##### Additions :tada:

- Added `GeoJsonDocumentRasterOverlay` for displaying GeoJSON documents as a raster overlay.
- Improved performance of `RasterizedPolygonsOverlay`, especially when using lots of cartographic polygons at once.
- Added `ImplicitTilingUtilities::getParentID` to derive the ID of the parent for a given tile ID.
- `IonRasterOverlay` now automatically handles refreshing the Cesium ion asset token as needed.
- Added `CesiumIonAssetAccessor`, which is useful for implementing token refresh for Cesium ion assets.
- Added `refreshTileProviderWithNewKey` method to `BingMapsRasterOverlay`.
- Added `refreshTileProviderWithNewUrlAndHeaders` method to `TileMapServiceRasterOverlay`.
- Added `getAsyncDestructionCompleteEvent` method to `RasterOverlayTileProvider`.
- Added `getCreditSystem` method to `RasterOverlayTileProvider`.

### v0.49.0 - 2025-07-01

##### Breaking Changes :mega:

- Renamed `CesiumITwinClient::Connection::getAccessToken` to `CesiumITwinClient::Connection::getAuthenticationToken`.
- Renamed `CesiumITwinClient::Connection::setAccessToken` to `CesiumITwinClient::Connection::setAuthenticationToken`.

##### Additions :tada:

- Added `CesiumVectorData` library for loading data from vector formats. Currently only GeoJSON is supported.
- Added `CesiumCurl` library containing `CurlAssetAccessor`, an implementation of `IAssetAccessor` based on libcurl.
- Added support for the [iTwin Geospatial Features API](https://developer.bentley.com/apis/geospatial-features/overview/).
  - Added `CesiumITwinClient::Connection::geospatialFeatureCollections` to query for all feature collections within an iTwin.
  - Added `CesiumITwinClient::Connection::geospatialFeatures` to query features within a feature collection.
- `Cesium3DTilesSelection::TileExternalContent` now inherits from `CesiumUtility::ExtensibleObject` to store and manage extensions from its content, such as `Extension3dTilesContentVoxels`.

##### Fixes :wrench:

- Fixed crash when unloading tilesets with raster overlays when the `EllipsoidTilesetLoader` was used.
- Fixed incorrect handling of legacy maximumLevel property when the `TilesetJsonLoader` was used.
- Fixed `OrientedBoundingBox::computeDistanceSquaredToPosition()` calculation when `OrientedBoundingBox` has degenerate axes.
- Fixed sending empty authorization header `Authorization: Bearer` when no access token is provided while using `CesiumIonTilesetLoader`. Prevents potential future issues with some servers including GP3D Tiles.
- Fixed a bug where `CachingAssetAccessor` would include "revalidation" headers like `If-None-Match` in the returned `IAssetRequest` when the remote server returned new content rather than a 304 response. This could cause the header to be incorrectly included in later requests for different content.
- Fixed a bug in `SubtreeFileReader` where it did not include query parameters from the base URL when requesting an external subtree buffer.
- Fixed a bug in the parsing of the i3dm `BATCH_ID` semantic.
- Fixed a bug in the conversion of i3dm batch ids to `EXT_instance_features` feature ids.

### v0.48.0 - 2025-06-02

##### Breaking Changes :mega:

- Renamed `SubtreeWriter::writeSubtree` to `SubtreeWriter::writeSubtreeJson`.
- `SubtreeAvailability::createEmpty` now requires a boolean parameter to set initial tile availability.
- `Cesium3DTilesSelection::Tile` constructors that take initially empty or external content now also require a `TileID` to be supplied.

##### Additions :tada:

- Switched to vcpkg registry version `dbe35ceb30c688bf72e952ab23778e009a578f18`, from `2024.11.16`. We expect to upgrade again to an official tagged version in the next release.
- Added `SubtreeWriter::writeSubtreeBinary`.

##### Fixes :wrench:

- Fixed a bug where `SubtreeAvailability` wasn't updating the `constant` and `bitstream` properties of the availability object when converting constant availability to a bitstream.
- Fixed a bug where `SubtreeAvailability` attempted to update buffer data that was no longer valid.
- Fixed a bug where `TilesetContentLoaderResult` would drop its `statusCode` between `std::move`s due to its omission in the move constructor.
- Fixed a bug introduced in v0.47.0 that caused tiles upsampled for raster overlays to lose their water mask.

### v0.47.0 - 2025-05-01

##### Breaking Changes :mega:

- Deprecated the `ViewState::create` methods. Use a constructor overload instead.
- Removed `addCreditToFrame`, `startNextFrame`, `getCreditsToShowThisFrame`, and `getCreditsToNoLongerShowThisFrame` from `CreditSystem`. `CreditSystem` no longer has a notion of a "frame". Instead, credits are included and excluded by calling `addCreditReference` and `removeCreditReference`. A snaphot of the current state can be obtained by calling `getSnapshot`, and it includes both the current set of active credits as well as the credits that were removed since the last snapshot.
- Removed the following from `Cesium3DTilesSelection::Tile`:
  - `getLastSelectionState` and `setLastSelectionState`. Use `TilesetViewGroup::getTraversalState` instead.
  - `Tile::LoadedLinkedList`. Use `LoadedTileEnumerator` instead.
  - `getDoNotUnloadSubtreeCount`, `incrementDoNotUnloadSubtreeCount`, `decrementDoNotUnloadSubtreeCount`, `incrementDoNotUnloadSubtreeCountOnParent`, and `decrementDoNotUnloadSubtreeCountOnParent`. Use `addReference`, `releaseReference`, and `getReferenceCount` instead.
- The `RasterOverlayCollection` constructor now takes a `LoadedTileEnumerator` instead of a `Tile::LoadedLinkedList`.
- `TileSelectionState` no longer uses or requires a frame number. This parameter has been removed from its various methods.
- Derived `TilesetContentLoader` classes that aggregate other loaders must now implement `setOwnerOfNestedLoaders` to pass the owner through.
- `DebugTileStateDatabase::recordAllTileStates` and `recordTileState` now must be given a `TilesetViewGroup` indicating which view group to record states for.
- `ViewUpdateResult` now holds `IntrusivePointer`s to `Tile` instances rather than raw pointers.
- Deprecated `Tileset::updateView` and `updateViewOffline`. Use `updateViewGroup` and `updateViewGroupOffline` instead.

##### Additions :tada:

- Added support for building in `vcpkg` manifest mode.
- Added `TilesetViewGroup`. View groups select tiles independently from other any other view group. This is useful for applications with multiple viewports to allow them to show different levels-of-detail for the same area.
- Added `CreditReferencer` which makes it easy to track credits in a frame-oriented fashion similar to how `CreditSystem::addCreditToFrame` worked in previous releases.
- Added a `std::hash` implementation for `IntrusivePointer` that simply hashes the underlying pointer.
- Added `Math::GoldenRatio`.
- Added `TreeTraversalState` to `CesiumUtility`. It can be used to associate arbitrary data with individual nodes during a depth-first tree traversal and access that data in a later traversal.
- Added `LoadedTileEnumerator` to enumerate the loaded tiles in a `Tile` subtree.
- Added `RasterOverlayCollection::setLoadedTileEnumerator`.
- Added `TileLoadRequester`, which allows influence over which tiles in a `Cesium3DTilesSelection::Tileset` are loaded. This is the base class for `TilesetViewGroup` and `TilesetHeightRequest`.
- Added `TileLoadTask`, `TileLoadPriorityGroup`, and `TilesetFrameState`. Previously these types were private.
- Added the following to `Cesium3DTilesSelection::Tileset`:
  - `getUserCredit` - Reflects the `Credit` passed as a string into `TilesetOptions::credit`.
  - `loadedTiles`- Allows enumeration of the tileset's loaded tiles.
  - `getDefaultViewGroup` - Gets the default view group that is used when `updateView` is called.
  - `updateViewGroup` - Updates the set of tiles to render for a `TilesetViewGroup`, as well as the set of tiles that the view group would like to load.
  - `updateViewGroupOffline` - Similar to `updateViewGroup`, except that it waits until all of the view group's tiles are fully loaded.
  - `loadTiles` - Loads tiles that have been identified as required across all `TilesetViewGroup` and `TilesetHeightRequest` instances, up to limits specified in `TilesetOptions`.
- `TilesetContentLoader` instances now know the `TilesetContentManager` that owns them. This is managed with new `getOwner` and `setOwner` methods.
- Added support for orthographic and skewed perspective views.
- Added an overload of `Math::equalsEpsilon` for glm matrices.
- A tile's bounding volume and content bounding volume are now included in `TileLoadResult` for use in `prepareInLoadThread`.
- Added `convertAccessorTypeToPropertyType` and `convertPropertyTypeToAccessorType` to `CesiumGltf::PropertyType`.

##### Fixes :wrench:

- Point cloud tiles will now be upsampled for raster overlays, fixing an issue where applying a raster overlay to a point cloud tileset would cause holes to appear.
- Fixed a crash caused by invalid I3dm headers.
- Fixed a bug that could cause an assertion failure or crash when unloading a tileset with raster overlays and external tilesets.

### v0.46.0 - 2025-04-01

##### Additions :tada:

- Added new TilesetContentLoaders constructible using the new `TilesetContentLoaderFactory` constructor on `Cesium3DTilesSelection::Tileset`.
  - `ITwinCesiumCuratedContentLoader` can load tilesets from the [iTwin Cesium Curated Content API](https://developer.bentley.com/apis/cesium-curated-content/).
  - `IModelMeshExportContentLoader` can load [iModels](https://www.itwinjs.org/learning/imodels/) exported to the 3D Tiles format through the [Mesh Export API](https://developer.bentley.com/apis/mesh-export/).
  - `ITwinRealityDataContentLoader` can load 3D Tiles iTwin Reality Data through the [Reality Management API](https://developer.bentley.com/apis/reality-management/overview/).
- `ITwinCesiumCuratedContentRasterOverlay` can load imagery from the iTwin Cesium Curated Content API.
- Added `CesiumITwinClient` library for authorizing with and making requests to the iTwin API.
- Added `CesiumClientCommon` to hold shared code between `CesiumIonClient` and `CesiumITwinClient`.

##### Fixes :wrench:

- `GltfReader::resolveExternalData` now includes query parameters from the parent URL when resolving relative URLs for external buffers and textures.
- Fixed bugs that could prevent valid metadata in Instanced 3D Model (i3dm) files from being parsed correctly.
- Fixed a memory leak in `CesiumGltfReader`.
- Fixed a bug in `ImplicitTilingUtilities::computeBoundingVolume` that incorrectly subdivided a `BoundingCylinderRegion` across the discontinuity line.
- Fixed a broken link in the `ktx` vcpkg portfile that would cause this library to fail to build.

### v0.45.0 - 2025-03-03

##### Breaking Changes :mega:

- Removed `TilesetOptions::maximumSimultaneousSubtreeLoads` because it was unused.

##### Additions :tada:

- Added `convertPropertyComponentTypeToAccessorComponentType` to `PropertyType`.
- Added support for the following 3D Tiles extensions to `Cesium3DTiles`, `Cesium3DTilesReader`, and `Cesium3DTilesWriter`:
  - `3DTILES_ellipsoid`
  - `3DTILES_content_voxels`
  - `3DTILES_bounding_volume_cylinder`
- Added `BoundingCylinderRegion` to represent `3DTILES_bounding_volume_cylinder` in the `BoundingVolume` variant.
- Added generated classes for `EXT_primitive_voxels` and its dependencies in `CesiumGltf`, `CesiumGltfReader`, and `CesiumGltfWriter`.
- Added `AxisAlignedBox::fromPositions`, which creates an `AxisAlignedBox` from an input vector of positions.
- `PropertyView`, `PropertyTableView`, `PropertyTablePropertyView`, `PropertyTextureView`, and `PropertyTexturePropertyView` now support the enum metadata type in `EXT_structural_metadata`.
- Added `TypeToDimensions` class in `PropertyTypeTraits` to obtain the dimension count of a glm vector or matrix.
- Added `canRepresentPropertyType<T>` to `PropertyTypeTraits` to check if a C++ type can represent the given `PropertyType`.
- Added `getName` method to `CesiumGltf::Enum`, allowing a scalar enum value to be resolved into its corresponding name in the enum.

##### Fixes :wrench:

- `Tile` children of external tilesets will now be cleared when the external tileset is unloaded, fixing a memory leak that happened as a result of these `Tile` skeletons accumulating over time.
- Fixed parsing URIs that have a scheme followed by `:` instead of `://`.
- Fixed decoding of `KHR_mesh_quantization` normalized values.
- Requests headers specified in `TilesetOptions` are now included in tile content requests. Previously they were only included in the root tileset.json / layer.json request.
- Fixed a crash when loading a `tileset.json` without a valid root tile.
- Fixed a bug that could cause variable length string arrays in `EXT_structural_metadata` to be interpreted incorrectly.

### v0.44.3 - 2025-02-12

##### Fixes :wrench:

- Fixed another bug in `GltfUtilities::parseGltfCopyright` that could cause it to crash or produce incorrect results.

### v0.44.2 - 2025-02-10

##### Fixes :wrench:

- Fixed a bug in `GltfUtilities::parseGltfCopyright` that could cause a crash when the copyright ends with a semicolon.

### v0.44.1 - 2025-02-03

##### Fixes :wrench:

- Fixed a bug in `CesiumIonClient::Connection` that caused the `authorize` method to use an incorrect URL.

### v0.44.0 - 2025-02-03

##### Breaking Changes :mega:

- Removed `Math::rotation`. Use `glm::rotation` from `<glm/gtx/quaternion.hpp>` instead.
- Removed `Math::perpVector`. Use `glm::perp` from `<glm/gtx/perpendicular.hpp>` instead.
- Using Cesium Native in non-cmake projects now requires manually defining `GLM_ENABLE_EXPERIMENTAL`.
- cesium-native no longer uses the `GLM_FORCE_SIZE_T_LENGTH` option with the `glm` library
- `CullingVolume` has been moved from the `Cesium3DTilesSelection` namespace to the `CesiumGeometry` namespace.

##### Additions :tada:

- Added `forEachTile`, `forEachContent`, `addExtensionUsed`, `addExtensionRequired`, `removeExtensionUsed`, `removeExtensionRequired`, `isExtensionUsed`, and `isExtensionRequired` to `Cesium3DTiles::Tileset`.
- Added conversion of I3dm batch table metadata to `EXT_structural_metadata` and `EXT_instance_features` extensions.
- Added `CesiumIonClient::Connection::geocode` method for making geocoding queries against the Cesium ion geocoder API.
- Added `UrlTemplateRasterOverlay` for requesting raster tiles from services using a templated URL.
- `upsampleGltfForRasterOverlays` is now compatible with meshes using TRIANGLE_STRIP, TRIANGLE_FAN, or non-indexed TRIANGLES primitives.
- Added `requestHeaders` field to `TilesetOptions` to allow per-tileset request headers to be specified.

##### Fixes :wrench:

- Fixed a crash in `GltfWriter` that would happen when the `EXT_structural_metadata` `schema` property was null.
- Fixed a bug in `SharedAssetDepot` that could cause assertion failures in debug builds, and could rarely cause premature deletion of shared assets even in release builds.
- Fixed a bug that could cause `Tileset::sampleHeightMostDetailed` to return a height that is not the highest one when the sampled tileset contained multiple heights at the given location.
- `LayerJsonTerrainLoader` will now log errors and warnings when failing to load a `.terrain` file referenced in the layer.json, instead of silently ignoring them.
- URIs containing unicode characters are now supported.
- Fixed a crash in `CullingVolume` when the camera was very far away from the globe.
- Fixed a bug that prevented the `culture` parameter of the `BingMapsRasterOverlay` from having an effect.

### v0.43.0 - 2025-01-02

##### Breaking Changes :mega:

- Removed unused types `JsonValueMissingKey` and `JsonValueNotRealValue` from `CesiumUtility`.

##### Additions :tada:

- Added `offset` getter to `AccessorView`.
- Added `stride`, `offset`, and `data` getters to `AccessorWriter`.
- Added `value_type` typedef to `AccessorWriter`.
- Added `InstanceAttributeSemantics` to `CesiumGltf`.
- Added `VertexAttributeSemantics::FEATURE_ID_n`.
- Added a `const` version of `Tileset::forEachLoadedTile`.
- Added `DebugTileStateDatabase`, which provides tools for debugging the tile selection algorithm using SQLite.
- Added `CesiumAsync::SqliteHelper`, containing functions for working with SQLite.
- Updates generated classes for `EXT_structural_metadata`. See https://github.com/CesiumGS/glTF/pull/71.

##### Fixes :wrench:

- Fixed a bug in `thenPassThrough` that caused a compiler error when given a value by r-value refrence.
- Fixed a raster overlay bug that could cause unnecessary upsampling with failed or missing overlay tiles.
- Fixed a bug in  `SubtreeFileReader::loadBinary` that prevented valid subtrees from loading if they did not contain binary data.
- Fixed a bug in the `Tileset` selection algorithm that could cause detail to disappear during load in some cases.
- Improved the "kicking" mechanism in the tileset selection algorithm. The new criteria allows holes in a `Tileset`, when they do occur, to be filled with loaded tiles more incrementally.
- Fixed a bug in `SharedAssetDepot` that could lead to crashes and other undefined behavior when an asset in the depot outlived the depot itself.
- Fixed a bug that could cause some rotations in an Instanced 3D Model (.i3dm) to be represented incorrectly.

### v0.42.0 - 2024-12-02

##### Breaking Changes :mega:

- Cesium Native now requires C++20 and uses vcpkg `2024.11.16`.
- Switched from `gsl::span` to `std::span` throughout the library and API. The GSL library has been removed.
- The `BingMapsRasterOverlay` constructor no longer takes an `ellipsoid` parameter. Instead, it uses the ellipsoid specified in `RasterOverlayOptions`.
- The `ellipsoid` field in `RasterOverlayOptions` is no longer a `std::optional`. Instead, it defaults to WGS84 directly.
- Removed the `ellipsoid` field from `TileMapServiceRasterOverlayOptions`, `WebMapServiceRasterOverlayOptions`, and `WebMapTileServiceRasterOverlayOptions`. These overlays now use the ellipsoid in `RasterOverlayOptions` instead.
- The `schema` property of `ExtensionModelExtStructuralMetadata` is now an `IntrusivePointer` instead of a `std::optional`.

##### Additions :tada:

- Added support for `EXT_accessor_additional_types` in `AccessorView`.
- Added `EllipsoidTilesetLoader` that will generate a tileset by tessellating the surface of an ellipsoid, producing a simple globe tileset without any terrain features.
- External schemas referenced by the `schemaUri` property in the `EXT_structural_metadata` glTF extension are now loaded automatically. Two models that reference the same external schema will share a single copy of it.
- Added `getHeightSampler` method to `TilesetContentLoader`, allowing loaders to optionally provide a custom, more efficient means of querying heights using the `ITilesetHeightSampler` interface.
- Added equality operator for `JsonValue`.
- `TileLoadResult` now includes a `pAssetAccessor` that was used to retrieve the tile content and that should be used to retrieve any additional resources associated with the tile, such as external images.

##### Fixes :wrench:

- Updated the CMake install process to install the vcpkg-built Debug binaries in Debug builds. Previously the Release binaries were installed instead.
- Fixed a crash that would occur for raster overlays attempting to dereference a null `CreditSystem`.
- Fixed a bug where an empty `extensions` object would get written if an `ExtensibleObject` only had unregistered extensions.
- Tightened the tolerance of `IntersectionTests::rayTriangleParametric`, allowing it to find intersections with smaller triangles.
- Fixed a bug that could cause `GltfUtilities::intersectRayGltfModel` to crash when the model contains a primitive whose position accessor does not have min/max values.
- `IonRasterOverlay` now passes its `RasterOverlayOptions` to the `BingMapsRasterOverlay` or `TileMapServiceRasterOverlay` that it creates internally.
- Fixed a bug in `CachingAssetAccessor` that caused it to return cached request headers on a cache hit, rather than the headers included in the new request.
- External resources (such as images) referenced from 3D Tiles content will no longer fail if a Cesium ion token refresh is necessary.
- The Cesium ion token will now only be refreshed once when it expires. Previously, multiple refresh requests could be initiated at about the same time.
- Fixed a bug in `SharedAssetDepot` that could lead to a crash with assets that fail to load.
- Fixed a bug in `AccessorView` that could cause it to report the view as valid even when its `BufferView` had a negative `byteStride`.

### v0.41.0 - 2024-11-01

##### Breaking Changes :mega:

- Renamed `CesiumUtility/Gunzip.h` to `CesiumUtility/Gzip.h`.
- Renamed `ImageCesium` to `ImageAsset`.
- The `cesium` field in `CesiumGltf::Image` is now named `pAsset` and is an `IntrusivePointer` to an `ImageAsset`.
- The `image` field in `LoadedRasterOverlayImage` is now named `pImage` and is an `IntrusivePointer` to an `ImageAsset`.
- Deprecated the `readImage` and `generateMipMaps` methods on `GltfReader`. These methods are now found on `ImageDecoder`.

##### Additions :tada:

- Added `CesiumUtility::gzip`.
- Added `CesiumGeometry::Transforms::getUpAxisTransform` to get the transform that converts from one up axis to another.
- Added `TilesetSharedAssetSystem` to `Cesium3DTilesSelection` and `GltfSharedAssetSystem` to `CesiumGltfReader`.
- Added `SharedAsset` to `CesiumUtility` to serve as the base class for assets such as `ImageAsset`.
- Added `SharedAssetDepot` to `CesiumAsync` for managing assets, such as images, that can be shared among multiple models or other objects.
- Added `NetworkAssetDescriptor` and `NetworkImageAssetDescriptor`.
- `ImageAsset` (formerly `ImageCesium`) is now an `ExtensibleObject`.
- Added `VertexAttributeSemantics` to `CesiumGltf`.
- Added `ImageDecoder` to `CesiumGltfReader`.
- Added `DoublyLinkedListAdvanced` to `CesiumUtility`. It is equivalent to `DoublyLinkedList` except it allows the next and previous pointers to be in a base class of the node class.
- Added `contains` method to `DoublyLinkedList` (and `DoublyLinkedListAdvanced`).
- Added static `error` and `warning` methods to `ErrorList`, making it easy to create an instance with a single error or warning.
- `ExtensibleObject::addExtension` now takes arguments that are passed through to the extension's constructor.
- Added `Hash` to `CesiumUtility`.
- Added `emplace` and `reset` methods to `IntrusivePointer`.
- Added `Result<T>` and `ResultPointer<T>` classes to represent the result of an operation that might complete with warnings and errors.

##### Fixes :wrench:

- Fixed missing ellipsoid parameters that would lead to incorrect results when using non-WGS84 ellipsoids.
- Fixed a bug in `AsyncSystem::all` where the resolved values of individual futures were copied instead of moved into the output array.
- Improved the hash function for `QuadtreeTileID`.

### v0.40.1 - 2024-10-01

##### Fixes :wrench:

- Fixed a regression in v0.40.0 that could cause tilesets with raster overlays to fail to load in some cases.

### v0.40.0 - 2024-10-01

##### Breaking Changes :mega:

- Renamed `shouldContentContinueUpdating` to `getMightHaveLatentChildren` and `setContentShouldContinueUpdating` to `setMightHaveLatentChildren` on the `Tile` class.
- `LoadedRasterOverlayImage` now has a single `errorList` property instead of separate `errors` and `warnings` properties.

##### Additions :tada:

- Added `sampleHeightMostDetailed` method to `Tileset`.
- `AxisAlignedBox` now has `constexpr` constructors.

##### Fixes :wrench:

- Fixed a bug that prevented use of `Tileset` with a nullptr `IPrepareRendererResources`.
- Fixed a bug in `IntersectionTests::rayOBBParametric` that could cause incorrect results for some oriented bounding boxes.
- `GltfUtilities::intersectRayGltfModel` now reports a warning when given a model it can't compute the intersection with because it uses required extensions that are not supported.
- Errors while loading raster overlays are now logged. Previously, they were silently ignored in many cases.
- A raster overlay image failing to load will no longer completely prevent the geometry tile to which it is attached from rendering. Instead, once the raster overlay fails, the geometry tile will be shown without the raster overlay.
- Fixed a bug in the various `catchImmediately` and `catchInMainThread` functions in `CesiumAsync` that prevented use of a mutable lambda.

### v0.39.0 - 2024-09-02

##### Breaking Changes :mega:

- Setting the CMake variable `PRIVATE_CESIUM_SQLITE` will no longer automatically rename all of the SQLite symbols. It must also be paired with a vcpkg overlay port that renames the symbols in SQLite itself.
- `PropertyArrayView` is now exclusively a view, with no ability to own the data it is viewing. The new `PropertyArrayCopy` can be used when an owning view is required.

##### Additions :tada:

- Added `CesiumGltfWriter::SchemaWriter` for serializing schemas in [EXT_structural_metadata](https://github.com/CesiumGS/glTF/tree/3d-tiles-next/extensions/2.0/Vendor/EXT_structural_metadata).
- Added `resolveExternalImages` flag to `GltfReaderOptions`, which is true by default.
- Added `removeExtensionUsed` and `removeExtensionRequired` methods to `CesiumGltf::Model`.
- Added `getFeatureIdAccessorView` overload for retrieving feature IDs from `EXT_instance_features`.
- Added `CesiumGeospatial::EarthGravitationalModel1996Grid` class to allow transforming heights on a WGS84 ellipsoid into heights above mean sea level using the EGM96 model.

##### Fixes :wrench:

- Fixed a bug in `WebMapTileServiceRasterOverlay` that caused it to compute the `TileRow` incorrectly when used with a tiling scheme with multiple tiles in the Y direction at the root.
- `KHR_texture_transform` is now removed from `extensionsUsed` and `extensionsRequired` after it is applied by `GltfReader`.
- Fixed a bug in the i3dm loader that caused glTF with multiple nodes to not be instanced correctly.

### v0.38.0 - 2024-08-01

##### Breaking Changes :mega:

- `AccessorWriter` constructor now takes `std::byte*` instead of `uint8_t*`.

##### Additions :tada:

- Added `rayTriangle` intersection function that returns the intersection point between a ray and a triangle.
- Added `intersectRayGltfModel` intersection function that returns the first intersection point between a ray and a glTF model.
- Added `convertAccessorComponentTypeToPropertyComponentType`, which converts integer glTF accessor component types to their best-fitting `PropertyComponentType`.

##### Fixes :wrench:

- Fixed a bug that prevented raster overlays from being correctly applied when a non-standard "glTF up axis" is in use.

### v0.37.0 - 2024-07-01

##### Additions :tada:

- Added full support for custom ellipsoids by setting `TilesetOptions::ellipsoid` when creating a tileset.
  - Many methods have been updated with an additional ellipsoid parameter to support this. The WGS84 ellipsoid is used as a default parameter here to ensure API compatibility.
  - `CESIUM_DISABLE_DEFAULT_ELLIPSOID` can be defined to disable the WGS84 default parameter, exposing through errors the places in your code that are still assuming a WGS84 ellipsoid.
- Added `removeUnusedMeshes` and `removeUnusedMaterials` to `GltfUtilities`.
- Added `rayEllipsoid` static method to `CesiumGeometry::IntersectionTests`.
- Added equality operator for `Cartographic`.
- Added `CESIUM_MSVC_STATIC_RUNTIME_ENABLED` option to the CMake scripts. It is OFF by default, and when enabled, configures any MS visual studio projects for the "Multi-threaded" (/MT) runtime library rather than "Multi-threaded DLL" (/MD)

##### Fixes :wrench:

- Fixed several problems with the loader for the 3D Tiles Instanced 3D Mesh (i3dm) format:
  - When an instance transform cannot be decomposed into position, rotation, and scale, a warning will now be logged and an identity transformation will be used. Previously, an undefined transformation would be used.
  - The `gltfUpAxis` property is now accounted for, if present.
  - Paths to images in i3dm content are now resolved correctly.
  - Extraneous spaces at the end of an external glTF URI are now ignored. These are sometimes added as padding in order to meet alignment requirements.
- Removed an overly-eager degenerate triangle test in the 2D version of `IntersectionTests::pointInTriangle` that could discard intersections in small - but valid - triangles.
- Fixed a bug while upsampling tiles for raster overlays that could cause them to have an incorrect bounding box, which in some cases would lead to the raster overlay being missing entirely from the upsampled tile.

### v0.36.0 - 2024-06-03

##### Breaking Changes :mega:

- `FeatureId::propertyTable` is now `int32_t` instead of `std::optional<int64_t>`
- `ExtensionMeshPrimitiveExtStructuralMetadata::propertyTextures` and `ExtensionMeshPrimitiveExtStructuralMetadata::propertyAttributes` are now vectors of `int32_t` instead of `int64_t`.

##### Additions :tada:

- Added support for I3DM 3D Tile content files.
- Added `forEachNodeInScene` to `CesiumGltf::Model`.
- Added `removeUnusedBuffers` to `GltfUtilities`.
- Added the following new methods to the `Uri` class: `unescape`, `unixPathToUriPath`, `windowsPathToUriPath`, `nativePathToUriPath`, `uriPathToUnixPath`, `uriPathToWindowsPath`, and `uriPathToNativePath`.
- Added `LayerWriter` to the `CesiumQuantizedMeshTerrain` library and namespace.
- Drastically improved the performance of `GltfUtilities::collapseToSingleBuffer` for glTFs with many buffers and bufferViews.

##### Fixes :wrench:

- Added support for the following glTF extensions to `Model::merge`. Previously these extensions could end up broken after merging.
  - `KHR_texture_basisu`
  - `EXT_texture_webp`
  - `EXT_mesh_gpu_instancing`
  - `EXT_meshopt_compression`
  - `CESIUM_primitive_outline`
  - `CESIUM_tile_edges`
- Fixed a bug in `GltfUtilities::compactBuffer` where it would not preserve the alignment of the bufferViews.
- The `collapseToSingleBuffer` and `moveBufferContent` functions in `GltfUtilities` now align to an 8-byte boundary rather than a 4-byte boundary, because bufferViews associated with some glTF extensions require this larger alignment.
- `GltfUtilities::collapseToSingleBuffer` now works correctly even if some of the buffers in the model have a `uri` property and the data at that URI has not yet been loaded. Such buffers are left unmodified.
- `GltfUtilities::collapseToSingleBuffer` now works correctly with bufferViews that have the `EXT_meshopt_compression` extension.
- `GltfUtilities::compactBuffer` now accounts for bufferViews with the `EXT_meshopt_compression` when determining unused buffer ranges.
- When `GltfReader` decodes buffers with data URLs, and the size of the data in the URL does not match the buffer's `byteLength`, the `byteLength` is now updated and a warning is raised. Previously, the mismatch was ignored and would cause problems later when trying to use these buffers.
- `EXT_meshopt_compression` and `KHR_mesh_quantization` are now removed from `extensionsUsed` and `extensionsRequired` after they are decoded by `GltfReader`.
- The glTF accessor for the texture coordinates created by `RasterOverlayUtilities::createRasterOverlayTextureCoordinates` now has min/max values that accurately reflect the range of values. Previously, the minimum was always set to 0.0 and the maximum to 1.0.
- Fixed a bug in the `waitInMainThread` method on `Future` and `SharedFuture` that could cause it to never return if the waited-for future rejected.
- Moved the small amount of Abseil code embedded into the s2geometry library from the `absl` namespace to the `cesium_s2geometry_absl` namespace, in order to avoid linker errors when linking against both cesium-native and the full Abseil library.
- Fixed a crash in `ExtensionWriterContext` when attempting to write statically-typed extensions that aren't registered. Now a warning is reported.

### v0.35.0 - 2024-05-01

##### Breaking Changes :mega:

- Moved `upsampleGltfForRasterOverlays` into `RasterOverlayUtilities`. Previously it was a global function. Also added two new parameters to it, prior to the existing `textureCoordinateIndex` parameter.
- Moved `QuantizedMeshLoader` from `Cesium3DTilesContent` to `CesiumQuantizedMeshTerrain`. If experiencing related linker errors, add `CesiumQuantizedMeshTerrain` to the libraries you link against.
- `Connection::authorize` now requires an `ApplicationData` parameter, which represents the `appData` retrieved from a Cesium ion server.

##### Additions :tada:

- Added a new `CesiumQuantizedMeshTerrain` library and namespace, containing classes for working with terrain in the `quantized-mesh-1.0` format and its `layer.json` file.
- Added `getComponentCountFromPropertyType` to `PropertyType`.
- Added `removeExtension` to `ExtensibleObject`.
- Added `IndexFromAccessor` to retrieve the index supplied by `IndexAccessorType`.
- Added `NormalAccessorType`, which is a type definition for a normal accessor. It can be constructed using `getNormalAccessorView`.
- Added `Uri::getPath` and `Uri::setPath`.
- Added `TileTransform::setTransform`.
- Added `GlobeRectangle::splitAtAntiMeridian`.
- Added `BoundingRegionBuilder::toGlobeRectangle`.
- Added `GlobeRectangle::equals` and `GlobeRectangle::equalsEpsilon`.
- `upsampleGltfForRasterOverlays` now accepts two new parameters, `hasInvertedVCoordinate` and `textureCoordinateAttributeBaseName`.
- `upsampleGltfForRasterOverlays` now copies images from the parent glTF into the output model.
- Added `waitInMainThread` method to `Future` and `SharedFuture`.
- Added `forEachRootNodeInScene`, `addExtensionUsed`, `addExtensionRequired`, `isExtensionUsed`, and `isExtensionRequired` methods to `CesiumGltf::Model`.
- Added `getNodeTransform`, `setNodeTransform`, `removeUnusedTextures`, `removeUnusedSamplers`, `removeUnusedImages`, `removeUnusedAccessors`, `removeUnusedBufferViews`, and `compactBuffers` methods to `GltfUtilities`.
- Added `postprocessGltf` method to `GltfReader`.
- `Model::merge` now merges the `EXT_structural_metadata` and `EXT_mesh_features` extensions. It also now returns an `ErrorList`, used to report warnings and errors about the merge process.

##### Fixes :wrench:

- Fixed a bug in `joinToString` when given a collection containing empty strings.
- `QuantizedMeshLoader` now creates spec-compliant glTFs from a quantized-mesh terrain tile. Previously, the generated glTF had small problems that could confuse some clients.
- Fixed a bug in `TileMapServiceRasterOverlay` that caused it to build URLs incorrectly when given a URL with query parameters.
- glTFs converted from a legacy batch table to a `EXT_structural_metadata` now:
  - Add the `EXT_structural_metadata` and `EXT_mesh_features` extensions to the glTF's `extensionsUsed` list.
  - Omit property table properties without any values at all. Previously, such property table properties would have a `values` field referring to an invalid bufferView, which is contrary to the extension's specification.
  - Rename the `_BATCHID` attribute to `_FEATURE_ID_0` inside the `KHR_draco_mesh_compression` extension (if present), in addition to the primitive's `attributes`. Previously, meshes still Draco-compressed after the upgrade, by setting `options.decodeDraco=false`, did not have the proper attribute name.
- glTFs converted from 3D Tiles B3DMs with the `RTC_CENTER` property will now have `CESIUM_RTC` added to their `extensionsRequired` and `extensionsUsed` lists.
- glTFs converted from the 3D Tiles PNTS format now:
  - Have their `asset.version` field correctly set to `"2.0"`. Previously the version was not set, which is invalid.
  - Have the `KHR_materials_unlit` extension added to the glTF's `extensionsUsed` list when the point cloud does not have normals.
  - Have a default `scene`.
  - Have the `CESIUM_RTC` extension added to the glTF's `extensionsRequired` and `extensionsUsed` lists when the PNTS uses the `RTC_CENTER` property.
- When glTFs are loaded with `applyTextureTransform` set to true, the accessors and bufferViews created for the newly-generated texture coordinates now have their `byteOffset` set to zero. Previously, they inherited the value from the original `KHR_texture_transform`-dependent objects, which was incorrect.
- `bufferViews` created for indices during Draco decoding no longer have their `byteStride` property set, as this is unnecessary and disallowed by the specification.
- `bufferViews` created for vertex attributes during Draco decoding now have their `target` property correctly set to `BufferView::Target::ARRAY_BUFFER`.
- After a glTF has been Draco-decoded, the `KHR_draco_mesh_compression` extension is now removed from the primitives, as well as from `extensionsUsed` and `extensionsRequired`.
- For glTFs converted from quantized-mesh tiles, accessors created for the position attribute now have their minimum and maximum values set correctly to include the vertices that form the skirt around the edge of the tile.
- Fixed some glTF validation problems with the mode produced by `upsampleGltfForRasterOverlays`.
- `RasterOverlayUtilities::createRasterOverlayTextureCoordinates` no longer fails when the model spans the anti-meridian. However, only the larger part of the model on one side of the anti-meridian will have useful texture coordinates.
- Fixed a bug that caused `GltfWriter` to create an invalid GLB if its total size would be greater than or equal to 4 GiB. Because it is not possible to produce a valid GLB of this size, GltfWriter now reports an error instead.
- `CesiumUtility::Uri::resolve` can now properly parse protocol-relative URIs (such as `//example.com`).
- Fixed a bug where the `GltfReader` was not able to read a model when the BIN chunk of the GLB data was more than 3 bytes larger than the size of the JSON-defined `buffer`.

### v0.34.0 - 2024-04-01

##### Breaking Changes :mega:

- Renamed `IntersectionTests::pointInTriangle2D` to `IntersectionTests::pointInTriangle`.

##### Additions :tada:

- Added `AccessorWriter` constructor that takes an `AccessorView`.
- Added `PositionAccessorType`, which is a type definition for a position accessor. It can be constructed using `getPositionAccessorView`.
- Added overloads of `IntersectionTests::pointInTriangle` that handle 3D points. One overload includes a `barycentricCoordinates` parameter that outputs the barycentric coordinates at that point.
- Added overloads of `ImplicitTilingUtilities::computeBoundingVolume` that take a `Cesium3DTiles::BoundingVolume`.
- Added overloads of `ImplicitTilingUtilities::computeBoundingVolume` that take an `S2CellBoundingVolume` and an `OctreeTileID`. Previously only `QuadtreeTileID` was supported.
- Added `setOrientedBoundingBox`, `setBoundingRegion`, `setBoundingSphere`, and `setS2CellBoundingVolume` functions to `TileBoundingVolumes`.

##### Fixes :wrench:

- Fixed a bug where coordinates returned from `SimplePlanarEllipsoidCurve` were inverted if one of the input points had a negative height.
- Fixed a bug where `Tileset::ComputeLoadProgress` could incorrectly report 100% before all tiles finished their main thread loading.

### v0.33.0 - 2024-03-01

##### Breaking Changes :mega:

- Removed support for `EXT_feature_metadata` in `CesiumGltf`, `CesiumGltfReader`, and `CesiumGltfWriter`. This extension was replaced by `EXT_mesh_features`, `EXT_instance_features`, and `EXT_structural_metadata`.
- Moved `ReferenceCountedNonThreadSafe<T>` to `ReferenceCounted.h`. It is also now a type alias for `ReferenceCounted<T, false>` rather than an actual class.
- Renamed `applyKHRTextureTransform` to `applyKhrTextureTransform`. The corresponding header file was similarly renamed to `CesiumGltf/applyKhrTextureTransform.h`.

##### Additions :tada:

- Added `TextureViewOptions`, which includes the following flags:
  - `applyKhrTextureTransformExtension`: When true, the view will automatically transform texture coordinates before sampling the texture.
  - `makeImageCopy`: When true, the view will make its own CPU copy of the image data.
- Added `TextureView`. It views an arbitrary glTF texture and can be affected by `TextureViewOptions`. `FeatureIdTextureView` and `PropertyTexturePropertyView` now inherit from this class.
- Added `options` parameter to `PropertyTextureView::getPropertyView` and `PropertyTextureView::forEachProperty`, allowing views to be constructed with property-specific options.
- Added `KhrTextureTransform`, a utility class that parses the `KHR_texture_transform` glTF extension and reports whether it is valid. UVs may be transformed on the CPU using `applyTransform`.
- Added `contains` method to `BoundingSphere`.
- Added `GlobeRectangle::MAXIMUM` static field.
- Added `ReferenceCountedThreadSafe` type alias.
- Added `SimplePlanarEllipsoidCurve` class to help with calculating fly-to paths.
- Added `sizeBytes` field to `ImageCesium`, allowing its size to be tracked for caching purposes even after its `pixelData` has been cleared.
- Added `scaleToGeocentricSurface` method to `Ellipsoid`.

##### Fixes :wrench:

- Fixed a bug in `BoundingVolume::estimateGlobeRectangle` where it returned an incorrect rectangle for boxes and spheres that encompass the entire globe.
- Fixed an incorrect computation of wrapped texture coordinates in `applySamplerWrapS` and `applySamplerWrapT`.

### v0.32.0 - 2024-02-01

##### Breaking Changes :mega:

- `IndicesForFaceFromAccessor` now properly supports `TRIANGLE_STRIP` and `TRIANGLE_FAN` modes. This requires the struct to be initialized with the correct primitive mode.

##### Additions :tada:

- Added support for Web Map Tile Service (WMTS) with `WebMapTileServiceRasterOverlay`.
- Added conversions from `std::string` to other metadata types in `MetadataConversions`. This enables the same conversions as `std::string_view`, while allowing runtime engines to use `std::string` for convenience.
- Added `applyTextureTransform` property to `TilesetOptions`, which indicates whether to preemptively apply transforms to texture coordinates for textures with the `KHR_texture_transform` extension.
- Added `loadGltf` method to `GltfReader`, making it easier to do a full, asynchronous load of a glTF.

##### Fixes :wrench:

- Fixed a bug in `FeatureIdTextureView` where it ignored the wrap values specified on the texture's sampler.
- Fixed a bug that could cause binary implicit tiling subtrees with buffers padded to 8-bytes to fail to load.
- Fixed a bug where upgraded batch table properties were not always assigned sentinel values, even when such values were available and required.
- Fixed incorrect behavior in `PropertyTablePropertyView` where `arrayOffsets` were treated as byte offsets, instead of as array indices.

### v0.31.0 - 2023-12-14

##### Additions :tada:

- Add `defaults` method to `CesiumIonClient::Connection`.

##### Fixes :wrench:

- Fixed a crash in `SubtreeAvailability::loadSubtree`.
- Fixed a bug where the `getApiUrl` method of `CesiumIonClient::Connection` would not return the default API URL if the attempt to access `config.json` failed in a more serious way, such as because of an invalid hostname.

### v0.30.0 - 2023-12-01

##### Breaking Changes :mega:

- Moved `ErrorList`, `CreditSystem`, and `Credit` from `Cesium3DTilesSelection` to `CesiumUtility`.
- Moved `GltfUtilities` from `Cesium3DTilesSelection` to `Cesium3DTilesContent`.
- Moved `RasterOverlay`, `RasterOverlayTileProvider`, `RasterOverlayTile`, `QuadtreeRasterOverlayTileProvider`, `RasterOverlayLoadFailure`, `RasterOverlayDetails`, and all of the `RasterOverlay`-derived types to a new `CesiumRasterOverlays` library and namespace.
- Moved `createRasterOverlayTextureCoordinates` method from `GltfUtilities` to a new `RasterOverlayUtilities` class in the `CesiumRasterOverlays` library.
- `GltfUtilities::parseGltfCopyright` now returns the credits as a vector of `std::string_view` instances. Previously it took a `CreditSystem` and created credits directly.
- The `SubtreeAvailability` constructor and `loadSubtree` static method now take an `ImplicitTileSubdivisionScheme` enumeration parameter instead of a `powerOf2` parameter. They also now require a `levelsInSubtree` parameter, which is needed when switching from constant to bitstream availability. Lastly, the constructor now takes a `Subtree` parameter instead of a `std::vector<std::vector<std::byte>>` representing the buffers.
- `SubtreeConstantAvailability`, `SubtreeBufferViewAvailability`, and `AvailabilityView` are now members of `SubtreeAvailability`.
- Moved `ImageManipulation` from `CesiumGltfReader` to `CesiumGltfContent`.
- Added some new parameters to `RasterOverlayUtilities::createRasterOverlayTextureCoordinates` and changed the order of some existing parameters.

##### Additions :tada:

- Added new `Cesium3DTilesContent` library and namespace. It has classes for loading, converting, and manipulating 3D Tiles tile content.
- Added new `CesiumGltfContent` library and namespace. It has classes for manipulating in-memory glTF files.
- Added new `CesiumRasterOverlays` library and namespace. It has classes for working with massive textures draped over glTFs and 3D Tiles.
- Added `MetadataConversions`, which enables metadata values to be converted to different types for better usability in runtime engines.
- Added various `typedef`s to catch all possible types of `AccessorView`s for an attribute, including `FeatureIdAccessorType` for feature ID attribute accessors, `IndexAccessorType` for index accessors, and `TexCoordAccessorType` for texture coordinate attribute accessors.
- Added `getFeatureIdAccessorView`, `getIndexAccessorView`, and `getTexCoordAccessorView` to retrieve the `AccessorView` as a `FeatureIdAccessorType`, `IndexAccessorType`, or `TexCoordAccessorType` respectively.
- Added `StatusFromAccessor` and `CountFromAccessor` visitors to retrieve the accessor status and size respectively. This can be used with `FeatureIdAccessorType`, `IndexAccessorType`, or `TexCoordAccessorType`.
- Added `FeatureIdFromAccessor` to retrieve feature IDs from a `FeatureIdAccessorType`.
- Added `IndicesForFaceFromAccessor` to retrieve the indices of the vertices that make up a face, as supplied by `IndexAccessorType`.
- Added `TexCoordFromAccessor` to retrieve the texture coordinates from a `TexCoordAccessorType`.
- Added `TileBoundingVolumes` class to `Cesium3DTilesContent`, making it easier to create the rich bounding volume types in `CesiumGeometry` and `CesiumGeospatial` from the simple vector representations in `Cesium3DTiles`.
- Added `transform` method to `CesiumGeometry::BoundingSphere`.
- Added `toSphere`, `fromSphere`, and `fromAxisAligned` methods to `CesiumGeometry::OrientedBoundingBox`.
- Added `TileTransform` class to `Cesium3DTilesContent`, making it easier to create a `glm::dmat4` from the `transform` property of a `Cesium3DTiles::Tile`.
- Added `ImplicitTilingUtilities` class to `Cesium3DTilesContent`.
- Added overloads of `isTileAvailable`, `isContentAvailable`, and `isSubtreeAvailable` on the `SubtreeAvailability` class that take the subtree root tile ID and the tile ID of interest, instead of a relative level and Morton index.
- Added `fromSubtree` and `createEmpty` static methods to `SubtreeAvailability`.
- Added new `set` methods to `SubtreeAvailability`, allowing the availability information to be modified.
- Added `SubtreeFileReader` class, used to read `Cesium3DTiles::Subtree` from a binary or JSON subtree file.
- Added `pointInTriangle2D` static method to `CesiumGeometry::IntersectionTests`.
- Added `rectangleIsWithinPolygons` and `rectangleIsOutsidePolygons` static methods to `CartographicPolygon`.
- Raster overlays now use `IPrepareRasterOverlayRendererResources`, which contains only overlay-related methods, instead of `IPrepareRendererResources`, which contains tileset-related methods as well. `IPrepareRendererResources` derives from `IPrepareRasterOverlayRendererResources` so existing code should continue to work without modification.
- Added `collapseToSingleBuffer` and `moveBufferContent` methods to `GltfUtilities`.
- Added `savePng` method to `ImageManipulation`.
- `RasterOverlayTileProvider::loadTile` now returns a future that resolves when the tile is done loading.
- Added `computeDesiredScreenPixels` and `computeTranslationAndScale` methods to `RasterOverlayUtilities`.
- Added `Future<T>::thenPassThrough`, used to easily pass additional values through to the next continuation.

##### Fixes :wrench:

- Fixed a bug in `OrientedBoundingBox::contains` where it didn't account for the bounding box's center.
- Fixed compiler error when calling `PropertyAttributeView::forEachProperty`.
- Fixed crash when loading glTFs with data uri images.
- Fixed WD4996 warnings-as-errors when compiling with Visual Studio 2002 v17.8.

### v0.29.0 - 2023-11-01

##### Breaking Changes :mega:

- Removed `PropertyTablePropertyViewType` and `NormalizedPropertyTablePropertyViewType`, as well as their counterparts for property textures and property attributes. When compiled with Clang, the large `std::variant` definitions would significantly stall compilation.

##### Fixes :wrench:

- Updated the Cesium ion OAuth2 URL from `https://cesium.com/ion/oauth` to `https://ion.cesium.com/oauth`, avoiding a redirect.

### v0.28.1 - 2023-10-02

##### Breaking Changes :mega:

- Cesium Native is now only regularly tested on Visual Studio 2019+, GCC 11.x+, and Clang 12+. Other compilers - including older ones - are likely to work, but are not tested.

##### Additions :tada:

- Added `getClass` to `PropertyTableView`, `PropertyTextureView`, and `PropertyAttributeView`. This can be used to retrieve the metadata `Class` associated with the view.
- Added `PropertyViewStatus::EmptyPropertyWithDefault` to indicate when a property contains no data, but has a valid default value.
- A glTF `bufferView` with a `byteStride` of zero is now treated as if the `byteStride` is not defined at all. Such a glTF technically violates the spec (the minimum value is 4), but the new behavior is sensible enough and consistent with CesiumJS.

##### Fixes :wrench:

- Fixed the handling of omitted metadata properties in `PropertyTableView`, `PropertyTextureView`, and `PropertyAttributeView` instances. Previously, if a property was not `required` and omitted, it would be initialized as invalid with the `ErrorNonexistentProperty` status. Now, it will be treated as valid as long as the property defines a valid `defaultProperty`. A special instance of `PropertyTablePropertyView`, `PropertyTexturePropertyView`, or `PropertyAttributePropertyView` will be constructed to allow the property's default value to be retrieved, either via `defaultValue` or `get`. `getRaw` may not be called on this special instance.

### v0.28.0 - 2023-09-08

##### Breaking Changes :mega:

- Views of the data contained by `EXT_feature_metadata` will no longer supported by Cesium Native. The extension will still be parsed, but it will log a warning.
- Batch tables will be converted to `EXT_structural_metadata` instead of `EXT_feature_metadata`.
- In `CesiumGltf`, all generated classes related to `EXT_feature_metadata` are now prefixed with `ExtensionExtFeatureMetadata`. For example, `ClassProperty` has become `ExtensionExtFeatureMetadataClassProperty`. This also extends to the glTF reader and writer.
- In `CesiumGltf`, all generated classes related to `EXT_structural_metadata` have had their `ExtensionExtStructuralMetadata` prefix removed. For example, `ExtensionExtStructuralMetadataClassProperty` has become `ClassProperty`. This also extends to the glTF reader and writer.
- In `CesiumGltf`, `ExtensionExtMeshFeaturesFeatureId` and `ExtensionExtMeshFeaturesFeatureIdTexture` have been renamed to `FeatureId` and `FeatureIdTexture` respectively.
- Replaced `FeatureIDTextureView` with `FeatureIdTextureView`, which views a `FeatureIdTexture` in `EXT_mesh_features`. Feature ID textures from `EXT_feature_metadata` are no longer supported.
- Replaced `MetadataFeatureTableView` with `PropertyTableView`, which views a `PropertyTable` in `EXT_structural_metadata`.
- Replaced `MetadataPropertyView` with `PropertyTablePropertyView`, which is a view of a `PropertyTableProperty` in `EXT_structural_metadata`. This takes two template parameters: a typename `T` , and a `bool` indicating whether or not the values are normalized.
- Replaced `MetadataPropertyViewStatus` with `PropertyTablePropertyViewStatus`. `PropertyTablePropertyViewStatus` is a class that inherits from `PropertyViewStatus`, defining additional error codes in the form of `static const` values.
- Replaced `FeatureTextureView` with `PropertyTextureView`, which views a `PropertyTexture` in `EXT_structural_metadata`.
- Replaced `FeatureTexturePropertyView` with `PropertyTexturePropertyView`, which is a view of a `PropertyTextureProperty` in `EXT_structural_metadata`. This takes two template parameters: a typename `T` , and a `bool` indicating whether or not the values are normalized.
- Removed `FeatureTexturePropertyComponentType`, `FeatureTexturePropertyChannelOffsets`, and `FeatureTexturePropertyValue`. `PropertyTextureProperty` retrieves the values with the type indicated by its class property.
- Replaced `FeatureTexturePropertyViewStatus` with `PropertyTexturePropertyViewStatus`. `PropertyTexturePropertyViewStatus` is a class that inherits from `PropertyViewStatus`, defining additional error codes in the form of `static const` values.
- Renamed `FeatureIDTextureViewStatus` to `FeatureIdTextureViewStatus` for consistency.
- Renamed `MetadataArrayView` to `PropertyArrayView`.
- Renamed `FeatureTextureViewStatus` to `PropertyTextureViewStatus`.
- Refactored `PropertyType` to reflect the values of `type` in a `ClassProperty` from `EXT_structural_metadata`.

##### Additions :tada:

- Added `PropertyView`, which acts as a base class for all metadata property views. This takes two template parameters: a type `T` , and a `bool` indicating whether or not the values are normalized.
- Added `PropertyViewStatus`, which defines public `static const` values for various property errors.
- Added `PropertyTableViewStatus` to indicate whether a `PropertyTableView` is valid.
- Added `PropertyComponentType` to reflect the values of `componentType` in a `ClassProperty` from `EXT_structural_metadata`.
- Added `PropertyAttributeView`, which views a `PropertyAttribute` in `EXT_structural_metadata`.
- Added `PropertyAttributePropertyView`, which views a `PropertyAttributeProperty` in `EXT_structural_metadata`.
- Added `PropertyAttributePropertyViewStatus`, which reflects the status of a `PropertyAttributePropertyView`.

### v0.27.3 - 2023-10-01

##### Additions :tada:

- Added support for Cesium ion `"externalType"` assets.

##### Fixes :wrench:

- Fixed corner cases where `Tileset::ComputeLoadProgress` can incorrectly report done (100%) before all tiles are actually loaded for the current view.

### v0.27.2 - 2023-09-20

##### Additions :tada:

- Added `CESIUM_GLM_STRICT_ENABLED` option to the CMake scripts. It is ON by default, but when set to OFF it disables the `GLM_FORCE_XYZW_ONLY`, `GLM_FORCE_EXPLICIT_CTOR`, and `GLM_FORCE_SIZE_T_LENGTH` options in the GLM library.

##### Fixes :wrench:

- Added a missing include to `FeatureTexturePropertyView.h`.
- The CMake scripts no longer attempt to add the `Catch2` subdirectory when the tests are disabled.

### v0.27.1 - 2023-09-03

##### Fixes :wrench:

- Fixed a bug that could cause a crash when loading tiles with a raster overlay.

### v0.27.0 - 2023-09-01

##### Breaking Changes :mega:

- Renamed `ExtensionReaderContext` to `JsonReaderOptions`, and the `getExtensions` method on various JSON reader classes to `getOptions`.
- `IExtensionJsonHandler` no longer derives from `IJsonHandler`. Instead, it has a new pure virtual method, `getHandler`, that must be implemented to allow clients to obtain the `IJsonHandler`. In almost all implementations, this should simply return `*this`.
- In `SubtreeReader`, `SchemaReader`, and `TilesetReader`, the `readSubtree`, `readSchema`, and `readTileset` methods (respectively) have been renamed to `readFromJson` and return a templated `ReadJsonResult` instead of a bespoke result class.
- `TileExternalContent` is now heap allocated and stored in `TileContent` with a `std::unique_ptr`.
- The root `Tile` of a `Cesium3DTilesSelection::Tileset` now represents the tileset.json itself, and the `root` tile specified in the tileset.json is its only child. This makes the shape of the tile tree consistent between a standard top-level tileset and an external tileset embedded elsewhere in the tree. In both cases, the "tile" that represents the tileset.json itself has content of type `TileExternalContent`.

##### Additions :tada:

- Added new constructors to `LocalHorizontalCoordinateSystem` taking ECEF<->Local transformation matrices directly.
- Unknown properties in objects read with a `JsonReader` are now stored in the `unknownProperties` property on `ExtensibleObject` by default. To ignore them, as was done in previous versions, call `setCaptureUnknownProperties` on `JsonReaderOptions`.
- Added `ValueType` type alias to `ArrayJsonHandler`, for consistency with other JSON handlers.
- Added an overload of `JsonReader::readJson` that takes a `rapidjson::Value` instead of a byte buffer. This allows a subtree of a `rapidjson::Document` to be easily and efficiently converted into statically-typed classes via `IJsonHandler`.
- Added `*Reader` classes to `CesiumGltfReader` and `Cesium3DTilesReader` to allow each of the classes to be individually read from JSON.
- Added `getExternalContent` method to the `TileContent` class.
- `TileExternalContent` now holds the metadata (`schema`, `schemaUri`, `metadata`, and `groups`) stored in the tileset.json.
- Added `loadMetadata` and `getMetadata` methods to `Cesium3DTilesSelection::Tileset`. They provide access to `TilesetMetadata` instance representing the metadata associated with a tileset.json.
- Added `MetadataQuery` class to make it easier to find properties with specific semantics in `TilesetMetadata`.

##### Fixes :wrench:

- Fixed a bug where an empty error message would get propagated to a tileset's `loadErrorCallback`.
- Fixed several small build script issues to allow cesium-native to be used in Univeral Windows Platform (UWP) applications, such as those that run on Holo Lens 2.
- When KTX2 transcoding fails, the image will now be fully decompressed instead of returning an error.
- Fixed a bug that could cause higher-detail tiles to continue showing when zooming out quickly on a tileset that uses "additive" refinement.
- Fixed a bug that could cause a tile to never finish upsampling because its non-rendered parent never finishes loading.

### v0.26.0 - 2023-08-01

##### Additions :tada:

- Added caching support for Google Maps Photorealistic 3D Tiles. Or other cases where the origin server is using combinations of HTTP header directives that previously caused tiles not to go to disk cache (such as `max-age-0`, `stale-while-revalidate`, and `Expires`).
- Added support for the `EXT_meshopt_compression` extension, which allows decompressing mesh data using the meshoptimizer library. Also added support for the `KHR_mesh_quantization` and `KHR_texture_transform` extensions, which are often used together with the `EXT_meshopt_compression` extension to optimize the size and performance of glTF files.

##### Fixes :wrench:

- Fixed a bug in the 3D Tiles selection algorithm that could cause missing detail if a tileset had a leaf tile that was considered "unconditionally refined" due to having a geometric error larger than its parent's.
- Fixed a bug where `GltfReader::readImage` would always populate `mipPositions` when reading KTX2 images, even when the KTX2 file indicated that it had no mip levels and that they should be created, if necessary, from the base image. As a result, `generateMipMaps` wouldn't generate any mipmaps for the image.

### v0.25.1 - 2023-07-03

##### Additions :tada:

- Included generated glTF and 3D Tiles classes in the generated referenced documentation.
- Updated the 3D Tiles class generator to use the `main` branch instead of the `draft-1.1` branch.

### v0.25.0 - 2023-06-01

##### Additions :tada:

- Added `computeTransformationToAnotherLocal` method to `LocalHorizontalCoordinateSystem`.
- Added support for the `KHR_materials_variants` extension to the glTF reader and writer.
- Added `GunzipAssetAccessor`. It can decorate another asset accessor in order to automatically gunzip responses (if they're gzipped) even if they're missing the proper `Content-Encoding` header.

##### Fixes :wrench:

- On Tileset Load Failure, warning/error messages will always be logged even if the failure callback is set.
- Fixed a bug that caused meshes to be missing entirely when upsampled from a parent with `UNSIGNED_BYTE` indices.

### v0.24.0 - 2023-05-01

##### Additions :tada:

- `WebMapServiceRasterOverlay` now allows query parameters in the base URL when building GetCapabilities and GetMap requests.
- Added support for parsing implicit tilesets that conform to the 3D Tiles 1.1 Spec.

##### Fixes :wrench:

- Fixed various `libjpeg-turbo` build errors, including ones that occurred when building for iOS.

### v0.23.0 - 2023-04-03

##### Breaking Changes :mega:

- Removed `tilesLoadingLowPriority`, `tilesLoadingMediumPriority`, and `tilesLoadingHighPriority` from `ViewUpdateResult`. Use `workerThreadTileLoadQueueLength` and `mainThreadTileLoadQueueLength` instead.

##### Additions :tada:

- Added `getOrientedBoundingBoxFromBoundingVolume` to the `Cesium3DTilesSelection` namespace.
- Added `transform` and `toAxisAligned` methods to `OrientedBoundingBox`.
- Switched to `libjpeg-turbo` instead of `stb` for faster jpeg decoding.
- Added `getNumberOfTilesLoaded` method to `Tileset`.
- Changed how `TilesetOptions::forbidHoles` works so that it loads much more quickly, while still guaranteeing there are no holes in the tileset.
- Added `frameNumber` property to `ViewUpdateResult`.
- Added getters for the `stride` and `data` fields of `AccessorView`.
- Added `startNewFrame` method to `ITileExcluder`.
- Added `CreditSystem.setShowOnScreen` and `Tileset.setShowCreditsOnScreen` to allow on-screen credit rendering to be toggled at runtime.

##### Fixes :wrench:

- Fixed a bug that caused the `center` field of `AxisAlignedBox` to be incorrect.
- Fixed a bug that caused the main thread to sometimes load low-priority tiles before high-priority ones. This could result in much longer waits than necessary for a tileset's appropriate level-of-detail to be shown.
- Fixed a bug that prevented WebP and KTX2 textures from working in the common case where only the extension specified the `source` property, not the glTF's main `Texture` definition.

### v0.22.1 - 2023-03-06

##### Fixes :wrench:

- Fixed a crash that could occur when a batch table property had fewer values than the model had features.

### v0.22.0 - 2023-03-01

##### Breaking Changes :mega:

- Renamed `CesiumGeometry::AxisTransforms` to simply `Transforms`.
- Renamed `CesiumGeospatial::Transforms` to `GlobeTransforms`.

##### Additions :tada:

- Added `GlobeAnchor`, making it easy to define a coordinate system that anchors an object to the globe and maintains it as the object moves or as the local coordinate system it is defined in changes.
- Added support for loading tilesets with `pnts` content. Point clouds are converted to `glTF`s with a single `POINTS` primitive, while batch tables are converted to `EXT_feature_metadata`.
- Added `createTranslationRotationScaleMatrix` and `computeTranslationRotationScaleFromMatrix` methods to `CesiumGeometry::Transforms`.
- Added `CesiumUtility::AttributeCompression` for encoding and decoding vertex attributes in different formats.

##### Fixes :wrench:

- Fixed a bug that could cause holes to appear in a tileset, even with frustum culling disabled, when the tileset includes some empty tiles with a geometric error greater than their parent's.

### v0.21.3 - 2023-02-01

##### Fixes :wrench:

- Fixed a bug that could prevent loading in tilesets that are additively-refined and have external tilesets, such as Cesium OSM Buildings.
- Fixed a bug that could cause parent tiles to be incorrectly culled in tilesets with additive ("ADD") refinement. This could cause geometry to disappear when moving in closer, or fail to appear at all.
- When unloading tile content, raster overlay tiles are now detached from geometry tiles _before_ the geometry tile content is unloaded.
- Added missing `#include <string>` in generated glTF and 3D Tiles header files.
- Replaced `std::sprintf` with `std::snprintf`, fixing a warning-as-error in newer versions of Xcode.
- Upgraded tinyxml2 [from commit 1aeb57d26bc303d5cfa1a9ff2a331df7ba278656 to commit e05956094c27117f989d22f25b75633123d72a83](https://github.com/leethomason/tinyxml2/compare/1aeb57d26bc303d5cfa1a9ff2a331df7ba278656...e05956094c27117f989d22f25b75633123d72a83).

### v0.21.2 - 2022-12-09

##### Additions :tada:

- Added the ability to specify the endpoint URL of the Cesium ion API when constructing an `IonRasterOverlay`.

##### Fixes :wrench:

- Removed the logged warning about the use of the `gltfUpAxis` property in a 3D Tiles tileset.json. While not technically spec-compliant, this property is quite common and we are not going to remove support for it anytime soon.

### v0.21.1 - 2022-12-02

##### Fixes :wrench:

- Fixed a bug that could cause an assertion failure - and on rare occasions a more serious problem - when creating a tile provider for a `TileMapServiceRasterOverlay` or a `WebMapServiceRasterOverlay`.

### v0.21.0 - 2022-11-01

##### Breaking Changes :mega:

- On `IPrepareRendererResources`, the `image` parameter passed to `prepareRasterInLoadThread` and the `rasterTile` parameter passed to `prepareRasterInMainThread` are no longer const. These methods are now allowed to modify the parameters during load.
- `IPrepareRendererResources::prepareInLoadThread` now takes a `TileLoadResult` and returns a `Future<TileLoadResultAndRenderResources>`, allowing it to work asynchronously rather than just blocking a worker thread until it is finished.
- `RasterOverlay::createTileProvider` now takes the owner pointer as an `IntrusivePointer` instead of a raw pointer, and returns a future that resolves to a `RasterOverlay::CreateTileProviderResult`.

##### Additions :tada:

- Added `mainThreadLoadingTimeLimit` and `tileCacheUnloadTimeLimit` properties to `TilesetOptions`, allowing a limit to be placed on how much time is spent loading and unloading tiles per frame.
- Added `GltfReader::generateMipMaps` method.
- Added the `getImage` method to `RasterOverlayTile`.
- Added `LocalHorizontalCoordinateSystem`, which is used to create convenient right- or left-handeded coordinate systems with an origin at a point on the globe.

##### Fixes :wrench:

- Fixed a bug that could cause a crash when adding raster overlays to sparse tilesets and zooming close enough to cause them to be upsampled.

### v0.20.0 - 2022-10-03

##### Breaking Changes :mega:

- `TileRenderContent::lodTransitionPercentage` now always goes from 0.0 --> 1.0 regardless of if the tile is fading in or out.
- Added a new parameter to `IPrepareRendererResources::prepareInLoadThread`, `rendererOptions`, to allow passing arbitrary data from the renderer.

##### Fixes :wrench:

- In `CesiumGltfWriter`, `accessor.byteOffset` and `bufferView.byteOffset` are no longer written if the value is 0. This fixes validation errors for accessors that don't have buffer views, e.g. attributes that are Draco compressed.
- Fixed a bug where failed tiles don't clean up any raster overlay tiles that are mapped to them, and therefore cannot be rendered as empty tiles.
- Fixed a bug that prevented access to Cesium Ion assets by using expired Access Tokens.

### v0.19.0 - 2022-09-01

##### Breaking Changes :mega:

- `RasterOverlayCollection` no longer accepts a `Tileset` in its constructor. Instead, it now accepts a `Tile::LoadedLinkList` and a `TilesetExternals`.
- Removed `TileContext`. It has been replaced by the `TilesetContentLoader` interface.
- Removed `TileContentFactory`. Instead, conversions of various types to glTF can be registered with `GltfConverters`.
- Removed `TileContentLoadInput`. It has been replaced by `TileLoadInput` and `TilesetContentLoader`.
- Removed `TileContentLoadResult`. It has been replaced by `TileContent`.
- Removed `TileContentLoader`. It has been replaced by `TilesetContentLoader` and `GltfConverters`.
- Removed `ImplicitTraversal`. It has been replaced by `TilesetContentLoader` and `GltfConverters`.
- Removed many methods from the `Cesium3DTilesSelection::Tileset` class: `getUrl()`, `getIonAssetID()`, `getIonAssetToken()`, `notifyTileStartLoading`, `notifyTileDoneLoading()`, `notifyTileUnloading()`, `loadTilesFromJson()`, `requestTileContent()`, `requestAvailabilitySubtree()`, `addContext()`, and `getGltfUpAxis()`. Most of these were already not recommended for use outside of cesium-native.
- Removed many methods from the `Cesium3DTilesSelection::Tile` class: `getTileset()`, `getContext()`, `setContext()`, `getContent()`, `setEmptyContent()`, `getRendererResources()`, `setState()`, `loadContent()`, `processLoadedContent()`, `unloadContent()`, `update()`, and `markPermanentlyFailed()`. Most of these were already not recommended for use outside of cesium-native.

##### Additions :tada:

- Quantized-mesh terrain and implicit octree and quadtree tilesets can now skip levels-of-detail when traversing, so the correct detail is loaded more quickly.
- Added new options to `TilesetOptions` supporting smooth transitions between tiles at different levels-of-detail. A tile's transition percentage can be retrieved from `TileRenderContent::lodTransitionPercentage`.
- Added support for loading WebP images inside glTFs and raster overlays. WebP textures can be provided directly in a glTF texture or in the `EXT_texture_webp` extension.
- Added support for `KHR_texture_transform` to `CesiumGltf`, `CesiumGltfReader`, and `CesiumGltfWriter`
- `Tileset` can be constructed with a `TilesetContentLoader` and a root `Tile` for loading and rendering different 3D Tile-like formats or creating a procedural tileset.

##### Fixes :wrench:

- Fixed a bug where the Raster Overlay passed to the `loadErrorCallback` would not be the one that the user created, but instead an aggregated overlay that was created internally.

### v0.18.1 - 2022-08-04

##### Fixes :wrench:

- Fixed a bug in `SqliteCache` where the last access time of resources was not updated correctly, sometimes causing more recently used resources to be evicted from the cache before less recently used ones.

### v0.18.0 - 2022-08-01

##### Breaking Changes :mega:

- Removed support for 3D Tiles Next extensions in `TilesetWriter` and `TilesetReader` that have been promoted to core in 3D Tiles 1.1
  - [3DTILES_multiple_contents](https://github.com/CesiumGS/3d-tiles/tree/main/extensions/3DTILES_multiple_contents)
  - [3DTILES_implicit_tiling](https://github.com/CesiumGS/3d-tiles/tree/main/extensions/3DTILES_implicit_tiling)
  - [3DTILES_metadata](https://github.com/CesiumGS/3d-tiles/tree/main/extensions/3DTILES_metadata)
  - [3DTILES_content_gltf](https://github.com/CesiumGS/3d-tiles/tree/main/extensions/3DTILES_content_gltf)
- Removed the `getSupportsRasterOverlays` from `Tileset` because the property is no longer relevant now that all tilesets support raster overlays.

##### Additions :tada:

- Added support for [3D Tiles 1.1](https://github.com/CesiumGS/3d-tiles/pull/666) in `TilesetWriter` and `TilesetReader`.
- Added a `TileOcclusionRendererProxyPool` to `TilesetExternals`. If a renderer implements and provides this interface, the tile occlusion information is used to avoid refining parent tiles that are completely occluded, reducing the number of tiles loaded.
- `Tileset` can now estimate the percentage of the tiles for the current view that have been loaded by calling the `computeLoadProgress` method.
- Enabled loading Tile Map Service (TMS) URLs that do not have a file named "tilemapresource.xml", such as from GeoServer.
- Added support for Tile Map Service documents that use the "local" profile when the SRS is mercator or geodetic.

### v0.17.0 - 2022-07-01

##### Fixes :wrench:

- Fixed crash when parsing an empty copyright string in the glTF model.

### v0.16.0 - 2022-06-01

##### Additions :tada:

- Added option to the `RasterizedPolygonsOverlay` to invert the selection, so everything outside the polygons gets rasterized instead of inside.
- The `RasterizedPolygonsTileExcluder` excludes tiles outside the selection instead of inside when given an inverted `RasterizedPolygonsOverlay`.
- Tiles are now upsampled using the projection of the first raster overlay in the list with more detail.

##### Fixes :wrench:

- For consistency with CesiumJS and compatibility with third-party terrain tilers widely used in the community, the `bounds` property of the `layer.json` file of a quantized-mesh terrain tileset is now ignored, and the terrain is assumed to cover the entire globe.

### v0.15.2 - 2022-05-13

##### Fixes :wrench:

- Fixed a bug where upsampled quadtree tiles could have siblings with mismatching projections.

In addition to the above, this release updates the following third-party libraries used by cesium-native:

- `cpp-httplib` to v0.10.3 ([changes](https://github.com/yhirose/cpp-httplib/compare/c7486ead96dad647b9783941722b5944ac1aaefa...d73395e1dc652465fa9524266cd26ad57365491f))
- `draco` to v1.5.2 ([changes](https://github.com/google/draco/compare/9bf5d2e4833d445acc85eb95da42d715d3711c6f...bd1e8de7dd0596c2cbe5929cbe1f5d2257cd33db))
- `earcut` to v2.2.3 ([changes](https://github.com/mapbox/earcut.hpp/compare/6d18edf0ce046023a7cb55e69c4cd9ba90e2c716...b28acde132cdb8e0ef536a96ca7ada8a651f9169))
- `PicoSHA2` to commit `1677374f23352716fc52183255a40c1b8e1d53eb` ([changes](https://github.com/okdshin/PicoSHA2/compare/b699e6c900be6e00152db5a3d123c1db42ea13d0...1677374f23352716fc52183255a40c1b8e1d53eb))
- `rapidjson` to commit `fcb23c2dbf561ec0798529be4f66394d3e4996d8` ([changes](https://github.com/Tencent/rapidjson/compare/fd3dc29a5c2852df569e1ea81dbde2c412ac5051...fcb23c2dbf561ec0798529be4f66394d3e4996d8))
- `spdlog` to v1.10.0 ([changes](https://github.com/gabime/spdlog/compare/cbe9448650176797739dbab13961ef4c07f4290f...76fb40d95455f249bd70824ecfcae7a8f0930fa3))
- `stb` to commit `af1a5bc352164740c1cc1354942b1c6b72eacb8a` ([changes](https://github.com/nothings/stb/compare/b42009b3b9d4ca35bc703f5310eedc74f584be58...af1a5bc352164740c1cc1354942b1c6b72eacb8a))
- `uriparser` to v0.9.6 ([changes](https://github.com/uriparser/uriparser/compare/e8a338e0c65fd875a46067d711750e4c13e044e7...24df44b74753017acfaec4b3a30097a8a2ae1ae1))

### v0.15.1 - 2022-05-05

##### Fixes :wrench:

- Fixed a bug that could cause tiles in external tilesets to fail to load.

### v0.15.0 - 2022-05-02

##### Additions :tada:

- Improved the load performance when `TilesetOptions::forbidHoles` is enabled by only loading child tiles when their parent does not meet the necessary screen-space error requirement.
- Added support for loading availability metadata from quantized-mesh layer.json. Previously, only availability embedded in terrain tiles was used.
- Added support for quantized-mesh terrain tilesets that specify a parent layer.
- Added support for metadata from the `3DTILES_batch_table_hierarchy` extension.

##### Fixes :wrench:

- Fixed a bug that could cause the same tiles to be continually loaded and unloaded when `TilesetOptions::forbidHoles` was enabled.
- Fixed a bug that could sometimes cause tilesets to fail to show their full detail when making changes to raster overlays.
- Fixed a bug that could cause holes even with `TilesetOptions::forbidHoles` enabled, particularly when using external tilesets.
- Tiles will no longer be selected to render when they have no content and they have a higher "geometric error" than their parent. In previous versions, this situation could briefly lead to holes while the children of such tiles loaded.
- Fixed a bug where `IPrepareRendererResources::prepareInMainThread` was called on a `Tile` before that `Tile` was updated with loaded content.
- Fixed a bug where getting bad data from the SQLite request cache could cause a crash. If the SQLite database is corrupt, it will now be deleted and recreated.

### v0.14.1 - 2022-04-14

##### Fixes :wrench:

- Fixed a crash caused by using an aggregated overlay of `IonRasterOverlay` after it is freed.
- Fix a bug introduced in v0.14.0 that caused Tile Map Service (TMS) overlays from Cesium ion to fail to load.

### v0.14.0 - 2022-04-01

##### Breaking Changes :mega:

- Added a new parameter, `rendererOptions`, to `IPrepareRendererResources::prepareRasterInLoadThread`.
- Changed the type of Cesium ion asset IDs from `uint32_t` to `int64_t`.
- Various changes in the `Cesium3DTiles`, `Cesium3DTilesReader`, and `Cesium3DTilesWriter` namespaces to match the evolving 3D Tiles Next specifications.
- Removed `getTextureCoordinateIndex` from `FeatureIDTextureView` and `FeatureTexturePropertyView`. Use `getTextureCoordinateAttributeId` instead.

##### Additions :tada:

- Added `WebMapServiceRasterOverlay` to pull raster overlays from a WMS server.
- Added support for the following glTF extensions to `CesiumGltf`, `CesiumGltfReader`, and `CesiumGltfWriter`:
  - `EXT_instance_features`
  - `EXT_structural_metadata`
  - `MAXAR_mesh_variants`
- Added an in-memory cache for Cesium ion asset endpoint responses in order to avoid repeated requests.
- Added `ScopeGuard` class to automatically a execute function when exiting a scope.
- The glTF `copyright` property, if present, is now included in the credits that `Tileset` adds to the `CreditSystem`. If the `copyright` has multiple parts separate by semicolons, these are treated as separate credits.
- Credits reported by `CreditSystem::getCreditsToShowThisFrame` are now sorted based on the number of occurrences, with the most common credits first.
- `Tileset` and `RasterOverlay` credits can now be shown on the screen, rather than in a separate credit popup.
- Added `FeatureTexturePropertyView::getSwizzle` method.
- Added `IsMetadataArray` template to check if a type is a `MetadataArrayView`.
- Added a `rendererOptions` property to `RasterOverlayOptions` to pass arbitrary data to `prepareRasterInLoadThread`.
- Added `Uri::escape`.

##### Fixes :wrench:

- Fixed an issue that could lead to compilation failures when passing an lvalue reference to `Promise::resolve()`.
- Fixed upsampling for `EXT_feature_metadata` feature tables.
- Fixed a bug that could cause the size of external images to be accounted for incorrectly when tracking the number of bytes loaded for caching purposes.
- Fixed a bug that prevented tiles from loading when "Forbid Holes" option was enabled.

### v0.13.0 - 2022-03-01

##### Breaking Changes :mega:

- Renamed constants in `CesiumUtility::Math` to use PascalCase instead of SCREAMING_SNAKE_CASE.

##### Additions :tada:

- Added support for the `CESIUM_RTC` and `KHR_texture_basisu` glTF extensions.
- Added support for 3D Tiles that do not have a geometric error, improving compatibility with tilesets that don't quite match the 3D Tiles spec.
- Exposed the Cesium ion endpoint URL as a parameter on tilesets and raster overlays.
- `TilesetOptions` and `RasterOverlayOptions` each have a new option to report which compressed textured formats are supported on the client platform. Ideal formats amongst the available ones are picked for each KTX2 texture that is later encountered.
- The `ImageCesium` class nows convey which GPU pixel compression format (if any) is used. This informs what to expect in the image's pixel buffer.
- The `ImageCesium` class can now contain pre-computed mipmaps, if they exist. In that case, all the mips will be in the pixel buffer and the delineation between each mip will be described in `ImageCesium::mipPositions`.
- Tileset content with the known file extensions ".gltf", ".glb", and ".terrain" can now be loaded even if the Content-Type is incorrect. This is especially helpful for loading tilesets from `file:` URLs.
- Created tighter fitting bounding volumes for terrain tiles by excluding skirt vertices.

##### Fixes :wrench:

- Fixed bug that could cause properties types in a B3DM Batch Table to be deduced incorrectly, leading to a crash when accessing property values.
- Fixed a bug where implicit tiles were not receiving the root transform and so could sometimes end up in the wrong place.

### v0.12.0 - 2022-02-01

##### Breaking Changes :mega:

- Renamed `IAssetAccessor::requestAsset` to `get`.
- Renamed `IAssetAccessor::post` to `request` and added a new parameter in the second position to specify the HTTP verb to use.
- `Token` in `CesiumIonClient` has been updated to match Cesium ion's v2 REST API endpoint, so several fields have been renamed. The `tokens` method also now returns future that resolves to a `TokenList` instead of a plain vector of `Token` instances.
- Renamed `GltfReader::readModel`, `ModelReaderResult`, and `ReadModelOptions` to `GltfReader::readGltf`, `GltfReaderResult`, and `GltfReaderOptions` respectively.
- Removed `writeModelAsEmbeddedBytes`, `writeModelAndExternalFiles`, `WriteModelResult`, `WriteModelOptions`, and `WriteGLTFCallback`. Use `GltfWriter::writeGltf`, `GltfWriter::writeGlb`, `GltfWriterResult`, and `GltfWriterOptions` instead.

##### Additions :tada:

- Added `TilesetWriterOptions` for serializing tileset JSON.
- Added support for the following extensions in `GltfWriter` and `GltfReader`:
  - [KHR_materials_unlit](https://github.com/KhronosGroup/glTF/tree/main/extensions/2.0/Khronos/KHR_materials_unlit)
  - [EXT_mesh_gpu_instancing](https://github.com/KhronosGroup/glTF/tree/main/extensions/2.0/Vendor/EXT_mesh_gpu_instancing)
  - [EXT_meshopt_compression](https://github.com/KhronosGroup/glTF/tree/main/extensions/2.0/Vendor/EXT_meshopt_compression)
  - [EXT_mesh_features](https://github.com/CesiumGS/glTF/tree/3d-tiles-next/extensions/2.0/Vendor/EXT_mesh_features)
  - [CESIUM_tile_edges](https://github.com/CesiumGS/glTF/pull/47)
- Added support for the following extensions in `TilesetWriter` and `TilesetReader`:
  - [3DTILES_multiple_contents](https://github.com/CesiumGS/3d-tiles/tree/main/extensions/3DTILES_multiple_contents)
  - [3DTILES_implicit_tiling](https://github.com/CesiumGS/3d-tiles/tree/main/extensions/3DTILES_implicit_tiling)
  - [3DTILES_metadata](https://github.com/CesiumGS/3d-tiles/tree/main/extensions/3DTILES_metadata)
- Added `SubtreeWriter` and `SubtreeReader` for serializing and deserializing the subtree format in [3DTILES_implicit_tiling](https://github.com/CesiumGS/3d-tiles/tree/main/extensions/3DTILES_implicit_tiling).
- Added `SchemaWriter` and `SchemaReader` for serializing and deserializing schemas in [EXT_mesh_features](https://github.com/CesiumGS/glTF/tree/3d-tiles-next/extensions/2.0/Vendor/EXT_mesh_features) and [3DTILES_metadata](https://github.com/CesiumGS/3d-tiles/tree/main/extensions/3DTILES_metadata).
- Added `hasExtension` to `ExtensibleObject`.
- Added `CESIUM_TESTS_ENABLED` option to the build system.
- Added support in the JSON reader for reading doubles with no fractional value as integers.
- Added case-insensitive comparison for Cesium 3D Tiles "refine" property values.
- Added new capabilities to `Connection` in `CesiumIonClient`:
  - The `tokens` method now uses the v2 service endpoint and allows a number of options to be specified.
  - Added a `token` method to allow details of a single token to be retrieved.
  - Added `nextPage` and `previousPage` methods to allow paging through tokens.
  - Added `modifyToken` method.
  - Added static `getIdFromToken` method to obtain a token ID from a given token value.
- Added `loadErrorCallback` to `TilesetOptions` and `RasterOverlayOptions`. This callback is invoked when the `Tileset` or `RasterOverlay` encounter a load error, allowing the error to be handled by application code.
- Enable `IntrusivePointer<T>` to be converted to `IntrusivePointer<U>` if U is a base class of T.

##### Fixes :wrench:

- Fixes a bug where `notifyTileDoneLoading` was not called when encountering Ion responses that can't be parsed.
- Fixed a bug that prevented a continuation attached to a `SharedFuture` from returning a `Future` itself.
- Fixed incorrect child subtree index calculation in implicit tiles.
- Fixed `computeDistanceSquaredToPosition` in `BoundingSphere`.

### v0.11.0 - 2022-01-03

##### Breaking Changes :mega:

- The `CesiumGltfReader` project now uses the `CesiumGltfReader` namespace instead of the `CesiumGltf` namespace.
- The `CesiumGltfWriter` project now uses the `CesiumGltfWriter` namespace instead of the `CesiumGltf` namespace.
- The `Cesium3DTilesReader` project now uses the `Cesium3DTilesReader` namespace instead of the `Cesium3DTiles` namespace.

##### Additions :tada:

- Added `Cesium3DTilesWriter` library.

##### Fixes :wrench:

- Fixed a bug in `QuadtreeRasterOverlayTileProvider` that caused incorrect level-of-detail selection for overlays that use a global (or otherwise large) tiling scheme but have non-global (or otherwise smaller) coverage.

### v0.10.0 - 2021-12-01

##### Breaking Changes :mega:

- `QuadtreeRasterOverlayTileProvider::computeLevelFromGeometricError` has been removed. `computeLevelFromTargetScreenPixels` may be useful as a replacement.
- The constructor of `RasterOverlayTileProvider` now requires a coverage rectangle.
- `RasterOverlayTileProvider::getTile` now takes a `targetScreenPixels` instead of a `targetGeometricError`.
- The constructor of `RasterMappedTo3DTile` now requires a texture coordinate index.
- The constructor of `RasterOverlayTile` now takes a `targetScreenPixels` instead of a `targetGeometricError`. And the corresponding `getTargetGeometricError` has been removed.
- Removed `TileContentLoadResult::rasterOverlayProjections`. This field is now found in the `overlayDetails`.
- Removed `obtainGlobeRectangle` from `TileUtilities.h`. Use `estimateGlobeRectangle` in `BoundingVolume.h` instead.
- cesium-native now uses the following options with the `glm` library:
  - `GLM_FORCE_XYZW_ONLY`
  - `GLM_FORCE_EXPLICIT_CTOR`
  - `GLM_FORCE_SIZE_T_LENGTH`

##### Additions :tada:

- Added support for the [3DTILES_implicit_tiling](https://github.com/CesiumGS/3d-tiles/tree/main/extensions/3DTILES_implicit_tiling) extension.
- Added support for the [3DTILES_bounding_volume_S2](https://github.com/CesiumGS/3d-tiles/tree/main/extensions/3DTILES_bounding_volume_S2) extension.
- Added support for raster overlays, including clipping polygons, on any 3D Tiles tileset.
- Added support for external glTF buffers and images.
- Raster overlay level-of detail is now selected using "target screen pixels" rather than the hard-to-interpret geometric error value.
- A `RasterOverlay` can now be configured with a `maximumScreenSpaceError` independent of the screen-space error used for the geometry.
- `RasterOverlay::loadTileProvider` now returns a `SharedFuture`, making it easy to attach a continuation to run when the load completes.
- Added `GltfContent::applyRtcCenter` and `applyGltfUpAxisTransform`.
- Clipping polygon edges now remain sharp even when zooming in past the available geometry detail.
- Added `DebugColorizeTilesRasterOverlay`.
- Added `BoundingRegionBuilder` to `CesiumGeospatial`.
- Added `GlobeRectangle::EMPTY` static field and `GlobeRectangle::isEmpty` method.
- Added the ability to set the coordinates of a `GlobeRectangle` after construction.

##### Fixes :wrench:

- Improved the computation of bounding regions and overlay texture coordinates from geometry, particularly for geometry that crosses the anti-meridian or touches the poles.
- Fixed a bug that would result in incorrect geometry when upsampling a glTF with a position accessor pointing to a bufferView that did not start at the beginning of its buffer.
- Fixed a problem that could cause incorrect distance computation for a degenerate bounding region that is a single point with a min/max height.
- Improved the numerical stability of `GlobeRectangle::computeCenter` and `GlobeRectangle::contains`.
- Error messages are no longer printed to the Output Log when an upsampled tile happens to have a primitive with no vertices.
- Fixed a bug that could cause memory corruption when a decoded Draco mesh was larger than indicated by the corresponding glTF accessor.
- Fixed a bug that could cause the wrong triangle indices to be used for a Draco-encoded glTF.

### v0.9.0 - 2021-11-01

##### Breaking Changes :mega:

- Changed the following properties in CesiumGltf:
  - `BufferView::target` now defaults to `std::nullopt` instead of `Target::ARRAY_BUFFER`.
  - `ClassProperty::type` now defaults to `Type::INT8` instead of empty string.
  - `ClassProperty::componentType` is now an optional string instead of a `JsonValue`.
  - `FeatureTexture::classProperty` is no longer optional, consistent with changes to the extension spec.
  - `Image::mimeType` now defaults to empty string instead of `MimeType::image_jpeg`.
  - `Sampler::magFilter` and `Sampler::minFilter` now default to `std::nullopt` instead of `MagFilter::NEAREST`.
- The version of `ExtensibleObject` in the `CesiumGltf` library and namespace has been removed. Use the one in the `CesiumUtility` library and namespace instead.
- Renamed the following glTF extension classes:
  - `KHR_draco_mesh_compression` -> `ExtensionKhrDracoMeshCompression`.
  - `MeshPrimitiveEXT_feature_metadata` -> `ExtensionMeshPrimitiveExtFeatureMetadata`
  - `ModelEXT_feature_metadata` -> `ExtensionModelExtFeatureMetadata`
- `CesiumGltf::ReaderContext` has been removed. It has been replaced with either `CesiumJsonReader::ExtensionReaderContext` or `GltfReader`.

##### Additions :tada:

- Added new `Cesium3DTiles` and `Cesium3DTilesReader` libraries. They are useful for reading and working with 3D Tiles tilesets.

##### Fixes :wrench:

- Fixed a bug that could cause crashes or incorrect behavior when using raster overlays.
- Fixed a bug that caused 3D Tiles content to fail to load when the status code was zero. This code is used by libcurl for successful read of `file://` URLs, so the bug prevented loading from such URLs in some environments.
- Errors and warnings that occur while loading glTF textures are now include in the model load errors and warnings.
- Fixes how `generate-classes` deals with reserved C++ keywords. Property names that are C++ keywords should be appended with "Property" as was already done,
  but when parsing JSONs the original property name string should be used.

### v0.8.0 - 2021-10-01

##### Breaking Changes :mega:

- glTF enums are now represented in CesiumGltf as their underlying type (int32 or string) rather than as an enum class.
- Tile content loaders now return a `Future`, which allows them to be asynchronous and make further network requests.

##### Fixes :wrench:

- Fixed a bug that caused the `RTC_CENTER` semantic in a B3DM feature table to be ignored if any of the values happened to be integers rather than floating-point numbers. This caused these tiles to render in the wrong location.

### v0.7.2 - 2021-09-14

##### Fixes :wrench:

- Fixed a bug where the "forbidHoles" option was not working with raster overlays and external tilesets.

### v0.7.1 - 2021-09-14

##### Fixes :wrench:

- Fixed a bug introduced in v0.7.0 where credits from a `QuadtreeRasterOverlayTileProvider` were not collected and reported.
- Fixed a bug where disabling frustum culling caused external tilesets to not load.

### v0.7.0 - 2021-09-01

##### Breaking Changes :mega:

- Renamed the `Cesium3DTiles` namespace and library to `Cesium3DTilesSelection`.
- Deleted `Cesium3DTilesSelection::Gltf` and moved functionality into `CesiumGltf::Model`.
- Renamed `Rectangle::intersect` and `GlobeRectangle::intersect` to `computeIntersection`.
- `RasterOverlay` and derived classes now require a `name` parameter to their constructors.
- Changed the type of texture coordinate IDs used in the raster overlay system from `uint32_t` to `int32_t`.
- `RasterOverlayTileProvider` is no longer quadtree-oriented. Instead, it requires derived classes to provide an image for a particular requested rectangle and geometric error. Classes that previously derived from `RasterOverlayTileProvider` should now derive from `QuadtreeRasterOverlayTileProvider` and implement `loadQuadtreeTileImage` instead of `loadTileImage`.
- Removed `TilesetOptions::enableWaterMask`, which didn't have any effect anyway. `TilesetContentOptions::enableWaterMask` still exists and works.

##### Additions :tada:

- Added `Future<T>::isReady`.
- Added `Future<T>::share`, which returns a `SharedFuture<T>` and allows multiple continuations to be attached.
- Added an option in `TilesetOptions::ContentOptions` to generate smooth normals when the original glTFs were missing normals.
- Added `ImageManipulation` class to `CesiumGltfReader`.
- Added `Math::roundUp` and `Math::roundDown`.
- Added `Rectangle::computeUnion`.

##### Fixes :wrench:

- Fixed a bug that caused CesiumGltfWriter to write a material's normal texture info into a property named `normalTextureInfo` rather than `normalTexture`.
- Fixed a bug in `TileMapServiceRasterOverlay` that caused it to show only the lowest resolution tiles if missing a `tilemapresource.xml` file.

### v0.6.0 - 2021-08-02

##### Breaking Changes :mega:

- `Future<T>::wait` now returns the resolved value and throws if the Future rejected, rather than returning a `std::variant` and slicing the exception to `std::exception`.
- `Tileset::updateView` and `Tileset::updateViewOffline` now take `std::vector<ViewState>` instead of a single `ViewState`.

##### Additions :tada:

- Added support for the `EXT_feature_metadata` glTF extension.
- Added automatic conversion of the B3DM batch table to the `EXT_feature_metadata` extension.
- Added `CESIUM_COVERAGE_ENABLED` option to the build system.
- Added `AsyncSystem::dispatchOneMainThreadTask` to dispatch a single task, rather than all the tasks that are waiting.
- Added `AsyncSystem::createPromise` to create a Promise directly, rather than via a callback as in `AsyncSystem::createFuture`.
- Added `AsyncSystem::catchImmediately` to catch a Future rejection immediately in any thread.
- Added `AsyncSystem::all` to create a Future that resolves when a list of Futures resolve.
- Added support for multiple frustums in the `Tileset` selection algorithm.

##### Fixes :wrench:

- Fixed a bug that prevented `.then` functions from being used on a `Future<void>` when CESIUM_TRACING_ENABLED was ON.

### v0.5.0 - 2021-07-01

##### Breaking Changes :mega:

- `TilesetExternals` now has an `AsyncSystem` instead of a shared pointer to an `ITaskProcessor`.

##### Additions :tada:

- Added a performance tracing framework via `CESIUM_TRACE_*` macros.
- Added `Future<T>::thenImmediately`.
- Added `AsyncSystem::createThreadPool` and `Future<T>::thenInThreadPool`.
- `Future<T>::thenInWorkerThread` and `Future<T>::thenInMainThread` now arrange for their continuations to be executed immediately when the Future is resolved, if the Future is resolved in the correct thread.
- Moved all request cache database access to a dedicated thread, in order to free up worker threads for parallelizable work.

### v0.4.0 - 2021-06-01

##### Additions :tada:

- Added `Cesium3DTiles::TileIdUtilities` with a `createTileIdString` function to create logging/debugging strings for `TileID` objects.
- Accessing the same Bing Maps layer multiple times in a single application run now reuses the same Bing Maps session instead of starting a new one each time.
- Added a configure-time build option, `PRIVATE_CESIUM_SQLITE`, to rename all `sqlite3*` symbols to `cesium_sqlite3*`.

##### Fixes :wrench:

- Matched draco's decoded indices to gltf primitive if indices attribute does not match with the decompressed indices.
- `createAccessorView` now creates an (invalid) `AccessorView` with a standard numeric type on error, rather than creating `AccessorView<nullptr_t>`. This makes it easier to use a simple lambda as the callback.
- Disabled `HTTPLIB_USE_ZLIB_IF_AVAILABLE` and `HTTPLIB_USE_OPENSSL_IF_AVAILABLE` because these libraries are not required for our use for cpp-httplib and they cause problems on some systems.

### v0.3.1 - 2021-05-13

##### Fixes :wrench:

- Fixed a memory leak when loading textures from a glTF model.
- Fixed a use-after-free bug that could cause a crash when destroying a `RasterOverlay`.

### v0.3.0 - 2021-05-03

##### Breaking Changes :mega:

- Converted `magic_enum` / `CodeCoverage.cmake` dependencies to external submodules.
- Replaced `CesiumGltf::WriteFlags` bitmask with `CesiumGltf::WriteModelOptions` struct.
  `CesiumGltf::writeModelAsEmbeddedBytes` and `CesiumGltf::writeModelAndExternalfiles`
  now use this struct for configuration.
- Removed all exceptions in `WriterException.h`, warnings / errors are now reported in
  `WriteModelResult`, which is returned from `CesiumGltf::writeModelAsEmbeddedBytes` and
  `CesiumGltf::writeModelAndExternalFiles` instead.

##### Additions :tada:

- Added support for loading the water mask from quantized-mesh terrain tiles.

##### Fixes :wrench:

- Let a tile be renderable if all its raster overlays are ready, even if some are still loading.

### v0.2.0 - 2021-04-19

##### Breaking Changes :mega:

- Moved `JsonValue` from the `CesiumGltf` library to the `CesiumUtility` library and changes some of its methods.
- Renamed `CesiumGltf::Reader` to `CesiumGltf::GltfReader`.
- Made the `readModel` and `readImage` methods on `GltfReader` instance methods instead of static methods.

##### Additions :tada:

- Added `CesiumGltfWriter` library.
- Added `CesiumJsonReader` library.
- Added diagnostic details to error messages for invalid glTF inputs.
- Added diagnostic details to error messages for failed OAuth2 authorization with `CesiumIonClient::Connection`.
- Added an `Axis` enum and `AxisTransforms` class for coordinate system transforms
- Added support for the legacy `gltfUpVector` string property in the `asset` part of tilesets. The up vector is read and passed as an `Axis` in the `extras["gltfUpVector"]` property, so that receivers may rotate the glTF model's up-vector to match the Z-up convention of 3D Tiles.
- Unknown glTF extensions are now deserialized as a `JsonValue`. Previously, they were ignored.
- Added the ability to register glTF extensions for deserialization using `GltReader::registerExtension`.
- Added `GltfReader::setExtensionState`, which can be used to request that an extension not be deserialized or that it be deserialized as a `JsonValue` even though a statically-typed class is available for the extension.

##### Fixes :wrench:

- Gave glTFs created from quantized-mesh terrain tiles a more sensible material with a `metallicFactor` of 0.0 and a `roughnessFactor` of 1.0. Previously the default glTF material was used, which has a `metallicFactor` of 1.0, leading to an undesirable appearance.
- Reported zero-length images as non-errors as `BingMapsRasterOverlay` purposely requests that the Bing servers return a zero-length image for non-existent tiles.
- 3D Tiles geometric error is now scaled by the tile's transform.
- Fixed a bug that that caused a 3D Tiles tile to fail to refine when any of its children had an unsupported type of content.

### v0.1.0 - 2021-03-30

- Initial release.<|MERGE_RESOLUTION|>--- conflicted
+++ resolved
@@ -2,17 +2,14 @@
 
 ### ? - ?
 
-<<<<<<< HEAD
+##### Breaking Changes :mega:
+
+- Restored vcpkg commit update to `2025.09.17`.
+
 ##### Additions :tada:
 
 - Added `GltfModifier` class. It can be used to modify tile glTFs during load, as well as apply new modifications to them later.
-- 
-=======
-##### Breaking Changes :mega:
-
-- Restored vcpkg commit update to `2025.09.17`.
-
->>>>>>> 6da0610f
+
 ##### Fixes :wrench:
 
 - Fixed a bug in `GoogleMapTilesRasterOverlay` that tried to parse credits from an erroneous viewport service response.
