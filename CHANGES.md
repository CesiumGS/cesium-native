# Change Log

### ? - ?

##### Breaking Changes :mega:

- `TileRenderContent::lodTransitionPercentage` now always goes from 0.0 --> 1.0 regardless of if the tile is fading in or out.
- Added a new parameter, `rendererOptions`, to `IPrepareRendererResources::prepareInLoadThread`.

##### Additions :tada:

- Added a `rendererOptions` property to `TilesetOptions` to pass arbitrary data to `prepareInLoadThread`.

##### Fixes :wrench:

- In `CesiumGltfWriter`, `accessor.byteOffset` and `bufferView.byteOffset` are no longer written if the value is 0. This fixes validation errors for accessors that don't have buffer views, e.g. attributes that are Draco compressed.
<<<<<<< HEAD
- Fixed a bug where failed tiles don't clean up any raster overlay tiles that are mapped to them, and therefore cannot be rendered as empty tiles.
=======
- Fixed a bug that prevented access to Cesium Ion assets by using expired Access Tokens.
>>>>>>> db85652d

### v0.19.0 - 2022-09-01

##### Breaking Changes :mega:

- `RasterOverlayCollection` no longer accepts a `Tileset` in its constructor. Instead, it now accepts a `Tile::LoadedLinkList` and a `TilesetExternals`.
- Removed `TileContext`. It has been replaced by the `TilesetContentLoader` interface.
- Removed `TileContentFactory`. Instead, conversions of various types to glTF can be registered with `GltfConverters`.
- Removed `TileContentLoadInput`. It has been replaced by `TileLoadInput` and `TilesetContentLoader`.
- Removed `TileContentLoadResult`. It has been replaced by `TileContent`.
- Removed `TileContentLoader`. It has been replaced by `TilesetContentLoader` and `GltfConverters`.
- Removed `ImplicitTraversal`. It has been replaced by `TilesetContentLoader` and `GltfConverters`.
- Removed many methods from the `Cesium3DTilesSelection::Tileset` class: `getUrl()`, `getIonAssetID()`, `getIonAssetToken()`, `notifyTileStartLoading`, `notifyTileDoneLoading()`, `notifyTileUnloading()`, `loadTilesFromJson()`, `requestTileContent()`,  `requestAvailabilitySubtree()`, `addContext()`, and `getGltfUpAxis()`. Most of these were already not recommended for use outside of cesium-native.
- Removed many methods from the `Cesium3DTilesSelection::Tile` class: `getTileset()`, `getContext()`, `setContext()`, `getContent()`, `setEmptyContent()`, `getRendererResources()`, `setState()`, `loadContent()`, `processLoadedContent()`, `unloadContent()`, `update()`, and `markPermanentlyFailed()`. Most of these were already not recommended for use outside of cesium-native.

##### Additions :tada:

- Quantized-mesh terrain and implicit octree and quadtree tilesets can now skip levels-of-detail when traversing, so the correct detail is loaded more quickly.
- Added new options to `TilesetOptions` supporting smooth transitions between tiles at different levels-of-detail. A tile's transition percentage can be retrieved from `TileRenderContent::lodTransitionPercentage`.
- Added support for loading WebP images inside glTFs and raster overlays. WebP textures can be provided directly in a glTF texture or in the `EXT_texture_webp` extension.
- Added support for `KHR_texture_transform` to `CesiumGltf`, `CesiumGltfReader`, and `CesiumGltfWriter`
- `Tileset` can be constructed with a `TilesetContentLoader` and a root `Tile` for loading and rendering different 3D Tile-like formats or creating a procedural tileset.

##### Fixes :wrench:

- Fixed a bug where the Raster Overlay passed to the `loadErrorCallback` would not be the one that the user created, but instead an aggregated overlay that was created internally.

### v0.18.1 - 2022-08-04

##### Fixes :wrench:

- Fixed a bug in `SqliteCache` where the last access time of resources was not updated correctly, sometimes causing more recently used resources to be evicted from the cache before less recently used ones.

### v0.18.0 - 2022-08-01

##### Breaking Changes :mega:

- Removed support for 3D Tiles Next extensions in `TilesetWriter` and `TilesetReader` that have been promoted to core in 3D Tiles 1.1
  - [3DTILES_multiple_contents](https://github.com/CesiumGS/3d-tiles/tree/main/extensions/3DTILES_multiple_contents)
  - [3DTILES_implicit_tiling](https://github.com/CesiumGS/3d-tiles/tree/main/extensions/3DTILES_implicit_tiling)
  - [3DTILES_metadata](https://github.com/CesiumGS/3d-tiles/tree/main/extensions/3DTILES_metadata)
  - [3DTILES_content_gltf](https://github.com/CesiumGS/3d-tiles/tree/main/extensions/3DTILES_content_gltf)
- Removed the `getSupportsRasterOverlays` from `Tileset` because the property is no longer relevant now that all tilesets support raster overlays.

##### Additions :tada:

- Added support for [3D Tiles 1.1](https://github.com/CesiumGS/3d-tiles/pull/666) in `TilesetWriter` and `TilesetReader`.
- Added a `TileOcclusionRendererProxyPool` to `TilesetExternals`. If a renderer implements and provides this interface, the tile occlusion information is used to avoid refining parent tiles that are completely occluded, reducing the number of tiles loaded.
- `Tileset` can now estimate the percentage of the tiles for the current view that have been loaded by calling the `computeLoadProgress` method.
- Enabled loading Tile Map Service (TMS) URLs that do not have a file named "tilemapresource.xml", such as from GeoServer.
- Added support for Tile Map Service documents that use the "local" profile when the SRS is mercator or geodetic.

### v0.17.0 - 2022-07-01

##### Fixes :wrench:
- Fixed crash when parsing an empty copyright string in the glTF model.

### v0.16.0 - 2022-06-01

##### Additions :tada:

- Added option to the `RasterizedPolygonsOverlay` to invert the selection, so everything outside the polygons gets rasterized instead of inside.
- The `RasterizedPolygonsTileExcluder` excludes tiles outside the selection instead of inside when given an inverted `RasterizedPolygonsOverlay`.
- Tiles are now upsampled using the projection of the first raster overlay in the list with more detail.

##### Fixes :wrench:

- For consistency with CesiumJS and compatibility with third-party terrain tilers widely used in the community, the `bounds` property of the `layer.json` file of a quantized-mesh terrain tileset is now ignored, and the terrain is assumed to cover the entire globe.

### v0.15.2 - 2022-05-13

##### Fixes :wrench:

- Fixed a bug where upsampled quadtree tiles could have siblings with mismatching projections.

In addition to the above, this release updates the following third-party libraries used by cesium-native:
- `cpp-httplib` to v0.10.3 ([changes](https://github.com/yhirose/cpp-httplib/compare/c7486ead96dad647b9783941722b5944ac1aaefa...d73395e1dc652465fa9524266cd26ad57365491f))
- `draco` to v1.5.2 ([changes](https://github.com/google/draco/compare/9bf5d2e4833d445acc85eb95da42d715d3711c6f...bd1e8de7dd0596c2cbe5929cbe1f5d2257cd33db))
- `earcut` to v2.2.3 ([changes](https://github.com/mapbox/earcut.hpp/compare/6d18edf0ce046023a7cb55e69c4cd9ba90e2c716...b28acde132cdb8e0ef536a96ca7ada8a651f9169))
- `PicoSHA2` to commit `1677374f23352716fc52183255a40c1b8e1d53eb` ([changes](https://github.com/okdshin/PicoSHA2/compare/b699e6c900be6e00152db5a3d123c1db42ea13d0...1677374f23352716fc52183255a40c1b8e1d53eb))
- `rapidjson` to commit `fcb23c2dbf561ec0798529be4f66394d3e4996d8` ([changes](https://github.com/Tencent/rapidjson/compare/fd3dc29a5c2852df569e1ea81dbde2c412ac5051...fcb23c2dbf561ec0798529be4f66394d3e4996d8))
- `spdlog` to v1.10.0 ([changes](https://github.com/gabime/spdlog/compare/cbe9448650176797739dbab13961ef4c07f4290f...76fb40d95455f249bd70824ecfcae7a8f0930fa3))
- `stb` to commit `af1a5bc352164740c1cc1354942b1c6b72eacb8a` ([changes](https://github.com/nothings/stb/compare/b42009b3b9d4ca35bc703f5310eedc74f584be58...af1a5bc352164740c1cc1354942b1c6b72eacb8a))
- `uriparser` to v0.9.6 ([changes](https://github.com/uriparser/uriparser/compare/e8a338e0c65fd875a46067d711750e4c13e044e7...24df44b74753017acfaec4b3a30097a8a2ae1ae1))

### v0.15.1 - 2022-05-05

##### Fixes :wrench:

- Fixed a bug that could cause tiles in external tilesets to fail to load.

### v0.15.0 - 2022-05-02

##### Additions :tada:

- Improved the load performance when `TilesetOptions::forbidHoles` is enabled by only loading child tiles when their parent does not meet the necessary screen-space error requirement.
- Added support for loading availability metadata from quantized-mesh layer.json. Previously, only availability embedded in terrain tiles was used.
- Added support for quantized-mesh terrain tilesets that specify a parent layer.
- Added support for metadata from the `3DTILES_batch_table_hierarchy` extension.

##### Fixes :wrench:

- Fixed a bug that could cause the same tiles to be continually loaded and unloaded when `TilesetOptions::forbidHoles` was enabled.
- Fixed a bug that could sometimes cause tilesets to fail to show their full detail when making changes to raster overlays.
- Fixed a bug that could cause holes even with `TilesetOptions::forbidHoles` enabled, particularly when using external tilesets.
- Tiles will no longer be selected to render when they have no content and they have a higher "geometric error" than their parent. In previous versions, this situation could briefly lead to holes while the children of such tiles loaded.
- Fixed a bug where `IPrepareRendererResources::prepareInMainThread` was called on a `Tile` before that `Tile` was updated with loaded content.
- Fixed a bug where getting bad data from the SQLite request cache could cause a crash. If the SQLite database is corrupt, it will now be deleted and recreated.

### v0.14.1 - 2022-04-14

##### Fixes :wrench:

- Fixed a crash caused by using an aggregated overlay of `IonRasterOverlay` after it is freed.
- Fix a bug introduced in v0.14.0 that caused Tile Map Service (TMS) overlays from Cesium ion to fail to load.

### v0.14.0 - 2022-04-01

##### Breaking Changes :mega:

- Added a new parameter, `rendererOptions`, to `IPrepareRendererResources::prepareRasterInLoadThread`.
- Changed the type of Cesium ion asset IDs from `uint32_t` to `int64_t`.
- Various changes in the `Cesium3DTiles`, `Cesium3DTilesReader`, and `Cesium3DTilesWriter` namespaces to match the evolving 3D Tiles Next specifications.
- Removed `getTextureCoordinateIndex` from `FeatureIDTextureView` and `FeatureTexturePropertyView`. Use `getTextureCoordinateAttributeId` instead.

##### Additions :tada:

- Added `WebMapServiceRasterOverlay` to pull raster overlays from a WMS server.
- Added support for the following glTF extensions to `CesiumGltf`, `CesiumGltfReader`, and `CesiumGltfWriter`:
  - `EXT_instance_features`
  - `EXT_structural_metadata`
  - `MAXAR_mesh_variants`
- Added an in-memory cache for Cesium ion asset endpoint responses in order to avoid repeated requests.
- Added `ScopeGuard` class to automatically a execute function when exiting a scope.
- The glTF `copyright` property, if present, is now included in the credits that `Tileset` adds to the `CreditSystem`. If the `copyright` has multiple parts separate by semicolons, these are treated as separate credits.
- Credits reported by `CreditSystem::getCreditsToShowThisFrame` are now sorted based on the number of occurrences, with the most common credits first.
- `Tileset` and `RasterOverlay` credits can now be shown on the screen, rather than in a separate credit popup.
- Added `FeatureTexturePropertyView::getSwizzle` method.
- Added `IsMetadataArray` template to check if a type is a `MetadataArrayView`.
- Added a `rendererOptions` property to `RasterOverlayOptions` to pass arbitrary data to `prepareRasterInLoadThread`.
- Added `Uri::escape`.

##### Fixes :wrench:

- Fixed an issue that could lead to compilation failures when passing an lvalue reference to `Promise::resolve()`.
- Fixed upsampling for `EXT_feature_metadata` feature tables.
- Fixed a bug that could cause the size of external images to be accounted for incorrectly when tracking the number of bytes loaded for caching purposes.
- Fixed a bug that prevented tiles from loading when "Forbid Holes" option was enabled.

### v0.13.0 - 2022-03-01

##### Breaking Changes :mega:

- Renamed constants in `CesiumUtility::Math` to use PascalCase instead of SCREAMING_SNAKE_CASE.

##### Additions :tada:

- Added support for the `CESIUM_RTC` and `KHR_texture_basisu` glTF extensions.
- Added support for 3D Tiles that do not have a geometric error, improving compatibility with tilesets that don't quite match the 3D Tiles spec.
- Exposed the Cesium ion endpoint URL as a parameter on tilesets and raster overlays.
- `TilesetOptions` and `RasterOverlayOptions` each have a new option to report which compressed textured formats are supported on the client platform. Ideal formats amongst the available ones are picked for each KTX2 texture that is later encountered.
- The `ImageCesium` class nows convey which GPU pixel compression format (if any) is used. This informs what to expect in the image's pixel buffer.
- The `ImageCesium` class can now contain pre-computed mipmaps, if they exist. In that case, all the mips will be in the pixel buffer and the delineation between each mip will be described in `ImageCesium::mipPositions`.
- Tileset content with the known file extensions ".gltf", ".glb", and ".terrain" can now be loaded even if the Content-Type is incorrect. This is especially helpful for loading tilesets from `file:` URLs.
- Created tighter fitting bounding volumes for terrain tiles by excluding skirt vertices.

##### Fixes :wrench:

- Fixed bug that could cause properties types in a B3DM Batch Table to be deduced incorrectly, leading to a crash when accessing property values.
- Fixed a bug where implicit tiles were not receiving the root transform and so could sometimes end up in the wrong place.

### v0.12.0 - 2022-02-01

##### Breaking Changes :mega:

- Renamed `IAssetAccessor::requestAsset` to `get`.
- Renamed `IAssetAccessor::post` to `request` and added a new parameter in the second position to specify the HTTP verb to use.
- `Token` in `CesiumIonClient` has been updated to match Cesium ion's v2 REST API endpoint, so several fields have been renamed. The `tokens` method also now returns future that resolves to a `TokenList` instead of a plain vector of `Token` instances.
- Renamed `GltfReader::readModel`, `ModelReaderResult`, and `ReadModelOptions` to `GltfReader::readGltf`, `GltfReaderResult`, and `GltfReaderOptions` respectively.
- Removed `writeModelAsEmbeddedBytes`, `writeModelAndExternalFiles`, `WriteModelResult`, `WriteModelOptions`, and `WriteGLTFCallback`. Use `GltfWriter::writeGltf`, `GltfWriter::writeGlb`, `GltfWriterResult`, and `GltfWriterOptions` instead.

##### Additions :tada:

- Added `TilesetWriterOptions` for serializing tileset JSON.
- Added support for the following extensions in `GltfWriter` and `GltfReader`:
  - [KHR_materials_unlit](https://github.com/KhronosGroup/glTF/tree/main/extensions/2.0/Khronos/KHR_materials_unlit)
  - [EXT_mesh_gpu_instancing](https://github.com/KhronosGroup/glTF/tree/main/extensions/2.0/Vendor/EXT_mesh_gpu_instancing)
  - [EXT_meshopt_compression](https://github.com/KhronosGroup/glTF/tree/main/extensions/2.0/Vendor/EXT_meshopt_compression)
  - [EXT_mesh_features](https://github.com/CesiumGS/glTF/tree/3d-tiles-next/extensions/2.0/Vendor/EXT_mesh_features)
  - [CESIUM_tile_edges](https://github.com/CesiumGS/glTF/pull/47)
- Added support for the following extensions in `TilesetWriter` and `TilesetReader`:
  - [3DTILES_multiple_contents](https://github.com/CesiumGS/3d-tiles/tree/main/extensions/3DTILES_multiple_contents)
  - [3DTILES_implicit_tiling](https://github.com/CesiumGS/3d-tiles/tree/main/extensions/3DTILES_implicit_tiling)
  - [3DTILES_metadata](https://github.com/CesiumGS/3d-tiles/tree/main/extensions/3DTILES_metadata)
- Added `SubtreeWriter` and `SubtreeReader` for serializing and deserializing the subtree format in [3DTILES_implicit_tiling](https://github.com/CesiumGS/3d-tiles/tree/main/extensions/3DTILES_implicit_tiling).
- Added `SchemaWriter` and `SchemaReader` for serializing and deserializing schemas in [EXT_mesh_features](https://github.com/CesiumGS/glTF/tree/3d-tiles-next/extensions/2.0/Vendor/EXT_mesh_features) and [3DTILES_metadata](https://github.com/CesiumGS/3d-tiles/tree/main/extensions/3DTILES_metadata).
- Added `hasExtension` to `ExtensibleObject`.
- Added `CESIUM_TESTS_ENABLED` option to the build system.
- Added support in the JSON reader for reading doubles with no fractional value as integers.
- Added case-insensitive comparison for Cesium 3D Tiles "refine" property values.
- Added new capabilities to `Connection` in `CesiumIonClient`:
  - The `tokens` method now uses the v2 service endpoint and allows a number of options to be specified.
  - Added a `token` method to allow details of a single token to be retrieved.
  - Added `nextPage` and `previousPage` methods to allow paging through tokens.
  - Added `modifyToken` method.
  - Added static `getIdFromToken` method to obtain a token ID from a given token value.
- Added `loadErrorCallback` to `TilesetOptions` and `RasterOverlayOptions`. This callback is invoked when the `Tileset` or `RasterOverlay` encounter a load error, allowing the error to be handled by application code.
- Enable `IntrusivePointer<T>` to be converted to `IntrusivePointer<U>` if U is a base class of T.

##### Fixes :wrench:

- Fixes a bug where `notifyTileDoneLoading` was not called when encountering Ion responses that can't be parsed.
- Fixed a bug that prevented a continuation attached to a `SharedFuture` from returning a `Future` itself.
- Fixed incorrect child subtree index calculation in implicit tiles.
- Fixed `computeDistanceSquaredToPosition` in `BoundingSphere`.

### v0.11.0 - 2022-01-03

##### Breaking Changes :mega:

- The `CesiumGltfReader` project now uses the `CesiumGltfReader` namespace instead of the `CesiumGltf` namespace.
- The `CesiumGltfWriter` project now uses the `CesiumGltfWriter` namespace instead of the `CesiumGltf` namespace.
- The `Cesium3DTilesReader` project now uses the `Cesium3DTilesReader` namespace instead of the `Cesium3DTiles` namespace.

##### Additions :tada:

- Added `Cesium3DTilesWriter` library.

##### Fixes :wrench:

- Fixed a bug in `QuadtreeRasterOverlayTileProvider` that caused incorrect level-of-detail selection for overlays that use a global (or otherwise large) tiling scheme but have non-global (or otherwise smaller) coverage.

### v0.10.0 - 2021-12-01

##### Breaking Changes :mega:

- `QuadtreeRasterOverlayTileProvider::computeLevelFromGeometricError` has been removed. `computeLevelFromTargetScreenPixels` may be useful as a replacement.
- The constructor of `RasterOverlayTileProvider` now requires a coverage rectangle.
- `RasterOverlayTileProvider::getTile` now takes a `targetScreenPixels` instead of a `targetGeometricError`.
- The constructor of `RasterMappedTo3DTile` now requires a texture coordinate index.
- The constructor of `RasterOverlayTile` now takes a `targetScreenPixels` instead of a `targetGeometricError`. And the corresponding `getTargetGeometricError` has been removed.
- Removed `TileContentLoadResult::rasterOverlayProjections`. This field is now found in the `overlayDetails`.
- Removed `obtainGlobeRectangle` from `TileUtilities.h`. Use `estimateGlobeRectangle` in `BoundingVolume.h` instead.
- cesium-native now uses the following options with the `glm` library:
  - `GLM_FORCE_XYZW_ONLY`
  - `GLM_FORCE_EXPLICIT_CTOR`
  - `GLM_FORCE_SIZE_T_LENGTH`

##### Additions :tada:

- Added support for the [3DTILES_implicit_tiling](https://github.com/CesiumGS/3d-tiles/tree/main/extensions/3DTILES_implicit_tiling) extension.
- Added support for the [3DTILES_bounding_volume_S2](https://github.com/CesiumGS/3d-tiles/tree/main/extensions/3DTILES_bounding_volume_S2) extension.
- Added support for raster overlays, including clipping polygons, on any 3D Tiles tileset.
- Added support for external glTF buffers and images.
- Raster overlay level-of detail is now selected using "target screen pixels" rather than the hard-to-interpret geometric error value.
- A `RasterOverlay` can now be configured with a `maximumScreenSpaceError` independent of the screen-space error used for the geometry.
- `RasterOverlay::loadTileProvider` now returns a `SharedFuture`, making it easy to attach a continuation to run when the load completes.
- Added `GltfContent::applyRtcCenter` and `applyGltfUpAxisTransform`.
- Clipping polygon edges now remain sharp even when zooming in past the available geometry detail.
- Added `DebugColorizeTilesRasterOverlay`.
- Added `BoundingRegionBuilder` to `CesiumGeospatial`.
- Added `GlobeRectangle::EMPTY` static field and `GlobeRectangle::isEmpty` method.
- Added the ability to set the coordinates of a `GlobeRectangle` after construction.

##### Fixes :wrench:

- Improved the computation of bounding regions and overlay texture coordinates from geometry, particularly for geometry that crosses the anti-meridian or touches the poles.
- Fixed a bug that would result in incorrect geometry when upsampling a glTF with a position accessor pointing to a bufferView that did not start at the beginning of its buffer.
- Fixed a problem that could cause incorrect distance computation for a degenerate bounding region that is a single point with a min/max height.
- Improved the numerical stability of `GlobeRectangle::computeCenter` and `GlobeRectangle::contains`.
- Error messages are no longer printed to the Output Log when an upsampled tile happens to have a primitive with no vertices.
- Fixed a bug that could cause memory corruption when a decoded Draco mesh was larger than indicated by the corresponding glTF accessor.
- Fixed a bug that could cause the wrong triangle indices to be used for a Draco-encoded glTF.

### v0.9.0 - 2021-11-01

##### Breaking Changes :mega:

- Changed the following properties in CesiumGltf:
  - `BufferView::target` now defaults to `std::nullopt` instead of `Target::ARRAY_BUFFER`.
  - `ClassProperty::type` now defaults to `Type::INT8` instead of empty string.
  - `ClassProperty::componentType` is now an optional string instead of a `JsonValue`.
  - `FeatureTexture::classProperty` is no longer optional, consistent with changes to the extension spec.
  - `Image::mimeType` now defaults to empty string instead of `MimeType::image_jpeg`.
  - `Sampler::magFilter` and `Sampler::minFilter` now default to `std::nullopt` instead of `MagFilter::NEAREST`.
- The version of `ExtensibleObject` in the `CesiumGltf` library and namespace has been removed. Use the one in the `CesiumUtility` library and namespace instead.
- Renamed the following glTF extension classes:
  - `KHR_draco_mesh_compression` -> `ExtensionKhrDracoMeshCompression`.
  - `MeshPrimitiveEXT_feature_metadata` -> `ExtensionMeshPrimitiveExtFeatureMetadata`
  - `ModelEXT_feature_metadata` -> `ExtensionModelExtFeatureMetadata`
- `CesiumGltf::ReaderContext` has been removed. It has been replaced with either `CesiumJsonReader::ExtensionReaderContext` or `GltfReader`.

##### Additions :tada:

- Added new `Cesium3DTiles` and `Cesium3DTilesReader` libraries. They are useful for reading and working with 3D Tiles tilesets.

##### Fixes :wrench:

- Fixed a bug that could cause crashes or incorrect behavior when using raster overlays.
- Fixed a bug that caused 3D Tiles content to fail to load when the status code was zero. This code is used by libcurl for successful read of `file://` URLs, so the bug prevented loading from such URLs in some environments.
- Errors and warnings that occur while loading glTF textures are now include in the model load errors and warnings.
- Fixes how `generate-classes` deals with reserved C++ keywords. Property names that are C++ keywords should be appended with "Property" as was already done,
but when parsing JSONs the original property name string should be used.

### v0.8.0 - 2021-10-01

##### Breaking Changes :mega:

- glTF enums are now represented in CesiumGltf as their underlying type (int32 or string) rather than as an enum class.
- Tile content loaders now return a `Future`, which allows them to be asynchronous and make further network requests.

##### Fixes :wrench:

- Fixed a bug that caused the `RTC_CENTER` semantic in a B3DM feature table to be ignored if any of the values happened to be integers rather than floating-point numbers. This caused these tiles to render in the wrong location.

### v0.7.2 - 2021-09-14

##### Fixes :wrench:

- Fixed a bug where the "forbidHoles" option was not working with raster overlays and external tilesets.

### v0.7.1 - 2021-09-14

##### Fixes :wrench:

- Fixed a bug introduced in v0.7.0 where credits from a `QuadtreeRasterOverlayTileProvider` were not collected and reported.
- Fixed a bug where disabling frustum culling caused external tilesets to not load.

### v0.7.0 - 2021-09-01

##### Breaking Changes :mega:

- Renamed the `Cesium3DTiles` namespace and library to `Cesium3DTilesSelection`.
- Deleted `Cesium3DTilesSelection::Gltf` and moved functionality into `CesiumGltf::Model`.
- Renamed `Rectangle::intersect` and `GlobeRectangle::intersect` to `computeIntersection`.
- `RasterOverlay` and derived classes now require a `name` parameter to their constructors.
- Changed the type of texture coordinate IDs used in the raster overlay system from `uint32_t` to `int32_t`.
- `RasterOverlayTileProvider` is no longer quadtree-oriented. Instead, it requires derived classes to provide an image for a particular requested rectangle and geometric error. Classes that previously derived from `RasterOverlayTileProvider` should now derive from `QuadtreeRasterOverlayTileProvider` and implement `loadQuadtreeTileImage` instead of `loadTileImage`.
- Removed `TilesetOptions::enableWaterMask`, which didn't have any effect anyway. `TilesetContentOptions::enableWaterMask` still exists and works.

##### Additions :tada:

- Added `Future<T>::isReady`.
- Added `Future<T>::share`, which returns a `SharedFuture<T>` and allows multiple continuations to be attached.
- Added an option in `TilesetOptions::ContentOptions` to generate smooth normals when the original glTFs were missing normals.
- Added `ImageManipulation` class to `CesiumGltfReader`.
- Added `Math::roundUp` and `Math::roundDown`.
- Added `Rectangle::computeUnion`.

##### Fixes :wrench:

- Fixed a bug that caused CesiumGltfWriter to write a material's normal texture info into a property named `normalTextureInfo` rather than `normalTexture`.
- Fixed a bug in `TileMapServiceRasterOverlay` that caused it to show only the lowest resolution tiles if missing a `tilemapresource.xml` file.

### v0.6.0 - 2021-08-02

##### Breaking Changes :mega:

- `Future<T>::wait` now returns the resolved value and throws if the Future rejected, rather than returning a `std::variant` and slicing the exception to `std::exception`.
- `Tileset::updateView` and `Tileset::updateViewOffline` now take `std::vector<ViewState>` instead of a single `ViewState`.

##### Additions :tada:

- Added support for the `EXT_feature_metadata` glTF extension.
- Added automatic conversion of the B3DM batch table to the `EXT_feature_metadata` extension.
- Added `CESIUM_COVERAGE_ENABLED` option to the build system.
- Added `AsyncSystem::dispatchOneMainThreadTask` to dispatch a single task, rather than all the tasks that are waiting.
- Added `AsyncSystem::createPromise` to create a Promise directly, rather than via a callback as in `AsyncSystem::createFuture`.
- Added `AsyncSystem::catchImmediately` to catch a Future rejection immediately in any thread.
- Added `AsyncSystem::all` to create a Future that resolves when a list of Futures resolve.
- Added support for multiple frustums in the `Tileset` selection algorithm.

##### Fixes :wrench:

- Fixed a bug that prevented `.then` functions from being used on a `Future<void>` when CESIUM_TRACING_ENABLED was ON.

### v0.5.0 - 2021-07-01

##### Breaking Changes :mega:

- `TilesetExternals` now has an `AsyncSystem` instead of a shared pointer to an `ITaskProcessor`.

##### Additions :tada:

- Added a performance tracing framework via `CESIUM_TRACE_*` macros.
- Added `Future<T>::thenImmediately`.
- Added `AsyncSystem::createThreadPool` and `Future<T>::thenInThreadPool`.
- `Future<T>::thenInWorkerThread` and `Future<T>::thenInMainThread` now arrange for their continuations to be executed immediately when the Future is resolved, if the Future is resolved in the correct thread.
- Moved all request cache database access to a dedicated thread, in order to free up worker threads for parallelizable work.

### v0.4.0 - 2021-06-01

##### Additions :tada:

- Added `Cesium3DTiles::TileIdUtilities` with a `createTileIdString` function to create logging/debugging strings for `TileID` objects.
- Accessing the same Bing Maps layer multiple times in a single application run now reuses the same Bing Maps session instead of starting a new one each time.
- Added a configure-time build option, `PRIVATE_CESIUM_SQLITE`, to rename all `sqlite3*` symbols to `cesium_sqlite3*`.

##### Fixes :wrench:

- Matched draco's decoded indices to gltf primitive if indices attribute does not match with the decompressed indices.
- `createAccessorView` now creates an (invalid) `AccessorView` with a standard numeric type on error, rather than creating `AccessorView<nullptr_t>`. This makes it easier to use a simple lambda as the callback.
- Disabled `HTTPLIB_USE_ZLIB_IF_AVAILABLE` and `HTTPLIB_USE_OPENSSL_IF_AVAILABLE` because these libraries are not required for our use for cpp-httplib and they cause problems on some systems.

### v0.3.1 - 2021-05-13

##### Fixes :wrench:

- Fixed a memory leak when loading textures from a glTF model.
- Fixed a use-after-free bug that could cause a crash when destroying a `RasterOverlay`.

### v0.3.0 - 2021-05-03

##### Breaking Changes :mega:

- Converted `magic_enum` / `CodeCoverage.cmake` dependencies to external submodules.
- Replaced `CesiumGltf::WriteFlags` bitmask with `CesiumGltf::WriteModelOptions` struct.
  `CesiumGltf::writeModelAsEmbeddedBytes` and `CesiumGltf::writeModelAndExternalfiles`
  now use this struct for configuration.
- Removed all exceptions in `WriterException.h`, warnings / errors are now reported in
  `WriteModelResult`, which is returned from `CesiumGltf::writeModelAsEmbeddedBytes` and
  `CesiumGltf::writeModelAndExternalFiles` instead.

##### Additions :tada:

- Added support for loading the water mask from quantized-mesh terrain tiles.

##### Fixes :wrench:

- Let a tile be renderable if all its raster overlays are ready, even if some are still loading.

### v0.2.0 - 2021-04-19

##### Breaking Changes :mega:

- Moved `JsonValue` from the `CesiumGltf` library to the `CesiumUtility` library and changes some of its methods.
- Renamed `CesiumGltf::Reader` to `CesiumGltf::GltfReader`.
- Made the `readModel` and `readImage` methods on `GltfReader` instance methods instead of static methods.

##### Additions :tada:

- Added `CesiumGltfWriter` library.
- Added `CesiumJsonReader` library.
- Added diagnostic details to error messages for invalid glTF inputs.
- Added diagnostic details to error messages for failed OAuth2 authorization with `CesiumIonClient::Connection`.
- Added an `Axis` enum and `AxisTransforms` class for coordinate system transforms
- Added support for the legacy `gltfUpVector` string property in the `asset` part of tilesets. The up vector is read and passed as an `Axis` in the `extras["gltfUpVector"]` property, so that receivers may rotate the glTF model's up-vector to match the Z-up convention of 3D Tiles.
- Unknown glTF extensions are now deserialized as a `JsonValue`. Previously, they were ignored.
- Added the ability to register glTF extensions for deserialization using `GltReader::registerExtension`.
- Added `GltfReader::setExtensionState`, which can be used to request that an extension not be deserialized or that it be deserialized as a `JsonValue` even though a statically-typed class is available for the extension.

##### Fixes :wrench:

- Gave glTFs created from quantized-mesh terrain tiles a more sensible material with a `metallicFactor` of 0.0 and a `roughnessFactor` of 1.0. Previously the default glTF material was used, which has a `metallicFactor` of 1.0, leading to an undesirable appearance.
- Reported zero-length images as non-errors as `BingMapsRasterOverlay` purposely requests that the Bing servers return a zero-length image for non-existent tiles.
- 3D Tiles geometric error is now scaled by the tile's transform.
- Fixed a bug that that caused a 3D Tiles tile to fail to refine when any of its children had an unsupported type of content.

### v0.1.0 - 2021-03-30

- Initial release.<|MERGE_RESOLUTION|>--- conflicted
+++ resolved
@@ -14,11 +14,8 @@
 ##### Fixes :wrench:
 
 - In `CesiumGltfWriter`, `accessor.byteOffset` and `bufferView.byteOffset` are no longer written if the value is 0. This fixes validation errors for accessors that don't have buffer views, e.g. attributes that are Draco compressed.
-<<<<<<< HEAD
 - Fixed a bug where failed tiles don't clean up any raster overlay tiles that are mapped to them, and therefore cannot be rendered as empty tiles.
-=======
 - Fixed a bug that prevented access to Cesium Ion assets by using expired Access Tokens.
->>>>>>> db85652d
 
 ### v0.19.0 - 2022-09-01
 
