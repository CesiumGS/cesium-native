# Change Log

### ? - ?

##### Breaking Changes :mega:

- `RasterOverlayTileProvider::loadTileImage` now receives a const `RasterOverlayTile`.
- Removed the following from `RasterOverlayTileProvider`:
  - The constructor overloads that were used to create a placeholder tile provider.
  - `isPlaceholder`
  - `getTile`
  - `getTileDataBytes`
  - `getNumberOfTilesLoading`
  - `removeTile`
  - `loadTile`
  - `loadTileThrottled`
- `RasterMappedTo3DTile::mapOverlayToTile` now takes an `ActivatedRasterOverlay` instead of a `RasterOverlayTileProvider`.
- Removed `getOverlays`, `getTileProviders`, and `getPlaceholderTileProviders` from `RasterOverlayCollection`. Use `getActivatedOverlays` instead.
- `SharedAssetDepot` now uses a templatized "context" instead of separate `AsyncSystem` and `IAssetAccessor` parameters. It defaults to `SharedAssetContext`.
- Removed the following from `RasterOverlayTileProvider`:
  - The constructor overloads that were used to create a placeholder tile provider.
  - `isPlaceholder`
  - `getTile`
  - `getTileDataBytes`
  - `getNumberOfTilesLoading`
  - `removeTile`
  - `loadTile`
  - `loadTileThrottled`
- `RasterMappedTo3DTile::mapOverlayToTile` now takes an `ActivatedRasterOverlay` instead of a `RasterOverlayTileProvider`.
- Removed `getOverlays`, `getTileProviders`, and `getPlaceholderTileProviders` from `RasterOverlayCollection`. Use `getActivatedOverlays` instead.

##### Additions :tada:

- Added `invalidate` method to `SharedAssetDepot`.
- Added `RasterOverlayExternals` class. This is similar to `TilesetExternals` and is a more convenient way to pass around the various external interfaces that raster overlays use.
- Added `ActivatedRasterOverlay`, encapsulating most of the functionality that was previously found on `RasterOverlayTileProvider`.
- Added `addTileOverlays` and `updateTileOverlays` to `RasterOverlayCollection`.
- `RasterOverlayCollection::add` and `remove` now take a pointer to a const `RasterOverlay`.
- Added `CesiumUtility::TransformIterator`.
<<<<<<< HEAD
- Added `CesiumUtility::DerivedValue`.
- Added `RasterOverlayTileProvider::getExternals`.
- Added new `log` and `format` methods to `ErrorList`.

##### Fixes :wrench:

- `LoadedTileEnumerator` now provides non-const access to enumerated `Tile` instances, even if the enumerator itself is const.
- The Cesium ion token for raster overlays is now automatically refreshed every 55 minutes. Previously, it would refresh on a 401 HTTP status code, which could cause extraneous session usage if the raster overlay ever returned a 401 error for a non-token-related reason.
=======
>>>>>>> 6a7a10a0

##### Fixes :wrench:

- `LoadedTileEnumerator` now provides non-const access to enumerated `Tile` instances, even if the enumerator itself is const.
- Fixed a bug where `TilesetHeightQuery` would always sample the WGS84 ellipsoid, even if a different one was supplied.
- Fixed a build system bug that prevented `libblend2d.a` from being installed for iOS.
- Added a move constructor and assignment operator to `TileProviderAndTile`. This is important to prevent it from inadvertently incrementing/decrementing non-thread-safe reference counts from the wrong thread while being moved.

### v0.51.0 - 2025-09-02

##### Breaking Changes :mega:

- The `getRootTile`, `loadedTiles`, and `forEachLoadedTile` methods on `Tileset` now only provide a const pointer to `Tile` instances, even when called on a non-const `Tileset`. Most modifications to tile instances owned by the tileset would be unsafe.
- `ViewUpdateResult` now holds pointers to const `Tile` instances.
- The `slowlyGetCurrentStates` and `slowlyGetPreviousStates` methods of `TreeTraversalState` now return the state map with a raw pointer to a constant node as the key, even if the node pointer type is a smart pointer.
- `DebugTileStateDatabase::recordTileState` now expects the states to be provided as `std::unordered_map<const Tile*, TileSelectionState>` instead of `std::unordered_map<IntrusivePointer<Tile>, TileSelectionState>`.
- `VectorRasterizer::drawPolyline` now takes a `std::vector` instead of a `std::span`.

##### Additions :tada:

- Added `element_type` to `IntrusivePointer`, allowing it to be used with `std::pointer_types`.
- Added implicit conversion of `IntrusivePointer<T>` to `T*`.
- All properties and extensions from `tileset.json`, except `"root"`, are now parsed into `TilesetMetadata` when a tileset is loaded by `Cesium3DTilesSelection::Tileset`.
- Added `accessorView` to `PropertyAttributePropertyView` to retrieve the underlying `AccessorView`.

##### Fixes :wrench:

- Fixed a bug in `Tileset::updateViewGroupOffline` that would cause it to get stuck in an endless loop when invoked with no frustums.
- Fixed a bug with `ColorMode::Random` in `VectorStyle` that caused it to produce different results each time a raster overlay tile was rendered.
- Fixed a bug in `IonRasterOverlay` that would cause unnecessary extra use of Bing Maps sessions when manually reloading the raster overlay after an expired token was automatically refreshed.
- Fixed a bug that could lead to a crash when using raster overlays with tilesets that use "external tilesets", such as Google Photorealistic 3D Tiles.

### v0.50.0 - 2025-08-01

##### Breaking Changes :mega:

- The `RasterOverlayTileProvider` and `QuadtreeRasterOverlayTileProvider` constructors now require a `CreditSystem` parameter.

##### Additions :tada:

- Added `GeoJsonDocumentRasterOverlay` for displaying GeoJSON documents as a raster overlay.
- Improved performance of `RasterizedPolygonsOverlay`, especially when using lots of cartographic polygons at once.
- Added `ImplicitTilingUtilities::getParentID` to derive the ID of the parent for a given tile ID.
- `IonRasterOverlay` now automatically handles refreshing the Cesium ion asset token as needed.
- Added `CesiumIonAssetAccessor`, which is useful for implementing token refresh for Cesium ion assets.
- Added `refreshTileProviderWithNewKey` method to `BingMapsRasterOverlay`.
- Added `refreshTileProviderWithNewUrlAndHeaders` method to `TileMapServiceRasterOverlay`.
- Added `getAsyncDestructionCompleteEvent` method to `RasterOverlayTileProvider`.
- Added `getCreditSystem` method to `RasterOverlayTileProvider`.

### v0.49.0 - 2025-07-01

##### Breaking Changes :mega:

- Renamed `CesiumITwinClient::Connection::getAccessToken` to `CesiumITwinClient::Connection::getAuthenticationToken`.
- Renamed `CesiumITwinClient::Connection::setAccessToken` to `CesiumITwinClient::Connection::setAuthenticationToken`.

##### Additions :tada:

- Added `CesiumVectorData` library for loading data from vector formats. Currently only GeoJSON is supported.
- Added `CesiumCurl` library containing `CurlAssetAccessor`, an implementation of `IAssetAccessor` based on libcurl.
- Added support for the [iTwin Geospatial Features API](https://developer.bentley.com/apis/geospatial-features/overview/).
  - Added `CesiumITwinClient::Connection::geospatialFeatureCollections` to query for all feature collections within an iTwin.
  - Added `CesiumITwinClient::Connection::geospatialFeatures` to query features within a feature collection.
- `Cesium3DTilesSelection::TileExternalContent` now inherits from `CesiumUtility::ExtensibleObject` to store and manage extensions from its content, such as `Extension3dTilesContentVoxels`.

##### Fixes :wrench:

- Fixed crash when unloading tilesets with raster overlays when the `EllipsoidTilesetLoader` was used.
- Fixed incorrect handling of legacy maximumLevel property when the `TilesetJsonLoader` was used.
- Fixed `OrientedBoundingBox::computeDistanceSquaredToPosition()` calculation when `OrientedBoundingBox` has degenerate axes.
- Fixed sending empty authorization header `Authorization: Bearer` when no access token is provided while using `CesiumIonTilesetLoader`. Prevents potential future issues with some servers including GP3D Tiles.
- Fixed a bug where `CachingAssetAccessor` would include "revalidation" headers like `If-None-Match` in the returned `IAssetRequest` when the remote server returned new content rather than a 304 response. This could cause the header to be incorrectly included in later requests for different content.
- Fixed a bug in `SubtreeFileReader` where it did not include query parameters from the base URL when requesting an external subtree buffer.
- Fixed a bug in the parsing of the i3dm `BATCH_ID` semantic.
- Fixed a bug in the conversion of i3dm batch ids to `EXT_instance_features` feature ids.

### v0.48.0 - 2025-06-02

##### Breaking Changes :mega:

- Renamed `SubtreeWriter::writeSubtree` to `SubtreeWriter::writeSubtreeJson`.
- `SubtreeAvailability::createEmpty` now requires a boolean parameter to set initial tile availability.
- `Cesium3DTilesSelection::Tile` constructors that take initially empty or external content now also require a `TileID` to be supplied.

##### Additions :tada:

- Switched to vcpkg registry version `dbe35ceb30c688bf72e952ab23778e009a578f18`, from `2024.11.16`. We expect to upgrade again to an official tagged version in the next release.
- Added `SubtreeWriter::writeSubtreeBinary`.

##### Fixes :wrench:

- Fixed a bug where `SubtreeAvailability` wasn't updating the `constant` and `bitstream` properties of the availability object when converting constant availability to a bitstream.
- Fixed a bug where `SubtreeAvailability` attempted to update buffer data that was no longer valid.
- Fixed a bug where `TilesetContentLoaderResult` would drop its `statusCode` between `std::move`s due to its omission in the move constructor.
- Fixed a bug introduced in v0.47.0 that caused tiles upsampled for raster overlays to lose their water mask.

### v0.47.0 - 2025-05-01

##### Breaking Changes :mega:

- Deprecated the `ViewState::create` methods. Use a constructor overload instead.
- Removed `addCreditToFrame`, `startNextFrame`, `getCreditsToShowThisFrame`, and `getCreditsToNoLongerShowThisFrame` from `CreditSystem`. `CreditSystem` no longer has a notion of a "frame". Instead, credits are included and excluded by calling `addCreditReference` and `removeCreditReference`. A snaphot of the current state can be obtained by calling `getSnapshot`, and it includes both the current set of active credits as well as the credits that were removed since the last snapshot.
- Removed the following from `Cesium3DTilesSelection::Tile`:
  - `getLastSelectionState` and `setLastSelectionState`. Use `TilesetViewGroup::getTraversalState` instead.
  - `Tile::LoadedLinkedList`. Use `LoadedTileEnumerator` instead.
  - `getDoNotUnloadSubtreeCount`, `incrementDoNotUnloadSubtreeCount`, `decrementDoNotUnloadSubtreeCount`, `incrementDoNotUnloadSubtreeCountOnParent`, and `decrementDoNotUnloadSubtreeCountOnParent`. Use `addReference`, `releaseReference`, and `getReferenceCount` instead.
- The `RasterOverlayCollection` constructor now takes a `LoadedTileEnumerator` instead of a `Tile::LoadedLinkedList`.
- `TileSelectionState` no longer uses or requires a frame number. This parameter has been removed from its various methods.
- Derived `TilesetContentLoader` classes that aggregate other loaders must now implement `setOwnerOfNestedLoaders` to pass the owner through.
- `DebugTileStateDatabase::recordAllTileStates` and `recordTileState` now must be given a `TilesetViewGroup` indicating which view group to record states for.
- `ViewUpdateResult` now holds `IntrusivePointer`s to `Tile` instances rather than raw pointers.
- Deprecated `Tileset::updateView` and `updateViewOffline`. Use `updateViewGroup` and `updateViewGroupOffline` instead.

##### Additions :tada:

- Added support for building in `vcpkg` manifest mode.
- Added `TilesetViewGroup`. View groups select tiles independently from other any other view group. This is useful for applications with multiple viewports to allow them to show different levels-of-detail for the same area.
- Added `CreditReferencer` which makes it easy to track credits in a frame-oriented fashion similar to how `CreditSystem::addCreditToFrame` worked in previous releases.
- Added a `std::hash` implementation for `IntrusivePointer` that simply hashes the underlying pointer.
- Added `Math::GoldenRatio`.
- Added `TreeTraversalState` to `CesiumUtility`. It can be used to associate arbitrary data with individual nodes during a depth-first tree traversal and access that data in a later traversal.
- Added `LoadedTileEnumerator` to enumerate the loaded tiles in a `Tile` subtree.
- Added `RasterOverlayCollection::setLoadedTileEnumerator`.
- Added `TileLoadRequester`, which allows influence over which tiles in a `Cesium3DTilesSelection::Tileset` are loaded. This is the base class for `TilesetViewGroup` and `TilesetHeightRequest`.
- Added `TileLoadTask`, `TileLoadPriorityGroup`, and `TilesetFrameState`. Previously these types were private.
- Added the following to `Cesium3DTilesSelection::Tileset`:
  - `getUserCredit` - Reflects the `Credit` passed as a string into `TilesetOptions::credit`.
  - `loadedTiles`- Allows enumeration of the tileset's loaded tiles.
  - `getDefaultViewGroup` - Gets the default view group that is used when `updateView` is called.
  - `updateViewGroup` - Updates the set of tiles to render for a `TilesetViewGroup`, as well as the set of tiles that the view group would like to load.
  - `updateViewGroupOffline` - Similar to `updateViewGroup`, except that it waits until all of the view group's tiles are fully loaded.
  - `loadTiles` - Loads tiles that have been identified as required across all `TilesetViewGroup` and `TilesetHeightRequest` instances, up to limits specified in `TilesetOptions`.
- `TilesetContentLoader` instances now know the `TilesetContentManager` that owns them. This is managed with new `getOwner` and `setOwner` methods.
- Added support for orthographic and skewed perspective views.
- Added an overload of `Math::equalsEpsilon` for glm matrices.
- A tile's bounding volume and content bounding volume are now included in `TileLoadResult` for use in `prepareInLoadThread`.
- Added `convertAccessorTypeToPropertyType` and `convertPropertyTypeToAccessorType` to `CesiumGltf::PropertyType`.

##### Fixes :wrench:

- Point cloud tiles will now be upsampled for raster overlays, fixing an issue where applying a raster overlay to a point cloud tileset would cause holes to appear.
- Fixed a crash caused by invalid I3dm headers.
- Fixed a bug that could cause an assertion failure or crash when unloading a tileset with raster overlays and external tilesets.

### v0.46.0 - 2025-04-01

##### Additions :tada:

- Added new TilesetContentLoaders constructible using the new `TilesetContentLoaderFactory` constructor on `Cesium3DTilesSelection::Tileset`.
  - `ITwinCesiumCuratedContentLoader` can load tilesets from the [iTwin Cesium Curated Content API](https://developer.bentley.com/apis/cesium-curated-content/).
  - `IModelMeshExportContentLoader` can load [iModels](https://www.itwinjs.org/learning/imodels/) exported to the 3D Tiles format through the [Mesh Export API](https://developer.bentley.com/apis/mesh-export/).
  - `ITwinRealityDataContentLoader` can load 3D Tiles iTwin Reality Data through the [Reality Management API](https://developer.bentley.com/apis/reality-management/overview/).
- `ITwinCesiumCuratedContentRasterOverlay` can load imagery from the iTwin Cesium Curated Content API.
- Added `CesiumITwinClient` library for authorizing with and making requests to the iTwin API.
- Added `CesiumClientCommon` to hold shared code between `CesiumIonClient` and `CesiumITwinClient`.

##### Fixes :wrench:

- `GltfReader::resolveExternalData` now includes query parameters from the parent URL when resolving relative URLs for external buffers and textures.
- Fixed bugs that could prevent valid metadata in Instanced 3D Model (i3dm) files from being parsed correctly.
- Fixed a memory leak in `CesiumGltfReader`.
- Fixed a bug in `ImplicitTilingUtilities::computeBoundingVolume` that incorrectly subdivided a `BoundingCylinderRegion` across the discontinuity line.
- Fixed a broken link in the `ktx` vcpkg portfile that would cause this library to fail to build.

### v0.45.0 - 2025-03-03

##### Breaking Changes :mega:

- Removed `TilesetOptions::maximumSimultaneousSubtreeLoads` because it was unused.

##### Additions :tada:

- Added `convertPropertyComponentTypeToAccessorComponentType` to `PropertyType`.
- Added support for the following 3D Tiles extensions to `Cesium3DTiles`, `Cesium3DTilesReader`, and `Cesium3DTilesWriter`:
  - `3DTILES_ellipsoid`
  - `3DTILES_content_voxels`
  - `3DTILES_bounding_volume_cylinder`
- Added `BoundingCylinderRegion` to represent `3DTILES_bounding_volume_cylinder` in the `BoundingVolume` variant.
- Added generated classes for `EXT_primitive_voxels` and its dependencies in `CesiumGltf`, `CesiumGltfReader`, and `CesiumGltfWriter`.
- Added `AxisAlignedBox::fromPositions`, which creates an `AxisAlignedBox` from an input vector of positions.
- `PropertyView`, `PropertyTableView`, `PropertyTablePropertyView`, `PropertyTextureView`, and `PropertyTexturePropertyView` now support the enum metadata type in `EXT_structural_metadata`.
- Added `TypeToDimensions` class in `PropertyTypeTraits` to obtain the dimension count of a glm vector or matrix.
- Added `canRepresentPropertyType<T>` to `PropertyTypeTraits` to check if a C++ type can represent the given `PropertyType`.
- Added `getName` method to `CesiumGltf::Enum`, allowing a scalar enum value to be resolved into its corresponding name in the enum.

##### Fixes :wrench:

- `Tile` children of external tilesets will now be cleared when the external tileset is unloaded, fixing a memory leak that happened as a result of these `Tile` skeletons accumulating over time.
- Fixed parsing URIs that have a scheme followed by `:` instead of `://`.
- Fixed decoding of `KHR_mesh_quantization` normalized values.
- Requests headers specified in `TilesetOptions` are now included in tile content requests. Previously they were only included in the root tileset.json / layer.json request.
- Fixed a crash when loading a `tileset.json` without a valid root tile.
- Fixed a bug that could cause variable length string arrays in `EXT_structural_metadata` to be interpreted incorrectly.

### v0.44.3 - 2025-02-12

##### Fixes :wrench:

- Fixed another bug in `GltfUtilities::parseGltfCopyright` that could cause it to crash or produce incorrect results.

### v0.44.2 - 2025-02-10

##### Fixes :wrench:

- Fixed a bug in `GltfUtilities::parseGltfCopyright` that could cause a crash when the copyright ends with a semicolon.

### v0.44.1 - 2025-02-03

##### Fixes :wrench:

- Fixed a bug in `CesiumIonClient::Connection` that caused the `authorize` method to use an incorrect URL.

### v0.44.0 - 2025-02-03

##### Breaking Changes :mega:

- Removed `Math::rotation`. Use `glm::rotation` from `<glm/gtx/quaternion.hpp>` instead.
- Removed `Math::perpVector`. Use `glm::perp` from `<glm/gtx/perpendicular.hpp>` instead.
- Using Cesium Native in non-cmake projects now requires manually defining `GLM_ENABLE_EXPERIMENTAL`.
- cesium-native no longer uses the `GLM_FORCE_SIZE_T_LENGTH` option with the `glm` library
- `CullingVolume` has been moved from the `Cesium3DTilesSelection` namespace to the `CesiumGeometry` namespace.

##### Additions :tada:

- Added `forEachTile`, `forEachContent`, `addExtensionUsed`, `addExtensionRequired`, `removeExtensionUsed`, `removeExtensionRequired`, `isExtensionUsed`, and `isExtensionRequired` to `Cesium3DTiles::Tileset`.
- Added conversion of I3dm batch table metadata to `EXT_structural_metadata` and `EXT_instance_features` extensions.
- Added `CesiumIonClient::Connection::geocode` method for making geocoding queries against the Cesium ion geocoder API.
- Added `UrlTemplateRasterOverlay` for requesting raster tiles from services using a templated URL.
- `upsampleGltfForRasterOverlays` is now compatible with meshes using TRIANGLE_STRIP, TRIANGLE_FAN, or non-indexed TRIANGLES primitives.
- Added `requestHeaders` field to `TilesetOptions` to allow per-tileset request headers to be specified.

##### Fixes :wrench:

- Fixed a crash in `GltfWriter` that would happen when the `EXT_structural_metadata` `schema` property was null.
- Fixed a bug in `SharedAssetDepot` that could cause assertion failures in debug builds, and could rarely cause premature deletion of shared assets even in release builds.
- Fixed a bug that could cause `Tileset::sampleHeightMostDetailed` to return a height that is not the highest one when the sampled tileset contained multiple heights at the given location.
- `LayerJsonTerrainLoader` will now log errors and warnings when failing to load a `.terrain` file referenced in the layer.json, instead of silently ignoring them.
- URIs containing unicode characters are now supported.
- Fixed a crash in `CullingVolume` when the camera was very far away from the globe.
- Fixed a bug that prevented the `culture` parameter of the `BingMapsRasterOverlay` from having an effect.

### v0.43.0 - 2025-01-02

##### Breaking Changes :mega:

- Removed unused types `JsonValueMissingKey` and `JsonValueNotRealValue` from `CesiumUtility`.

##### Additions :tada:

- Added `offset` getter to `AccessorView`.
- Added `stride`, `offset`, and `data` getters to `AccessorWriter`.
- Added `value_type` typedef to `AccessorWriter`.
- Added `InstanceAttributeSemantics` to `CesiumGltf`.
- Added `VertexAttributeSemantics::FEATURE_ID_n`.
- Added a `const` version of `Tileset::forEachLoadedTile`.
- Added `DebugTileStateDatabase`, which provides tools for debugging the tile selection algorithm using SQLite.
- Added `CesiumAsync::SqliteHelper`, containing functions for working with SQLite.
- Updates generated classes for `EXT_structural_metadata`. See https://github.com/CesiumGS/glTF/pull/71.

##### Fixes :wrench:

- Fixed a bug in `thenPassThrough` that caused a compiler error when given a value by r-value refrence.
- Fixed a raster overlay bug that could cause unnecessary upsampling with failed or missing overlay tiles.
- Fixed a bug in  `SubtreeFileReader::loadBinary` that prevented valid subtrees from loading if they did not contain binary data.
- Fixed a bug in the `Tileset` selection algorithm that could cause detail to disappear during load in some cases.
- Improved the "kicking" mechanism in the tileset selection algorithm. The new criteria allows holes in a `Tileset`, when they do occur, to be filled with loaded tiles more incrementally.
- Fixed a bug in `SharedAssetDepot` that could lead to crashes and other undefined behavior when an asset in the depot outlived the depot itself.
- Fixed a bug that could cause some rotations in an Instanced 3D Model (.i3dm) to be represented incorrectly.

### v0.42.0 - 2024-12-02

##### Breaking Changes :mega:

- Cesium Native now requires C++20 and uses vcpkg `2024.11.16`.
- Switched from `gsl::span` to `std::span` throughout the library and API. The GSL library has been removed.
- The `BingMapsRasterOverlay` constructor no longer takes an `ellipsoid` parameter. Instead, it uses the ellipsoid specified in `RasterOverlayOptions`.
- The `ellipsoid` field in `RasterOverlayOptions` is no longer a `std::optional`. Instead, it defaults to WGS84 directly.
- Removed the `ellipsoid` field from `TileMapServiceRasterOverlayOptions`, `WebMapServiceRasterOverlayOptions`, and `WebMapTileServiceRasterOverlayOptions`. These overlays now use the ellipsoid in `RasterOverlayOptions` instead.
- The `schema` property of `ExtensionModelExtStructuralMetadata` is now an `IntrusivePointer` instead of a `std::optional`.

##### Additions :tada:

- Added support for `EXT_accessor_additional_types` in `AccessorView`.
- Added `EllipsoidTilesetLoader` that will generate a tileset by tessellating the surface of an ellipsoid, producing a simple globe tileset without any terrain features.
- External schemas referenced by the `schemaUri` property in the `EXT_structural_metadata` glTF extension are now loaded automatically. Two models that reference the same external schema will share a single copy of it.
- Added `getHeightSampler` method to `TilesetContentLoader`, allowing loaders to optionally provide a custom, more efficient means of querying heights using the `ITilesetHeightSampler` interface.
- Added equality operator for `JsonValue`.
- `TileLoadResult` now includes a `pAssetAccessor` that was used to retrieve the tile content and that should be used to retrieve any additional resources associated with the tile, such as external images.

##### Fixes :wrench:

- Updated the CMake install process to install the vcpkg-built Debug binaries in Debug builds. Previously the Release binaries were installed instead.
- Fixed a crash that would occur for raster overlays attempting to dereference a null `CreditSystem`.
- Fixed a bug where an empty `extensions` object would get written if an `ExtensibleObject` only had unregistered extensions.
- Tightened the tolerance of `IntersectionTests::rayTriangleParametric`, allowing it to find intersections with smaller triangles.
- Fixed a bug that could cause `GltfUtilities::intersectRayGltfModel` to crash when the model contains a primitive whose position accessor does not have min/max values.
- `IonRasterOverlay` now passes its `RasterOverlayOptions` to the `BingMapsRasterOverlay` or `TileMapServiceRasterOverlay` that it creates internally.
- Fixed a bug in `CachingAssetAccessor` that caused it to return cached request headers on a cache hit, rather than the headers included in the new request.
- External resources (such as images) referenced from 3D Tiles content will no longer fail if a Cesium ion token refresh is necessary.
- The Cesium ion token will now only be refreshed once when it expires. Previously, multiple refresh requests could be initiated at about the same time.
- Fixed a bug in `SharedAssetDepot` that could lead to a crash with assets that fail to load.
- Fixed a bug in `AccessorView` that could cause it to report the view as valid even when its `BufferView` had a negative `byteStride`.

### v0.41.0 - 2024-11-01

##### Breaking Changes :mega:

- Renamed `CesiumUtility/Gunzip.h` to `CesiumUtility/Gzip.h`.
- Renamed `ImageCesium` to `ImageAsset`.
- The `cesium` field in `CesiumGltf::Image` is now named `pAsset` and is an `IntrusivePointer` to an `ImageAsset`.
- The `image` field in `LoadedRasterOverlayImage` is now named `pImage` and is an `IntrusivePointer` to an `ImageAsset`.
- Deprecated the `readImage` and `generateMipMaps` methods on `GltfReader`. These methods are now found on `ImageDecoder`.

##### Additions :tada:

- Added `CesiumUtility::gzip`.
- Added `CesiumGeometry::Transforms::getUpAxisTransform` to get the transform that converts from one up axis to another.
- Added `TilesetSharedAssetSystem` to `Cesium3DTilesSelection` and `GltfSharedAssetSystem` to `CesiumGltfReader`.
- Added `SharedAsset` to `CesiumUtility` to serve as the base class for assets such as `ImageAsset`.
- Added `SharedAssetDepot` to `CesiumAsync` for managing assets, such as images, that can be shared among multiple models or other objects.
- Added `NetworkAssetDescriptor` and `NetworkImageAssetDescriptor`.
- `ImageAsset` (formerly `ImageCesium`) is now an `ExtensibleObject`.
- Added `VertexAttributeSemantics` to `CesiumGltf`.
- Added `ImageDecoder` to `CesiumGltfReader`.
- Added `DoublyLinkedListAdvanced` to `CesiumUtility`. It is equivalent to `DoublyLinkedList` except it allows the next and previous pointers to be in a base class of the node class.
- Added `contains` method to `DoublyLinkedList` (and `DoublyLinkedListAdvanced`).
- Added static `error` and `warning` methods to `ErrorList`, making it easy to create an instance with a single error or warning.
- `ExtensibleObject::addExtension` now takes arguments that are passed through to the extension's constructor.
- Added `Hash` to `CesiumUtility`.
- Added `emplace` and `reset` methods to `IntrusivePointer`.
- Added `Result<T>` and `ResultPointer<T>` classes to represent the result of an operation that might complete with warnings and errors.

##### Fixes :wrench:

- Fixed missing ellipsoid parameters that would lead to incorrect results when using non-WGS84 ellipsoids.
- Fixed a bug in `AsyncSystem::all` where the resolved values of individual futures were copied instead of moved into the output array.
- Improved the hash function for `QuadtreeTileID`.

### v0.40.1 - 2024-10-01

##### Fixes :wrench:

- Fixed a regression in v0.40.0 that could cause tilesets with raster overlays to fail to load in some cases.

### v0.40.0 - 2024-10-01

##### Breaking Changes :mega:

- Renamed `shouldContentContinueUpdating` to `getMightHaveLatentChildren` and `setContentShouldContinueUpdating` to `setMightHaveLatentChildren` on the `Tile` class.
- `LoadedRasterOverlayImage` now has a single `errorList` property instead of separate `errors` and `warnings` properties.

##### Additions :tada:

- Added `sampleHeightMostDetailed` method to `Tileset`.
- `AxisAlignedBox` now has `constexpr` constructors.

##### Fixes :wrench:

- Fixed a bug that prevented use of `Tileset` with a nullptr `IPrepareRendererResources`.
- Fixed a bug in `IntersectionTests::rayOBBParametric` that could cause incorrect results for some oriented bounding boxes.
- `GltfUtilities::intersectRayGltfModel` now reports a warning when given a model it can't compute the intersection with because it uses required extensions that are not supported.
- Errors while loading raster overlays are now logged. Previously, they were silently ignored in many cases.
- A raster overlay image failing to load will no longer completely prevent the geometry tile to which it is attached from rendering. Instead, once the raster overlay fails, the geometry tile will be shown without the raster overlay.
- Fixed a bug in the various `catchImmediately` and `catchInMainThread` functions in `CesiumAsync` that prevented use of a mutable lambda.

### v0.39.0 - 2024-09-02

##### Breaking Changes :mega:

- Setting the CMake variable `PRIVATE_CESIUM_SQLITE` will no longer automatically rename all of the SQLite symbols. It must also be paired with a vcpkg overlay port that renames the symbols in SQLite itself.
- `PropertyArrayView` is now exclusively a view, with no ability to own the data it is viewing. The new `PropertyArrayCopy` can be used when an owning view is required.

##### Additions :tada:

- Added `CesiumGltfWriter::SchemaWriter` for serializing schemas in [EXT_structural_metadata](https://github.com/CesiumGS/glTF/tree/3d-tiles-next/extensions/2.0/Vendor/EXT_structural_metadata).
- Added `resolveExternalImages` flag to `GltfReaderOptions`, which is true by default.
- Added `removeExtensionUsed` and `removeExtensionRequired` methods to `CesiumGltf::Model`.
- Added `getFeatureIdAccessorView` overload for retrieving feature IDs from `EXT_instance_features`.
- Added `CesiumGeospatial::EarthGravitationalModel1996Grid` class to allow transforming heights on a WGS84 ellipsoid into heights above mean sea level using the EGM96 model.

##### Fixes :wrench:

- Fixed a bug in `WebMapTileServiceRasterOverlay` that caused it to compute the `TileRow` incorrectly when used with a tiling scheme with multiple tiles in the Y direction at the root.
- `KHR_texture_transform` is now removed from `extensionsUsed` and `extensionsRequired` after it is applied by `GltfReader`.
- Fixed a bug in the i3dm loader that caused glTF with multiple nodes to not be instanced correctly.

### v0.38.0 - 2024-08-01

##### Breaking Changes :mega:

- `AccessorWriter` constructor now takes `std::byte*` instead of `uint8_t*`.

##### Additions :tada:

- Added `rayTriangle` intersection function that returns the intersection point between a ray and a triangle.
- Added `intersectRayGltfModel` intersection function that returns the first intersection point between a ray and a glTF model.
- Added `convertAccessorComponentTypeToPropertyComponentType`, which converts integer glTF accessor component types to their best-fitting `PropertyComponentType`.

##### Fixes :wrench:

- Fixed a bug that prevented raster overlays from being correctly applied when a non-standard "glTF up axis" is in use.

### v0.37.0 - 2024-07-01

##### Additions :tada:

- Added full support for custom ellipsoids by setting `TilesetOptions::ellipsoid` when creating a tileset.
  - Many methods have been updated with an additional ellipsoid parameter to support this. The WGS84 ellipsoid is used as a default parameter here to ensure API compatibility.
  - `CESIUM_DISABLE_DEFAULT_ELLIPSOID` can be defined to disable the WGS84 default parameter, exposing through errors the places in your code that are still assuming a WGS84 ellipsoid.
- Added `removeUnusedMeshes` and `removeUnusedMaterials` to `GltfUtilities`.
- Added `rayEllipsoid` static method to `CesiumGeometry::IntersectionTests`.
- Added equality operator for `Cartographic`.
- Added `CESIUM_MSVC_STATIC_RUNTIME_ENABLED` option to the CMake scripts. It is OFF by default, and when enabled, configures any MS visual studio projects for the "Multi-threaded" (/MT) runtime library rather than "Multi-threaded DLL" (/MD)

##### Fixes :wrench:

- Fixed several problems with the loader for the 3D Tiles Instanced 3D Mesh (i3dm) format:
  - When an instance transform cannot be decomposed into position, rotation, and scale, a warning will now be logged and an identity transformation will be used. Previously, an undefined transformation would be used.
  - The `gltfUpAxis` property is now accounted for, if present.
  - Paths to images in i3dm content are now resolved correctly.
  - Extraneous spaces at the end of an external glTF URI are now ignored. These are sometimes added as padding in order to meet alignment requirements.
- Removed an overly-eager degenerate triangle test in the 2D version of `IntersectionTests::pointInTriangle` that could discard intersections in small - but valid - triangles.
- Fixed a bug while upsampling tiles for raster overlays that could cause them to have an incorrect bounding box, which in some cases would lead to the raster overlay being missing entirely from the upsampled tile.

### v0.36.0 - 2024-06-03

##### Breaking Changes :mega:

- `FeatureId::propertyTable` is now `int32_t` instead of `std::optional<int64_t>`
- `ExtensionMeshPrimitiveExtStructuralMetadata::propertyTextures` and `ExtensionMeshPrimitiveExtStructuralMetadata::propertyAttributes` are now vectors of `int32_t` instead of `int64_t`.

##### Additions :tada:

- Added support for I3DM 3D Tile content files.
- Added `forEachNodeInScene` to `CesiumGltf::Model`.
- Added `removeUnusedBuffers` to `GltfUtilities`.
- Added the following new methods to the `Uri` class: `unescape`, `unixPathToUriPath`, `windowsPathToUriPath`, `nativePathToUriPath`, `uriPathToUnixPath`, `uriPathToWindowsPath`, and `uriPathToNativePath`.
- Added `LayerWriter` to the `CesiumQuantizedMeshTerrain` library and namespace.
- Drastically improved the performance of `GltfUtilities::collapseToSingleBuffer` for glTFs with many buffers and bufferViews.

##### Fixes :wrench:

- Added support for the following glTF extensions to `Model::merge`. Previously these extensions could end up broken after merging.
  - `KHR_texture_basisu`
  - `EXT_texture_webp`
  - `EXT_mesh_gpu_instancing`
  - `EXT_meshopt_compression`
  - `CESIUM_primitive_outline`
  - `CESIUM_tile_edges`
- Fixed a bug in `GltfUtilities::compactBuffer` where it would not preserve the alignment of the bufferViews.
- The `collapseToSingleBuffer` and `moveBufferContent` functions in `GltfUtilities` now align to an 8-byte boundary rather than a 4-byte boundary, because bufferViews associated with some glTF extensions require this larger alignment.
- `GltfUtilities::collapseToSingleBuffer` now works correctly even if some of the buffers in the model have a `uri` property and the data at that URI has not yet been loaded. Such buffers are left unmodified.
- `GltfUtilities::collapseToSingleBuffer` now works correctly with bufferViews that have the `EXT_meshopt_compression` extension.
- `GltfUtilities::compactBuffer` now accounts for bufferViews with the `EXT_meshopt_compression` when determining unused buffer ranges.
- When `GltfReader` decodes buffers with data URLs, and the size of the data in the URL does not match the buffer's `byteLength`, the `byteLength` is now updated and a warning is raised. Previously, the mismatch was ignored and would cause problems later when trying to use these buffers.
- `EXT_meshopt_compression` and `KHR_mesh_quantization` are now removed from `extensionsUsed` and `extensionsRequired` after they are decoded by `GltfReader`.
- The glTF accessor for the texture coordinates created by `RasterOverlayUtilities::createRasterOverlayTextureCoordinates` now has min/max values that accurately reflect the range of values. Previously, the minimum was always set to 0.0 and the maximum to 1.0.
- Fixed a bug in the `waitInMainThread` method on `Future` and `SharedFuture` that could cause it to never return if the waited-for future rejected.
- Moved the small amount of Abseil code embedded into the s2geometry library from the `absl` namespace to the `cesium_s2geometry_absl` namespace, in order to avoid linker errors when linking against both cesium-native and the full Abseil library.
- Fixed a crash in `ExtensionWriterContext` when attempting to write statically-typed extensions that aren't registered. Now a warning is reported.

### v0.35.0 - 2024-05-01

##### Breaking Changes :mega:

- Moved `upsampleGltfForRasterOverlays` into `RasterOverlayUtilities`. Previously it was a global function. Also added two new parameters to it, prior to the existing `textureCoordinateIndex` parameter.
- Moved `QuantizedMeshLoader` from `Cesium3DTilesContent` to `CesiumQuantizedMeshTerrain`. If experiencing related linker errors, add `CesiumQuantizedMeshTerrain` to the libraries you link against.
- `Connection::authorize` now requires an `ApplicationData` parameter, which represents the `appData` retrieved from a Cesium ion server.

##### Additions :tada:

- Added a new `CesiumQuantizedMeshTerrain` library and namespace, containing classes for working with terrain in the `quantized-mesh-1.0` format and its `layer.json` file.
- Added `getComponentCountFromPropertyType` to `PropertyType`.
- Added `removeExtension` to `ExtensibleObject`.
- Added `IndexFromAccessor` to retrieve the index supplied by `IndexAccessorType`.
- Added `NormalAccessorType`, which is a type definition for a normal accessor. It can be constructed using `getNormalAccessorView`.
- Added `Uri::getPath` and `Uri::setPath`.
- Added `TileTransform::setTransform`.
- Added `GlobeRectangle::splitAtAntiMeridian`.
- Added `BoundingRegionBuilder::toGlobeRectangle`.
- Added `GlobeRectangle::equals` and `GlobeRectangle::equalsEpsilon`.
- `upsampleGltfForRasterOverlays` now accepts two new parameters, `hasInvertedVCoordinate` and `textureCoordinateAttributeBaseName`.
- `upsampleGltfForRasterOverlays` now copies images from the parent glTF into the output model.
- Added `waitInMainThread` method to `Future` and `SharedFuture`.
- Added `forEachRootNodeInScene`, `addExtensionUsed`, `addExtensionRequired`, `isExtensionUsed`, and `isExtensionRequired` methods to `CesiumGltf::Model`.
- Added `getNodeTransform`, `setNodeTransform`, `removeUnusedTextures`, `removeUnusedSamplers`, `removeUnusedImages`, `removeUnusedAccessors`, `removeUnusedBufferViews`, and `compactBuffers` methods to `GltfUtilities`.
- Added `postprocessGltf` method to `GltfReader`.
- `Model::merge` now merges the `EXT_structural_metadata` and `EXT_mesh_features` extensions. It also now returns an `ErrorList`, used to report warnings and errors about the merge process.

##### Fixes :wrench:

- Fixed a bug in `joinToString` when given a collection containing empty strings.
- `QuantizedMeshLoader` now creates spec-compliant glTFs from a quantized-mesh terrain tile. Previously, the generated glTF had small problems that could confuse some clients.
- Fixed a bug in `TileMapServiceRasterOverlay` that caused it to build URLs incorrectly when given a URL with query parameters.
- glTFs converted from a legacy batch table to a `EXT_structural_metadata` now:
  - Add the `EXT_structural_metadata` and `EXT_mesh_features` extensions to the glTF's `extensionsUsed` list.
  - Omit property table properties without any values at all. Previously, such property table properties would have a `values` field referring to an invalid bufferView, which is contrary to the extension's specification.
  - Rename the `_BATCHID` attribute to `_FEATURE_ID_0` inside the `KHR_draco_mesh_compression` extension (if present), in addition to the primitive's `attributes`. Previously, meshes still Draco-compressed after the upgrade, by setting `options.decodeDraco=false`, did not have the proper attribute name.
- glTFs converted from 3D Tiles B3DMs with the `RTC_CENTER` property will now have `CESIUM_RTC` added to their `extensionsRequired` and `extensionsUsed` lists.
- glTFs converted from the 3D Tiles PNTS format now:
  - Have their `asset.version` field correctly set to `"2.0"`. Previously the version was not set, which is invalid.
  - Have the `KHR_materials_unlit` extension added to the glTF's `extensionsUsed` list when the point cloud does not have normals.
  - Have a default `scene`.
  - Have the `CESIUM_RTC` extension added to the glTF's `extensionsRequired` and `extensionsUsed` lists when the PNTS uses the `RTC_CENTER` property.
- When glTFs are loaded with `applyTextureTransform` set to true, the accessors and bufferViews created for the newly-generated texture coordinates now have their `byteOffset` set to zero. Previously, they inherited the value from the original `KHR_texture_transform`-dependent objects, which was incorrect.
- `bufferViews` created for indices during Draco decoding no longer have their `byteStride` property set, as this is unnecessary and disallowed by the specification.
- `bufferViews` created for vertex attributes during Draco decoding now have their `target` property correctly set to `BufferView::Target::ARRAY_BUFFER`.
- After a glTF has been Draco-decoded, the `KHR_draco_mesh_compression` extension is now removed from the primitives, as well as from `extensionsUsed` and `extensionsRequired`.
- For glTFs converted from quantized-mesh tiles, accessors created for the position attribute now have their minimum and maximum values set correctly to include the vertices that form the skirt around the edge of the tile.
- Fixed some glTF validation problems with the mode produced by `upsampleGltfForRasterOverlays`.
- `RasterOverlayUtilities::createRasterOverlayTextureCoordinates` no longer fails when the model spans the anti-meridian. However, only the larger part of the model on one side of the anti-meridian will have useful texture coordinates.
- Fixed a bug that caused `GltfWriter` to create an invalid GLB if its total size would be greater than or equal to 4 GiB. Because it is not possible to produce a valid GLB of this size, GltfWriter now reports an error instead.
- `CesiumUtility::Uri::resolve` can now properly parse protocol-relative URIs (such as `//example.com`).
- Fixed a bug where the `GltfReader` was not able to read a model when the BIN chunk of the GLB data was more than 3 bytes larger than the size of the JSON-defined `buffer`.

### v0.34.0 - 2024-04-01

##### Breaking Changes :mega:

- Renamed `IntersectionTests::pointInTriangle2D` to `IntersectionTests::pointInTriangle`.

##### Additions :tada:

- Added `AccessorWriter` constructor that takes an `AccessorView`.
- Added `PositionAccessorType`, which is a type definition for a position accessor. It can be constructed using `getPositionAccessorView`.
- Added overloads of `IntersectionTests::pointInTriangle` that handle 3D points. One overload includes a `barycentricCoordinates` parameter that outputs the barycentric coordinates at that point.
- Added overloads of `ImplicitTilingUtilities::computeBoundingVolume` that take a `Cesium3DTiles::BoundingVolume`.
- Added overloads of `ImplicitTilingUtilities::computeBoundingVolume` that take an `S2CellBoundingVolume` and an `OctreeTileID`. Previously only `QuadtreeTileID` was supported.
- Added `setOrientedBoundingBox`, `setBoundingRegion`, `setBoundingSphere`, and `setS2CellBoundingVolume` functions to `TileBoundingVolumes`.

##### Fixes :wrench:

- Fixed a bug where coordinates returned from `SimplePlanarEllipsoidCurve` were inverted if one of the input points had a negative height.
- Fixed a bug where `Tileset::ComputeLoadProgress` could incorrectly report 100% before all tiles finished their main thread loading.

### v0.33.0 - 2024-03-01

##### Breaking Changes :mega:

- Removed support for `EXT_feature_metadata` in `CesiumGltf`, `CesiumGltfReader`, and `CesiumGltfWriter`. This extension was replaced by `EXT_mesh_features`, `EXT_instance_features`, and `EXT_structural_metadata`.
- Moved `ReferenceCountedNonThreadSafe<T>` to `ReferenceCounted.h`. It is also now a type alias for `ReferenceCounted<T, false>` rather than an actual class.
- Renamed `applyKHRTextureTransform` to `applyKhrTextureTransform`. The corresponding header file was similarly renamed to `CesiumGltf/applyKhrTextureTransform.h`.

##### Additions :tada:

- Added `TextureViewOptions`, which includes the following flags:
  - `applyKhrTextureTransformExtension`: When true, the view will automatically transform texture coordinates before sampling the texture.
  - `makeImageCopy`: When true, the view will make its own CPU copy of the image data.
- Added `TextureView`. It views an arbitrary glTF texture and can be affected by `TextureViewOptions`. `FeatureIdTextureView` and `PropertyTexturePropertyView` now inherit from this class.
- Added `options` parameter to `PropertyTextureView::getPropertyView` and `PropertyTextureView::forEachProperty`, allowing views to be constructed with property-specific options.
- Added `KhrTextureTransform`, a utility class that parses the `KHR_texture_transform` glTF extension and reports whether it is valid. UVs may be transformed on the CPU using `applyTransform`.
- Added `contains` method to `BoundingSphere`.
- Added `GlobeRectangle::MAXIMUM` static field.
- Added `ReferenceCountedThreadSafe` type alias.
- Added `SimplePlanarEllipsoidCurve` class to help with calculating fly-to paths.
- Added `sizeBytes` field to `ImageCesium`, allowing its size to be tracked for caching purposes even after its `pixelData` has been cleared.
- Added `scaleToGeocentricSurface` method to `Ellipsoid`.

##### Fixes :wrench:

- Fixed a bug in `BoundingVolume::estimateGlobeRectangle` where it returned an incorrect rectangle for boxes and spheres that encompass the entire globe.
- Fixed an incorrect computation of wrapped texture coordinates in `applySamplerWrapS` and `applySamplerWrapT`.

### v0.32.0 - 2024-02-01

##### Breaking Changes :mega:

- `IndicesForFaceFromAccessor` now properly supports `TRIANGLE_STRIP` and `TRIANGLE_FAN` modes. This requires the struct to be initialized with the correct primitive mode.

##### Additions :tada:

- Added support for Web Map Tile Service (WMTS) with `WebMapTileServiceRasterOverlay`.
- Added conversions from `std::string` to other metadata types in `MetadataConversions`. This enables the same conversions as `std::string_view`, while allowing runtime engines to use `std::string` for convenience.
- Added `applyTextureTransform` property to `TilesetOptions`, which indicates whether to preemptively apply transforms to texture coordinates for textures with the `KHR_texture_transform` extension.
- Added `loadGltf` method to `GltfReader`, making it easier to do a full, asynchronous load of a glTF.

##### Fixes :wrench:

- Fixed a bug in `FeatureIdTextureView` where it ignored the wrap values specified on the texture's sampler.
- Fixed a bug that could cause binary implicit tiling subtrees with buffers padded to 8-bytes to fail to load.
- Fixed a bug where upgraded batch table properties were not always assigned sentinel values, even when such values were available and required.
- Fixed incorrect behavior in `PropertyTablePropertyView` where `arrayOffsets` were treated as byte offsets, instead of as array indices.

### v0.31.0 - 2023-12-14

##### Additions :tada:

- Add `defaults` method to `CesiumIonClient::Connection`.

##### Fixes :wrench:

- Fixed a crash in `SubtreeAvailability::loadSubtree`.
- Fixed a bug where the `getApiUrl` method of `CesiumIonClient::Connection` would not return the default API URL if the attempt to access `config.json` failed in a more serious way, such as because of an invalid hostname.

### v0.30.0 - 2023-12-01

##### Breaking Changes :mega:

- Moved `ErrorList`, `CreditSystem`, and `Credit` from `Cesium3DTilesSelection` to `CesiumUtility`.
- Moved `GltfUtilities` from `Cesium3DTilesSelection` to `Cesium3DTilesContent`.
- Moved `RasterOverlay`, `RasterOverlayTileProvider`, `RasterOverlayTile`, `QuadtreeRasterOverlayTileProvider`, `RasterOverlayLoadFailure`, `RasterOverlayDetails`, and all of the `RasterOverlay`-derived types to a new `CesiumRasterOverlays` library and namespace.
- Moved `createRasterOverlayTextureCoordinates` method from `GltfUtilities` to a new `RasterOverlayUtilities` class in the `CesiumRasterOverlays` library.
- `GltfUtilities::parseGltfCopyright` now returns the credits as a vector of `std::string_view` instances. Previously it took a `CreditSystem` and created credits directly.
- The `SubtreeAvailability` constructor and `loadSubtree` static method now take an `ImplicitTileSubdivisionScheme` enumeration parameter instead of a `powerOf2` parameter. They also now require a `levelsInSubtree` parameter, which is needed when switching from constant to bitstream availability. Lastly, the constructor now takes a `Subtree` parameter instead of a `std::vector<std::vector<std::byte>>` representing the buffers.
- `SubtreeConstantAvailability`, `SubtreeBufferViewAvailability`, and `AvailabilityView` are now members of `SubtreeAvailability`.
- Moved `ImageManipulation` from `CesiumGltfReader` to `CesiumGltfContent`.
- Added some new parameters to `RasterOverlayUtilities::createRasterOverlayTextureCoordinates` and changed the order of some existing parameters.

##### Additions :tada:

- Added new `Cesium3DTilesContent` library and namespace. It has classes for loading, converting, and manipulating 3D Tiles tile content.
- Added new `CesiumGltfContent` library and namespace. It has classes for manipulating in-memory glTF files.
- Added new `CesiumRasterOverlays` library and namespace. It has classes for working with massive textures draped over glTFs and 3D Tiles.
- Added `MetadataConversions`, which enables metadata values to be converted to different types for better usability in runtime engines.
- Added various `typedef`s to catch all possible types of `AccessorView`s for an attribute, including `FeatureIdAccessorType` for feature ID attribute accessors, `IndexAccessorType` for index accessors, and `TexCoordAccessorType` for texture coordinate attribute accessors.
- Added `getFeatureIdAccessorView`, `getIndexAccessorView`, and `getTexCoordAccessorView` to retrieve the `AccessorView` as a `FeatureIdAccessorType`, `IndexAccessorType`, or `TexCoordAccessorType` respectively.
- Added `StatusFromAccessor` and `CountFromAccessor` visitors to retrieve the accessor status and size respectively. This can be used with `FeatureIdAccessorType`, `IndexAccessorType`, or `TexCoordAccessorType`.
- Added `FeatureIdFromAccessor` to retrieve feature IDs from a `FeatureIdAccessorType`.
- Added `IndicesForFaceFromAccessor` to retrieve the indices of the vertices that make up a face, as supplied by `IndexAccessorType`.
- Added `TexCoordFromAccessor` to retrieve the texture coordinates from a `TexCoordAccessorType`.
- Added `TileBoundingVolumes` class to `Cesium3DTilesContent`, making it easier to create the rich bounding volume types in `CesiumGeometry` and `CesiumGeospatial` from the simple vector representations in `Cesium3DTiles`.
- Added `transform` method to `CesiumGeometry::BoundingSphere`.
- Added `toSphere`, `fromSphere`, and `fromAxisAligned` methods to `CesiumGeometry::OrientedBoundingBox`.
- Added `TileTransform` class to `Cesium3DTilesContent`, making it easier to create a `glm::dmat4` from the `transform` property of a `Cesium3DTiles::Tile`.
- Added `ImplicitTilingUtilities` class to `Cesium3DTilesContent`.
- Added overloads of `isTileAvailable`, `isContentAvailable`, and `isSubtreeAvailable` on the `SubtreeAvailability` class that take the subtree root tile ID and the tile ID of interest, instead of a relative level and Morton index.
- Added `fromSubtree` and `createEmpty` static methods to `SubtreeAvailability`.
- Added new `set` methods to `SubtreeAvailability`, allowing the availability information to be modified.
- Added `SubtreeFileReader` class, used to read `Cesium3DTiles::Subtree` from a binary or JSON subtree file.
- Added `pointInTriangle2D` static method to `CesiumGeometry::IntersectionTests`.
- Added `rectangleIsWithinPolygons` and `rectangleIsOutsidePolygons` static methods to `CartographicPolygon`.
- Raster overlays now use `IPrepareRasterOverlayRendererResources`, which contains only overlay-related methods, instead of `IPrepareRendererResources`, which contains tileset-related methods as well. `IPrepareRendererResources` derives from `IPrepareRasterOverlayRendererResources` so existing code should continue to work without modification.
- Added `collapseToSingleBuffer` and `moveBufferContent` methods to `GltfUtilities`.
- Added `savePng` method to `ImageManipulation`.
- `RasterOverlayTileProvider::loadTile` now returns a future that resolves when the tile is done loading.
- Added `computeDesiredScreenPixels` and `computeTranslationAndScale` methods to `RasterOverlayUtilities`.
- Added `Future<T>::thenPassThrough`, used to easily pass additional values through to the next continuation.

##### Fixes :wrench:

- Fixed a bug in `OrientedBoundingBox::contains` where it didn't account for the bounding box's center.
- Fixed compiler error when calling `PropertyAttributeView::forEachProperty`.
- Fixed crash when loading glTFs with data uri images.
- Fixed WD4996 warnings-as-errors when compiling with Visual Studio 2002 v17.8.

### v0.29.0 - 2023-11-01

##### Breaking Changes :mega:

- Removed `PropertyTablePropertyViewType` and `NormalizedPropertyTablePropertyViewType`, as well as their counterparts for property textures and property attributes. When compiled with Clang, the large `std::variant` definitions would significantly stall compilation.

##### Fixes :wrench:

- Updated the Cesium ion OAuth2 URL from `https://cesium.com/ion/oauth` to `https://ion.cesium.com/oauth`, avoiding a redirect.

### v0.28.1 - 2023-10-02

##### Breaking Changes :mega:

- Cesium Native is now only regularly tested on Visual Studio 2019+, GCC 11.x+, and Clang 12+. Other compilers - including older ones - are likely to work, but are not tested.

##### Additions :tada:

- Added `getClass` to `PropertyTableView`, `PropertyTextureView`, and `PropertyAttributeView`. This can be used to retrieve the metadata `Class` associated with the view.
- Added `PropertyViewStatus::EmptyPropertyWithDefault` to indicate when a property contains no data, but has a valid default value.
- A glTF `bufferView` with a `byteStride` of zero is now treated as if the `byteStride` is not defined at all. Such a glTF technically violates the spec (the minimum value is 4), but the new behavior is sensible enough and consistent with CesiumJS.

##### Fixes :wrench:

- Fixed the handling of omitted metadata properties in `PropertyTableView`, `PropertyTextureView`, and `PropertyAttributeView` instances. Previously, if a property was not `required` and omitted, it would be initialized as invalid with the `ErrorNonexistentProperty` status. Now, it will be treated as valid as long as the property defines a valid `defaultProperty`. A special instance of `PropertyTablePropertyView`, `PropertyTexturePropertyView`, or `PropertyAttributePropertyView` will be constructed to allow the property's default value to be retrieved, either via `defaultValue` or `get`. `getRaw` may not be called on this special instance.

### v0.28.0 - 2023-09-08

##### Breaking Changes :mega:

- Views of the data contained by `EXT_feature_metadata` will no longer supported by Cesium Native. The extension will still be parsed, but it will log a warning.
- Batch tables will be converted to `EXT_structural_metadata` instead of `EXT_feature_metadata`.
- In `CesiumGltf`, all generated classes related to `EXT_feature_metadata` are now prefixed with `ExtensionExtFeatureMetadata`. For example, `ClassProperty` has become `ExtensionExtFeatureMetadataClassProperty`. This also extends to the glTF reader and writer.
- In `CesiumGltf`, all generated classes related to `EXT_structural_metadata` have had their `ExtensionExtStructuralMetadata` prefix removed. For example, `ExtensionExtStructuralMetadataClassProperty` has become `ClassProperty`. This also extends to the glTF reader and writer.
- In `CesiumGltf`, `ExtensionExtMeshFeaturesFeatureId` and `ExtensionExtMeshFeaturesFeatureIdTexture` have been renamed to `FeatureId` and `FeatureIdTexture` respectively.
- Replaced `FeatureIDTextureView` with `FeatureIdTextureView`, which views a `FeatureIdTexture` in `EXT_mesh_features`. Feature ID textures from `EXT_feature_metadata` are no longer supported.
- Replaced `MetadataFeatureTableView` with `PropertyTableView`, which views a `PropertyTable` in `EXT_structural_metadata`.
- Replaced `MetadataPropertyView` with `PropertyTablePropertyView`, which is a view of a `PropertyTableProperty` in `EXT_structural_metadata`. This takes two template parameters: a typename `T` , and a `bool` indicating whether or not the values are normalized.
- Replaced `MetadataPropertyViewStatus` with `PropertyTablePropertyViewStatus`. `PropertyTablePropertyViewStatus` is a class that inherits from `PropertyViewStatus`, defining additional error codes in the form of `static const` values.
- Replaced `FeatureTextureView` with `PropertyTextureView`, which views a `PropertyTexture` in `EXT_structural_metadata`.
- Replaced `FeatureTexturePropertyView` with `PropertyTexturePropertyView`, which is a view of a `PropertyTextureProperty` in `EXT_structural_metadata`. This takes two template parameters: a typename `T` , and a `bool` indicating whether or not the values are normalized.
- Removed `FeatureTexturePropertyComponentType`, `FeatureTexturePropertyChannelOffsets`, and `FeatureTexturePropertyValue`. `PropertyTextureProperty` retrieves the values with the type indicated by its class property.
- Replaced `FeatureTexturePropertyViewStatus` with `PropertyTexturePropertyViewStatus`. `PropertyTexturePropertyViewStatus` is a class that inherits from `PropertyViewStatus`, defining additional error codes in the form of `static const` values.
- Renamed `FeatureIDTextureViewStatus` to `FeatureIdTextureViewStatus` for consistency.
- Renamed `MetadataArrayView` to `PropertyArrayView`.
- Renamed `FeatureTextureViewStatus` to `PropertyTextureViewStatus`.
- Refactored `PropertyType` to reflect the values of `type` in a `ClassProperty` from `EXT_structural_metadata`.

##### Additions :tada:

- Added `PropertyView`, which acts as a base class for all metadata property views. This takes two template parameters: a type `T` , and a `bool` indicating whether or not the values are normalized.
- Added `PropertyViewStatus`, which defines public `static const` values for various property errors.
- Added `PropertyTableViewStatus` to indicate whether a `PropertyTableView` is valid.
- Added `PropertyComponentType` to reflect the values of `componentType` in a `ClassProperty` from `EXT_structural_metadata`.
- Added `PropertyAttributeView`, which views a `PropertyAttribute` in `EXT_structural_metadata`.
- Added `PropertyAttributePropertyView`, which views a `PropertyAttributeProperty` in `EXT_structural_metadata`.
- Added `PropertyAttributePropertyViewStatus`, which reflects the status of a `PropertyAttributePropertyView`.

### v0.27.3 - 2023-10-01

##### Additions :tada:

- Added support for Cesium ion `"externalType"` assets.

##### Fixes :wrench:

- Fixed corner cases where `Tileset::ComputeLoadProgress` can incorrectly report done (100%) before all tiles are actually loaded for the current view.

### v0.27.2 - 2023-09-20

##### Additions :tada:

- Added `CESIUM_GLM_STRICT_ENABLED` option to the CMake scripts. It is ON by default, but when set to OFF it disables the `GLM_FORCE_XYZW_ONLY`, `GLM_FORCE_EXPLICIT_CTOR`, and `GLM_FORCE_SIZE_T_LENGTH` options in the GLM library.

##### Fixes :wrench:

- Added a missing include to `FeatureTexturePropertyView.h`.
- The CMake scripts no longer attempt to add the `Catch2` subdirectory when the tests are disabled.

### v0.27.1 - 2023-09-03

##### Fixes :wrench:

- Fixed a bug that could cause a crash when loading tiles with a raster overlay.

### v0.27.0 - 2023-09-01

##### Breaking Changes :mega:

- Renamed `ExtensionReaderContext` to `JsonReaderOptions`, and the `getExtensions` method on various JSON reader classes to `getOptions`.
- `IExtensionJsonHandler` no longer derives from `IJsonHandler`. Instead, it has a new pure virtual method, `getHandler`, that must be implemented to allow clients to obtain the `IJsonHandler`. In almost all implementations, this should simply return `*this`.
- In `SubtreeReader`, `SchemaReader`, and `TilesetReader`, the `readSubtree`, `readSchema`, and `readTileset` methods (respectively) have been renamed to `readFromJson` and return a templated `ReadJsonResult` instead of a bespoke result class.
- `TileExternalContent` is now heap allocated and stored in `TileContent` with a `std::unique_ptr`.
- The root `Tile` of a `Cesium3DTilesSelection::Tileset` now represents the tileset.json itself, and the `root` tile specified in the tileset.json is its only child. This makes the shape of the tile tree consistent between a standard top-level tileset and an external tileset embedded elsewhere in the tree. In both cases, the "tile" that represents the tileset.json itself has content of type `TileExternalContent`.

##### Additions :tada:

- Added new constructors to `LocalHorizontalCoordinateSystem` taking ECEF<->Local transformation matrices directly.
- Unknown properties in objects read with a `JsonReader` are now stored in the `unknownProperties` property on `ExtensibleObject` by default. To ignore them, as was done in previous versions, call `setCaptureUnknownProperties` on `JsonReaderOptions`.
- Added `ValueType` type alias to `ArrayJsonHandler`, for consistency with other JSON handlers.
- Added an overload of `JsonReader::readJson` that takes a `rapidjson::Value` instead of a byte buffer. This allows a subtree of a `rapidjson::Document` to be easily and efficiently converted into statically-typed classes via `IJsonHandler`.
- Added `*Reader` classes to `CesiumGltfReader` and `Cesium3DTilesReader` to allow each of the classes to be individually read from JSON.
- Added `getExternalContent` method to the `TileContent` class.
- `TileExternalContent` now holds the metadata (`schema`, `schemaUri`, `metadata`, and `groups`) stored in the tileset.json.
- Added `loadMetadata` and `getMetadata` methods to `Cesium3DTilesSelection::Tileset`. They provide access to `TilesetMetadata` instance representing the metadata associated with a tileset.json.
- Added `MetadataQuery` class to make it easier to find properties with specific semantics in `TilesetMetadata`.

##### Fixes :wrench:

- Fixed a bug where an empty error message would get propagated to a tileset's `loadErrorCallback`.
- Fixed several small build script issues to allow cesium-native to be used in Univeral Windows Platform (UWP) applications, such as those that run on Holo Lens 2.
- When KTX2 transcoding fails, the image will now be fully decompressed instead of returning an error.
- Fixed a bug that could cause higher-detail tiles to continue showing when zooming out quickly on a tileset that uses "additive" refinement.
- Fixed a bug that could cause a tile to never finish upsampling because its non-rendered parent never finishes loading.

### v0.26.0 - 2023-08-01

##### Additions :tada:

- Added caching support for Google Maps Photorealistic 3D Tiles. Or other cases where the origin server is using combinations of HTTP header directives that previously caused tiles not to go to disk cache (such as `max-age-0`, `stale-while-revalidate`, and `Expires`).
- Added support for the `EXT_meshopt_compression` extension, which allows decompressing mesh data using the meshoptimizer library. Also added support for the `KHR_mesh_quantization` and `KHR_texture_transform` extensions, which are often used together with the `EXT_meshopt_compression` extension to optimize the size and performance of glTF files.

##### Fixes :wrench:

- Fixed a bug in the 3D Tiles selection algorithm that could cause missing detail if a tileset had a leaf tile that was considered "unconditionally refined" due to having a geometric error larger than its parent's.
- Fixed a bug where `GltfReader::readImage` would always populate `mipPositions` when reading KTX2 images, even when the KTX2 file indicated that it had no mip levels and that they should be created, if necessary, from the base image. As a result, `generateMipMaps` wouldn't generate any mipmaps for the image.

### v0.25.1 - 2023-07-03

##### Additions :tada:

- Included generated glTF and 3D Tiles classes in the generated referenced documentation.
- Updated the 3D Tiles class generator to use the `main` branch instead of the `draft-1.1` branch.

### v0.25.0 - 2023-06-01

##### Additions :tada:

- Added `computeTransformationToAnotherLocal` method to `LocalHorizontalCoordinateSystem`.
- Added support for the `KHR_materials_variants` extension to the glTF reader and writer.
- Added `GunzipAssetAccessor`. It can decorate another asset accessor in order to automatically gunzip responses (if they're gzipped) even if they're missing the proper `Content-Encoding` header.

##### Fixes :wrench:

- On Tileset Load Failure, warning/error messages will always be logged even if the failure callback is set.
- Fixed a bug that caused meshes to be missing entirely when upsampled from a parent with `UNSIGNED_BYTE` indices.

### v0.24.0 - 2023-05-01

##### Additions :tada:

- `WebMapServiceRasterOverlay` now allows query parameters in the base URL when building GetCapabilities and GetMap requests.
- Added support for parsing implicit tilesets that conform to the 3D Tiles 1.1 Spec.

##### Fixes :wrench:

- Fixed various `libjpeg-turbo` build errors, including ones that occurred when building for iOS.

### v0.23.0 - 2023-04-03

##### Breaking Changes :mega:

- Removed `tilesLoadingLowPriority`, `tilesLoadingMediumPriority`, and `tilesLoadingHighPriority` from `ViewUpdateResult`. Use `workerThreadTileLoadQueueLength` and `mainThreadTileLoadQueueLength` instead.

##### Additions :tada:

- Added `getOrientedBoundingBoxFromBoundingVolume` to the `Cesium3DTilesSelection` namespace.
- Added `transform` and `toAxisAligned` methods to `OrientedBoundingBox`.
- Switched to `libjpeg-turbo` instead of `stb` for faster jpeg decoding.
- Added `getNumberOfTilesLoaded` method to `Tileset`.
- Changed how `TilesetOptions::forbidHoles` works so that it loads much more quickly, while still guaranteeing there are no holes in the tileset.
- Added `frameNumber` property to `ViewUpdateResult`.
- Added getters for the `stride` and `data` fields of `AccessorView`.
- Added `startNewFrame` method to `ITileExcluder`.
- Added `CreditSystem.setShowOnScreen` and `Tileset.setShowCreditsOnScreen` to allow on-screen credit rendering to be toggled at runtime.

##### Fixes :wrench:

- Fixed a bug that caused the `center` field of `AxisAlignedBox` to be incorrect.
- Fixed a bug that caused the main thread to sometimes load low-priority tiles before high-priority ones. This could result in much longer waits than necessary for a tileset's appropriate level-of-detail to be shown.
- Fixed a bug that prevented WebP and KTX2 textures from working in the common case where only the extension specified the `source` property, not the glTF's main `Texture` definition.

### v0.22.1 - 2023-03-06

##### Fixes :wrench:

- Fixed a crash that could occur when a batch table property had fewer values than the model had features.

### v0.22.0 - 2023-03-01

##### Breaking Changes :mega:

- Renamed `CesiumGeometry::AxisTransforms` to simply `Transforms`.
- Renamed `CesiumGeospatial::Transforms` to `GlobeTransforms`.

##### Additions :tada:

- Added `GlobeAnchor`, making it easy to define a coordinate system that anchors an object to the globe and maintains it as the object moves or as the local coordinate system it is defined in changes.
- Added support for loading tilesets with `pnts` content. Point clouds are converted to `glTF`s with a single `POINTS` primitive, while batch tables are converted to `EXT_feature_metadata`.
- Added `createTranslationRotationScaleMatrix` and `computeTranslationRotationScaleFromMatrix` methods to `CesiumGeometry::Transforms`.
- Added `CesiumUtility::AttributeCompression` for encoding and decoding vertex attributes in different formats.

##### Fixes :wrench:

- Fixed a bug that could cause holes to appear in a tileset, even with frustum culling disabled, when the tileset includes some empty tiles with a geometric error greater than their parent's.

### v0.21.3 - 2023-02-01

##### Fixes :wrench:

- Fixed a bug that could prevent loading in tilesets that are additively-refined and have external tilesets, such as Cesium OSM Buildings.
- Fixed a bug that could cause parent tiles to be incorrectly culled in tilesets with additive ("ADD") refinement. This could cause geometry to disappear when moving in closer, or fail to appear at all.
- When unloading tile content, raster overlay tiles are now detached from geometry tiles _before_ the geometry tile content is unloaded.
- Added missing `#include <string>` in generated glTF and 3D Tiles header files.
- Replaced `std::sprintf` with `std::snprintf`, fixing a warning-as-error in newer versions of Xcode.
- Upgraded tinyxml2 [from commit 1aeb57d26bc303d5cfa1a9ff2a331df7ba278656 to commit e05956094c27117f989d22f25b75633123d72a83](https://github.com/leethomason/tinyxml2/compare/1aeb57d26bc303d5cfa1a9ff2a331df7ba278656...e05956094c27117f989d22f25b75633123d72a83).

### v0.21.2 - 2022-12-09

##### Additions :tada:

- Added the ability to specify the endpoint URL of the Cesium ion API when constructing an `IonRasterOverlay`.

##### Fixes :wrench:

- Removed the logged warning about the use of the `gltfUpAxis` property in a 3D Tiles tileset.json. While not technically spec-compliant, this property is quite common and we are not going to remove support for it anytime soon.

### v0.21.1 - 2022-12-02

##### Fixes :wrench:

- Fixed a bug that could cause an assertion failure - and on rare occasions a more serious problem - when creating a tile provider for a `TileMapServiceRasterOverlay` or a `WebMapServiceRasterOverlay`.

### v0.21.0 - 2022-11-01

##### Breaking Changes :mega:

- On `IPrepareRendererResources`, the `image` parameter passed to `prepareRasterInLoadThread` and the `rasterTile` parameter passed to `prepareRasterInMainThread` are no longer const. These methods are now allowed to modify the parameters during load.
- `IPrepareRendererResources::prepareInLoadThread` now takes a `TileLoadResult` and returns a `Future<TileLoadResultAndRenderResources>`, allowing it to work asynchronously rather than just blocking a worker thread until it is finished.
- `RasterOverlay::createTileProvider` now takes the owner pointer as an `IntrusivePointer` instead of a raw pointer, and returns a future that resolves to a `RasterOverlay::CreateTileProviderResult`.

##### Additions :tada:

- Added `mainThreadLoadingTimeLimit` and `tileCacheUnloadTimeLimit` properties to `TilesetOptions`, allowing a limit to be placed on how much time is spent loading and unloading tiles per frame.
- Added `GltfReader::generateMipMaps` method.
- Added the `getImage` method to `RasterOverlayTile`.
- Added `LocalHorizontalCoordinateSystem`, which is used to create convenient right- or left-handeded coordinate systems with an origin at a point on the globe.

##### Fixes :wrench:

- Fixed a bug that could cause a crash when adding raster overlays to sparse tilesets and zooming close enough to cause them to be upsampled.

### v0.20.0 - 2022-10-03

##### Breaking Changes :mega:

- `TileRenderContent::lodTransitionPercentage` now always goes from 0.0 --> 1.0 regardless of if the tile is fading in or out.
- Added a new parameter to `IPrepareRendererResources::prepareInLoadThread`, `rendererOptions`, to allow passing arbitrary data from the renderer.

##### Fixes :wrench:

- In `CesiumGltfWriter`, `accessor.byteOffset` and `bufferView.byteOffset` are no longer written if the value is 0. This fixes validation errors for accessors that don't have buffer views, e.g. attributes that are Draco compressed.
- Fixed a bug where failed tiles don't clean up any raster overlay tiles that are mapped to them, and therefore cannot be rendered as empty tiles.
- Fixed a bug that prevented access to Cesium Ion assets by using expired Access Tokens.

### v0.19.0 - 2022-09-01

##### Breaking Changes :mega:

- `RasterOverlayCollection` no longer accepts a `Tileset` in its constructor. Instead, it now accepts a `Tile::LoadedLinkList` and a `TilesetExternals`.
- Removed `TileContext`. It has been replaced by the `TilesetContentLoader` interface.
- Removed `TileContentFactory`. Instead, conversions of various types to glTF can be registered with `GltfConverters`.
- Removed `TileContentLoadInput`. It has been replaced by `TileLoadInput` and `TilesetContentLoader`.
- Removed `TileContentLoadResult`. It has been replaced by `TileContent`.
- Removed `TileContentLoader`. It has been replaced by `TilesetContentLoader` and `GltfConverters`.
- Removed `ImplicitTraversal`. It has been replaced by `TilesetContentLoader` and `GltfConverters`.
- Removed many methods from the `Cesium3DTilesSelection::Tileset` class: `getUrl()`, `getIonAssetID()`, `getIonAssetToken()`, `notifyTileStartLoading`, `notifyTileDoneLoading()`, `notifyTileUnloading()`, `loadTilesFromJson()`, `requestTileContent()`, `requestAvailabilitySubtree()`, `addContext()`, and `getGltfUpAxis()`. Most of these were already not recommended for use outside of cesium-native.
- Removed many methods from the `Cesium3DTilesSelection::Tile` class: `getTileset()`, `getContext()`, `setContext()`, `getContent()`, `setEmptyContent()`, `getRendererResources()`, `setState()`, `loadContent()`, `processLoadedContent()`, `unloadContent()`, `update()`, and `markPermanentlyFailed()`. Most of these were already not recommended for use outside of cesium-native.

##### Additions :tada:

- Quantized-mesh terrain and implicit octree and quadtree tilesets can now skip levels-of-detail when traversing, so the correct detail is loaded more quickly.
- Added new options to `TilesetOptions` supporting smooth transitions between tiles at different levels-of-detail. A tile's transition percentage can be retrieved from `TileRenderContent::lodTransitionPercentage`.
- Added support for loading WebP images inside glTFs and raster overlays. WebP textures can be provided directly in a glTF texture or in the `EXT_texture_webp` extension.
- Added support for `KHR_texture_transform` to `CesiumGltf`, `CesiumGltfReader`, and `CesiumGltfWriter`
- `Tileset` can be constructed with a `TilesetContentLoader` and a root `Tile` for loading and rendering different 3D Tile-like formats or creating a procedural tileset.

##### Fixes :wrench:

- Fixed a bug where the Raster Overlay passed to the `loadErrorCallback` would not be the one that the user created, but instead an aggregated overlay that was created internally.

### v0.18.1 - 2022-08-04

##### Fixes :wrench:

- Fixed a bug in `SqliteCache` where the last access time of resources was not updated correctly, sometimes causing more recently used resources to be evicted from the cache before less recently used ones.

### v0.18.0 - 2022-08-01

##### Breaking Changes :mega:

- Removed support for 3D Tiles Next extensions in `TilesetWriter` and `TilesetReader` that have been promoted to core in 3D Tiles 1.1
  - [3DTILES_multiple_contents](https://github.com/CesiumGS/3d-tiles/tree/main/extensions/3DTILES_multiple_contents)
  - [3DTILES_implicit_tiling](https://github.com/CesiumGS/3d-tiles/tree/main/extensions/3DTILES_implicit_tiling)
  - [3DTILES_metadata](https://github.com/CesiumGS/3d-tiles/tree/main/extensions/3DTILES_metadata)
  - [3DTILES_content_gltf](https://github.com/CesiumGS/3d-tiles/tree/main/extensions/3DTILES_content_gltf)
- Removed the `getSupportsRasterOverlays` from `Tileset` because the property is no longer relevant now that all tilesets support raster overlays.

##### Additions :tada:

- Added support for [3D Tiles 1.1](https://github.com/CesiumGS/3d-tiles/pull/666) in `TilesetWriter` and `TilesetReader`.
- Added a `TileOcclusionRendererProxyPool` to `TilesetExternals`. If a renderer implements and provides this interface, the tile occlusion information is used to avoid refining parent tiles that are completely occluded, reducing the number of tiles loaded.
- `Tileset` can now estimate the percentage of the tiles for the current view that have been loaded by calling the `computeLoadProgress` method.
- Enabled loading Tile Map Service (TMS) URLs that do not have a file named "tilemapresource.xml", such as from GeoServer.
- Added support for Tile Map Service documents that use the "local" profile when the SRS is mercator or geodetic.

### v0.17.0 - 2022-07-01

##### Fixes :wrench:

- Fixed crash when parsing an empty copyright string in the glTF model.

### v0.16.0 - 2022-06-01

##### Additions :tada:

- Added option to the `RasterizedPolygonsOverlay` to invert the selection, so everything outside the polygons gets rasterized instead of inside.
- The `RasterizedPolygonsTileExcluder` excludes tiles outside the selection instead of inside when given an inverted `RasterizedPolygonsOverlay`.
- Tiles are now upsampled using the projection of the first raster overlay in the list with more detail.

##### Fixes :wrench:

- For consistency with CesiumJS and compatibility with third-party terrain tilers widely used in the community, the `bounds` property of the `layer.json` file of a quantized-mesh terrain tileset is now ignored, and the terrain is assumed to cover the entire globe.

### v0.15.2 - 2022-05-13

##### Fixes :wrench:

- Fixed a bug where upsampled quadtree tiles could have siblings with mismatching projections.

In addition to the above, this release updates the following third-party libraries used by cesium-native:

- `cpp-httplib` to v0.10.3 ([changes](https://github.com/yhirose/cpp-httplib/compare/c7486ead96dad647b9783941722b5944ac1aaefa...d73395e1dc652465fa9524266cd26ad57365491f))
- `draco` to v1.5.2 ([changes](https://github.com/google/draco/compare/9bf5d2e4833d445acc85eb95da42d715d3711c6f...bd1e8de7dd0596c2cbe5929cbe1f5d2257cd33db))
- `earcut` to v2.2.3 ([changes](https://github.com/mapbox/earcut.hpp/compare/6d18edf0ce046023a7cb55e69c4cd9ba90e2c716...b28acde132cdb8e0ef536a96ca7ada8a651f9169))
- `PicoSHA2` to commit `1677374f23352716fc52183255a40c1b8e1d53eb` ([changes](https://github.com/okdshin/PicoSHA2/compare/b699e6c900be6e00152db5a3d123c1db42ea13d0...1677374f23352716fc52183255a40c1b8e1d53eb))
- `rapidjson` to commit `fcb23c2dbf561ec0798529be4f66394d3e4996d8` ([changes](https://github.com/Tencent/rapidjson/compare/fd3dc29a5c2852df569e1ea81dbde2c412ac5051...fcb23c2dbf561ec0798529be4f66394d3e4996d8))
- `spdlog` to v1.10.0 ([changes](https://github.com/gabime/spdlog/compare/cbe9448650176797739dbab13961ef4c07f4290f...76fb40d95455f249bd70824ecfcae7a8f0930fa3))
- `stb` to commit `af1a5bc352164740c1cc1354942b1c6b72eacb8a` ([changes](https://github.com/nothings/stb/compare/b42009b3b9d4ca35bc703f5310eedc74f584be58...af1a5bc352164740c1cc1354942b1c6b72eacb8a))
- `uriparser` to v0.9.6 ([changes](https://github.com/uriparser/uriparser/compare/e8a338e0c65fd875a46067d711750e4c13e044e7...24df44b74753017acfaec4b3a30097a8a2ae1ae1))

### v0.15.1 - 2022-05-05

##### Fixes :wrench:

- Fixed a bug that could cause tiles in external tilesets to fail to load.

### v0.15.0 - 2022-05-02

##### Additions :tada:

- Improved the load performance when `TilesetOptions::forbidHoles` is enabled by only loading child tiles when their parent does not meet the necessary screen-space error requirement.
- Added support for loading availability metadata from quantized-mesh layer.json. Previously, only availability embedded in terrain tiles was used.
- Added support for quantized-mesh terrain tilesets that specify a parent layer.
- Added support for metadata from the `3DTILES_batch_table_hierarchy` extension.

##### Fixes :wrench:

- Fixed a bug that could cause the same tiles to be continually loaded and unloaded when `TilesetOptions::forbidHoles` was enabled.
- Fixed a bug that could sometimes cause tilesets to fail to show their full detail when making changes to raster overlays.
- Fixed a bug that could cause holes even with `TilesetOptions::forbidHoles` enabled, particularly when using external tilesets.
- Tiles will no longer be selected to render when they have no content and they have a higher "geometric error" than their parent. In previous versions, this situation could briefly lead to holes while the children of such tiles loaded.
- Fixed a bug where `IPrepareRendererResources::prepareInMainThread` was called on a `Tile` before that `Tile` was updated with loaded content.
- Fixed a bug where getting bad data from the SQLite request cache could cause a crash. If the SQLite database is corrupt, it will now be deleted and recreated.

### v0.14.1 - 2022-04-14

##### Fixes :wrench:

- Fixed a crash caused by using an aggregated overlay of `IonRasterOverlay` after it is freed.
- Fix a bug introduced in v0.14.0 that caused Tile Map Service (TMS) overlays from Cesium ion to fail to load.

### v0.14.0 - 2022-04-01

##### Breaking Changes :mega:

- Added a new parameter, `rendererOptions`, to `IPrepareRendererResources::prepareRasterInLoadThread`.
- Changed the type of Cesium ion asset IDs from `uint32_t` to `int64_t`.
- Various changes in the `Cesium3DTiles`, `Cesium3DTilesReader`, and `Cesium3DTilesWriter` namespaces to match the evolving 3D Tiles Next specifications.
- Removed `getTextureCoordinateIndex` from `FeatureIDTextureView` and `FeatureTexturePropertyView`. Use `getTextureCoordinateAttributeId` instead.

##### Additions :tada:

- Added `WebMapServiceRasterOverlay` to pull raster overlays from a WMS server.
- Added support for the following glTF extensions to `CesiumGltf`, `CesiumGltfReader`, and `CesiumGltfWriter`:
  - `EXT_instance_features`
  - `EXT_structural_metadata`
  - `MAXAR_mesh_variants`
- Added an in-memory cache for Cesium ion asset endpoint responses in order to avoid repeated requests.
- Added `ScopeGuard` class to automatically a execute function when exiting a scope.
- The glTF `copyright` property, if present, is now included in the credits that `Tileset` adds to the `CreditSystem`. If the `copyright` has multiple parts separate by semicolons, these are treated as separate credits.
- Credits reported by `CreditSystem::getCreditsToShowThisFrame` are now sorted based on the number of occurrences, with the most common credits first.
- `Tileset` and `RasterOverlay` credits can now be shown on the screen, rather than in a separate credit popup.
- Added `FeatureTexturePropertyView::getSwizzle` method.
- Added `IsMetadataArray` template to check if a type is a `MetadataArrayView`.
- Added a `rendererOptions` property to `RasterOverlayOptions` to pass arbitrary data to `prepareRasterInLoadThread`.
- Added `Uri::escape`.

##### Fixes :wrench:

- Fixed an issue that could lead to compilation failures when passing an lvalue reference to `Promise::resolve()`.
- Fixed upsampling for `EXT_feature_metadata` feature tables.
- Fixed a bug that could cause the size of external images to be accounted for incorrectly when tracking the number of bytes loaded for caching purposes.
- Fixed a bug that prevented tiles from loading when "Forbid Holes" option was enabled.

### v0.13.0 - 2022-03-01

##### Breaking Changes :mega:

- Renamed constants in `CesiumUtility::Math` to use PascalCase instead of SCREAMING_SNAKE_CASE.

##### Additions :tada:

- Added support for the `CESIUM_RTC` and `KHR_texture_basisu` glTF extensions.
- Added support for 3D Tiles that do not have a geometric error, improving compatibility with tilesets that don't quite match the 3D Tiles spec.
- Exposed the Cesium ion endpoint URL as a parameter on tilesets and raster overlays.
- `TilesetOptions` and `RasterOverlayOptions` each have a new option to report which compressed textured formats are supported on the client platform. Ideal formats amongst the available ones are picked for each KTX2 texture that is later encountered.
- The `ImageCesium` class nows convey which GPU pixel compression format (if any) is used. This informs what to expect in the image's pixel buffer.
- The `ImageCesium` class can now contain pre-computed mipmaps, if they exist. In that case, all the mips will be in the pixel buffer and the delineation between each mip will be described in `ImageCesium::mipPositions`.
- Tileset content with the known file extensions ".gltf", ".glb", and ".terrain" can now be loaded even if the Content-Type is incorrect. This is especially helpful for loading tilesets from `file:` URLs.
- Created tighter fitting bounding volumes for terrain tiles by excluding skirt vertices.

##### Fixes :wrench:

- Fixed bug that could cause properties types in a B3DM Batch Table to be deduced incorrectly, leading to a crash when accessing property values.
- Fixed a bug where implicit tiles were not receiving the root transform and so could sometimes end up in the wrong place.

### v0.12.0 - 2022-02-01

##### Breaking Changes :mega:

- Renamed `IAssetAccessor::requestAsset` to `get`.
- Renamed `IAssetAccessor::post` to `request` and added a new parameter in the second position to specify the HTTP verb to use.
- `Token` in `CesiumIonClient` has been updated to match Cesium ion's v2 REST API endpoint, so several fields have been renamed. The `tokens` method also now returns future that resolves to a `TokenList` instead of a plain vector of `Token` instances.
- Renamed `GltfReader::readModel`, `ModelReaderResult`, and `ReadModelOptions` to `GltfReader::readGltf`, `GltfReaderResult`, and `GltfReaderOptions` respectively.
- Removed `writeModelAsEmbeddedBytes`, `writeModelAndExternalFiles`, `WriteModelResult`, `WriteModelOptions`, and `WriteGLTFCallback`. Use `GltfWriter::writeGltf`, `GltfWriter::writeGlb`, `GltfWriterResult`, and `GltfWriterOptions` instead.

##### Additions :tada:

- Added `TilesetWriterOptions` for serializing tileset JSON.
- Added support for the following extensions in `GltfWriter` and `GltfReader`:
  - [KHR_materials_unlit](https://github.com/KhronosGroup/glTF/tree/main/extensions/2.0/Khronos/KHR_materials_unlit)
  - [EXT_mesh_gpu_instancing](https://github.com/KhronosGroup/glTF/tree/main/extensions/2.0/Vendor/EXT_mesh_gpu_instancing)
  - [EXT_meshopt_compression](https://github.com/KhronosGroup/glTF/tree/main/extensions/2.0/Vendor/EXT_meshopt_compression)
  - [EXT_mesh_features](https://github.com/CesiumGS/glTF/tree/3d-tiles-next/extensions/2.0/Vendor/EXT_mesh_features)
  - [CESIUM_tile_edges](https://github.com/CesiumGS/glTF/pull/47)
- Added support for the following extensions in `TilesetWriter` and `TilesetReader`:
  - [3DTILES_multiple_contents](https://github.com/CesiumGS/3d-tiles/tree/main/extensions/3DTILES_multiple_contents)
  - [3DTILES_implicit_tiling](https://github.com/CesiumGS/3d-tiles/tree/main/extensions/3DTILES_implicit_tiling)
  - [3DTILES_metadata](https://github.com/CesiumGS/3d-tiles/tree/main/extensions/3DTILES_metadata)
- Added `SubtreeWriter` and `SubtreeReader` for serializing and deserializing the subtree format in [3DTILES_implicit_tiling](https://github.com/CesiumGS/3d-tiles/tree/main/extensions/3DTILES_implicit_tiling).
- Added `SchemaWriter` and `SchemaReader` for serializing and deserializing schemas in [EXT_mesh_features](https://github.com/CesiumGS/glTF/tree/3d-tiles-next/extensions/2.0/Vendor/EXT_mesh_features) and [3DTILES_metadata](https://github.com/CesiumGS/3d-tiles/tree/main/extensions/3DTILES_metadata).
- Added `hasExtension` to `ExtensibleObject`.
- Added `CESIUM_TESTS_ENABLED` option to the build system.
- Added support in the JSON reader for reading doubles with no fractional value as integers.
- Added case-insensitive comparison for Cesium 3D Tiles "refine" property values.
- Added new capabilities to `Connection` in `CesiumIonClient`:
  - The `tokens` method now uses the v2 service endpoint and allows a number of options to be specified.
  - Added a `token` method to allow details of a single token to be retrieved.
  - Added `nextPage` and `previousPage` methods to allow paging through tokens.
  - Added `modifyToken` method.
  - Added static `getIdFromToken` method to obtain a token ID from a given token value.
- Added `loadErrorCallback` to `TilesetOptions` and `RasterOverlayOptions`. This callback is invoked when the `Tileset` or `RasterOverlay` encounter a load error, allowing the error to be handled by application code.
- Enable `IntrusivePointer<T>` to be converted to `IntrusivePointer<U>` if U is a base class of T.

##### Fixes :wrench:

- Fixes a bug where `notifyTileDoneLoading` was not called when encountering Ion responses that can't be parsed.
- Fixed a bug that prevented a continuation attached to a `SharedFuture` from returning a `Future` itself.
- Fixed incorrect child subtree index calculation in implicit tiles.
- Fixed `computeDistanceSquaredToPosition` in `BoundingSphere`.

### v0.11.0 - 2022-01-03

##### Breaking Changes :mega:

- The `CesiumGltfReader` project now uses the `CesiumGltfReader` namespace instead of the `CesiumGltf` namespace.
- The `CesiumGltfWriter` project now uses the `CesiumGltfWriter` namespace instead of the `CesiumGltf` namespace.
- The `Cesium3DTilesReader` project now uses the `Cesium3DTilesReader` namespace instead of the `Cesium3DTiles` namespace.

##### Additions :tada:

- Added `Cesium3DTilesWriter` library.

##### Fixes :wrench:

- Fixed a bug in `QuadtreeRasterOverlayTileProvider` that caused incorrect level-of-detail selection for overlays that use a global (or otherwise large) tiling scheme but have non-global (or otherwise smaller) coverage.

### v0.10.0 - 2021-12-01

##### Breaking Changes :mega:

- `QuadtreeRasterOverlayTileProvider::computeLevelFromGeometricError` has been removed. `computeLevelFromTargetScreenPixels` may be useful as a replacement.
- The constructor of `RasterOverlayTileProvider` now requires a coverage rectangle.
- `RasterOverlayTileProvider::getTile` now takes a `targetScreenPixels` instead of a `targetGeometricError`.
- The constructor of `RasterMappedTo3DTile` now requires a texture coordinate index.
- The constructor of `RasterOverlayTile` now takes a `targetScreenPixels` instead of a `targetGeometricError`. And the corresponding `getTargetGeometricError` has been removed.
- Removed `TileContentLoadResult::rasterOverlayProjections`. This field is now found in the `overlayDetails`.
- Removed `obtainGlobeRectangle` from `TileUtilities.h`. Use `estimateGlobeRectangle` in `BoundingVolume.h` instead.
- cesium-native now uses the following options with the `glm` library:
  - `GLM_FORCE_XYZW_ONLY`
  - `GLM_FORCE_EXPLICIT_CTOR`
  - `GLM_FORCE_SIZE_T_LENGTH`

##### Additions :tada:

- Added support for the [3DTILES_implicit_tiling](https://github.com/CesiumGS/3d-tiles/tree/main/extensions/3DTILES_implicit_tiling) extension.
- Added support for the [3DTILES_bounding_volume_S2](https://github.com/CesiumGS/3d-tiles/tree/main/extensions/3DTILES_bounding_volume_S2) extension.
- Added support for raster overlays, including clipping polygons, on any 3D Tiles tileset.
- Added support for external glTF buffers and images.
- Raster overlay level-of detail is now selected using "target screen pixels" rather than the hard-to-interpret geometric error value.
- A `RasterOverlay` can now be configured with a `maximumScreenSpaceError` independent of the screen-space error used for the geometry.
- `RasterOverlay::loadTileProvider` now returns a `SharedFuture`, making it easy to attach a continuation to run when the load completes.
- Added `GltfContent::applyRtcCenter` and `applyGltfUpAxisTransform`.
- Clipping polygon edges now remain sharp even when zooming in past the available geometry detail.
- Added `DebugColorizeTilesRasterOverlay`.
- Added `BoundingRegionBuilder` to `CesiumGeospatial`.
- Added `GlobeRectangle::EMPTY` static field and `GlobeRectangle::isEmpty` method.
- Added the ability to set the coordinates of a `GlobeRectangle` after construction.

##### Fixes :wrench:

- Improved the computation of bounding regions and overlay texture coordinates from geometry, particularly for geometry that crosses the anti-meridian or touches the poles.
- Fixed a bug that would result in incorrect geometry when upsampling a glTF with a position accessor pointing to a bufferView that did not start at the beginning of its buffer.
- Fixed a problem that could cause incorrect distance computation for a degenerate bounding region that is a single point with a min/max height.
- Improved the numerical stability of `GlobeRectangle::computeCenter` and `GlobeRectangle::contains`.
- Error messages are no longer printed to the Output Log when an upsampled tile happens to have a primitive with no vertices.
- Fixed a bug that could cause memory corruption when a decoded Draco mesh was larger than indicated by the corresponding glTF accessor.
- Fixed a bug that could cause the wrong triangle indices to be used for a Draco-encoded glTF.

### v0.9.0 - 2021-11-01

##### Breaking Changes :mega:

- Changed the following properties in CesiumGltf:
  - `BufferView::target` now defaults to `std::nullopt` instead of `Target::ARRAY_BUFFER`.
  - `ClassProperty::type` now defaults to `Type::INT8` instead of empty string.
  - `ClassProperty::componentType` is now an optional string instead of a `JsonValue`.
  - `FeatureTexture::classProperty` is no longer optional, consistent with changes to the extension spec.
  - `Image::mimeType` now defaults to empty string instead of `MimeType::image_jpeg`.
  - `Sampler::magFilter` and `Sampler::minFilter` now default to `std::nullopt` instead of `MagFilter::NEAREST`.
- The version of `ExtensibleObject` in the `CesiumGltf` library and namespace has been removed. Use the one in the `CesiumUtility` library and namespace instead.
- Renamed the following glTF extension classes:
  - `KHR_draco_mesh_compression` -> `ExtensionKhrDracoMeshCompression`.
  - `MeshPrimitiveEXT_feature_metadata` -> `ExtensionMeshPrimitiveExtFeatureMetadata`
  - `ModelEXT_feature_metadata` -> `ExtensionModelExtFeatureMetadata`
- `CesiumGltf::ReaderContext` has been removed. It has been replaced with either `CesiumJsonReader::ExtensionReaderContext` or `GltfReader`.

##### Additions :tada:

- Added new `Cesium3DTiles` and `Cesium3DTilesReader` libraries. They are useful for reading and working with 3D Tiles tilesets.

##### Fixes :wrench:

- Fixed a bug that could cause crashes or incorrect behavior when using raster overlays.
- Fixed a bug that caused 3D Tiles content to fail to load when the status code was zero. This code is used by libcurl for successful read of `file://` URLs, so the bug prevented loading from such URLs in some environments.
- Errors and warnings that occur while loading glTF textures are now include in the model load errors and warnings.
- Fixes how `generate-classes` deals with reserved C++ keywords. Property names that are C++ keywords should be appended with "Property" as was already done,
  but when parsing JSONs the original property name string should be used.

### v0.8.0 - 2021-10-01

##### Breaking Changes :mega:

- glTF enums are now represented in CesiumGltf as their underlying type (int32 or string) rather than as an enum class.
- Tile content loaders now return a `Future`, which allows them to be asynchronous and make further network requests.

##### Fixes :wrench:

- Fixed a bug that caused the `RTC_CENTER` semantic in a B3DM feature table to be ignored if any of the values happened to be integers rather than floating-point numbers. This caused these tiles to render in the wrong location.

### v0.7.2 - 2021-09-14

##### Fixes :wrench:

- Fixed a bug where the "forbidHoles" option was not working with raster overlays and external tilesets.

### v0.7.1 - 2021-09-14

##### Fixes :wrench:

- Fixed a bug introduced in v0.7.0 where credits from a `QuadtreeRasterOverlayTileProvider` were not collected and reported.
- Fixed a bug where disabling frustum culling caused external tilesets to not load.

### v0.7.0 - 2021-09-01

##### Breaking Changes :mega:

- Renamed the `Cesium3DTiles` namespace and library to `Cesium3DTilesSelection`.
- Deleted `Cesium3DTilesSelection::Gltf` and moved functionality into `CesiumGltf::Model`.
- Renamed `Rectangle::intersect` and `GlobeRectangle::intersect` to `computeIntersection`.
- `RasterOverlay` and derived classes now require a `name` parameter to their constructors.
- Changed the type of texture coordinate IDs used in the raster overlay system from `uint32_t` to `int32_t`.
- `RasterOverlayTileProvider` is no longer quadtree-oriented. Instead, it requires derived classes to provide an image for a particular requested rectangle and geometric error. Classes that previously derived from `RasterOverlayTileProvider` should now derive from `QuadtreeRasterOverlayTileProvider` and implement `loadQuadtreeTileImage` instead of `loadTileImage`.
- Removed `TilesetOptions::enableWaterMask`, which didn't have any effect anyway. `TilesetContentOptions::enableWaterMask` still exists and works.

##### Additions :tada:

- Added `Future<T>::isReady`.
- Added `Future<T>::share`, which returns a `SharedFuture<T>` and allows multiple continuations to be attached.
- Added an option in `TilesetOptions::ContentOptions` to generate smooth normals when the original glTFs were missing normals.
- Added `ImageManipulation` class to `CesiumGltfReader`.
- Added `Math::roundUp` and `Math::roundDown`.
- Added `Rectangle::computeUnion`.

##### Fixes :wrench:

- Fixed a bug that caused CesiumGltfWriter to write a material's normal texture info into a property named `normalTextureInfo` rather than `normalTexture`.
- Fixed a bug in `TileMapServiceRasterOverlay` that caused it to show only the lowest resolution tiles if missing a `tilemapresource.xml` file.

### v0.6.0 - 2021-08-02

##### Breaking Changes :mega:

- `Future<T>::wait` now returns the resolved value and throws if the Future rejected, rather than returning a `std::variant` and slicing the exception to `std::exception`.
- `Tileset::updateView` and `Tileset::updateViewOffline` now take `std::vector<ViewState>` instead of a single `ViewState`.

##### Additions :tada:

- Added support for the `EXT_feature_metadata` glTF extension.
- Added automatic conversion of the B3DM batch table to the `EXT_feature_metadata` extension.
- Added `CESIUM_COVERAGE_ENABLED` option to the build system.
- Added `AsyncSystem::dispatchOneMainThreadTask` to dispatch a single task, rather than all the tasks that are waiting.
- Added `AsyncSystem::createPromise` to create a Promise directly, rather than via a callback as in `AsyncSystem::createFuture`.
- Added `AsyncSystem::catchImmediately` to catch a Future rejection immediately in any thread.
- Added `AsyncSystem::all` to create a Future that resolves when a list of Futures resolve.
- Added support for multiple frustums in the `Tileset` selection algorithm.

##### Fixes :wrench:

- Fixed a bug that prevented `.then` functions from being used on a `Future<void>` when CESIUM_TRACING_ENABLED was ON.

### v0.5.0 - 2021-07-01

##### Breaking Changes :mega:

- `TilesetExternals` now has an `AsyncSystem` instead of a shared pointer to an `ITaskProcessor`.

##### Additions :tada:

- Added a performance tracing framework via `CESIUM_TRACE_*` macros.
- Added `Future<T>::thenImmediately`.
- Added `AsyncSystem::createThreadPool` and `Future<T>::thenInThreadPool`.
- `Future<T>::thenInWorkerThread` and `Future<T>::thenInMainThread` now arrange for their continuations to be executed immediately when the Future is resolved, if the Future is resolved in the correct thread.
- Moved all request cache database access to a dedicated thread, in order to free up worker threads for parallelizable work.

### v0.4.0 - 2021-06-01

##### Additions :tada:

- Added `Cesium3DTiles::TileIdUtilities` with a `createTileIdString` function to create logging/debugging strings for `TileID` objects.
- Accessing the same Bing Maps layer multiple times in a single application run now reuses the same Bing Maps session instead of starting a new one each time.
- Added a configure-time build option, `PRIVATE_CESIUM_SQLITE`, to rename all `sqlite3*` symbols to `cesium_sqlite3*`.

##### Fixes :wrench:

- Matched draco's decoded indices to gltf primitive if indices attribute does not match with the decompressed indices.
- `createAccessorView` now creates an (invalid) `AccessorView` with a standard numeric type on error, rather than creating `AccessorView<nullptr_t>`. This makes it easier to use a simple lambda as the callback.
- Disabled `HTTPLIB_USE_ZLIB_IF_AVAILABLE` and `HTTPLIB_USE_OPENSSL_IF_AVAILABLE` because these libraries are not required for our use for cpp-httplib and they cause problems on some systems.

### v0.3.1 - 2021-05-13

##### Fixes :wrench:

- Fixed a memory leak when loading textures from a glTF model.
- Fixed a use-after-free bug that could cause a crash when destroying a `RasterOverlay`.

### v0.3.0 - 2021-05-03

##### Breaking Changes :mega:

- Converted `magic_enum` / `CodeCoverage.cmake` dependencies to external submodules.
- Replaced `CesiumGltf::WriteFlags` bitmask with `CesiumGltf::WriteModelOptions` struct.
  `CesiumGltf::writeModelAsEmbeddedBytes` and `CesiumGltf::writeModelAndExternalfiles`
  now use this struct for configuration.
- Removed all exceptions in `WriterException.h`, warnings / errors are now reported in
  `WriteModelResult`, which is returned from `CesiumGltf::writeModelAsEmbeddedBytes` and
  `CesiumGltf::writeModelAndExternalFiles` instead.

##### Additions :tada:

- Added support for loading the water mask from quantized-mesh terrain tiles.

##### Fixes :wrench:

- Let a tile be renderable if all its raster overlays are ready, even if some are still loading.

### v0.2.0 - 2021-04-19

##### Breaking Changes :mega:

- Moved `JsonValue` from the `CesiumGltf` library to the `CesiumUtility` library and changes some of its methods.
- Renamed `CesiumGltf::Reader` to `CesiumGltf::GltfReader`.
- Made the `readModel` and `readImage` methods on `GltfReader` instance methods instead of static methods.

##### Additions :tada:

- Added `CesiumGltfWriter` library.
- Added `CesiumJsonReader` library.
- Added diagnostic details to error messages for invalid glTF inputs.
- Added diagnostic details to error messages for failed OAuth2 authorization with `CesiumIonClient::Connection`.
- Added an `Axis` enum and `AxisTransforms` class for coordinate system transforms
- Added support for the legacy `gltfUpVector` string property in the `asset` part of tilesets. The up vector is read and passed as an `Axis` in the `extras["gltfUpVector"]` property, so that receivers may rotate the glTF model's up-vector to match the Z-up convention of 3D Tiles.
- Unknown glTF extensions are now deserialized as a `JsonValue`. Previously, they were ignored.
- Added the ability to register glTF extensions for deserialization using `GltReader::registerExtension`.
- Added `GltfReader::setExtensionState`, which can be used to request that an extension not be deserialized or that it be deserialized as a `JsonValue` even though a statically-typed class is available for the extension.

##### Fixes :wrench:

- Gave glTFs created from quantized-mesh terrain tiles a more sensible material with a `metallicFactor` of 0.0 and a `roughnessFactor` of 1.0. Previously the default glTF material was used, which has a `metallicFactor` of 1.0, leading to an undesirable appearance.
- Reported zero-length images as non-errors as `BingMapsRasterOverlay` purposely requests that the Bing servers return a zero-length image for non-existent tiles.
- 3D Tiles geometric error is now scaled by the tile's transform.
- Fixed a bug that that caused a 3D Tiles tile to fail to refine when any of its children had an unsupported type of content.

### v0.1.0 - 2021-03-30

- Initial release.<|MERGE_RESOLUTION|>--- conflicted
+++ resolved
@@ -5,6 +5,7 @@
 ##### Breaking Changes :mega:
 
 - `RasterOverlayTileProvider::loadTileImage` now receives a const `RasterOverlayTile`.
+- `SharedAssetDepot` now uses a templatized "context" instead of separate `AsyncSystem` and `IAssetAccessor` parameters. It defaults to `SharedAssetContext`.
 - Removed the following from `RasterOverlayTileProvider`:
   - The constructor overloads that were used to create a placeholder tile provider.
   - `isPlaceholder`
@@ -17,17 +18,6 @@
 - `RasterMappedTo3DTile::mapOverlayToTile` now takes an `ActivatedRasterOverlay` instead of a `RasterOverlayTileProvider`.
 - Removed `getOverlays`, `getTileProviders`, and `getPlaceholderTileProviders` from `RasterOverlayCollection`. Use `getActivatedOverlays` instead.
 - `SharedAssetDepot` now uses a templatized "context" instead of separate `AsyncSystem` and `IAssetAccessor` parameters. It defaults to `SharedAssetContext`.
-- Removed the following from `RasterOverlayTileProvider`:
-  - The constructor overloads that were used to create a placeholder tile provider.
-  - `isPlaceholder`
-  - `getTile`
-  - `getTileDataBytes`
-  - `getNumberOfTilesLoading`
-  - `removeTile`
-  - `loadTile`
-  - `loadTileThrottled`
-- `RasterMappedTo3DTile::mapOverlayToTile` now takes an `ActivatedRasterOverlay` instead of a `RasterOverlayTileProvider`.
-- Removed `getOverlays`, `getTileProviders`, and `getPlaceholderTileProviders` from `RasterOverlayCollection`. Use `getActivatedOverlays` instead.
 
 ##### Additions :tada:
 
@@ -37,17 +27,9 @@
 - Added `addTileOverlays` and `updateTileOverlays` to `RasterOverlayCollection`.
 - `RasterOverlayCollection::add` and `remove` now take a pointer to a const `RasterOverlay`.
 - Added `CesiumUtility::TransformIterator`.
-<<<<<<< HEAD
 - Added `CesiumUtility::DerivedValue`.
 - Added `RasterOverlayTileProvider::getExternals`.
 - Added new `log` and `format` methods to `ErrorList`.
-
-##### Fixes :wrench:
-
-- `LoadedTileEnumerator` now provides non-const access to enumerated `Tile` instances, even if the enumerator itself is const.
-- The Cesium ion token for raster overlays is now automatically refreshed every 55 minutes. Previously, it would refresh on a 401 HTTP status code, which could cause extraneous session usage if the raster overlay ever returned a 401 error for a non-token-related reason.
-=======
->>>>>>> 6a7a10a0
 
 ##### Fixes :wrench:
 
@@ -55,6 +37,7 @@
 - Fixed a bug where `TilesetHeightQuery` would always sample the WGS84 ellipsoid, even if a different one was supplied.
 - Fixed a build system bug that prevented `libblend2d.a` from being installed for iOS.
 - Added a move constructor and assignment operator to `TileProviderAndTile`. This is important to prevent it from inadvertently incrementing/decrementing non-thread-safe reference counts from the wrong thread while being moved.
+- The Cesium ion token for raster overlays is now automatically refreshed every 55 minutes. Previously, it would refresh on a 401 HTTP status code, which could cause extraneous session usage if the raster overlay ever returned a 401 error for a non-token-related reason.
 
 ### v0.51.0 - 2025-09-02
 
