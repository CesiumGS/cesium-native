# Change Log

### ? - ?

<<<<<<< HEAD
##### Breaking Changes :mega:

- Removed `addCreditToFrame`, `startNextFrame`, `getCreditsToShowThisFrame`, and `getCreditsToNoLongerShowThisFrame` from `CreditSystem`. `CreditSystem` no longer has a notion of a "frame". Instead, credits are included and excluded by calling `addCreditReference` and `removeCreditReference`. A snaphot of the current state can be obtained by calling `getSnapshot`, and it includes both the current set of active credits as well as the credits that were removed since the last snapshot.
- Removed the following from `Cesium3DTilesSelection::Tile`:
  - `getLastSelectionState` and `setLastSelectionState`. Use `TilesetViewGroup::getTraversalState` instead.
  - `Tile::LoadedLinkedList`. Use `LoadedTileEnumerator` instead.
- The `RasterOverlayCollection` constructor now takes a `LoadedTileEnumerator` instead of a `Tile::LoadedLinkedList`.
- `TileSelectionState` no longer uses or requires a frame number. This parameter has been removed from its various methods.
- Derived `TilesetContentLoader` classes that aggregate other loaders must now implement `setOwnerOfNestedLoaders` to pass the owner through.
- `DebugTileStateDatabase::recordAllTileStates` and `recordTileState` now must be given a `TilesetViewGroup` indicating which view group to record states for.

##### Additions :tada:

- Added `TilesetViewGroup`. View groups select tiles independently from other any other view group. This is useful for applications with multiple viewports to allow them to show different levels-of-detail for the same area.
- Added `CreditReferencer` which makes it easy to track credits in a frame-oriented fashion similar to how `CreditSystem::addCreditToFrame` worked in previous releases.
- Added a `std::hash` implementation for `IntrusivePointer` that simply hashes the underlying pointer.
- Added `Math::GoldenRatio`.
- Added `TreeTraversalState` to `CesiumUtility`. It can be used to associate arbitrary data with individual nodes during a depth-first tree traversal and access that data in a later traversal.
- Added `LoadedTileEnumerator` to enumerate the loaded tiles in a `Tile` subtree.
- Added `RasterOverlayCollection::setLoadedTileEnumerator`.
- Added `TileLoadRequester`, which allows influence over which tiles in a `Cesium3DTilesSelection::Tileset` are loaded. This is the base class for `TilesetViewGroup` and `TilesetHeightRequest`.
- Added `TileLoadTask`, `TileLoadPriorityGroup`, and `TilesetFrameState`. Previously these types were private.
- Added the following to `Cesium3DTilesSelection::Tileset`:
  - `getUserCredit` - Reflects the `Credit` passed as a string into `TilesetOptions::credit`.
  - `loadedTiles`- Allows enumeration of the tileset's loaded tiles.
  - `getDefaultViewGroup` - Gets the default view group that is used when `updateView` is called.
  - `updateViewGroup` - Updates the set of tiles to render for a `TilesetViewGroup`, as well as the set of tiles that the view group would like to load.
  - `loadTiles` - Loads tiles that have been identified as required across all `TilesetViewGroup` and `TilesetHeightRequest` instances, up to limits specified in `TilesetOptions`.
- `TilesetContentLoader` instances now know the `TilesetContentManager` that owns them. This is managed with new `getOwner` and `setOwner` methods.

##### Fixes :wrench:
=======
##### Additions

- Added `convertAccessorTypeToPropertyType` and `convertPropertyTypeToAccessorType` to `CesiumGltf::PropertyType`.
- Added support for building in `vcpkg` manifest mode.
>>>>>>> f23bb535

### v0.46.0 - 2025-04-01

##### Additions :tada:

- Added new TilesetContentLoaders constructible using the new `TilesetContentLoaderFactory` constructor on `Cesium3DTilesSelection::Tileset`.
  - `ITwinCesiumCuratedContentLoader` can load tilesets from the [iTwin Cesium Curated Content API](https://developer.bentley.com/apis/cesium-curated-content/).
  - `IModelMeshExportContentLoader` can load [iModels](https://www.itwinjs.org/learning/imodels/) exported to the 3D Tiles format through the [Mesh Export API](https://developer.bentley.com/apis/mesh-export/).
  - `ITwinRealityDataContentLoader` can load 3D Tiles iTwin Reality Data through the [Reality Management API](https://developer.bentley.com/apis/reality-management/overview/).
- `ITwinCesiumCuratedContentRasterOverlay` can load imagery from the iTwin Cesium Curated Content API.
- Added `CesiumITwinClient` library for authorizing with and making requests to the iTwin API.
- Added `CesiumClientCommon` to hold shared code between `CesiumIonClient` and `CesiumITwinClient`.

##### Fixes :wrench:

- `GltfReader::resolveExternalData` now includes query parameters from the parent URL when resolving relative URLs for external buffers and textures.
- Fixed bugs that could prevent valid metadata in Instanced 3D Model (i3dm) files from being parsed correctly.
- Fixed a memory leak in `CesiumGltfReader`.
- Fixed a bug in `ImplicitTilingUtilities::computeBoundingVolume` that incorrectly subdivided a `BoundingCylinderRegion` across the discontinuity line.
- Fixed a broken link in the `ktx` vcpkg portfile that would cause this library to fail to build.

### v0.45.0 - 2025-03-03

##### Breaking Changes :mega:

- Removed `TilesetOptions::maximumSimultaneousSubtreeLoads` because it was unused.

##### Additions :tada:

- Added `convertPropertyComponentTypeToAccessorComponentType` to `PropertyType`.
- Added support for the following 3D Tiles extensions to `Cesium3DTiles`, `Cesium3DTilesReader`, and `Cesium3DTilesWriter`:
  - `3DTILES_ellipsoid`
  - `3DTILES_content_voxels`
  - `3DTILES_bounding_volume_cylinder`
- Added `BoundingCylinderRegion` to represent `3DTILES_bounding_volume_cylinder` in the `BoundingVolume` variant.
- Added generated classes for `EXT_primitive_voxels` and its dependencies in `CesiumGltf`, `CesiumGltfReader`, and `CesiumGltfWriter`.
- Added `AxisAlignedBox::fromPositions`, which creates an `AxisAlignedBox` from an input vector of positions.
- `PropertyView`, `PropertyTableView`, `PropertyTablePropertyView`, `PropertyTextureView`, and `PropertyTexturePropertyView` now support the enum metadata type in `EXT_structural_metadata`.
- Added `TypeToDimensions` class in `PropertyTypeTraits` to obtain the dimension count of a glm vector or matrix.
- Added `canRepresentPropertyType<T>` to `PropertyTypeTraits` to check if a C++ type can represent the given `PropertyType`.
- Added `getName` method to `CesiumGltf::Enum`, allowing a scalar enum value to be resolved into its corresponding name in the enum.

##### Fixes :wrench:

- `Tile` children of external tilesets will now be cleared when the external tileset is unloaded, fixing a memory leak that happened as a result of these `Tile` skeletons accumulating over time.
- Fixed parsing URIs that have a scheme followed by `:` instead of `://`.
- Fixed decoding of `KHR_mesh_quantization` normalized values.
- Requests headers specified in `TilesetOptions` are now included in tile content requests. Previously they were only included in the root tileset.json / layer.json request.
- Fixed a crash when loading a `tileset.json` without a valid root tile.
- Fixed a bug that could cause variable length string arrays in `EXT_structural_metadata` to be interpreted incorrectly.

### v0.44.3 - 2025-02-12

##### Fixes :wrench:

- Fixed another bug in `GltfUtilities::parseGltfCopyright` that could cause it to crash or produce incorrect results.

### v0.44.2 - 2025-02-10

##### Fixes :wrench:

- Fixed a bug in `GltfUtilities::parseGltfCopyright` that could cause a crash when the copyright ends with a semicolon.

### v0.44.1 - 2025-02-03

##### Fixes :wrench:

- Fixed a bug in `CesiumIonClient::Connection` that caused the `authorize` method to use an incorrect URL.

### v0.44.0 - 2025-02-03

##### Breaking Changes :mega:

- Removed `Math::rotation`. Use `glm::rotation` from `<glm/gtx/quaternion.hpp>` instead.
- Removed `Math::perpVector`. Use `glm::perp` from `<glm/gtx/perpendicular.hpp>` instead.
- Using Cesium Native in non-cmake projects now requires manually defining `GLM_ENABLE_EXPERIMENTAL`.
- cesium-native no longer uses the `GLM_FORCE_SIZE_T_LENGTH` option with the `glm` library
- `CullingVolume` has been moved from the `Cesium3DTilesSelection` namespace to the `CesiumGeometry` namespace.

##### Additions :tada:

- Added `forEachTile`, `forEachContent`, `addExtensionUsed`, `addExtensionRequired`, `removeExtensionUsed`, `removeExtensionRequired`, `isExtensionUsed`, and `isExtensionRequired` to `Cesium3DTiles::Tileset`.
- Added conversion of I3dm batch table metadata to `EXT_structural_metadata` and `EXT_instance_features` extensions.
- Added `CesiumIonClient::Connection::geocode` method for making geocoding queries against the Cesium ion geocoder API.
- Added `UrlTemplateRasterOverlay` for requesting raster tiles from services using a templated URL.
- `upsampleGltfForRasterOverlays` is now compatible with meshes using TRIANGLE_STRIP, TRIANGLE_FAN, or non-indexed TRIANGLES primitives.
- Added `requestHeaders` field to `TilesetOptions` to allow per-tileset request headers to be specified.

##### Fixes :wrench:

- Fixed a crash in `GltfWriter` that would happen when the `EXT_structural_metadata` `schema` property was null.
- Fixed a bug in `SharedAssetDepot` that could cause assertion failures in debug builds, and could rarely cause premature deletion of shared assets even in release builds.
- Fixed a bug that could cause `Tileset::sampleHeightMostDetailed` to return a height that is not the highest one when the sampled tileset contained multiple heights at the given location.
- `LayerJsonTerrainLoader` will now log errors and warnings when failing to load a `.terrain` file referenced in the layer.json, instead of silently ignoring them.
- URIs containing unicode characters are now supported.
- Fixed a crash in `CullingVolume` when the camera was very far away from the globe.
- Fixed a bug that prevented the `culture` parameter of the `BingMapsRasterOverlay` from having an effect.

### v0.43.0 - 2025-01-02

##### Breaking Changes :mega:

- Removed unused types `JsonValueMissingKey` and `JsonValueNotRealValue` from `CesiumUtility`.

##### Additions :tada:

- Added `offset` getter to `AccessorView`.
- Added `stride`, `offset`, and `data` getters to `AccessorWriter`.
- Added `value_type` typedef to `AccessorWriter`.
- Added `InstanceAttributeSemantics` to `CesiumGltf`.
- Added `VertexAttributeSemantics::FEATURE_ID_n`.
- Added a `const` version of `Tileset::forEachLoadedTile`.
- Added `DebugTileStateDatabase`, which provides tools for debugging the tile selection algorithm using SQLite.
- Added `CesiumAsync::SqliteHelper`, containing functions for working with SQLite.
- Updates generated classes for `EXT_structural_metadata`. See https://github.com/CesiumGS/glTF/pull/71.

##### Fixes :wrench:

- Fixed a bug in `thenPassThrough` that caused a compiler error when given a value by r-value refrence.
- Fixed a raster overlay bug that could cause unnecessary upsampling with failed or missing overlay tiles.
- Fixed a bug in  `SubtreeFileReader::loadBinary` that prevented valid subtrees from loading if they did not contain binary data.
- Fixed a bug in the `Tileset` selection algorithm that could cause detail to disappear during load in some cases.
- Improved the "kicking" mechanism in the tileset selection algorithm. The new criteria allows holes in a `Tileset`, when they do occur, to be filled with loaded tiles more incrementally.
- Fixed a bug in `SharedAssetDepot` that could lead to crashes and other undefined behavior when an asset in the depot outlived the depot itself.
- Fixed a bug that could cause some rotations in an Instanced 3D Model (.i3dm) to be represented incorrectly.

### v0.42.0 - 2024-12-02

##### Breaking Changes :mega:

- Cesium Native now requires C++20 and uses vcpkg `2024.11.16`.
- Switched from `gsl::span` to `std::span` throughout the library and API. The GSL library has been removed.
- The `BingMapsRasterOverlay` constructor no longer takes an `ellipsoid` parameter. Instead, it uses the ellipsoid specified in `RasterOverlayOptions`.
- The `ellipsoid` field in `RasterOverlayOptions` is no longer a `std::optional`. Instead, it defaults to WGS84 directly.
- Removed the `ellipsoid` field from `TileMapServiceRasterOverlayOptions`, `WebMapServiceRasterOverlayOptions`, and `WebMapTileServiceRasterOverlayOptions`. These overlays now use the ellipsoid in `RasterOverlayOptions` instead.
- The `schema` property of `ExtensionModelExtStructuralMetadata` is now an `IntrusivePointer` instead of a `std::optional`.

##### Additions :tada:

- Added support for `EXT_accessor_additional_types` in `AccessorView`.
- Added `EllipsoidTilesetLoader` that will generate a tileset by tessellating the surface of an ellipsoid, producing a simple globe tileset without any terrain features.
- External schemas referenced by the `schemaUri` property in the `EXT_structural_metadata` glTF extension are now loaded automatically. Two models that reference the same external schema will share a single copy of it.
- Added `getHeightSampler` method to `TilesetContentLoader`, allowing loaders to optionally provide a custom, more efficient means of querying heights using the `ITilesetHeightSampler` interface.
- Added equality operator for `JsonValue`.
- `TileLoadResult` now includes a `pAssetAccessor` that was used to retrieve the tile content and that should be used to retrieve any additional resources associated with the tile, such as external images.

##### Fixes :wrench:

- Updated the CMake install process to install the vcpkg-built Debug binaries in Debug builds. Previously the Release binaries were installed instead.
- Fixed a crash that would occur for raster overlays attempting to dereference a null `CreditSystem`.
- Fixed a bug where an empty `extensions` object would get written if an `ExtensibleObject` only had unregistered extensions.
- Tightened the tolerance of `IntersectionTests::rayTriangleParametric`, allowing it to find intersections with smaller triangles.
- Fixed a bug that could cause `GltfUtilities::intersectRayGltfModel` to crash when the model contains a primitive whose position accessor does not have min/max values.
- `IonRasterOverlay` now passes its `RasterOverlayOptions` to the `BingMapsRasterOverlay` or `TileMapServiceRasterOverlay` that it creates internally.
- Fixed a bug in `CachingAssetAccessor` that caused it to return cached request headers on a cache hit, rather than the headers included in the new request.
- External resources (such as images) referenced from 3D Tiles content will no longer fail if a Cesium ion token refresh is necessary.
- The Cesium ion token will now only be refreshed once when it expires. Previously, multiple refresh requests could be initiated at about the same time.
- Fixed a bug in `SharedAssetDepot` that could lead to a crash with assets that fail to load.
- Fixed a bug in `AccessorView` that could cause it to report the view as valid even when its `BufferView` had a negative `byteStride`.

### v0.41.0 - 2024-11-01

##### Breaking Changes :mega:

- Renamed `CesiumUtility/Gunzip.h` to `CesiumUtility/Gzip.h`.
- Renamed `ImageCesium` to `ImageAsset`.
- The `cesium` field in `CesiumGltf::Image` is now named `pAsset` and is an `IntrusivePointer` to an `ImageAsset`.
- The `image` field in `LoadedRasterOverlayImage` is now named `pImage` and is an `IntrusivePointer` to an `ImageAsset`.
- Deprecated the `readImage` and `generateMipMaps` methods on `GltfReader`. These methods are now found on `ImageDecoder`.

##### Additions :tada:

- Added `CesiumUtility::gzip`.
- Added `CesiumGeometry::Transforms::getUpAxisTransform` to get the transform that converts from one up axis to another.
- Added `TilesetSharedAssetSystem` to `Cesium3DTilesSelection` and `GltfSharedAssetSystem` to `CesiumGltfReader`.
- Added `SharedAsset` to `CesiumUtility` to serve as the base class for assets such as `ImageAsset`.
- Added `SharedAssetDepot` to `CesiumAsync` for managing assets, such as images, that can be shared among multiple models or other objects.
- Added `NetworkAssetDescriptor` and `NetworkImageAssetDescriptor`.
- `ImageAsset` (formerly `ImageCesium`) is now an `ExtensibleObject`.
- Added `VertexAttributeSemantics` to `CesiumGltf`.
- Added `ImageDecoder` to `CesiumGltfReader`.
- Added `DoublyLinkedListAdvanced` to `CesiumUtility`. It is equivalent to `DoublyLinkedList` except it allows the next and previous pointers to be in a base class of the node class.
- Added `contains` method to `DoublyLinkedList` (and `DoublyLinkedListAdvanced`).
- Added static `error` and `warning` methods to `ErrorList`, making it easy to create an instance with a single error or warning.
- `ExtensibleObject::addExtension` now takes arguments that are passed through to the extension's constructor.
- Added `Hash` to `CesiumUtility`.
- Added `emplace` and `reset` methods to `IntrusivePointer`.
- Added `Result<T>` and `ResultPointer<T>` classes to represent the result of an operation that might complete with warnings and errors.

##### Fixes :wrench:

- Fixed missing ellipsoid parameters that would lead to incorrect results when using non-WGS84 ellipsoids.
- Fixed a bug in `AsyncSystem::all` where the resolved values of individual futures were copied instead of moved into the output array.
- Improved the hash function for `QuadtreeTileID`.

### v0.40.1 - 2024-10-01

##### Fixes :wrench:

- Fixed a regression in v0.40.0 that could cause tilesets with raster overlays to fail to load in some cases.

### v0.40.0 - 2024-10-01

##### Breaking Changes :mega:

- Renamed `shouldContentContinueUpdating` to `getMightHaveLatentChildren` and `setContentShouldContinueUpdating` to `setMightHaveLatentChildren` on the `Tile` class.
- `LoadedRasterOverlayImage` now has a single `errorList` property instead of separate `errors` and `warnings` properties.

##### Additions :tada:

- Added `sampleHeightMostDetailed` method to `Tileset`.
- `AxisAlignedBox` now has `constexpr` constructors.

##### Fixes :wrench:

- Fixed a bug that prevented use of `Tileset` with a nullptr `IPrepareRendererResources`.
- Fixed a bug in `IntersectionTests::rayOBBParametric` that could cause incorrect results for some oriented bounding boxes.
- `GltfUtilities::intersectRayGltfModel` now reports a warning when given a model it can't compute the intersection with because it uses required extensions that are not supported.
- Errors while loading raster overlays are now logged. Previously, they were silently ignored in many cases.
- A raster overlay image failing to load will no longer completely prevent the geometry tile to which it is attached from rendering. Instead, once the raster overlay fails, the geometry tile will be shown without the raster overlay.
- Fixed a bug in the various `catchImmediately` and `catchInMainThread` functions in `CesiumAsync` that prevented use of a mutable lambda.

### v0.39.0 - 2024-09-02

##### Breaking Changes :mega:

- Setting the CMake variable `PRIVATE_CESIUM_SQLITE` will no longer automatically rename all of the SQLite symbols. It must also be paired with a vcpkg overlay port that renames the symbols in SQLite itself.
- `PropertyArrayView` is now exclusively a view, with no ability to own the data it is viewing. The new `PropertyArrayCopy` can be used when an owning view is required.

##### Additions :tada:

- Added `CesiumGltfWriter::SchemaWriter` for serializing schemas in [EXT_structural_metadata](https://github.com/CesiumGS/glTF/tree/3d-tiles-next/extensions/2.0/Vendor/EXT_structural_metadata).
- Added `resolveExternalImages` flag to `GltfReaderOptions`, which is true by default.
- Added `removeExtensionUsed` and `removeExtensionRequired` methods to `CesiumGltf::Model`.
- Added `getFeatureIdAccessorView` overload for retrieving feature IDs from `EXT_instance_features`.
- Added `CesiumGeospatial::EarthGravitationalModel1996Grid` class to allow transforming heights on a WGS84 ellipsoid into heights above mean sea level using the EGM96 model.

##### Fixes :wrench:

- Fixed a bug in `WebMapTileServiceRasterOverlay` that caused it to compute the `TileRow` incorrectly when used with a tiling scheme with multiple tiles in the Y direction at the root.
- `KHR_texture_transform` is now removed from `extensionsUsed` and `extensionsRequired` after it is applied by `GltfReader`.
- Fixed a bug in the i3dm loader that caused glTF with multiple nodes to not be instanced correctly.

### v0.38.0 - 2024-08-01

##### Breaking Changes :mega:

- `AccessorWriter` constructor now takes `std::byte*` instead of `uint8_t*`.

##### Additions :tada:

- Added `rayTriangle` intersection function that returns the intersection point between a ray and a triangle.
- Added `intersectRayGltfModel` intersection function that returns the first intersection point between a ray and a glTF model.
- Added `convertAccessorComponentTypeToPropertyComponentType`, which converts integer glTF accessor component types to their best-fitting `PropertyComponentType`.

##### Fixes :wrench:

- Fixed a bug that prevented raster overlays from being correctly applied when a non-standard "glTF up axis" is in use.

### v0.37.0 - 2024-07-01

##### Additions :tada:

- Added full support for custom ellipsoids by setting `TilesetOptions::ellipsoid` when creating a tileset.
  - Many methods have been updated with an additional ellipsoid parameter to support this. The WGS84 ellipsoid is used as a default parameter here to ensure API compatibility.
  - `CESIUM_DISABLE_DEFAULT_ELLIPSOID` can be defined to disable the WGS84 default parameter, exposing through errors the places in your code that are still assuming a WGS84 ellipsoid.
- Added `removeUnusedMeshes` and `removeUnusedMaterials` to `GltfUtilities`.
- Added `rayEllipsoid` static method to `CesiumGeometry::IntersectionTests`.
- Added equality operator for `Cartographic`.
- Added `CESIUM_MSVC_STATIC_RUNTIME_ENABLED` option to the CMake scripts. It is OFF by default, and when enabled, configures any MS visual studio projects for the "Multi-threaded" (/MT) runtime library rather than "Multi-threaded DLL" (/MD)

##### Fixes :wrench:

- Fixed several problems with the loader for the 3D Tiles Instanced 3D Mesh (i3dm) format:
  - When an instance transform cannot be decomposed into position, rotation, and scale, a warning will now be logged and an identity transformation will be used. Previously, an undefined transformation would be used.
  - The `gltfUpAxis` property is now accounted for, if present.
  - Paths to images in i3dm content are now resolved correctly.
  - Extraneous spaces at the end of an external glTF URI are now ignored. These are sometimes added as padding in order to meet alignment requirements.
- Removed an overly-eager degenerate triangle test in the 2D version of `IntersectionTests::pointInTriangle` that could discard intersections in small - but valid - triangles.
- Fixed a bug while upsampling tiles for raster overlays that could cause them to have an incorrect bounding box, which in some cases would lead to the raster overlay being missing entirely from the upsampled tile.

### v0.36.0 - 2024-06-03

##### Breaking Changes :mega:

- `FeatureId::propertyTable` is now `int32_t` instead of `std::optional<int64_t>`
- `ExtensionMeshPrimitiveExtStructuralMetadata::propertyTextures` and `ExtensionMeshPrimitiveExtStructuralMetadata::propertyAttributes` are now vectors of `int32_t` instead of `int64_t`.

##### Additions :tada:

- Added support for I3DM 3D Tile content files.
- Added `forEachNodeInScene` to `CesiumGltf::Model`.
- Added `removeUnusedBuffers` to `GltfUtilities`.
- Added the following new methods to the `Uri` class: `unescape`, `unixPathToUriPath`, `windowsPathToUriPath`, `nativePathToUriPath`, `uriPathToUnixPath`, `uriPathToWindowsPath`, and `uriPathToNativePath`.
- Added `LayerWriter` to the `CesiumQuantizedMeshTerrain` library and namespace.
- Drastically improved the performance of `GltfUtilities::collapseToSingleBuffer` for glTFs with many buffers and bufferViews.

##### Fixes :wrench:

- Added support for the following glTF extensions to `Model::merge`. Previously these extensions could end up broken after merging.
  - `KHR_texture_basisu`
  - `EXT_texture_webp`
  - `EXT_mesh_gpu_instancing`
  - `EXT_meshopt_compression`
  - `CESIUM_primitive_outline`
  - `CESIUM_tile_edges`
- Fixed a bug in `GltfUtilities::compactBuffer` where it would not preserve the alignment of the bufferViews.
- The `collapseToSingleBuffer` and `moveBufferContent` functions in `GltfUtilities` now align to an 8-byte boundary rather than a 4-byte boundary, because bufferViews associated with some glTF extensions require this larger alignment.
- `GltfUtilities::collapseToSingleBuffer` now works correctly even if some of the buffers in the model have a `uri` property and the data at that URI has not yet been loaded. Such buffers are left unmodified.
- `GltfUtilities::collapseToSingleBuffer` now works correctly with bufferViews that have the `EXT_meshopt_compression` extension.
- `GltfUtilities::compactBuffer` now accounts for bufferViews with the `EXT_meshopt_compression` when determining unused buffer ranges.
- When `GltfReader` decodes buffers with data URLs, and the size of the data in the URL does not match the buffer's `byteLength`, the `byteLength` is now updated and a warning is raised. Previously, the mismatch was ignored and would cause problems later when trying to use these buffers.
- `EXT_meshopt_compression` and `KHR_mesh_quantization` are now removed from `extensionsUsed` and `extensionsRequired` after they are decoded by `GltfReader`.
- The glTF accessor for the texture coordinates created by `RasterOverlayUtilities::createRasterOverlayTextureCoordinates` now has min/max values that accurately reflect the range of values. Previously, the minimum was always set to 0.0 and the maximum to 1.0.
- Fixed a bug in the `waitInMainThread` method on `Future` and `SharedFuture` that could cause it to never return if the waited-for future rejected.
- Moved the small amount of Abseil code embedded into the s2geometry library from the `absl` namespace to the `cesium_s2geometry_absl` namespace, in order to avoid linker errors when linking against both cesium-native and the full Abseil library.
- Fixed a crash in `ExtensionWriterContext` when attempting to write statically-typed extensions that aren't registered. Now a warning is reported.

### v0.35.0 - 2024-05-01

##### Breaking Changes :mega:

- Moved `upsampleGltfForRasterOverlays` into `RasterOverlayUtilities`. Previously it was a global function. Also added two new parameters to it, prior to the existing `textureCoordinateIndex` parameter.
- Moved `QuantizedMeshLoader` from `Cesium3DTilesContent` to `CesiumQuantizedMeshTerrain`. If experiencing related linker errors, add `CesiumQuantizedMeshTerrain` to the libraries you link against.
- `Connection::authorize` now requires an `ApplicationData` parameter, which represents the `appData` retrieved from a Cesium ion server.

##### Additions :tada:

- Added a new `CesiumQuantizedMeshTerrain` library and namespace, containing classes for working with terrain in the `quantized-mesh-1.0` format and its `layer.json` file.
- Added `getComponentCountFromPropertyType` to `PropertyType`.
- Added `removeExtension` to `ExtensibleObject`.
- Added `IndexFromAccessor` to retrieve the index supplied by `IndexAccessorType`.
- Added `NormalAccessorType`, which is a type definition for a normal accessor. It can be constructed using `getNormalAccessorView`.
- Added `Uri::getPath` and `Uri::setPath`.
- Added `TileTransform::setTransform`.
- Added `GlobeRectangle::splitAtAntiMeridian`.
- Added `BoundingRegionBuilder::toGlobeRectangle`.
- Added `GlobeRectangle::equals` and `GlobeRectangle::equalsEpsilon`.
- `upsampleGltfForRasterOverlays` now accepts two new parameters, `hasInvertedVCoordinate` and `textureCoordinateAttributeBaseName`.
- `upsampleGltfForRasterOverlays` now copies images from the parent glTF into the output model.
- Added `waitInMainThread` method to `Future` and `SharedFuture`.
- Added `forEachRootNodeInScene`, `addExtensionUsed`, `addExtensionRequired`, `isExtensionUsed`, and `isExtensionRequired` methods to `CesiumGltf::Model`.
- Added `getNodeTransform`, `setNodeTransform`, `removeUnusedTextures`, `removeUnusedSamplers`, `removeUnusedImages`, `removeUnusedAccessors`, `removeUnusedBufferViews`, and `compactBuffers` methods to `GltfUtilities`.
- Added `postprocessGltf` method to `GltfReader`.
- `Model::merge` now merges the `EXT_structural_metadata` and `EXT_mesh_features` extensions. It also now returns an `ErrorList`, used to report warnings and errors about the merge process.

##### Fixes :wrench:

- Fixed a bug in `joinToString` when given a collection containing empty strings.
- `QuantizedMeshLoader` now creates spec-compliant glTFs from a quantized-mesh terrain tile. Previously, the generated glTF had small problems that could confuse some clients.
- Fixed a bug in `TileMapServiceRasterOverlay` that caused it to build URLs incorrectly when given a URL with query parameters.
- glTFs converted from a legacy batch table to a `EXT_structural_metadata` now:
  - Add the `EXT_structural_metadata` and `EXT_mesh_features` extensions to the glTF's `extensionsUsed` list.
  - Omit property table properties without any values at all. Previously, such property table properties would have a `values` field referring to an invalid bufferView, which is contrary to the extension's specification.
  - Rename the `_BATCHID` attribute to `_FEATURE_ID_0` inside the `KHR_draco_mesh_compression` extension (if present), in addition to the primitive's `attributes`. Previously, meshes still Draco-compressed after the upgrade, by setting `options.decodeDraco=false`, did not have the proper attribute name.
- glTFs converted from 3D Tiles B3DMs with the `RTC_CENTER` property will now have `CESIUM_RTC` added to their `extensionsRequired` and `extensionsUsed` lists.
- glTFs converted from the 3D Tiles PNTS format now:
  - Have their `asset.version` field correctly set to `"2.0"`. Previously the version was not set, which is invalid.
  - Have the `KHR_materials_unlit` extension added to the glTF's `extensionsUsed` list when the point cloud does not have normals.
  - Have a default `scene`.
  - Have the `CESIUM_RTC` extension added to the glTF's `extensionsRequired` and `extensionsUsed` lists when the PNTS uses the `RTC_CENTER` property.
- When glTFs are loaded with `applyTextureTransform` set to true, the accessors and bufferViews created for the newly-generated texture coordinates now have their `byteOffset` set to zero. Previously, they inherited the value from the original `KHR_texture_transform`-dependent objects, which was incorrect.
- `bufferViews` created for indices during Draco decoding no longer have their `byteStride` property set, as this is unnecessary and disallowed by the specification.
- `bufferViews` created for vertex attributes during Draco decoding now have their `target` property correctly set to `BufferView::Target::ARRAY_BUFFER`.
- After a glTF has been Draco-decoded, the `KHR_draco_mesh_compression` extension is now removed from the primitives, as well as from `extensionsUsed` and `extensionsRequired`.
- For glTFs converted from quantized-mesh tiles, accessors created for the position attribute now have their minimum and maximum values set correctly to include the vertices that form the skirt around the edge of the tile.
- Fixed some glTF validation problems with the mode produced by `upsampleGltfForRasterOverlays`.
- `RasterOverlayUtilities::createRasterOverlayTextureCoordinates` no longer fails when the model spans the anti-meridian. However, only the larger part of the model on one side of the anti-meridian will have useful texture coordinates.
- Fixed a bug that caused `GltfWriter` to create an invalid GLB if its total size would be greater than or equal to 4 GiB. Because it is not possible to produce a valid GLB of this size, GltfWriter now reports an error instead.
- `CesiumUtility::Uri::resolve` can now properly parse protocol-relative URIs (such as `//example.com`).
- Fixed a bug where the `GltfReader` was not able to read a model when the BIN chunk of the GLB data was more than 3 bytes larger than the size of the JSON-defined `buffer`.

### v0.34.0 - 2024-04-01

##### Breaking Changes :mega:

- Renamed `IntersectionTests::pointInTriangle2D` to `IntersectionTests::pointInTriangle`.

##### Additions :tada:

- Added `AccessorWriter` constructor that takes an `AccessorView`.
- Added `PositionAccessorType`, which is a type definition for a position accessor. It can be constructed using `getPositionAccessorView`.
- Added overloads of `IntersectionTests::pointInTriangle` that handle 3D points. One overload includes a `barycentricCoordinates` parameter that outputs the barycentric coordinates at that point.
- Added overloads of `ImplicitTilingUtilities::computeBoundingVolume` that take a `Cesium3DTiles::BoundingVolume`.
- Added overloads of `ImplicitTilingUtilities::computeBoundingVolume` that take an `S2CellBoundingVolume` and an `OctreeTileID`. Previously only `QuadtreeTileID` was supported.
- Added `setOrientedBoundingBox`, `setBoundingRegion`, `setBoundingSphere`, and `setS2CellBoundingVolume` functions to `TileBoundingVolumes`.

##### Fixes :wrench:

- Fixed a bug where coordinates returned from `SimplePlanarEllipsoidCurve` were inverted if one of the input points had a negative height.
- Fixed a bug where `Tileset::ComputeLoadProgress` could incorrectly report 100% before all tiles finished their main thread loading.

### v0.33.0 - 2024-03-01

##### Breaking Changes :mega:

- Removed support for `EXT_feature_metadata` in `CesiumGltf`, `CesiumGltfReader`, and `CesiumGltfWriter`. This extension was replaced by `EXT_mesh_features`, `EXT_instance_features`, and `EXT_structural_metadata`.
- Moved `ReferenceCountedNonThreadSafe<T>` to `ReferenceCounted.h`. It is also now a type alias for `ReferenceCounted<T, false>` rather than an actual class.
- Renamed `applyKHRTextureTransform` to `applyKhrTextureTransform`. The corresponding header file was similarly renamed to `CesiumGltf/applyKhrTextureTransform.h`.

##### Additions :tada:

- Added `TextureViewOptions`, which includes the following flags:
  - `applyKhrTextureTransformExtension`: When true, the view will automatically transform texture coordinates before sampling the texture.
  - `makeImageCopy`: When true, the view will make its own CPU copy of the image data.
- Added `TextureView`. It views an arbitrary glTF texture and can be affected by `TextureViewOptions`. `FeatureIdTextureView` and `PropertyTexturePropertyView` now inherit from this class.
- Added `options` parameter to `PropertyTextureView::getPropertyView` and `PropertyTextureView::forEachProperty`, allowing views to be constructed with property-specific options.
- Added `KhrTextureTransform`, a utility class that parses the `KHR_texture_transform` glTF extension and reports whether it is valid. UVs may be transformed on the CPU using `applyTransform`.
- Added `contains` method to `BoundingSphere`.
- Added `GlobeRectangle::MAXIMUM` static field.
- Added `ReferenceCountedThreadSafe` type alias.
- Added `SimplePlanarEllipsoidCurve` class to help with calculating fly-to paths.
- Added `sizeBytes` field to `ImageCesium`, allowing its size to be tracked for caching purposes even after its `pixelData` has been cleared.
- Added `scaleToGeocentricSurface` method to `Ellipsoid`.

##### Fixes :wrench:

- Fixed a bug in `BoundingVolume::estimateGlobeRectangle` where it returned an incorrect rectangle for boxes and spheres that encompass the entire globe.
- Fixed an incorrect computation of wrapped texture coordinates in `applySamplerWrapS` and `applySamplerWrapT`.

### v0.32.0 - 2024-02-01

##### Breaking Changes :mega:

- `IndicesForFaceFromAccessor` now properly supports `TRIANGLE_STRIP` and `TRIANGLE_FAN` modes. This requires the struct to be initialized with the correct primitive mode.

##### Additions :tada:

- Added support for Web Map Tile Service (WMTS) with `WebMapTileServiceRasterOverlay`.
- Added conversions from `std::string` to other metadata types in `MetadataConversions`. This enables the same conversions as `std::string_view`, while allowing runtime engines to use `std::string` for convenience.
- Added `applyTextureTransform` property to `TilesetOptions`, which indicates whether to preemptively apply transforms to texture coordinates for textures with the `KHR_texture_transform` extension.
- Added `loadGltf` method to `GltfReader`, making it easier to do a full, asynchronous load of a glTF.

##### Fixes :wrench:

- Fixed a bug in `FeatureIdTextureView` where it ignored the wrap values specified on the texture's sampler.
- Fixed a bug that could cause binary implicit tiling subtrees with buffers padded to 8-bytes to fail to load.
- Fixed a bug where upgraded batch table properties were not always assigned sentinel values, even when such values were available and required.
- Fixed incorrect behavior in `PropertyTablePropertyView` where `arrayOffsets` were treated as byte offsets, instead of as array indices.

### v0.31.0 - 2023-12-14

##### Additions :tada:

- Add `defaults` method to `CesiumIonClient::Connection`.

##### Fixes :wrench:

- Fixed a crash in `SubtreeAvailability::loadSubtree`.
- Fixed a bug where the `getApiUrl` method of `CesiumIonClient::Connection` would not return the default API URL if the attempt to access `config.json` failed in a more serious way, such as because of an invalid hostname.

### v0.30.0 - 2023-12-01

##### Breaking Changes :mega:

- Moved `ErrorList`, `CreditSystem`, and `Credit` from `Cesium3DTilesSelection` to `CesiumUtility`.
- Moved `GltfUtilities` from `Cesium3DTilesSelection` to `Cesium3DTilesContent`.
- Moved `RasterOverlay`, `RasterOverlayTileProvider`, `RasterOverlayTile`, `QuadtreeRasterOverlayTileProvider`, `RasterOverlayLoadFailure`, `RasterOverlayDetails`, and all of the `RasterOverlay`-derived types to a new `CesiumRasterOverlays` library and namespace.
- Moved `createRasterOverlayTextureCoordinates` method from `GltfUtilities` to a new `RasterOverlayUtilities` class in the `CesiumRasterOverlays` library.
- `GltfUtilities::parseGltfCopyright` now returns the credits as a vector of `std::string_view` instances. Previously it took a `CreditSystem` and created credits directly.
- The `SubtreeAvailability` constructor and `loadSubtree` static method now take an `ImplicitTileSubdivisionScheme` enumeration parameter instead of a `powerOf2` parameter. They also now require a `levelsInSubtree` parameter, which is needed when switching from constant to bitstream availability. Lastly, the constructor now takes a `Subtree` parameter instead of a `std::vector<std::vector<std::byte>>` representing the buffers.
- `SubtreeConstantAvailability`, `SubtreeBufferViewAvailability`, and `AvailabilityView` are now members of `SubtreeAvailability`.
- Moved `ImageManipulation` from `CesiumGltfReader` to `CesiumGltfContent`.
- Added some new parameters to `RasterOverlayUtilities::createRasterOverlayTextureCoordinates` and changed the order of some existing parameters.

##### Additions :tada:

- Added new `Cesium3DTilesContent` library and namespace. It has classes for loading, converting, and manipulating 3D Tiles tile content.
- Added new `CesiumGltfContent` library and namespace. It has classes for manipulating in-memory glTF files.
- Added new `CesiumRasterOverlays` library and namespace. It has classes for working with massive textures draped over glTFs and 3D Tiles.
- Added `MetadataConversions`, which enables metadata values to be converted to different types for better usability in runtime engines.
- Added various `typedef`s to catch all possible types of `AccessorView`s for an attribute, including `FeatureIdAccessorType` for feature ID attribute accessors, `IndexAccessorType` for index accessors, and `TexCoordAccessorType` for texture coordinate attribute accessors.
- Added `getFeatureIdAccessorView`, `getIndexAccessorView`, and `getTexCoordAccessorView` to retrieve the `AccessorView` as a `FeatureIdAccessorType`, `IndexAccessorType`, or `TexCoordAccessorType` respectively.
- Added `StatusFromAccessor` and `CountFromAccessor` visitors to retrieve the accessor status and size respectively. This can be used with `FeatureIdAccessorType`, `IndexAccessorType`, or `TexCoordAccessorType`.
- Added `FeatureIdFromAccessor` to retrieve feature IDs from a `FeatureIdAccessorType`.
- Added `IndicesForFaceFromAccessor` to retrieve the indices of the vertices that make up a face, as supplied by `IndexAccessorType`.
- Added `TexCoordFromAccessor` to retrieve the texture coordinates from a `TexCoordAccessorType`.
- Added `TileBoundingVolumes` class to `Cesium3DTilesContent`, making it easier to create the rich bounding volume types in `CesiumGeometry` and `CesiumGeospatial` from the simple vector representations in `Cesium3DTiles`.
- Added `transform` method to `CesiumGeometry::BoundingSphere`.
- Added `toSphere`, `fromSphere`, and `fromAxisAligned` methods to `CesiumGeometry::OrientedBoundingBox`.
- Added `TileTransform` class to `Cesium3DTilesContent`, making it easier to create a `glm::dmat4` from the `transform` property of a `Cesium3DTiles::Tile`.
- Added `ImplicitTilingUtilities` class to `Cesium3DTilesContent`.
- Added overloads of `isTileAvailable`, `isContentAvailable`, and `isSubtreeAvailable` on the `SubtreeAvailability` class that take the subtree root tile ID and the tile ID of interest, instead of a relative level and Morton index.
- Added `fromSubtree` and `createEmpty` static methods to `SubtreeAvailability`.
- Added new `set` methods to `SubtreeAvailability`, allowing the availability information to be modified.
- Added `SubtreeFileReader` class, used to read `Cesium3DTiles::Subtree` from a binary or JSON subtree file.
- Added `pointInTriangle2D` static method to `CesiumGeometry::IntersectionTests`.
- Added `rectangleIsWithinPolygons` and `rectangleIsOutsidePolygons` static methods to `CartographicPolygon`.
- Raster overlays now use `IPrepareRasterOverlayRendererResources`, which contains only overlay-related methods, instead of `IPrepareRendererResources`, which contains tileset-related methods as well. `IPrepareRendererResources` derives from `IPrepareRasterOverlayRendererResources` so existing code should continue to work without modification.
- Added `collapseToSingleBuffer` and `moveBufferContent` methods to `GltfUtilities`.
- Added `savePng` method to `ImageManipulation`.
- `RasterOverlayTileProvider::loadTile` now returns a future that resolves when the tile is done loading.
- Added `computeDesiredScreenPixels` and `computeTranslationAndScale` methods to `RasterOverlayUtilities`.
- Added `Future<T>::thenPassThrough`, used to easily pass additional values through to the next continuation.

##### Fixes :wrench:

- Fixed a bug in `OrientedBoundingBox::contains` where it didn't account for the bounding box's center.
- Fixed compiler error when calling `PropertyAttributeView::forEachProperty`.
- Fixed crash when loading glTFs with data uri images.
- Fixed WD4996 warnings-as-errors when compiling with Visual Studio 2002 v17.8.

### v0.29.0 - 2023-11-01

##### Breaking Changes :mega:

- Removed `PropertyTablePropertyViewType` and `NormalizedPropertyTablePropertyViewType`, as well as their counterparts for property textures and property attributes. When compiled with Clang, the large `std::variant` definitions would significantly stall compilation.

##### Fixes :wrench:

- Updated the Cesium ion OAuth2 URL from `https://cesium.com/ion/oauth` to `https://ion.cesium.com/oauth`, avoiding a redirect.

### v0.28.1 - 2023-10-02

##### Breaking Changes :mega:

- Cesium Native is now only regularly tested on Visual Studio 2019+, GCC 11.x+, and Clang 12+. Other compilers - including older ones - are likely to work, but are not tested.

##### Additions :tada:

- Added `getClass` to `PropertyTableView`, `PropertyTextureView`, and `PropertyAttributeView`. This can be used to retrieve the metadata `Class` associated with the view.
- Added `PropertyViewStatus::EmptyPropertyWithDefault` to indicate when a property contains no data, but has a valid default value.
- A glTF `bufferView` with a `byteStride` of zero is now treated as if the `byteStride` is not defined at all. Such a glTF technically violates the spec (the minimum value is 4), but the new behavior is sensible enough and consistent with CesiumJS.

##### Fixes :wrench:

- Fixed the handling of omitted metadata properties in `PropertyTableView`, `PropertyTextureView`, and `PropertyAttributeView` instances. Previously, if a property was not `required` and omitted, it would be initialized as invalid with the `ErrorNonexistentProperty` status. Now, it will be treated as valid as long as the property defines a valid `defaultProperty`. A special instance of `PropertyTablePropertyView`, `PropertyTexturePropertyView`, or `PropertyAttributePropertyView` will be constructed to allow the property's default value to be retrieved, either via `defaultValue` or `get`. `getRaw` may not be called on this special instance.

### v0.28.0 - 2023-09-08

##### Breaking Changes :mega:

- Views of the data contained by `EXT_feature_metadata` will no longer supported by Cesium Native. The extension will still be parsed, but it will log a warning.
- Batch tables will be converted to `EXT_structural_metadata` instead of `EXT_feature_metadata`.
- In `CesiumGltf`, all generated classes related to `EXT_feature_metadata` are now prefixed with `ExtensionExtFeatureMetadata`. For example, `ClassProperty` has become `ExtensionExtFeatureMetadataClassProperty`. This also extends to the glTF reader and writer.
- In `CesiumGltf`, all generated classes related to `EXT_structural_metadata` have had their `ExtensionExtStructuralMetadata` prefix removed. For example, `ExtensionExtStructuralMetadataClassProperty` has become `ClassProperty`. This also extends to the glTF reader and writer.
- In `CesiumGltf`, `ExtensionExtMeshFeaturesFeatureId` and `ExtensionExtMeshFeaturesFeatureIdTexture` have been renamed to `FeatureId` and `FeatureIdTexture` respectively.
- Replaced `FeatureIDTextureView` with `FeatureIdTextureView`, which views a `FeatureIdTexture` in `EXT_mesh_features`. Feature ID textures from `EXT_feature_metadata` are no longer supported.
- Replaced `MetadataFeatureTableView` with `PropertyTableView`, which views a `PropertyTable` in `EXT_structural_metadata`.
- Replaced `MetadataPropertyView` with `PropertyTablePropertyView`, which is a view of a `PropertyTableProperty` in `EXT_structural_metadata`. This takes two template parameters: a typename `T` , and a `bool` indicating whether or not the values are normalized.
- Replaced `MetadataPropertyViewStatus` with `PropertyTablePropertyViewStatus`. `PropertyTablePropertyViewStatus` is a class that inherits from `PropertyViewStatus`, defining additional error codes in the form of `static const` values.
- Replaced `FeatureTextureView` with `PropertyTextureView`, which views a `PropertyTexture` in `EXT_structural_metadata`.
- Replaced `FeatureTexturePropertyView` with `PropertyTexturePropertyView`, which is a view of a `PropertyTextureProperty` in `EXT_structural_metadata`. This takes two template parameters: a typename `T` , and a `bool` indicating whether or not the values are normalized.
- Removed `FeatureTexturePropertyComponentType`, `FeatureTexturePropertyChannelOffsets`, and `FeatureTexturePropertyValue`. `PropertyTextureProperty` retrieves the values with the type indicated by its class property.
- Replaced `FeatureTexturePropertyViewStatus` with `PropertyTexturePropertyViewStatus`. `PropertyTexturePropertyViewStatus` is a class that inherits from `PropertyViewStatus`, defining additional error codes in the form of `static const` values.
- Renamed `FeatureIDTextureViewStatus` to `FeatureIdTextureViewStatus` for consistency.
- Renamed `MetadataArrayView` to `PropertyArrayView`.
- Renamed `FeatureTextureViewStatus` to `PropertyTextureViewStatus`.
- Refactored `PropertyType` to reflect the values of `type` in a `ClassProperty` from `EXT_structural_metadata`.

##### Additions :tada:

- Added `PropertyView`, which acts as a base class for all metadata property views. This takes two template parameters: a type `T` , and a `bool` indicating whether or not the values are normalized.
- Added `PropertyViewStatus`, which defines public `static const` values for various property errors.
- Added `PropertyTableViewStatus` to indicate whether a `PropertyTableView` is valid.
- Added `PropertyComponentType` to reflect the values of `componentType` in a `ClassProperty` from `EXT_structural_metadata`.
- Added `PropertyAttributeView`, which views a `PropertyAttribute` in `EXT_structural_metadata`.
- Added `PropertyAttributePropertyView`, which views a `PropertyAttributeProperty` in `EXT_structural_metadata`.
- Added `PropertyAttributePropertyViewStatus`, which reflects the status of a `PropertyAttributePropertyView`.

### v0.27.3 - 2023-10-01

##### Additions :tada:

- Added support for Cesium ion `"externalType"` assets.

##### Fixes :wrench:

- Fixed corner cases where `Tileset::ComputeLoadProgress` can incorrectly report done (100%) before all tiles are actually loaded for the current view.

### v0.27.2 - 2023-09-20

##### Additions :tada:

- Added `CESIUM_GLM_STRICT_ENABLED` option to the CMake scripts. It is ON by default, but when set to OFF it disables the `GLM_FORCE_XYZW_ONLY`, `GLM_FORCE_EXPLICIT_CTOR`, and `GLM_FORCE_SIZE_T_LENGTH` options in the GLM library.

##### Fixes :wrench:

- Added a missing include to `FeatureTexturePropertyView.h`.
- The CMake scripts no longer attempt to add the `Catch2` subdirectory when the tests are disabled.

### v0.27.1 - 2023-09-03

##### Fixes :wrench:

- Fixed a bug that could cause a crash when loading tiles with a raster overlay.

### v0.27.0 - 2023-09-01

##### Breaking Changes :mega:

- Renamed `ExtensionReaderContext` to `JsonReaderOptions`, and the `getExtensions` method on various JSON reader classes to `getOptions`.
- `IExtensionJsonHandler` no longer derives from `IJsonHandler`. Instead, it has a new pure virtual method, `getHandler`, that must be implemented to allow clients to obtain the `IJsonHandler`. In almost all implementations, this should simply return `*this`.
- In `SubtreeReader`, `SchemaReader`, and `TilesetReader`, the `readSubtree`, `readSchema`, and `readTileset` methods (respectively) have been renamed to `readFromJson` and return a templated `ReadJsonResult` instead of a bespoke result class.
- `TileExternalContent` is now heap allocated and stored in `TileContent` with a `std::unique_ptr`.
- The root `Tile` of a `Cesium3DTilesSelection::Tileset` now represents the tileset.json itself, and the `root` tile specified in the tileset.json is its only child. This makes the shape of the tile tree consistent between a standard top-level tileset and an external tileset embedded elsewhere in the tree. In both cases, the "tile" that represents the tileset.json itself has content of type `TileExternalContent`.

##### Additions :tada:

- Added new constructors to `LocalHorizontalCoordinateSystem` taking ECEF<->Local transformation matrices directly.
- Unknown properties in objects read with a `JsonReader` are now stored in the `unknownProperties` property on `ExtensibleObject` by default. To ignore them, as was done in previous versions, call `setCaptureUnknownProperties` on `JsonReaderOptions`.
- Added `ValueType` type alias to `ArrayJsonHandler`, for consistency with other JSON handlers.
- Added an overload of `JsonReader::readJson` that takes a `rapidjson::Value` instead of a byte buffer. This allows a subtree of a `rapidjson::Document` to be easily and efficiently converted into statically-typed classes via `IJsonHandler`.
- Added `*Reader` classes to `CesiumGltfReader` and `Cesium3DTilesReader` to allow each of the classes to be individually read from JSON.
- Added `getExternalContent` method to the `TileContent` class.
- `TileExternalContent` now holds the metadata (`schema`, `schemaUri`, `metadata`, and `groups`) stored in the tileset.json.
- Added `loadMetadata` and `getMetadata` methods to `Cesium3DTilesSelection::Tileset`. They provide access to `TilesetMetadata` instance representing the metadata associated with a tileset.json.
- Added `MetadataQuery` class to make it easier to find properties with specific semantics in `TilesetMetadata`.

##### Fixes :wrench:

- Fixed a bug where an empty error message would get propagated to a tileset's `loadErrorCallback`.
- Fixed several small build script issues to allow cesium-native to be used in Univeral Windows Platform (UWP) applications, such as those that run on Holo Lens 2.
- When KTX2 transcoding fails, the image will now be fully decompressed instead of returning an error.
- Fixed a bug that could cause higher-detail tiles to continue showing when zooming out quickly on a tileset that uses "additive" refinement.
- Fixed a bug that could cause a tile to never finish upsampling because its non-rendered parent never finishes loading.

### v0.26.0 - 2023-08-01

##### Additions :tada:

- Added caching support for Google Maps Photorealistic 3D Tiles. Or other cases where the origin server is using combinations of HTTP header directives that previously caused tiles not to go to disk cache (such as `max-age-0`, `stale-while-revalidate`, and `Expires`).
- Added support for the `EXT_meshopt_compression` extension, which allows decompressing mesh data using the meshoptimizer library. Also added support for the `KHR_mesh_quantization` and `KHR_texture_transform` extensions, which are often used together with the `EXT_meshopt_compression` extension to optimize the size and performance of glTF files.

##### Fixes :wrench:

- Fixed a bug in the 3D Tiles selection algorithm that could cause missing detail if a tileset had a leaf tile that was considered "unconditionally refined" due to having a geometric error larger than its parent's.
- Fixed a bug where `GltfReader::readImage` would always populate `mipPositions` when reading KTX2 images, even when the KTX2 file indicated that it had no mip levels and that they should be created, if necessary, from the base image. As a result, `generateMipMaps` wouldn't generate any mipmaps for the image.

### v0.25.1 - 2023-07-03

##### Additions :tada:

- Included generated glTF and 3D Tiles classes in the generated referenced documentation.
- Updated the 3D Tiles class generator to use the `main` branch instead of the `draft-1.1` branch.

### v0.25.0 - 2023-06-01

##### Additions :tada:

- Added `computeTransformationToAnotherLocal` method to `LocalHorizontalCoordinateSystem`.
- Added support for the `KHR_materials_variants` extension to the glTF reader and writer.
- Added `GunzipAssetAccessor`. It can decorate another asset accessor in order to automatically gunzip responses (if they're gzipped) even if they're missing the proper `Content-Encoding` header.

##### Fixes :wrench:

- On Tileset Load Failure, warning/error messages will always be logged even if the failure callback is set.
- Fixed a bug that caused meshes to be missing entirely when upsampled from a parent with `UNSIGNED_BYTE` indices.

### v0.24.0 - 2023-05-01

##### Additions :tada:

- `WebMapServiceRasterOverlay` now allows query parameters in the base URL when building GetCapabilities and GetMap requests.
- Added support for parsing implicit tilesets that conform to the 3D Tiles 1.1 Spec.

##### Fixes :wrench:

- Fixed various `libjpeg-turbo` build errors, including ones that occurred when building for iOS.

### v0.23.0 - 2023-04-03

##### Breaking Changes :mega:

- Removed `tilesLoadingLowPriority`, `tilesLoadingMediumPriority`, and `tilesLoadingHighPriority` from `ViewUpdateResult`. Use `workerThreadTileLoadQueueLength` and `mainThreadTileLoadQueueLength` instead.

##### Additions :tada:

- Added `getOrientedBoundingBoxFromBoundingVolume` to the `Cesium3DTilesSelection` namespace.
- Added `transform` and `toAxisAligned` methods to `OrientedBoundingBox`.
- Switched to `libjpeg-turbo` instead of `stb` for faster jpeg decoding.
- Added `getNumberOfTilesLoaded` method to `Tileset`.
- Changed how `TilesetOptions::forbidHoles` works so that it loads much more quickly, while still guaranteeing there are no holes in the tileset.
- Added `frameNumber` property to `ViewUpdateResult`.
- Added getters for the `stride` and `data` fields of `AccessorView`.
- Added `startNewFrame` method to `ITileExcluder`.
- Added `CreditSystem.setShowOnScreen` and `Tileset.setShowCreditsOnScreen` to allow on-screen credit rendering to be toggled at runtime.

##### Fixes :wrench:

- Fixed a bug that caused the `center` field of `AxisAlignedBox` to be incorrect.
- Fixed a bug that caused the main thread to sometimes load low-priority tiles before high-priority ones. This could result in much longer waits than necessary for a tileset's appropriate level-of-detail to be shown.
- Fixed a bug that prevented WebP and KTX2 textures from working in the common case where only the extension specified the `source` property, not the glTF's main `Texture` definition.

### v0.22.1 - 2023-03-06

##### Fixes :wrench:

- Fixed a crash that could occur when a batch table property had fewer values than the model had features.

### v0.22.0 - 2023-03-01

##### Breaking Changes :mega:

- Renamed `CesiumGeometry::AxisTransforms` to simply `Transforms`.
- Renamed `CesiumGeospatial::Transforms` to `GlobeTransforms`.

##### Additions :tada:

- Added `GlobeAnchor`, making it easy to define a coordinate system that anchors an object to the globe and maintains it as the object moves or as the local coordinate system it is defined in changes.
- Added support for loading tilesets with `pnts` content. Point clouds are converted to `glTF`s with a single `POINTS` primitive, while batch tables are converted to `EXT_feature_metadata`.
- Added `createTranslationRotationScaleMatrix` and `computeTranslationRotationScaleFromMatrix` methods to `CesiumGeometry::Transforms`.
- Added `CesiumUtility::AttributeCompression` for encoding and decoding vertex attributes in different formats.

##### Fixes :wrench:

- Fixed a bug that could cause holes to appear in a tileset, even with frustum culling disabled, when the tileset includes some empty tiles with a geometric error greater than their parent's.

### v0.21.3 - 2023-02-01

##### Fixes :wrench:

- Fixed a bug that could prevent loading in tilesets that are additively-refined and have external tilesets, such as Cesium OSM Buildings.
- Fixed a bug that could cause parent tiles to be incorrectly culled in tilesets with additive ("ADD") refinement. This could cause geometry to disappear when moving in closer, or fail to appear at all.
- When unloading tile content, raster overlay tiles are now detached from geometry tiles _before_ the geometry tile content is unloaded.
- Added missing `#include <string>` in generated glTF and 3D Tiles header files.
- Replaced `std::sprintf` with `std::snprintf`, fixing a warning-as-error in newer versions of Xcode.
- Upgraded tinyxml2 [from commit 1aeb57d26bc303d5cfa1a9ff2a331df7ba278656 to commit e05956094c27117f989d22f25b75633123d72a83](https://github.com/leethomason/tinyxml2/compare/1aeb57d26bc303d5cfa1a9ff2a331df7ba278656...e05956094c27117f989d22f25b75633123d72a83).

### v0.21.2 - 2022-12-09

##### Additions :tada:

- Added the ability to specify the endpoint URL of the Cesium ion API when constructing an `IonRasterOverlay`.

##### Fixes :wrench:

- Removed the logged warning about the use of the `gltfUpAxis` property in a 3D Tiles tileset.json. While not technically spec-compliant, this property is quite common and we are not going to remove support for it anytime soon.

### v0.21.1 - 2022-12-02

##### Fixes :wrench:

- Fixed a bug that could cause an assertion failure - and on rare occasions a more serious problem - when creating a tile provider for a `TileMapServiceRasterOverlay` or a `WebMapServiceRasterOverlay`.

### v0.21.0 - 2022-11-01

##### Breaking Changes :mega:

- On `IPrepareRendererResources`, the `image` parameter passed to `prepareRasterInLoadThread` and the `rasterTile` parameter passed to `prepareRasterInMainThread` are no longer const. These methods are now allowed to modify the parameters during load.
- `IPrepareRendererResources::prepareInLoadThread` now takes a `TileLoadResult` and returns a `Future<TileLoadResultAndRenderResources>`, allowing it to work asynchronously rather than just blocking a worker thread until it is finished.
- `RasterOverlay::createTileProvider` now takes the owner pointer as an `IntrusivePointer` instead of a raw pointer, and returns a future that resolves to a `RasterOverlay::CreateTileProviderResult`.

##### Additions :tada:

- Added `mainThreadLoadingTimeLimit` and `tileCacheUnloadTimeLimit` properties to `TilesetOptions`, allowing a limit to be placed on how much time is spent loading and unloading tiles per frame.
- Added `GltfReader::generateMipMaps` method.
- Added the `getImage` method to `RasterOverlayTile`.
- Added `LocalHorizontalCoordinateSystem`, which is used to create convenient right- or left-handeded coordinate systems with an origin at a point on the globe.

##### Fixes :wrench:

- Fixed a bug that could cause a crash when adding raster overlays to sparse tilesets and zooming close enough to cause them to be upsampled.

### v0.20.0 - 2022-10-03

##### Breaking Changes :mega:

- `TileRenderContent::lodTransitionPercentage` now always goes from 0.0 --> 1.0 regardless of if the tile is fading in or out.
- Added a new parameter to `IPrepareRendererResources::prepareInLoadThread`, `rendererOptions`, to allow passing arbitrary data from the renderer.

##### Fixes :wrench:

- In `CesiumGltfWriter`, `accessor.byteOffset` and `bufferView.byteOffset` are no longer written if the value is 0. This fixes validation errors for accessors that don't have buffer views, e.g. attributes that are Draco compressed.
- Fixed a bug where failed tiles don't clean up any raster overlay tiles that are mapped to them, and therefore cannot be rendered as empty tiles.
- Fixed a bug that prevented access to Cesium Ion assets by using expired Access Tokens.

### v0.19.0 - 2022-09-01

##### Breaking Changes :mega:

- `RasterOverlayCollection` no longer accepts a `Tileset` in its constructor. Instead, it now accepts a `Tile::LoadedLinkList` and a `TilesetExternals`.
- Removed `TileContext`. It has been replaced by the `TilesetContentLoader` interface.
- Removed `TileContentFactory`. Instead, conversions of various types to glTF can be registered with `GltfConverters`.
- Removed `TileContentLoadInput`. It has been replaced by `TileLoadInput` and `TilesetContentLoader`.
- Removed `TileContentLoadResult`. It has been replaced by `TileContent`.
- Removed `TileContentLoader`. It has been replaced by `TilesetContentLoader` and `GltfConverters`.
- Removed `ImplicitTraversal`. It has been replaced by `TilesetContentLoader` and `GltfConverters`.
- Removed many methods from the `Cesium3DTilesSelection::Tileset` class: `getUrl()`, `getIonAssetID()`, `getIonAssetToken()`, `notifyTileStartLoading`, `notifyTileDoneLoading()`, `notifyTileUnloading()`, `loadTilesFromJson()`, `requestTileContent()`, `requestAvailabilitySubtree()`, `addContext()`, and `getGltfUpAxis()`. Most of these were already not recommended for use outside of cesium-native.
- Removed many methods from the `Cesium3DTilesSelection::Tile` class: `getTileset()`, `getContext()`, `setContext()`, `getContent()`, `setEmptyContent()`, `getRendererResources()`, `setState()`, `loadContent()`, `processLoadedContent()`, `unloadContent()`, `update()`, and `markPermanentlyFailed()`. Most of these were already not recommended for use outside of cesium-native.

##### Additions :tada:

- Quantized-mesh terrain and implicit octree and quadtree tilesets can now skip levels-of-detail when traversing, so the correct detail is loaded more quickly.
- Added new options to `TilesetOptions` supporting smooth transitions between tiles at different levels-of-detail. A tile's transition percentage can be retrieved from `TileRenderContent::lodTransitionPercentage`.
- Added support for loading WebP images inside glTFs and raster overlays. WebP textures can be provided directly in a glTF texture or in the `EXT_texture_webp` extension.
- Added support for `KHR_texture_transform` to `CesiumGltf`, `CesiumGltfReader`, and `CesiumGltfWriter`
- `Tileset` can be constructed with a `TilesetContentLoader` and a root `Tile` for loading and rendering different 3D Tile-like formats or creating a procedural tileset.

##### Fixes :wrench:

- Fixed a bug where the Raster Overlay passed to the `loadErrorCallback` would not be the one that the user created, but instead an aggregated overlay that was created internally.

### v0.18.1 - 2022-08-04

##### Fixes :wrench:

- Fixed a bug in `SqliteCache` where the last access time of resources was not updated correctly, sometimes causing more recently used resources to be evicted from the cache before less recently used ones.

### v0.18.0 - 2022-08-01

##### Breaking Changes :mega:

- Removed support for 3D Tiles Next extensions in `TilesetWriter` and `TilesetReader` that have been promoted to core in 3D Tiles 1.1
  - [3DTILES_multiple_contents](https://github.com/CesiumGS/3d-tiles/tree/main/extensions/3DTILES_multiple_contents)
  - [3DTILES_implicit_tiling](https://github.com/CesiumGS/3d-tiles/tree/main/extensions/3DTILES_implicit_tiling)
  - [3DTILES_metadata](https://github.com/CesiumGS/3d-tiles/tree/main/extensions/3DTILES_metadata)
  - [3DTILES_content_gltf](https://github.com/CesiumGS/3d-tiles/tree/main/extensions/3DTILES_content_gltf)
- Removed the `getSupportsRasterOverlays` from `Tileset` because the property is no longer relevant now that all tilesets support raster overlays.

##### Additions :tada:

- Added support for [3D Tiles 1.1](https://github.com/CesiumGS/3d-tiles/pull/666) in `TilesetWriter` and `TilesetReader`.
- Added a `TileOcclusionRendererProxyPool` to `TilesetExternals`. If a renderer implements and provides this interface, the tile occlusion information is used to avoid refining parent tiles that are completely occluded, reducing the number of tiles loaded.
- `Tileset` can now estimate the percentage of the tiles for the current view that have been loaded by calling the `computeLoadProgress` method.
- Enabled loading Tile Map Service (TMS) URLs that do not have a file named "tilemapresource.xml", such as from GeoServer.
- Added support for Tile Map Service documents that use the "local" profile when the SRS is mercator or geodetic.

### v0.17.0 - 2022-07-01

##### Fixes :wrench:

- Fixed crash when parsing an empty copyright string in the glTF model.

### v0.16.0 - 2022-06-01

##### Additions :tada:

- Added option to the `RasterizedPolygonsOverlay` to invert the selection, so everything outside the polygons gets rasterized instead of inside.
- The `RasterizedPolygonsTileExcluder` excludes tiles outside the selection instead of inside when given an inverted `RasterizedPolygonsOverlay`.
- Tiles are now upsampled using the projection of the first raster overlay in the list with more detail.

##### Fixes :wrench:

- For consistency with CesiumJS and compatibility with third-party terrain tilers widely used in the community, the `bounds` property of the `layer.json` file of a quantized-mesh terrain tileset is now ignored, and the terrain is assumed to cover the entire globe.

### v0.15.2 - 2022-05-13

##### Fixes :wrench:

- Fixed a bug where upsampled quadtree tiles could have siblings with mismatching projections.

In addition to the above, this release updates the following third-party libraries used by cesium-native:

- `cpp-httplib` to v0.10.3 ([changes](https://github.com/yhirose/cpp-httplib/compare/c7486ead96dad647b9783941722b5944ac1aaefa...d73395e1dc652465fa9524266cd26ad57365491f))
- `draco` to v1.5.2 ([changes](https://github.com/google/draco/compare/9bf5d2e4833d445acc85eb95da42d715d3711c6f...bd1e8de7dd0596c2cbe5929cbe1f5d2257cd33db))
- `earcut` to v2.2.3 ([changes](https://github.com/mapbox/earcut.hpp/compare/6d18edf0ce046023a7cb55e69c4cd9ba90e2c716...b28acde132cdb8e0ef536a96ca7ada8a651f9169))
- `PicoSHA2` to commit `1677374f23352716fc52183255a40c1b8e1d53eb` ([changes](https://github.com/okdshin/PicoSHA2/compare/b699e6c900be6e00152db5a3d123c1db42ea13d0...1677374f23352716fc52183255a40c1b8e1d53eb))
- `rapidjson` to commit `fcb23c2dbf561ec0798529be4f66394d3e4996d8` ([changes](https://github.com/Tencent/rapidjson/compare/fd3dc29a5c2852df569e1ea81dbde2c412ac5051...fcb23c2dbf561ec0798529be4f66394d3e4996d8))
- `spdlog` to v1.10.0 ([changes](https://github.com/gabime/spdlog/compare/cbe9448650176797739dbab13961ef4c07f4290f...76fb40d95455f249bd70824ecfcae7a8f0930fa3))
- `stb` to commit `af1a5bc352164740c1cc1354942b1c6b72eacb8a` ([changes](https://github.com/nothings/stb/compare/b42009b3b9d4ca35bc703f5310eedc74f584be58...af1a5bc352164740c1cc1354942b1c6b72eacb8a))
- `uriparser` to v0.9.6 ([changes](https://github.com/uriparser/uriparser/compare/e8a338e0c65fd875a46067d711750e4c13e044e7...24df44b74753017acfaec4b3a30097a8a2ae1ae1))

### v0.15.1 - 2022-05-05

##### Fixes :wrench:

- Fixed a bug that could cause tiles in external tilesets to fail to load.

### v0.15.0 - 2022-05-02

##### Additions :tada:

- Improved the load performance when `TilesetOptions::forbidHoles` is enabled by only loading child tiles when their parent does not meet the necessary screen-space error requirement.
- Added support for loading availability metadata from quantized-mesh layer.json. Previously, only availability embedded in terrain tiles was used.
- Added support for quantized-mesh terrain tilesets that specify a parent layer.
- Added support for metadata from the `3DTILES_batch_table_hierarchy` extension.

##### Fixes :wrench:

- Fixed a bug that could cause the same tiles to be continually loaded and unloaded when `TilesetOptions::forbidHoles` was enabled.
- Fixed a bug that could sometimes cause tilesets to fail to show their full detail when making changes to raster overlays.
- Fixed a bug that could cause holes even with `TilesetOptions::forbidHoles` enabled, particularly when using external tilesets.
- Tiles will no longer be selected to render when they have no content and they have a higher "geometric error" than their parent. In previous versions, this situation could briefly lead to holes while the children of such tiles loaded.
- Fixed a bug where `IPrepareRendererResources::prepareInMainThread` was called on a `Tile` before that `Tile` was updated with loaded content.
- Fixed a bug where getting bad data from the SQLite request cache could cause a crash. If the SQLite database is corrupt, it will now be deleted and recreated.

### v0.14.1 - 2022-04-14

##### Fixes :wrench:

- Fixed a crash caused by using an aggregated overlay of `IonRasterOverlay` after it is freed.
- Fix a bug introduced in v0.14.0 that caused Tile Map Service (TMS) overlays from Cesium ion to fail to load.

### v0.14.0 - 2022-04-01

##### Breaking Changes :mega:

- Added a new parameter, `rendererOptions`, to `IPrepareRendererResources::prepareRasterInLoadThread`.
- Changed the type of Cesium ion asset IDs from `uint32_t` to `int64_t`.
- Various changes in the `Cesium3DTiles`, `Cesium3DTilesReader`, and `Cesium3DTilesWriter` namespaces to match the evolving 3D Tiles Next specifications.
- Removed `getTextureCoordinateIndex` from `FeatureIDTextureView` and `FeatureTexturePropertyView`. Use `getTextureCoordinateAttributeId` instead.

##### Additions :tada:

- Added `WebMapServiceRasterOverlay` to pull raster overlays from a WMS server.
- Added support for the following glTF extensions to `CesiumGltf`, `CesiumGltfReader`, and `CesiumGltfWriter`:
  - `EXT_instance_features`
  - `EXT_structural_metadata`
  - `MAXAR_mesh_variants`
- Added an in-memory cache for Cesium ion asset endpoint responses in order to avoid repeated requests.
- Added `ScopeGuard` class to automatically a execute function when exiting a scope.
- The glTF `copyright` property, if present, is now included in the credits that `Tileset` adds to the `CreditSystem`. If the `copyright` has multiple parts separate by semicolons, these are treated as separate credits.
- Credits reported by `CreditSystem::getCreditsToShowThisFrame` are now sorted based on the number of occurrences, with the most common credits first.
- `Tileset` and `RasterOverlay` credits can now be shown on the screen, rather than in a separate credit popup.
- Added `FeatureTexturePropertyView::getSwizzle` method.
- Added `IsMetadataArray` template to check if a type is a `MetadataArrayView`.
- Added a `rendererOptions` property to `RasterOverlayOptions` to pass arbitrary data to `prepareRasterInLoadThread`.
- Added `Uri::escape`.

##### Fixes :wrench:

- Fixed an issue that could lead to compilation failures when passing an lvalue reference to `Promise::resolve()`.
- Fixed upsampling for `EXT_feature_metadata` feature tables.
- Fixed a bug that could cause the size of external images to be accounted for incorrectly when tracking the number of bytes loaded for caching purposes.
- Fixed a bug that prevented tiles from loading when "Forbid Holes" option was enabled.

### v0.13.0 - 2022-03-01

##### Breaking Changes :mega:

- Renamed constants in `CesiumUtility::Math` to use PascalCase instead of SCREAMING_SNAKE_CASE.

##### Additions :tada:

- Added support for the `CESIUM_RTC` and `KHR_texture_basisu` glTF extensions.
- Added support for 3D Tiles that do not have a geometric error, improving compatibility with tilesets that don't quite match the 3D Tiles spec.
- Exposed the Cesium ion endpoint URL as a parameter on tilesets and raster overlays.
- `TilesetOptions` and `RasterOverlayOptions` each have a new option to report which compressed textured formats are supported on the client platform. Ideal formats amongst the available ones are picked for each KTX2 texture that is later encountered.
- The `ImageCesium` class nows convey which GPU pixel compression format (if any) is used. This informs what to expect in the image's pixel buffer.
- The `ImageCesium` class can now contain pre-computed mipmaps, if they exist. In that case, all the mips will be in the pixel buffer and the delineation between each mip will be described in `ImageCesium::mipPositions`.
- Tileset content with the known file extensions ".gltf", ".glb", and ".terrain" can now be loaded even if the Content-Type is incorrect. This is especially helpful for loading tilesets from `file:` URLs.
- Created tighter fitting bounding volumes for terrain tiles by excluding skirt vertices.

##### Fixes :wrench:

- Fixed bug that could cause properties types in a B3DM Batch Table to be deduced incorrectly, leading to a crash when accessing property values.
- Fixed a bug where implicit tiles were not receiving the root transform and so could sometimes end up in the wrong place.

### v0.12.0 - 2022-02-01

##### Breaking Changes :mega:

- Renamed `IAssetAccessor::requestAsset` to `get`.
- Renamed `IAssetAccessor::post` to `request` and added a new parameter in the second position to specify the HTTP verb to use.
- `Token` in `CesiumIonClient` has been updated to match Cesium ion's v2 REST API endpoint, so several fields have been renamed. The `tokens` method also now returns future that resolves to a `TokenList` instead of a plain vector of `Token` instances.
- Renamed `GltfReader::readModel`, `ModelReaderResult`, and `ReadModelOptions` to `GltfReader::readGltf`, `GltfReaderResult`, and `GltfReaderOptions` respectively.
- Removed `writeModelAsEmbeddedBytes`, `writeModelAndExternalFiles`, `WriteModelResult`, `WriteModelOptions`, and `WriteGLTFCallback`. Use `GltfWriter::writeGltf`, `GltfWriter::writeGlb`, `GltfWriterResult`, and `GltfWriterOptions` instead.

##### Additions :tada:

- Added `TilesetWriterOptions` for serializing tileset JSON.
- Added support for the following extensions in `GltfWriter` and `GltfReader`:
  - [KHR_materials_unlit](https://github.com/KhronosGroup/glTF/tree/main/extensions/2.0/Khronos/KHR_materials_unlit)
  - [EXT_mesh_gpu_instancing](https://github.com/KhronosGroup/glTF/tree/main/extensions/2.0/Vendor/EXT_mesh_gpu_instancing)
  - [EXT_meshopt_compression](https://github.com/KhronosGroup/glTF/tree/main/extensions/2.0/Vendor/EXT_meshopt_compression)
  - [EXT_mesh_features](https://github.com/CesiumGS/glTF/tree/3d-tiles-next/extensions/2.0/Vendor/EXT_mesh_features)
  - [CESIUM_tile_edges](https://github.com/CesiumGS/glTF/pull/47)
- Added support for the following extensions in `TilesetWriter` and `TilesetReader`:
  - [3DTILES_multiple_contents](https://github.com/CesiumGS/3d-tiles/tree/main/extensions/3DTILES_multiple_contents)
  - [3DTILES_implicit_tiling](https://github.com/CesiumGS/3d-tiles/tree/main/extensions/3DTILES_implicit_tiling)
  - [3DTILES_metadata](https://github.com/CesiumGS/3d-tiles/tree/main/extensions/3DTILES_metadata)
- Added `SubtreeWriter` and `SubtreeReader` for serializing and deserializing the subtree format in [3DTILES_implicit_tiling](https://github.com/CesiumGS/3d-tiles/tree/main/extensions/3DTILES_implicit_tiling).
- Added `SchemaWriter` and `SchemaReader` for serializing and deserializing schemas in [EXT_mesh_features](https://github.com/CesiumGS/glTF/tree/3d-tiles-next/extensions/2.0/Vendor/EXT_mesh_features) and [3DTILES_metadata](https://github.com/CesiumGS/3d-tiles/tree/main/extensions/3DTILES_metadata).
- Added `hasExtension` to `ExtensibleObject`.
- Added `CESIUM_TESTS_ENABLED` option to the build system.
- Added support in the JSON reader for reading doubles with no fractional value as integers.
- Added case-insensitive comparison for Cesium 3D Tiles "refine" property values.
- Added new capabilities to `Connection` in `CesiumIonClient`:
  - The `tokens` method now uses the v2 service endpoint and allows a number of options to be specified.
  - Added a `token` method to allow details of a single token to be retrieved.
  - Added `nextPage` and `previousPage` methods to allow paging through tokens.
  - Added `modifyToken` method.
  - Added static `getIdFromToken` method to obtain a token ID from a given token value.
- Added `loadErrorCallback` to `TilesetOptions` and `RasterOverlayOptions`. This callback is invoked when the `Tileset` or `RasterOverlay` encounter a load error, allowing the error to be handled by application code.
- Enable `IntrusivePointer<T>` to be converted to `IntrusivePointer<U>` if U is a base class of T.

##### Fixes :wrench:

- Fixes a bug where `notifyTileDoneLoading` was not called when encountering Ion responses that can't be parsed.
- Fixed a bug that prevented a continuation attached to a `SharedFuture` from returning a `Future` itself.
- Fixed incorrect child subtree index calculation in implicit tiles.
- Fixed `computeDistanceSquaredToPosition` in `BoundingSphere`.

### v0.11.0 - 2022-01-03

##### Breaking Changes :mega:

- The `CesiumGltfReader` project now uses the `CesiumGltfReader` namespace instead of the `CesiumGltf` namespace.
- The `CesiumGltfWriter` project now uses the `CesiumGltfWriter` namespace instead of the `CesiumGltf` namespace.
- The `Cesium3DTilesReader` project now uses the `Cesium3DTilesReader` namespace instead of the `Cesium3DTiles` namespace.

##### Additions :tada:

- Added `Cesium3DTilesWriter` library.

##### Fixes :wrench:

- Fixed a bug in `QuadtreeRasterOverlayTileProvider` that caused incorrect level-of-detail selection for overlays that use a global (or otherwise large) tiling scheme but have non-global (or otherwise smaller) coverage.

### v0.10.0 - 2021-12-01

##### Breaking Changes :mega:

- `QuadtreeRasterOverlayTileProvider::computeLevelFromGeometricError` has been removed. `computeLevelFromTargetScreenPixels` may be useful as a replacement.
- The constructor of `RasterOverlayTileProvider` now requires a coverage rectangle.
- `RasterOverlayTileProvider::getTile` now takes a `targetScreenPixels` instead of a `targetGeometricError`.
- The constructor of `RasterMappedTo3DTile` now requires a texture coordinate index.
- The constructor of `RasterOverlayTile` now takes a `targetScreenPixels` instead of a `targetGeometricError`. And the corresponding `getTargetGeometricError` has been removed.
- Removed `TileContentLoadResult::rasterOverlayProjections`. This field is now found in the `overlayDetails`.
- Removed `obtainGlobeRectangle` from `TileUtilities.h`. Use `estimateGlobeRectangle` in `BoundingVolume.h` instead.
- cesium-native now uses the following options with the `glm` library:
  - `GLM_FORCE_XYZW_ONLY`
  - `GLM_FORCE_EXPLICIT_CTOR`
  - `GLM_FORCE_SIZE_T_LENGTH`

##### Additions :tada:

- Added support for the [3DTILES_implicit_tiling](https://github.com/CesiumGS/3d-tiles/tree/main/extensions/3DTILES_implicit_tiling) extension.
- Added support for the [3DTILES_bounding_volume_S2](https://github.com/CesiumGS/3d-tiles/tree/main/extensions/3DTILES_bounding_volume_S2) extension.
- Added support for raster overlays, including clipping polygons, on any 3D Tiles tileset.
- Added support for external glTF buffers and images.
- Raster overlay level-of detail is now selected using "target screen pixels" rather than the hard-to-interpret geometric error value.
- A `RasterOverlay` can now be configured with a `maximumScreenSpaceError` independent of the screen-space error used for the geometry.
- `RasterOverlay::loadTileProvider` now returns a `SharedFuture`, making it easy to attach a continuation to run when the load completes.
- Added `GltfContent::applyRtcCenter` and `applyGltfUpAxisTransform`.
- Clipping polygon edges now remain sharp even when zooming in past the available geometry detail.
- Added `DebugColorizeTilesRasterOverlay`.
- Added `BoundingRegionBuilder` to `CesiumGeospatial`.
- Added `GlobeRectangle::EMPTY` static field and `GlobeRectangle::isEmpty` method.
- Added the ability to set the coordinates of a `GlobeRectangle` after construction.

##### Fixes :wrench:

- Improved the computation of bounding regions and overlay texture coordinates from geometry, particularly for geometry that crosses the anti-meridian or touches the poles.
- Fixed a bug that would result in incorrect geometry when upsampling a glTF with a position accessor pointing to a bufferView that did not start at the beginning of its buffer.
- Fixed a problem that could cause incorrect distance computation for a degenerate bounding region that is a single point with a min/max height.
- Improved the numerical stability of `GlobeRectangle::computeCenter` and `GlobeRectangle::contains`.
- Error messages are no longer printed to the Output Log when an upsampled tile happens to have a primitive with no vertices.
- Fixed a bug that could cause memory corruption when a decoded Draco mesh was larger than indicated by the corresponding glTF accessor.
- Fixed a bug that could cause the wrong triangle indices to be used for a Draco-encoded glTF.

### v0.9.0 - 2021-11-01

##### Breaking Changes :mega:

- Changed the following properties in CesiumGltf:
  - `BufferView::target` now defaults to `std::nullopt` instead of `Target::ARRAY_BUFFER`.
  - `ClassProperty::type` now defaults to `Type::INT8` instead of empty string.
  - `ClassProperty::componentType` is now an optional string instead of a `JsonValue`.
  - `FeatureTexture::classProperty` is no longer optional, consistent with changes to the extension spec.
  - `Image::mimeType` now defaults to empty string instead of `MimeType::image_jpeg`.
  - `Sampler::magFilter` and `Sampler::minFilter` now default to `std::nullopt` instead of `MagFilter::NEAREST`.
- The version of `ExtensibleObject` in the `CesiumGltf` library and namespace has been removed. Use the one in the `CesiumUtility` library and namespace instead.
- Renamed the following glTF extension classes:
  - `KHR_draco_mesh_compression` -> `ExtensionKhrDracoMeshCompression`.
  - `MeshPrimitiveEXT_feature_metadata` -> `ExtensionMeshPrimitiveExtFeatureMetadata`
  - `ModelEXT_feature_metadata` -> `ExtensionModelExtFeatureMetadata`
- `CesiumGltf::ReaderContext` has been removed. It has been replaced with either `CesiumJsonReader::ExtensionReaderContext` or `GltfReader`.

##### Additions :tada:

- Added new `Cesium3DTiles` and `Cesium3DTilesReader` libraries. They are useful for reading and working with 3D Tiles tilesets.

##### Fixes :wrench:

- Fixed a bug that could cause crashes or incorrect behavior when using raster overlays.
- Fixed a bug that caused 3D Tiles content to fail to load when the status code was zero. This code is used by libcurl for successful read of `file://` URLs, so the bug prevented loading from such URLs in some environments.
- Errors and warnings that occur while loading glTF textures are now include in the model load errors and warnings.
- Fixes how `generate-classes` deals with reserved C++ keywords. Property names that are C++ keywords should be appended with "Property" as was already done,
  but when parsing JSONs the original property name string should be used.

### v0.8.0 - 2021-10-01

##### Breaking Changes :mega:

- glTF enums are now represented in CesiumGltf as their underlying type (int32 or string) rather than as an enum class.
- Tile content loaders now return a `Future`, which allows them to be asynchronous and make further network requests.

##### Fixes :wrench:

- Fixed a bug that caused the `RTC_CENTER` semantic in a B3DM feature table to be ignored if any of the values happened to be integers rather than floating-point numbers. This caused these tiles to render in the wrong location.

### v0.7.2 - 2021-09-14

##### Fixes :wrench:

- Fixed a bug where the "forbidHoles" option was not working with raster overlays and external tilesets.

### v0.7.1 - 2021-09-14

##### Fixes :wrench:

- Fixed a bug introduced in v0.7.0 where credits from a `QuadtreeRasterOverlayTileProvider` were not collected and reported.
- Fixed a bug where disabling frustum culling caused external tilesets to not load.

### v0.7.0 - 2021-09-01

##### Breaking Changes :mega:

- Renamed the `Cesium3DTiles` namespace and library to `Cesium3DTilesSelection`.
- Deleted `Cesium3DTilesSelection::Gltf` and moved functionality into `CesiumGltf::Model`.
- Renamed `Rectangle::intersect` and `GlobeRectangle::intersect` to `computeIntersection`.
- `RasterOverlay` and derived classes now require a `name` parameter to their constructors.
- Changed the type of texture coordinate IDs used in the raster overlay system from `uint32_t` to `int32_t`.
- `RasterOverlayTileProvider` is no longer quadtree-oriented. Instead, it requires derived classes to provide an image for a particular requested rectangle and geometric error. Classes that previously derived from `RasterOverlayTileProvider` should now derive from `QuadtreeRasterOverlayTileProvider` and implement `loadQuadtreeTileImage` instead of `loadTileImage`.
- Removed `TilesetOptions::enableWaterMask`, which didn't have any effect anyway. `TilesetContentOptions::enableWaterMask` still exists and works.

##### Additions :tada:

- Added `Future<T>::isReady`.
- Added `Future<T>::share`, which returns a `SharedFuture<T>` and allows multiple continuations to be attached.
- Added an option in `TilesetOptions::ContentOptions` to generate smooth normals when the original glTFs were missing normals.
- Added `ImageManipulation` class to `CesiumGltfReader`.
- Added `Math::roundUp` and `Math::roundDown`.
- Added `Rectangle::computeUnion`.

##### Fixes :wrench:

- Fixed a bug that caused CesiumGltfWriter to write a material's normal texture info into a property named `normalTextureInfo` rather than `normalTexture`.
- Fixed a bug in `TileMapServiceRasterOverlay` that caused it to show only the lowest resolution tiles if missing a `tilemapresource.xml` file.

### v0.6.0 - 2021-08-02

##### Breaking Changes :mega:

- `Future<T>::wait` now returns the resolved value and throws if the Future rejected, rather than returning a `std::variant` and slicing the exception to `std::exception`.
- `Tileset::updateView` and `Tileset::updateViewOffline` now take `std::vector<ViewState>` instead of a single `ViewState`.

##### Additions :tada:

- Added support for the `EXT_feature_metadata` glTF extension.
- Added automatic conversion of the B3DM batch table to the `EXT_feature_metadata` extension.
- Added `CESIUM_COVERAGE_ENABLED` option to the build system.
- Added `AsyncSystem::dispatchOneMainThreadTask` to dispatch a single task, rather than all the tasks that are waiting.
- Added `AsyncSystem::createPromise` to create a Promise directly, rather than via a callback as in `AsyncSystem::createFuture`.
- Added `AsyncSystem::catchImmediately` to catch a Future rejection immediately in any thread.
- Added `AsyncSystem::all` to create a Future that resolves when a list of Futures resolve.
- Added support for multiple frustums in the `Tileset` selection algorithm.

##### Fixes :wrench:

- Fixed a bug that prevented `.then` functions from being used on a `Future<void>` when CESIUM_TRACING_ENABLED was ON.

### v0.5.0 - 2021-07-01

##### Breaking Changes :mega:

- `TilesetExternals` now has an `AsyncSystem` instead of a shared pointer to an `ITaskProcessor`.

##### Additions :tada:

- Added a performance tracing framework via `CESIUM_TRACE_*` macros.
- Added `Future<T>::thenImmediately`.
- Added `AsyncSystem::createThreadPool` and `Future<T>::thenInThreadPool`.
- `Future<T>::thenInWorkerThread` and `Future<T>::thenInMainThread` now arrange for their continuations to be executed immediately when the Future is resolved, if the Future is resolved in the correct thread.
- Moved all request cache database access to a dedicated thread, in order to free up worker threads for parallelizable work.

### v0.4.0 - 2021-06-01

##### Additions :tada:

- Added `Cesium3DTiles::TileIdUtilities` with a `createTileIdString` function to create logging/debugging strings for `TileID` objects.
- Accessing the same Bing Maps layer multiple times in a single application run now reuses the same Bing Maps session instead of starting a new one each time.
- Added a configure-time build option, `PRIVATE_CESIUM_SQLITE`, to rename all `sqlite3*` symbols to `cesium_sqlite3*`.

##### Fixes :wrench:

- Matched draco's decoded indices to gltf primitive if indices attribute does not match with the decompressed indices.
- `createAccessorView` now creates an (invalid) `AccessorView` with a standard numeric type on error, rather than creating `AccessorView<nullptr_t>`. This makes it easier to use a simple lambda as the callback.
- Disabled `HTTPLIB_USE_ZLIB_IF_AVAILABLE` and `HTTPLIB_USE_OPENSSL_IF_AVAILABLE` because these libraries are not required for our use for cpp-httplib and they cause problems on some systems.

### v0.3.1 - 2021-05-13

##### Fixes :wrench:

- Fixed a memory leak when loading textures from a glTF model.
- Fixed a use-after-free bug that could cause a crash when destroying a `RasterOverlay`.

### v0.3.0 - 2021-05-03

##### Breaking Changes :mega:

- Converted `magic_enum` / `CodeCoverage.cmake` dependencies to external submodules.
- Replaced `CesiumGltf::WriteFlags` bitmask with `CesiumGltf::WriteModelOptions` struct.
  `CesiumGltf::writeModelAsEmbeddedBytes` and `CesiumGltf::writeModelAndExternalfiles`
  now use this struct for configuration.
- Removed all exceptions in `WriterException.h`, warnings / errors are now reported in
  `WriteModelResult`, which is returned from `CesiumGltf::writeModelAsEmbeddedBytes` and
  `CesiumGltf::writeModelAndExternalFiles` instead.

##### Additions :tada:

- Added support for loading the water mask from quantized-mesh terrain tiles.

##### Fixes :wrench:

- Let a tile be renderable if all its raster overlays are ready, even if some are still loading.

### v0.2.0 - 2021-04-19

##### Breaking Changes :mega:

- Moved `JsonValue` from the `CesiumGltf` library to the `CesiumUtility` library and changes some of its methods.
- Renamed `CesiumGltf::Reader` to `CesiumGltf::GltfReader`.
- Made the `readModel` and `readImage` methods on `GltfReader` instance methods instead of static methods.

##### Additions :tada:

- Added `CesiumGltfWriter` library.
- Added `CesiumJsonReader` library.
- Added diagnostic details to error messages for invalid glTF inputs.
- Added diagnostic details to error messages for failed OAuth2 authorization with `CesiumIonClient::Connection`.
- Added an `Axis` enum and `AxisTransforms` class for coordinate system transforms
- Added support for the legacy `gltfUpVector` string property in the `asset` part of tilesets. The up vector is read and passed as an `Axis` in the `extras["gltfUpVector"]` property, so that receivers may rotate the glTF model's up-vector to match the Z-up convention of 3D Tiles.
- Unknown glTF extensions are now deserialized as a `JsonValue`. Previously, they were ignored.
- Added the ability to register glTF extensions for deserialization using `GltReader::registerExtension`.
- Added `GltfReader::setExtensionState`, which can be used to request that an extension not be deserialized or that it be deserialized as a `JsonValue` even though a statically-typed class is available for the extension.

##### Fixes :wrench:

- Gave glTFs created from quantized-mesh terrain tiles a more sensible material with a `metallicFactor` of 0.0 and a `roughnessFactor` of 1.0. Previously the default glTF material was used, which has a `metallicFactor` of 1.0, leading to an undesirable appearance.
- Reported zero-length images as non-errors as `BingMapsRasterOverlay` purposely requests that the Bing servers return a zero-length image for non-existent tiles.
- 3D Tiles geometric error is now scaled by the tile's transform.
- Fixed a bug that that caused a 3D Tiles tile to fail to refine when any of its children had an unsupported type of content.

### v0.1.0 - 2021-03-30

- Initial release.<|MERGE_RESOLUTION|>--- conflicted
+++ resolved
@@ -2,7 +2,6 @@
 
 ### ? - ?
 
-<<<<<<< HEAD
 ##### Breaking Changes :mega:
 
 - Removed `addCreditToFrame`, `startNextFrame`, `getCreditsToShowThisFrame`, and `getCreditsToNoLongerShowThisFrame` from `CreditSystem`. `CreditSystem` no longer has a notion of a "frame". Instead, credits are included and excluded by calling `addCreditReference` and `removeCreditReference`. A snaphot of the current state can be obtained by calling `getSnapshot`, and it includes both the current set of active credits as well as the credits that were removed since the last snapshot.
@@ -16,6 +15,8 @@
 
 ##### Additions :tada:
 
+- Added `convertAccessorTypeToPropertyType` and `convertPropertyTypeToAccessorType` to `CesiumGltf::PropertyType`.
+- Added support for building in `vcpkg` manifest mode.
 - Added `TilesetViewGroup`. View groups select tiles independently from other any other view group. This is useful for applications with multiple viewports to allow them to show different levels-of-detail for the same area.
 - Added `CreditReferencer` which makes it easy to track credits in a frame-oriented fashion similar to how `CreditSystem::addCreditToFrame` worked in previous releases.
 - Added a `std::hash` implementation for `IntrusivePointer` that simply hashes the underlying pointer.
@@ -34,12 +35,6 @@
 - `TilesetContentLoader` instances now know the `TilesetContentManager` that owns them. This is managed with new `getOwner` and `setOwner` methods.
 
 ##### Fixes :wrench:
-=======
-##### Additions
-
-- Added `convertAccessorTypeToPropertyType` and `convertPropertyTypeToAccessorType` to `CesiumGltf::PropertyType`.
-- Added support for building in `vcpkg` manifest mode.
->>>>>>> f23bb535
 
 ### v0.46.0 - 2025-04-01
 
