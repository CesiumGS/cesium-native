--- conflicted
+++ resolved
@@ -4,15 +4,12 @@
 
 ##### Additions :tada:
 
-<<<<<<< HEAD
-- Updates generated classes for `EXT_structural_metadata`. See https://github.com/CesiumGS/glTF/pull/71.
-=======
 - Added `offset` getter to `AccessorView`.
 - Added `stride`, `offset`, and `data` getters to `AccessorWriter`.
 - Added `value_type` typedef to `AccessorWriter`.
 - Added `InstanceAttributeSemantics` to `CesiumGltf`.
 - Added `VertexAttributeSemantics::FEATURE_ID_n`.
->>>>>>> e221a633
+- Updates generated classes for `EXT_structural_metadata`. See https://github.com/CesiumGS/glTF/pull/71.
 
 ##### Fixes :wrench:
 
