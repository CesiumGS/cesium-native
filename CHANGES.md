# Change Log

### ? - ?

##### Breaking Changes :mega:
- Renamed `CesiumITwinClient::Connection::getAccessToken` to `CesiumITwinClient::Connection::getAuthenticationToken`.
- Renamed `CesiumITwinClient::Connection::setAccessToken` to `CesiumITwinClient::Connection::setAuthenticationToken`.

##### Additions :tada:

- Added `CesiumVectorData` library for loading data from vector formats. Currently only GeoJSON is supported.
<<<<<<< HEAD
- Added `GeoJsonDocumentRasterOverlay` for displaying VectorDocument objects loaded from GeoJSON as a raster overlay.
=======
- Added `CesiumCurl` library containing `CurlAssetAccessor`, an implementation of `IAssetAccessor` based on libcurl.
>>>>>>> 688904b3
- Added support for the [iTwin Geospatial Features API](https://developer.bentley.com/apis/geospatial-features/overview/).
  - Added `CesiumITwinClient::Connection::geospatialFeatureCollections` to query for all feature collections within an iTwin.
  - Added `CesiumITwinClient::Connection::geospatialFeatures` to query features within a feature collection.

##### Fixes :wrench:

- Fixed crash when unloading tilesets with raster overlays when the `EllipsoidTilesetLoader` was used.
- Fixed incorrect handling of legacy maximumLevel property when the `TilesetJsonLoader` was used.

### v0.48.0 - 2025-06-02

##### Breaking Changes :mega:

- Renamed `SubtreeWriter::writeSubtree` to `SubtreeWriter::writeSubtreeJson`.
- `SubtreeAvailability::createEmpty` now requires a boolean parameter to set initial tile availability.
- `Cesium3DTilesSelection::Tile` constructors that take initially empty or external content now also require a `TileID` to be supplied.

##### Additions :tada:

- Switched to vcpkg registry version `dbe35ceb30c688bf72e952ab23778e009a578f18`, from `2024.11.16`. We expect to upgrade again to an official tagged version in the next release.
- Added `SubtreeWriter::writeSubtreeBinary`.

##### Fixes :wrench:

- Fixed a bug where `SubtreeAvailability` wasn't updating the `constant` and `bitstream` properties of the availability object when converting constant availability to a bitstream.
- Fixed a bug where `SubtreeAvailability` attempted to update buffer data that was no longer valid.
- Fixed a bug where `TilesetContentLoaderResult` would drop its `statusCode` between `std::move`s due to its omission in the move constructor.
- Fixed a bug introduced in v0.47.0 that caused tiles upsampled for raster overlays to lose their water mask.

### v0.47.0 - 2025-05-01

##### Breaking Changes :mega:

- Deprecated the `ViewState::create` methods. Use a constructor overload instead.
- Removed `addCreditToFrame`, `startNextFrame`, `getCreditsToShowThisFrame`, and `getCreditsToNoLongerShowThisFrame` from `CreditSystem`. `CreditSystem` no longer has a notion of a "frame". Instead, credits are included and excluded by calling `addCreditReference` and `removeCreditReference`. A snaphot of the current state can be obtained by calling `getSnapshot`, and it includes both the current set of active credits as well as the credits that were removed since the last snapshot.
- Removed the following from `Cesium3DTilesSelection::Tile`:
  - `getLastSelectionState` and `setLastSelectionState`. Use `TilesetViewGroup::getTraversalState` instead.
  - `Tile::LoadedLinkedList`. Use `LoadedTileEnumerator` instead.
  - `getDoNotUnloadSubtreeCount`, `incrementDoNotUnloadSubtreeCount`, `decrementDoNotUnloadSubtreeCount`, `incrementDoNotUnloadSubtreeCountOnParent`, and `decrementDoNotUnloadSubtreeCountOnParent`. Use `addReference`, `releaseReference`, and `getReferenceCount` instead.
- The `RasterOverlayCollection` constructor now takes a `LoadedTileEnumerator` instead of a `Tile::LoadedLinkedList`.
- `TileSelectionState` no longer uses or requires a frame number. This parameter has been removed from its various methods.
- Derived `TilesetContentLoader` classes that aggregate other loaders must now implement `setOwnerOfNestedLoaders` to pass the owner through.
- `DebugTileStateDatabase::recordAllTileStates` and `recordTileState` now must be given a `TilesetViewGroup` indicating which view group to record states for.
- `ViewUpdateResult` now holds `IntrusivePointer`s to `Tile` instances rather than raw pointers.
- Deprecated `Tileset::updateView` and `updateViewOffline`. Use `updateViewGroup` and `updateViewGroupOffline` instead.

##### Additions :tada:

- Added support for building in `vcpkg` manifest mode.
- Added `TilesetViewGroup`. View groups select tiles independently from other any other view group. This is useful for applications with multiple viewports to allow them to show different levels-of-detail for the same area.
- Added `CreditReferencer` which makes it easy to track credits in a frame-oriented fashion similar to how `CreditSystem::addCreditToFrame` worked in previous releases.
- Added a `std::hash` implementation for `IntrusivePointer` that simply hashes the underlying pointer.
- Added `Math::GoldenRatio`.
- Added `TreeTraversalState` to `CesiumUtility`. It can be used to associate arbitrary data with individual nodes during a depth-first tree traversal and access that data in a later traversal.
- Added `LoadedTileEnumerator` to enumerate the loaded tiles in a `Tile` subtree.
- Added `RasterOverlayCollection::setLoadedTileEnumerator`.
- Added `TileLoadRequester`, which allows influence over which tiles in a `Cesium3DTilesSelection::Tileset` are loaded. This is the base class for `TilesetViewGroup` and `TilesetHeightRequest`.
- Added `TileLoadTask`, `TileLoadPriorityGroup`, and `TilesetFrameState`. Previously these types were private.
- Added the following to `Cesium3DTilesSelection::Tileset`:
  - `getUserCredit` - Reflects the `Credit` passed as a string into `TilesetOptions::credit`.
  - `loadedTiles`- Allows enumeration of the tileset's loaded tiles.
  - `getDefaultViewGroup` - Gets the default view group that is used when `updateView` is called.
  - `updateViewGroup` - Updates the set of tiles to render for a `TilesetViewGroup`, as well as the set of tiles that the view group would like to load.
  - `updateViewGroupOffline` - Similar to `updateViewGroup`, except that it waits until all of the view group's tiles are fully loaded.
  - `loadTiles` - Loads tiles that have been identified as required across all `TilesetViewGroup` and `TilesetHeightRequest` instances, up to limits specified in `TilesetOptions`.
- `TilesetContentLoader` instances now know the `TilesetContentManager` that owns them. This is managed with new `getOwner` and `setOwner` methods.
- Added support for orthographic and skewed perspective views.
- Added an overload of `Math::equalsEpsilon` for glm matrices.
- A tile's bounding volume and content bounding volume are now included in `TileLoadResult` for use in `prepareInLoadThread`.
- Added `convertAccessorTypeToPropertyType` and `convertPropertyTypeToAccessorType` to `CesiumGltf::PropertyType`.

##### Fixes :wrench:

- Point cloud tiles will now be upsampled for raster overlays, fixing an issue where applying a raster overlay to a point cloud tileset would cause holes to appear.
- Fixed a crash caused by invalid I3dm headers.
- Fixed a bug that could cause an assertion failure or crash when unloading a tileset with raster overlays and external tilesets.

### v0.46.0 - 2025-04-01

##### Additions :tada:

- Added new TilesetContentLoaders constructible using the new `TilesetContentLoaderFactory` constructor on `Cesium3DTilesSelection::Tileset`.
  - `ITwinCesiumCuratedContentLoader` can load tilesets from the [iTwin Cesium Curated Content API](https://developer.bentley.com/apis/cesium-curated-content/).
  - `IModelMeshExportContentLoader` can load [iModels](https://www.itwinjs.org/learning/imodels/) exported to the 3D Tiles format through the [Mesh Export API](https://developer.bentley.com/apis/mesh-export/).
  - `ITwinRealityDataContentLoader` can load 3D Tiles iTwin Reality Data through the [Reality Management API](https://developer.bentley.com/apis/reality-management/overview/).
- `ITwinCesiumCuratedContentRasterOverlay` can load imagery from the iTwin Cesium Curated Content API.
- Added `CesiumITwinClient` library for authorizing with and making requests to the iTwin API.
- Added `CesiumClientCommon` to hold shared code between `CesiumIonClient` and `CesiumITwinClient`.

##### Fixes :wrench:

- `GltfReader::resolveExternalData` now includes query parameters from the parent URL when resolving relative URLs for external buffers and textures.
- Fixed bugs that could prevent valid metadata in Instanced 3D Model (i3dm) files from being parsed correctly.
- Fixed a memory leak in `CesiumGltfReader`.
- Fixed a bug in `ImplicitTilingUtilities::computeBoundingVolume` that incorrectly subdivided a `BoundingCylinderRegion` across the discontinuity line.
- Fixed a broken link in the `ktx` vcpkg portfile that would cause this library to fail to build.

### v0.45.0 - 2025-03-03

##### Breaking Changes :mega:

- Removed `TilesetOptions::maximumSimultaneousSubtreeLoads` because it was unused.

##### Additions :tada:

- Added `convertPropertyComponentTypeToAccessorComponentType` to `PropertyType`.
- Added support for the following 3D Tiles extensions to `Cesium3DTiles`, `Cesium3DTilesReader`, and `Cesium3DTilesWriter`:
  - `3DTILES_ellipsoid`
  - `3DTILES_content_voxels`
  - `3DTILES_bounding_volume_cylinder`
- Added `BoundingCylinderRegion` to represent `3DTILES_bounding_volume_cylinder` in the `BoundingVolume` variant.
- Added generated classes for `EXT_primitive_voxels` and its dependencies in `CesiumGltf`, `CesiumGltfReader`, and `CesiumGltfWriter`.
- Added `AxisAlignedBox::fromPositions`, which creates an `AxisAlignedBox` from an input vector of positions.
- `PropertyView`, `PropertyTableView`, `PropertyTablePropertyView`, `PropertyTextureView`, and `PropertyTexturePropertyView` now support the enum metadata type in `EXT_structural_metadata`.
- Added `TypeToDimensions` class in `PropertyTypeTraits` to obtain the dimension count of a glm vector or matrix.
- Added `canRepresentPropertyType<T>` to `PropertyTypeTraits` to check if a C++ type can represent the given `PropertyType`.
- Added `getName` method to `CesiumGltf::Enum`, allowing a scalar enum value to be resolved into its corresponding name in the enum.

##### Fixes :wrench:

- `Tile` children of external tilesets will now be cleared when the external tileset is unloaded, fixing a memory leak that happened as a result of these `Tile` skeletons accumulating over time.
- Fixed parsing URIs that have a scheme followed by `:` instead of `://`.
- Fixed decoding of `KHR_mesh_quantization` normalized values.
- Requests headers specified in `TilesetOptions` are now included in tile content requests. Previously they were only included in the root tileset.json / layer.json request.
- Fixed a crash when loading a `tileset.json` without a valid root tile.
- Fixed a bug that could cause variable length string arrays in `EXT_structural_metadata` to be interpreted incorrectly.

### v0.44.3 - 2025-02-12

##### Fixes :wrench:

- Fixed another bug in `GltfUtilities::parseGltfCopyright` that could cause it to crash or produce incorrect results.

### v0.44.2 - 2025-02-10

##### Fixes :wrench:

- Fixed a bug in `GltfUtilities::parseGltfCopyright` that could cause a crash when the copyright ends with a semicolon.

### v0.44.1 - 2025-02-03

##### Fixes :wrench:

- Fixed a bug in `CesiumIonClient::Connection` that caused the `authorize` method to use an incorrect URL.

### v0.44.0 - 2025-02-03

##### Breaking Changes :mega:

- Removed `Math::rotation`. Use `glm::rotation` from `<glm/gtx/quaternion.hpp>` instead.
- Removed `Math::perpVector`. Use `glm::perp` from `<glm/gtx/perpendicular.hpp>` instead.
- Using Cesium Native in non-cmake projects now requires manually defining `GLM_ENABLE_EXPERIMENTAL`.
- cesium-native no longer uses the `GLM_FORCE_SIZE_T_LENGTH` option with the `glm` library
- `CullingVolume` has been moved from the `Cesium3DTilesSelection` namespace to the `CesiumGeometry` namespace.

##### Additions :tada:

- Added `forEachTile`, `forEachContent`, `addExtensionUsed`, `addExtensionRequired`, `removeExtensionUsed`, `removeExtensionRequired`, `isExtensionUsed`, and `isExtensionRequired` to `Cesium3DTiles::Tileset`.
- Added conversion of I3dm batch table metadata to `EXT_structural_metadata` and `EXT_instance_features` extensions.
- Added `CesiumIonClient::Connection::geocode` method for making geocoding queries against the Cesium ion geocoder API.
- Added `UrlTemplateRasterOverlay` for requesting raster tiles from services using a templated URL.
- `upsampleGltfForRasterOverlays` is now compatible with meshes using TRIANGLE_STRIP, TRIANGLE_FAN, or non-indexed TRIANGLES primitives.
- Added `requestHeaders` field to `TilesetOptions` to allow per-tileset request headers to be specified.

##### Fixes :wrench:

- Fixed a crash in `GltfWriter` that would happen when the `EXT_structural_metadata` `schema` property was null.
- Fixed a bug in `SharedAssetDepot` that could cause assertion failures in debug builds, and could rarely cause premature deletion of shared assets even in release builds.
- Fixed a bug that could cause `Tileset::sampleHeightMostDetailed` to return a height that is not the highest one when the sampled tileset contained multiple heights at the given location.
- `LayerJsonTerrainLoader` will now log errors and warnings when failing to load a `.terrain` file referenced in the layer.json, instead of silently ignoring them.
- URIs containing unicode characters are now supported.
- Fixed a crash in `CullingVolume` when the camera was very far away from the globe.
- Fixed a bug that prevented the `culture` parameter of the `BingMapsRasterOverlay` from having an effect.

### v0.43.0 - 2025-01-02

##### Breaking Changes :mega:

- Removed unused types `JsonValueMissingKey` and `JsonValueNotRealValue` from `CesiumUtility`.

##### Additions :tada:

- Added `offset` getter to `AccessorView`.
- Added `stride`, `offset`, and `data` getters to `AccessorWriter`.
- Added `value_type` typedef to `AccessorWriter`.
- Added `InstanceAttributeSemantics` to `CesiumGltf`.
- Added `VertexAttributeSemantics::FEATURE_ID_n`.
- Added a `const` version of `Tileset::forEachLoadedTile`.
- Added `DebugTileStateDatabase`, which provides tools for debugging the tile selection algorithm using SQLite.
- Added `CesiumAsync::SqliteHelper`, containing functions for working with SQLite.
- Updates generated classes for `EXT_structural_metadata`. See https://github.com/CesiumGS/glTF/pull/71.

##### Fixes :wrench:

- Fixed a bug in `thenPassThrough` that caused a compiler error when given a value by r-value refrence.
- Fixed a raster overlay bug that could cause unnecessary upsampling with failed or missing overlay tiles.
- Fixed a bug in  `SubtreeFileReader::loadBinary` that prevented valid subtrees from loading if they did not contain binary data.
- Fixed a bug in the `Tileset` selection algorithm that could cause detail to disappear during load in some cases.
- Improved the "kicking" mechanism in the tileset selection algorithm. The new criteria allows holes in a `Tileset`, when they do occur, to be filled with loaded tiles more incrementally.
- Fixed a bug in `SharedAssetDepot` that could lead to crashes and other undefined behavior when an asset in the depot outlived the depot itself.
- Fixed a bug that could cause some rotations in an Instanced 3D Model (.i3dm) to be represented incorrectly.

### v0.42.0 - 2024-12-02

##### Breaking Changes :mega:

- Cesium Native now requires C++20 and uses vcpkg `2024.11.16`.
- Switched from `gsl::span` to `std::span` throughout the library and API. The GSL library has been removed.
- The `BingMapsRasterOverlay` constructor no longer takes an `ellipsoid` parameter. Instead, it uses the ellipsoid specified in `RasterOverlayOptions`.
- The `ellipsoid` field in `RasterOverlayOptions` is no longer a `std::optional`. Instead, it defaults to WGS84 directly.
- Removed the `ellipsoid` field from `TileMapServiceRasterOverlayOptions`, `WebMapServiceRasterOverlayOptions`, and `WebMapTileServiceRasterOverlayOptions`. These overlays now use the ellipsoid in `RasterOverlayOptions` instead.
- The `schema` property of `ExtensionModelExtStructuralMetadata` is now an `IntrusivePointer` instead of a `std::optional`.

##### Additions :tada:

- Added support for `EXT_accessor_additional_types` in `AccessorView`.
- Added `EllipsoidTilesetLoader` that will generate a tileset by tessellating the surface of an ellipsoid, producing a simple globe tileset without any terrain features.
- External schemas referenced by the `schemaUri` property in the `EXT_structural_metadata` glTF extension are now loaded automatically. Two models that reference the same external schema will share a single copy of it.
- Added `getHeightSampler` method to `TilesetContentLoader`, allowing loaders to optionally provide a custom, more efficient means of querying heights using the `ITilesetHeightSampler` interface.
- Added equality operator for `JsonValue`.
- `TileLoadResult` now includes a `pAssetAccessor` that was used to retrieve the tile content and that should be used to retrieve any additional resources associated with the tile, such as external images.

##### Fixes :wrench:

- Updated the CMake install process to install the vcpkg-built Debug binaries in Debug builds. Previously the Release binaries were installed instead.
- Fixed a crash that would occur for raster overlays attempting to dereference a null `CreditSystem`.
- Fixed a bug where an empty `extensions` object would get written if an `ExtensibleObject` only had unregistered extensions.
- Tightened the tolerance of `IntersectionTests::rayTriangleParametric`, allowing it to find intersections with smaller triangles.
- Fixed a bug that could cause `GltfUtilities::intersectRayGltfModel` to crash when the model contains a primitive whose position accessor does not have min/max values.
- `IonRasterOverlay` now passes its `RasterOverlayOptions` to the `BingMapsRasterOverlay` or `TileMapServiceRasterOverlay` that it creates internally.
- Fixed a bug in `CachingAssetAccessor` that caused it to return cached request headers on a cache hit, rather than the headers included in the new request.
- External resources (such as images) referenced from 3D Tiles content will no longer fail if a Cesium ion token refresh is necessary.
- The Cesium ion token will now only be refreshed once when it expires. Previously, multiple refresh requests could be initiated at about the same time.
- Fixed a bug in `SharedAssetDepot` that could lead to a crash with assets that fail to load.
- Fixed a bug in `AccessorView` that could cause it to report the view as valid even when its `BufferView` had a negative `byteStride`.

### v0.41.0 - 2024-11-01

##### Breaking Changes :mega:

- Renamed `CesiumUtility/Gunzip.h` to `CesiumUtility/Gzip.h`.
- Renamed `ImageCesium` to `ImageAsset`.
- The `cesium` field in `CesiumGltf::Image` is now named `pAsset` and is an `IntrusivePointer` to an `ImageAsset`.
- The `image` field in `LoadedRasterOverlayImage` is now named `pImage` and is an `IntrusivePointer` to an `ImageAsset`.
- Deprecated the `readImage` and `generateMipMaps` methods on `GltfReader`. These methods are now found on `ImageDecoder`.

##### Additions :tada:

- Added `CesiumUtility::gzip`.
- Added `CesiumGeometry::Transforms::getUpAxisTransform` to get the transform that converts from one up axis to another.
- Added `TilesetSharedAssetSystem` to `Cesium3DTilesSelection` and `GltfSharedAssetSystem` to `CesiumGltfReader`.
- Added `SharedAsset` to `CesiumUtility` to serve as the base class for assets such as `ImageAsset`.
- Added `SharedAssetDepot` to `CesiumAsync` for managing assets, such as images, that can be shared among multiple models or other objects.
- Added `NetworkAssetDescriptor` and `NetworkImageAssetDescriptor`.
- `ImageAsset` (formerly `ImageCesium`) is now an `ExtensibleObject`.
- Added `VertexAttributeSemantics` to `CesiumGltf`.
- Added `ImageDecoder` to `CesiumGltfReader`.
- Added `DoublyLinkedListAdvanced` to `CesiumUtility`. It is equivalent to `DoublyLinkedList` except it allows the next and previous pointers to be in a base class of the node class.
- Added `contains` method to `DoublyLinkedList` (and `DoublyLinkedListAdvanced`).
- Added static `error` and `warning` methods to `ErrorList`, making it easy to create an instance with a single error or warning.
- `ExtensibleObject::addExtension` now takes arguments that are passed through to the extension's constructor.
- Added `Hash` to `CesiumUtility`.
- Added `emplace` and `reset` methods to `IntrusivePointer`.
- Added `Result<T>` and `ResultPointer<T>` classes to represent the result of an operation that might complete with warnings and errors.

##### Fixes :wrench:

- Fixed missing ellipsoid parameters that would lead to incorrect results when using non-WGS84 ellipsoids.
- Fixed a bug in `AsyncSystem::all` where the resolved values of individual futures were copied instead of moved into the output array.
- Improved the hash function for `QuadtreeTileID`.

### v0.40.1 - 2024-10-01

##### Fixes :wrench:

- Fixed a regression in v0.40.0 that could cause tilesets with raster overlays to fail to load in some cases.

### v0.40.0 - 2024-10-01

##### Breaking Changes :mega:

- Renamed `shouldContentContinueUpdating` to `getMightHaveLatentChildren` and `setContentShouldContinueUpdating` to `setMightHaveLatentChildren` on the `Tile` class.
- `LoadedRasterOverlayImage` now has a single `errorList` property instead of separate `errors` and `warnings` properties.

##### Additions :tada:

- Added `sampleHeightMostDetailed` method to `Tileset`.
- `AxisAlignedBox` now has `constexpr` constructors.

##### Fixes :wrench:

- Fixed a bug that prevented use of `Tileset` with a nullptr `IPrepareRendererResources`.
- Fixed a bug in `IntersectionTests::rayOBBParametric` that could cause incorrect results for some oriented bounding boxes.
- `GltfUtilities::intersectRayGltfModel` now reports a warning when given a model it can't compute the intersection with because it uses required extensions that are not supported.
- Errors while loading raster overlays are now logged. Previously, they were silently ignored in many cases.
- A raster overlay image failing to load will no longer completely prevent the geometry tile to which it is attached from rendering. Instead, once the raster overlay fails, the geometry tile will be shown without the raster overlay.
- Fixed a bug in the various `catchImmediately` and `catchInMainThread` functions in `CesiumAsync` that prevented use of a mutable lambda.

### v0.39.0 - 2024-09-02

##### Breaking Changes :mega:

- Setting the CMake variable `PRIVATE_CESIUM_SQLITE` will no longer automatically rename all of the SQLite symbols. It must also be paired with a vcpkg overlay port that renames the symbols in SQLite itself.
- `PropertyArrayView` is now exclusively a view, with no ability to own the data it is viewing. The new `PropertyArrayCopy` can be used when an owning view is required.

##### Additions :tada:

- Added `CesiumGltfWriter::SchemaWriter` for serializing schemas in [EXT_structural_metadata](https://github.com/CesiumGS/glTF/tree/3d-tiles-next/extensions/2.0/Vendor/EXT_structural_metadata).
- Added `resolveExternalImages` flag to `GltfReaderOptions`, which is true by default.
- Added `removeExtensionUsed` and `removeExtensionRequired` methods to `CesiumGltf::Model`.
- Added `getFeatureIdAccessorView` overload for retrieving feature IDs from `EXT_instance_features`.
- Added `CesiumGeospatial::EarthGravitationalModel1996Grid` class to allow transforming heights on a WGS84 ellipsoid into heights above mean sea level using the EGM96 model.

##### Fixes :wrench:

- Fixed a bug in `WebMapTileServiceRasterOverlay` that caused it to compute the `TileRow` incorrectly when used with a tiling scheme with multiple tiles in the Y direction at the root.
- `KHR_texture_transform` is now removed from `extensionsUsed` and `extensionsRequired` after it is applied by `GltfReader`.
- Fixed a bug in the i3dm loader that caused glTF with multiple nodes to not be instanced correctly.

### v0.38.0 - 2024-08-01

##### Breaking Changes :mega:

- `AccessorWriter` constructor now takes `std::byte*` instead of `uint8_t*`.

##### Additions :tada:

- Added `rayTriangle` intersection function that returns the intersection point between a ray and a triangle.
- Added `intersectRayGltfModel` intersection function that returns the first intersection point between a ray and a glTF model.
- Added `convertAccessorComponentTypeToPropertyComponentType`, which converts integer glTF accessor component types to their best-fitting `PropertyComponentType`.

##### Fixes :wrench:

- Fixed a bug that prevented raster overlays from being correctly applied when a non-standard "glTF up axis" is in use.

### v0.37.0 - 2024-07-01

##### Additions :tada:

- Added full support for custom ellipsoids by setting `TilesetOptions::ellipsoid` when creating a tileset.
  - Many methods have been updated with an additional ellipsoid parameter to support this. The WGS84 ellipsoid is used as a default parameter here to ensure API compatibility.
  - `CESIUM_DISABLE_DEFAULT_ELLIPSOID` can be defined to disable the WGS84 default parameter, exposing through errors the places in your code that are still assuming a WGS84 ellipsoid.
- Added `removeUnusedMeshes` and `removeUnusedMaterials` to `GltfUtilities`.
- Added `rayEllipsoid` static method to `CesiumGeometry::IntersectionTests`.
- Added equality operator for `Cartographic`.
- Added `CESIUM_MSVC_STATIC_RUNTIME_ENABLED` option to the CMake scripts. It is OFF by default, and when enabled, configures any MS visual studio projects for the "Multi-threaded" (/MT) runtime library rather than "Multi-threaded DLL" (/MD)

##### Fixes :wrench:

- Fixed several problems with the loader for the 3D Tiles Instanced 3D Mesh (i3dm) format:
  - When an instance transform cannot be decomposed into position, rotation, and scale, a warning will now be logged and an identity transformation will be used. Previously, an undefined transformation would be used.
  - The `gltfUpAxis` property is now accounted for, if present.
  - Paths to images in i3dm content are now resolved correctly.
  - Extraneous spaces at the end of an external glTF URI are now ignored. These are sometimes added as padding in order to meet alignment requirements.
- Removed an overly-eager degenerate triangle test in the 2D version of `IntersectionTests::pointInTriangle` that could discard intersections in small - but valid - triangles.
- Fixed a bug while upsampling tiles for raster overlays that could cause them to have an incorrect bounding box, which in some cases would lead to the raster overlay being missing entirely from the upsampled tile.

### v0.36.0 - 2024-06-03

##### Breaking Changes :mega:

- `FeatureId::propertyTable` is now `int32_t` instead of `std::optional<int64_t>`
- `ExtensionMeshPrimitiveExtStructuralMetadata::propertyTextures` and `ExtensionMeshPrimitiveExtStructuralMetadata::propertyAttributes` are now vectors of `int32_t` instead of `int64_t`.

##### Additions :tada:

- Added support for I3DM 3D Tile content files.
- Added `forEachNodeInScene` to `CesiumGltf::Model`.
- Added `removeUnusedBuffers` to `GltfUtilities`.
- Added the following new methods to the `Uri` class: `unescape`, `unixPathToUriPath`, `windowsPathToUriPath`, `nativePathToUriPath`, `uriPathToUnixPath`, `uriPathToWindowsPath`, and `uriPathToNativePath`.
- Added `LayerWriter` to the `CesiumQuantizedMeshTerrain` library and namespace.
- Drastically improved the performance of `GltfUtilities::collapseToSingleBuffer` for glTFs with many buffers and bufferViews.

##### Fixes :wrench:

- Added support for the following glTF extensions to `Model::merge`. Previously these extensions could end up broken after merging.
  - `KHR_texture_basisu`
  - `EXT_texture_webp`
  - `EXT_mesh_gpu_instancing`
  - `EXT_meshopt_compression`
  - `CESIUM_primitive_outline`
  - `CESIUM_tile_edges`
- Fixed a bug in `GltfUtilities::compactBuffer` where it would not preserve the alignment of the bufferViews.
- The `collapseToSingleBuffer` and `moveBufferContent` functions in `GltfUtilities` now align to an 8-byte boundary rather than a 4-byte boundary, because bufferViews associated with some glTF extensions require this larger alignment.
- `GltfUtilities::collapseToSingleBuffer` now works correctly even if some of the buffers in the model have a `uri` property and the data at that URI has not yet been loaded. Such buffers are left unmodified.
- `GltfUtilities::collapseToSingleBuffer` now works correctly with bufferViews that have the `EXT_meshopt_compression` extension.
- `GltfUtilities::compactBuffer` now accounts for bufferViews with the `EXT_meshopt_compression` when determining unused buffer ranges.
- When `GltfReader` decodes buffers with data URLs, and the size of the data in the URL does not match the buffer's `byteLength`, the `byteLength` is now updated and a warning is raised. Previously, the mismatch was ignored and would cause problems later when trying to use these buffers.
- `EXT_meshopt_compression` and `KHR_mesh_quantization` are now removed from `extensionsUsed` and `extensionsRequired` after they are decoded by `GltfReader`.
- The glTF accessor for the texture coordinates created by `RasterOverlayUtilities::createRasterOverlayTextureCoordinates` now has min/max values that accurately reflect the range of values. Previously, the minimum was always set to 0.0 and the maximum to 1.0.
- Fixed a bug in the `waitInMainThread` method on `Future` and `SharedFuture` that could cause it to never return if the waited-for future rejected.
- Moved the small amount of Abseil code embedded into the s2geometry library from the `absl` namespace to the `cesium_s2geometry_absl` namespace, in order to avoid linker errors when linking against both cesium-native and the full Abseil library.
- Fixed a crash in `ExtensionWriterContext` when attempting to write statically-typed extensions that aren't registered. Now a warning is reported.

### v0.35.0 - 2024-05-01

##### Breaking Changes :mega:

- Moved `upsampleGltfForRasterOverlays` into `RasterOverlayUtilities`. Previously it was a global function. Also added two new parameters to it, prior to the existing `textureCoordinateIndex` parameter.
- Moved `QuantizedMeshLoader` from `Cesium3DTilesContent` to `CesiumQuantizedMeshTerrain`. If experiencing related linker errors, add `CesiumQuantizedMeshTerrain` to the libraries you link against.
- `Connection::authorize` now requires an `ApplicationData` parameter, which represents the `appData` retrieved from a Cesium ion server.

##### Additions :tada:

- Added a new `CesiumQuantizedMeshTerrain` library and namespace, containing classes for working with terrain in the `quantized-mesh-1.0` format and its `layer.json` file.
- Added `getComponentCountFromPropertyType` to `PropertyType`.
- Added `removeExtension` to `ExtensibleObject`.
- Added `IndexFromAccessor` to retrieve the index supplied by `IndexAccessorType`.
- Added `NormalAccessorType`, which is a type definition for a normal accessor. It can be constructed using `getNormalAccessorView`.
- Added `Uri::getPath` and `Uri::setPath`.
- Added `TileTransform::setTransform`.
- Added `GlobeRectangle::splitAtAntiMeridian`.
- Added `BoundingRegionBuilder::toGlobeRectangle`.
- Added `GlobeRectangle::equals` and `GlobeRectangle::equalsEpsilon`.
- `upsampleGltfForRasterOverlays` now accepts two new parameters, `hasInvertedVCoordinate` and `textureCoordinateAttributeBaseName`.
- `upsampleGltfForRasterOverlays` now copies images from the parent glTF into the output model.
- Added `waitInMainThread` method to `Future` and `SharedFuture`.
- Added `forEachRootNodeInScene`, `addExtensionUsed`, `addExtensionRequired`, `isExtensionUsed`, and `isExtensionRequired` methods to `CesiumGltf::Model`.
- Added `getNodeTransform`, `setNodeTransform`, `removeUnusedTextures`, `removeUnusedSamplers`, `removeUnusedImages`, `removeUnusedAccessors`, `removeUnusedBufferViews`, and `compactBuffers` methods to `GltfUtilities`.
- Added `postprocessGltf` method to `GltfReader`.
- `Model::merge` now merges the `EXT_structural_metadata` and `EXT_mesh_features` extensions. It also now returns an `ErrorList`, used to report warnings and errors about the merge process.

##### Fixes :wrench:

- Fixed a bug in `joinToString` when given a collection containing empty strings.
- `QuantizedMeshLoader` now creates spec-compliant glTFs from a quantized-mesh terrain tile. Previously, the generated glTF had small problems that could confuse some clients.
- Fixed a bug in `TileMapServiceRasterOverlay` that caused it to build URLs incorrectly when given a URL with query parameters.
- glTFs converted from a legacy batch table to a `EXT_structural_metadata` now:
  - Add the `EXT_structural_metadata` and `EXT_mesh_features` extensions to the glTF's `extensionsUsed` list.
  - Omit property table properties without any values at all. Previously, such property table properties would have a `values` field referring to an invalid bufferView, which is contrary to the extension's specification.
  - Rename the `_BATCHID` attribute to `_FEATURE_ID_0` inside the `KHR_draco_mesh_compression` extension (if present), in addition to the primitive's `attributes`. Previously, meshes still Draco-compressed after the upgrade, by setting `options.decodeDraco=false`, did not have the proper attribute name.
- glTFs converted from 3D Tiles B3DMs with the `RTC_CENTER` property will now have `CESIUM_RTC` added to their `extensionsRequired` and `extensionsUsed` lists.
- glTFs converted from the 3D Tiles PNTS format now:
  - Have their `asset.version` field correctly set to `"2.0"`. Previously the version was not set, which is invalid.
  - Have the `KHR_materials_unlit` extension added to the glTF's `extensionsUsed` list when the point cloud does not have normals.
  - Have a default `scene`.
  - Have the `CESIUM_RTC` extension added to the glTF's `extensionsRequired` and `extensionsUsed` lists when the PNTS uses the `RTC_CENTER` property.
- When glTFs are loaded with `applyTextureTransform` set to true, the accessors and bufferViews created for the newly-generated texture coordinates now have their `byteOffset` set to zero. Previously, they inherited the value from the original `KHR_texture_transform`-dependent objects, which was incorrect.
- `bufferViews` created for indices during Draco decoding no longer have their `byteStride` property set, as this is unnecessary and disallowed by the specification.
- `bufferViews` created for vertex attributes during Draco decoding now have their `target` property correctly set to `BufferView::Target::ARRAY_BUFFER`.
- After a glTF has been Draco-decoded, the `KHR_draco_mesh_compression` extension is now removed from the primitives, as well as from `extensionsUsed` and `extensionsRequired`.
- For glTFs converted from quantized-mesh tiles, accessors created for the position attribute now have their minimum and maximum values set correctly to include the vertices that form the skirt around the edge of the tile.
- Fixed some glTF validation problems with the mode produced by `upsampleGltfForRasterOverlays`.
- `RasterOverlayUtilities::createRasterOverlayTextureCoordinates` no longer fails when the model spans the anti-meridian. However, only the larger part of the model on one side of the anti-meridian will have useful texture coordinates.
- Fixed a bug that caused `GltfWriter` to create an invalid GLB if its total size would be greater than or equal to 4 GiB. Because it is not possible to produce a valid GLB of this size, GltfWriter now reports an error instead.
- `CesiumUtility::Uri::resolve` can now properly parse protocol-relative URIs (such as `//example.com`).
- Fixed a bug where the `GltfReader` was not able to read a model when the BIN chunk of the GLB data was more than 3 bytes larger than the size of the JSON-defined `buffer`.

### v0.34.0 - 2024-04-01

##### Breaking Changes :mega:

- Renamed `IntersectionTests::pointInTriangle2D` to `IntersectionTests::pointInTriangle`.

##### Additions :tada:

- Added `AccessorWriter` constructor that takes an `AccessorView`.
- Added `PositionAccessorType`, which is a type definition for a position accessor. It can be constructed using `getPositionAccessorView`.
- Added overloads of `IntersectionTests::pointInTriangle` that handle 3D points. One overload includes a `barycentricCoordinates` parameter that outputs the barycentric coordinates at that point.
- Added overloads of `ImplicitTilingUtilities::computeBoundingVolume` that take a `Cesium3DTiles::BoundingVolume`.
- Added overloads of `ImplicitTilingUtilities::computeBoundingVolume` that take an `S2CellBoundingVolume` and an `OctreeTileID`. Previously only `QuadtreeTileID` was supported.
- Added `setOrientedBoundingBox`, `setBoundingRegion`, `setBoundingSphere`, and `setS2CellBoundingVolume` functions to `TileBoundingVolumes`.

##### Fixes :wrench:

- Fixed a bug where coordinates returned from `SimplePlanarEllipsoidCurve` were inverted if one of the input points had a negative height.
- Fixed a bug where `Tileset::ComputeLoadProgress` could incorrectly report 100% before all tiles finished their main thread loading.

### v0.33.0 - 2024-03-01

##### Breaking Changes :mega:

- Removed support for `EXT_feature_metadata` in `CesiumGltf`, `CesiumGltfReader`, and `CesiumGltfWriter`. This extension was replaced by `EXT_mesh_features`, `EXT_instance_features`, and `EXT_structural_metadata`.
- Moved `ReferenceCountedNonThreadSafe<T>` to `ReferenceCounted.h`. It is also now a type alias for `ReferenceCounted<T, false>` rather than an actual class.
- Renamed `applyKHRTextureTransform` to `applyKhrTextureTransform`. The corresponding header file was similarly renamed to `CesiumGltf/applyKhrTextureTransform.h`.

##### Additions :tada:

- Added `TextureViewOptions`, which includes the following flags:
  - `applyKhrTextureTransformExtension`: When true, the view will automatically transform texture coordinates before sampling the texture.
  - `makeImageCopy`: When true, the view will make its own CPU copy of the image data.
- Added `TextureView`. It views an arbitrary glTF texture and can be affected by `TextureViewOptions`. `FeatureIdTextureView` and `PropertyTexturePropertyView` now inherit from this class.
- Added `options` parameter to `PropertyTextureView::getPropertyView` and `PropertyTextureView::forEachProperty`, allowing views to be constructed with property-specific options.
- Added `KhrTextureTransform`, a utility class that parses the `KHR_texture_transform` glTF extension and reports whether it is valid. UVs may be transformed on the CPU using `applyTransform`.
- Added `contains` method to `BoundingSphere`.
- Added `GlobeRectangle::MAXIMUM` static field.
- Added `ReferenceCountedThreadSafe` type alias.
- Added `SimplePlanarEllipsoidCurve` class to help with calculating fly-to paths.
- Added `sizeBytes` field to `ImageCesium`, allowing its size to be tracked for caching purposes even after its `pixelData` has been cleared.
- Added `scaleToGeocentricSurface` method to `Ellipsoid`.

##### Fixes :wrench:

- Fixed a bug in `BoundingVolume::estimateGlobeRectangle` where it returned an incorrect rectangle for boxes and spheres that encompass the entire globe.
- Fixed an incorrect computation of wrapped texture coordinates in `applySamplerWrapS` and `applySamplerWrapT`.

### v0.32.0 - 2024-02-01

##### Breaking Changes :mega:

- `IndicesForFaceFromAccessor` now properly supports `TRIANGLE_STRIP` and `TRIANGLE_FAN` modes. This requires the struct to be initialized with the correct primitive mode.

##### Additions :tada:

- Added support for Web Map Tile Service (WMTS) with `WebMapTileServiceRasterOverlay`.
- Added conversions from `std::string` to other metadata types in `MetadataConversions`. This enables the same conversions as `std::string_view`, while allowing runtime engines to use `std::string` for convenience.
- Added `applyTextureTransform` property to `TilesetOptions`, which indicates whether to preemptively apply transforms to texture coordinates for textures with the `KHR_texture_transform` extension.
- Added `loadGltf` method to `GltfReader`, making it easier to do a full, asynchronous load of a glTF.

##### Fixes :wrench:

- Fixed a bug in `FeatureIdTextureView` where it ignored the wrap values specified on the texture's sampler.
- Fixed a bug that could cause binary implicit tiling subtrees with buffers padded to 8-bytes to fail to load.
- Fixed a bug where upgraded batch table properties were not always assigned sentinel values, even when such values were available and required.
- Fixed incorrect behavior in `PropertyTablePropertyView` where `arrayOffsets` were treated as byte offsets, instead of as array indices.

### v0.31.0 - 2023-12-14

##### Additions :tada:

- Add `defaults` method to `CesiumIonClient::Connection`.

##### Fixes :wrench:

- Fixed a crash in `SubtreeAvailability::loadSubtree`.
- Fixed a bug where the `getApiUrl` method of `CesiumIonClient::Connection` would not return the default API URL if the attempt to access `config.json` failed in a more serious way, such as because of an invalid hostname.

### v0.30.0 - 2023-12-01

##### Breaking Changes :mega:

- Moved `ErrorList`, `CreditSystem`, and `Credit` from `Cesium3DTilesSelection` to `CesiumUtility`.
- Moved `GltfUtilities` from `Cesium3DTilesSelection` to `Cesium3DTilesContent`.
- Moved `RasterOverlay`, `RasterOverlayTileProvider`, `RasterOverlayTile`, `QuadtreeRasterOverlayTileProvider`, `RasterOverlayLoadFailure`, `RasterOverlayDetails`, and all of the `RasterOverlay`-derived types to a new `CesiumRasterOverlays` library and namespace.
- Moved `createRasterOverlayTextureCoordinates` method from `GltfUtilities` to a new `RasterOverlayUtilities` class in the `CesiumRasterOverlays` library.
- `GltfUtilities::parseGltfCopyright` now returns the credits as a vector of `std::string_view` instances. Previously it took a `CreditSystem` and created credits directly.
- The `SubtreeAvailability` constructor and `loadSubtree` static method now take an `ImplicitTileSubdivisionScheme` enumeration parameter instead of a `powerOf2` parameter. They also now require a `levelsInSubtree` parameter, which is needed when switching from constant to bitstream availability. Lastly, the constructor now takes a `Subtree` parameter instead of a `std::vector<std::vector<std::byte>>` representing the buffers.
- `SubtreeConstantAvailability`, `SubtreeBufferViewAvailability`, and `AvailabilityView` are now members of `SubtreeAvailability`.
- Moved `ImageManipulation` from `CesiumGltfReader` to `CesiumGltfContent`.
- Added some new parameters to `RasterOverlayUtilities::createRasterOverlayTextureCoordinates` and changed the order of some existing parameters.

##### Additions :tada:

- Added new `Cesium3DTilesContent` library and namespace. It has classes for loading, converting, and manipulating 3D Tiles tile content.
- Added new `CesiumGltfContent` library and namespace. It has classes for manipulating in-memory glTF files.
- Added new `CesiumRasterOverlays` library and namespace. It has classes for working with massive textures draped over glTFs and 3D Tiles.
- Added `MetadataConversions`, which enables metadata values to be converted to different types for better usability in runtime engines.
- Added various `typedef`s to catch all possible types of `AccessorView`s for an attribute, including `FeatureIdAccessorType` for feature ID attribute accessors, `IndexAccessorType` for index accessors, and `TexCoordAccessorType` for texture coordinate attribute accessors.
- Added `getFeatureIdAccessorView`, `getIndexAccessorView`, and `getTexCoordAccessorView` to retrieve the `AccessorView` as a `FeatureIdAccessorType`, `IndexAccessorType`, or `TexCoordAccessorType` respectively.
- Added `StatusFromAccessor` and `CountFromAccessor` visitors to retrieve the accessor status and size respectively. This can be used with `FeatureIdAccessorType`, `IndexAccessorType`, or `TexCoordAccessorType`.
- Added `FeatureIdFromAccessor` to retrieve feature IDs from a `FeatureIdAccessorType`.
- Added `IndicesForFaceFromAccessor` to retrieve the indices of the vertices that make up a face, as supplied by `IndexAccessorType`.
- Added `TexCoordFromAccessor` to retrieve the texture coordinates from a `TexCoordAccessorType`.
- Added `TileBoundingVolumes` class to `Cesium3DTilesContent`, making it easier to create the rich bounding volume types in `CesiumGeometry` and `CesiumGeospatial` from the simple vector representations in `Cesium3DTiles`.
- Added `transform` method to `CesiumGeometry::BoundingSphere`.
- Added `toSphere`, `fromSphere`, and `fromAxisAligned` methods to `CesiumGeometry::OrientedBoundingBox`.
- Added `TileTransform` class to `Cesium3DTilesContent`, making it easier to create a `glm::dmat4` from the `transform` property of a `Cesium3DTiles::Tile`.
- Added `ImplicitTilingUtilities` class to `Cesium3DTilesContent`.
- Added overloads of `isTileAvailable`, `isContentAvailable`, and `isSubtreeAvailable` on the `SubtreeAvailability` class that take the subtree root tile ID and the tile ID of interest, instead of a relative level and Morton index.
- Added `fromSubtree` and `createEmpty` static methods to `SubtreeAvailability`.
- Added new `set` methods to `SubtreeAvailability`, allowing the availability information to be modified.
- Added `SubtreeFileReader` class, used to read `Cesium3DTiles::Subtree` from a binary or JSON subtree file.
- Added `pointInTriangle2D` static method to `CesiumGeometry::IntersectionTests`.
- Added `rectangleIsWithinPolygons` and `rectangleIsOutsidePolygons` static methods to `CartographicPolygon`.
- Raster overlays now use `IPrepareRasterOverlayRendererResources`, which contains only overlay-related methods, instead of `IPrepareRendererResources`, which contains tileset-related methods as well. `IPrepareRendererResources` derives from `IPrepareRasterOverlayRendererResources` so existing code should continue to work without modification.
- Added `collapseToSingleBuffer` and `moveBufferContent` methods to `GltfUtilities`.
- Added `savePng` method to `ImageManipulation`.
- `RasterOverlayTileProvider::loadTile` now returns a future that resolves when the tile is done loading.
- Added `computeDesiredScreenPixels` and `computeTranslationAndScale` methods to `RasterOverlayUtilities`.
- Added `Future<T>::thenPassThrough`, used to easily pass additional values through to the next continuation.

##### Fixes :wrench:

- Fixed a bug in `OrientedBoundingBox::contains` where it didn't account for the bounding box's center.
- Fixed compiler error when calling `PropertyAttributeView::forEachProperty`.
- Fixed crash when loading glTFs with data uri images.
- Fixed WD4996 warnings-as-errors when compiling with Visual Studio 2002 v17.8.

### v0.29.0 - 2023-11-01

##### Breaking Changes :mega:

- Removed `PropertyTablePropertyViewType` and `NormalizedPropertyTablePropertyViewType`, as well as their counterparts for property textures and property attributes. When compiled with Clang, the large `std::variant` definitions would significantly stall compilation.

##### Fixes :wrench:

- Updated the Cesium ion OAuth2 URL from `https://cesium.com/ion/oauth` to `https://ion.cesium.com/oauth`, avoiding a redirect.

### v0.28.1 - 2023-10-02

##### Breaking Changes :mega:

- Cesium Native is now only regularly tested on Visual Studio 2019+, GCC 11.x+, and Clang 12+. Other compilers - including older ones - are likely to work, but are not tested.

##### Additions :tada:

- Added `getClass` to `PropertyTableView`, `PropertyTextureView`, and `PropertyAttributeView`. This can be used to retrieve the metadata `Class` associated with the view.
- Added `PropertyViewStatus::EmptyPropertyWithDefault` to indicate when a property contains no data, but has a valid default value.
- A glTF `bufferView` with a `byteStride` of zero is now treated as if the `byteStride` is not defined at all. Such a glTF technically violates the spec (the minimum value is 4), but the new behavior is sensible enough and consistent with CesiumJS.

##### Fixes :wrench:

- Fixed the handling of omitted metadata properties in `PropertyTableView`, `PropertyTextureView`, and `PropertyAttributeView` instances. Previously, if a property was not `required` and omitted, it would be initialized as invalid with the `ErrorNonexistentProperty` status. Now, it will be treated as valid as long as the property defines a valid `defaultProperty`. A special instance of `PropertyTablePropertyView`, `PropertyTexturePropertyView`, or `PropertyAttributePropertyView` will be constructed to allow the property's default value to be retrieved, either via `defaultValue` or `get`. `getRaw` may not be called on this special instance.

### v0.28.0 - 2023-09-08

##### Breaking Changes :mega:

- Views of the data contained by `EXT_feature_metadata` will no longer supported by Cesium Native. The extension will still be parsed, but it will log a warning.
- Batch tables will be converted to `EXT_structural_metadata` instead of `EXT_feature_metadata`.
- In `CesiumGltf`, all generated classes related to `EXT_feature_metadata` are now prefixed with `ExtensionExtFeatureMetadata`. For example, `ClassProperty` has become `ExtensionExtFeatureMetadataClassProperty`. This also extends to the glTF reader and writer.
- In `CesiumGltf`, all generated classes related to `EXT_structural_metadata` have had their `ExtensionExtStructuralMetadata` prefix removed. For example, `ExtensionExtStructuralMetadataClassProperty` has become `ClassProperty`. This also extends to the glTF reader and writer.
- In `CesiumGltf`, `ExtensionExtMeshFeaturesFeatureId` and `ExtensionExtMeshFeaturesFeatureIdTexture` have been renamed to `FeatureId` and `FeatureIdTexture` respectively.
- Replaced `FeatureIDTextureView` with `FeatureIdTextureView`, which views a `FeatureIdTexture` in `EXT_mesh_features`. Feature ID textures from `EXT_feature_metadata` are no longer supported.
- Replaced `MetadataFeatureTableView` with `PropertyTableView`, which views a `PropertyTable` in `EXT_structural_metadata`.
- Replaced `MetadataPropertyView` with `PropertyTablePropertyView`, which is a view of a `PropertyTableProperty` in `EXT_structural_metadata`. This takes two template parameters: a typename `T` , and a `bool` indicating whether or not the values are normalized.
- Replaced `MetadataPropertyViewStatus` with `PropertyTablePropertyViewStatus`. `PropertyTablePropertyViewStatus` is a class that inherits from `PropertyViewStatus`, defining additional error codes in the form of `static const` values.
- Replaced `FeatureTextureView` with `PropertyTextureView`, which views a `PropertyTexture` in `EXT_structural_metadata`.
- Replaced `FeatureTexturePropertyView` with `PropertyTexturePropertyView`, which is a view of a `PropertyTextureProperty` in `EXT_structural_metadata`. This takes two template parameters: a typename `T` , and a `bool` indicating whether or not the values are normalized.
- Removed `FeatureTexturePropertyComponentType`, `FeatureTexturePropertyChannelOffsets`, and `FeatureTexturePropertyValue`. `PropertyTextureProperty` retrieves the values with the type indicated by its class property.
- Replaced `FeatureTexturePropertyViewStatus` with `PropertyTexturePropertyViewStatus`. `PropertyTexturePropertyViewStatus` is a class that inherits from `PropertyViewStatus`, defining additional error codes in the form of `static const` values.
- Renamed `FeatureIDTextureViewStatus` to `FeatureIdTextureViewStatus` for consistency.
- Renamed `MetadataArrayView` to `PropertyArrayView`.
- Renamed `FeatureTextureViewStatus` to `PropertyTextureViewStatus`.
- Refactored `PropertyType` to reflect the values of `type` in a `ClassProperty` from `EXT_structural_metadata`.

##### Additions :tada:

- Added `PropertyView`, which acts as a base class for all metadata property views. This takes two template parameters: a type `T` , and a `bool` indicating whether or not the values are normalized.
- Added `PropertyViewStatus`, which defines public `static const` values for various property errors.
- Added `PropertyTableViewStatus` to indicate whether a `PropertyTableView` is valid.
- Added `PropertyComponentType` to reflect the values of `componentType` in a `ClassProperty` from `EXT_structural_metadata`.
- Added `PropertyAttributeView`, which views a `PropertyAttribute` in `EXT_structural_metadata`.
- Added `PropertyAttributePropertyView`, which views a `PropertyAttributeProperty` in `EXT_structural_metadata`.
- Added `PropertyAttributePropertyViewStatus`, which reflects the status of a `PropertyAttributePropertyView`.

### v0.27.3 - 2023-10-01

##### Additions :tada:

- Added support for Cesium ion `"externalType"` assets.

##### Fixes :wrench:

- Fixed corner cases where `Tileset::ComputeLoadProgress` can incorrectly report done (100%) before all tiles are actually loaded for the current view.

### v0.27.2 - 2023-09-20

##### Additions :tada:

- Added `CESIUM_GLM_STRICT_ENABLED` option to the CMake scripts. It is ON by default, but when set to OFF it disables the `GLM_FORCE_XYZW_ONLY`, `GLM_FORCE_EXPLICIT_CTOR`, and `GLM_FORCE_SIZE_T_LENGTH` options in the GLM library.

##### Fixes :wrench:

- Added a missing include to `FeatureTexturePropertyView.h`.
- The CMake scripts no longer attempt to add the `Catch2` subdirectory when the tests are disabled.

### v0.27.1 - 2023-09-03

##### Fixes :wrench:

- Fixed a bug that could cause a crash when loading tiles with a raster overlay.

### v0.27.0 - 2023-09-01

##### Breaking Changes :mega:

- Renamed `ExtensionReaderContext` to `JsonReaderOptions`, and the `getExtensions` method on various JSON reader classes to `getOptions`.
- `IExtensionJsonHandler` no longer derives from `IJsonHandler`. Instead, it has a new pure virtual method, `getHandler`, that must be implemented to allow clients to obtain the `IJsonHandler`. In almost all implementations, this should simply return `*this`.
- In `SubtreeReader`, `SchemaReader`, and `TilesetReader`, the `readSubtree`, `readSchema`, and `readTileset` methods (respectively) have been renamed to `readFromJson` and return a templated `ReadJsonResult` instead of a bespoke result class.
- `TileExternalContent` is now heap allocated and stored in `TileContent` with a `std::unique_ptr`.
- The root `Tile` of a `Cesium3DTilesSelection::Tileset` now represents the tileset.json itself, and the `root` tile specified in the tileset.json is its only child. This makes the shape of the tile tree consistent between a standard top-level tileset and an external tileset embedded elsewhere in the tree. In both cases, the "tile" that represents the tileset.json itself has content of type `TileExternalContent`.

##### Additions :tada:

- Added new constructors to `LocalHorizontalCoordinateSystem` taking ECEF<->Local transformation matrices directly.
- Unknown properties in objects read with a `JsonReader` are now stored in the `unknownProperties` property on `ExtensibleObject` by default. To ignore them, as was done in previous versions, call `setCaptureUnknownProperties` on `JsonReaderOptions`.
- Added `ValueType` type alias to `ArrayJsonHandler`, for consistency with other JSON handlers.
- Added an overload of `JsonReader::readJson` that takes a `rapidjson::Value` instead of a byte buffer. This allows a subtree of a `rapidjson::Document` to be easily and efficiently converted into statically-typed classes via `IJsonHandler`.
- Added `*Reader` classes to `CesiumGltfReader` and `Cesium3DTilesReader` to allow each of the classes to be individually read from JSON.
- Added `getExternalContent` method to the `TileContent` class.
- `TileExternalContent` now holds the metadata (`schema`, `schemaUri`, `metadata`, and `groups`) stored in the tileset.json.
- Added `loadMetadata` and `getMetadata` methods to `Cesium3DTilesSelection::Tileset`. They provide access to `TilesetMetadata` instance representing the metadata associated with a tileset.json.
- Added `MetadataQuery` class to make it easier to find properties with specific semantics in `TilesetMetadata`.

##### Fixes :wrench:

- Fixed a bug where an empty error message would get propagated to a tileset's `loadErrorCallback`.
- Fixed several small build script issues to allow cesium-native to be used in Univeral Windows Platform (UWP) applications, such as those that run on Holo Lens 2.
- When KTX2 transcoding fails, the image will now be fully decompressed instead of returning an error.
- Fixed a bug that could cause higher-detail tiles to continue showing when zooming out quickly on a tileset that uses "additive" refinement.
- Fixed a bug that could cause a tile to never finish upsampling because its non-rendered parent never finishes loading.

### v0.26.0 - 2023-08-01

##### Additions :tada:

- Added caching support for Google Maps Photorealistic 3D Tiles. Or other cases where the origin server is using combinations of HTTP header directives that previously caused tiles not to go to disk cache (such as `max-age-0`, `stale-while-revalidate`, and `Expires`).
- Added support for the `EXT_meshopt_compression` extension, which allows decompressing mesh data using the meshoptimizer library. Also added support for the `KHR_mesh_quantization` and `KHR_texture_transform` extensions, which are often used together with the `EXT_meshopt_compression` extension to optimize the size and performance of glTF files.

##### Fixes :wrench:

- Fixed a bug in the 3D Tiles selection algorithm that could cause missing detail if a tileset had a leaf tile that was considered "unconditionally refined" due to having a geometric error larger than its parent's.
- Fixed a bug where `GltfReader::readImage` would always populate `mipPositions` when reading KTX2 images, even when the KTX2 file indicated that it had no mip levels and that they should be created, if necessary, from the base image. As a result, `generateMipMaps` wouldn't generate any mipmaps for the image.

### v0.25.1 - 2023-07-03

##### Additions :tada:

- Included generated glTF and 3D Tiles classes in the generated referenced documentation.
- Updated the 3D Tiles class generator to use the `main` branch instead of the `draft-1.1` branch.

### v0.25.0 - 2023-06-01

##### Additions :tada:

- Added `computeTransformationToAnotherLocal` method to `LocalHorizontalCoordinateSystem`.
- Added support for the `KHR_materials_variants` extension to the glTF reader and writer.
- Added `GunzipAssetAccessor`. It can decorate another asset accessor in order to automatically gunzip responses (if they're gzipped) even if they're missing the proper `Content-Encoding` header.

##### Fixes :wrench:

- On Tileset Load Failure, warning/error messages will always be logged even if the failure callback is set.
- Fixed a bug that caused meshes to be missing entirely when upsampled from a parent with `UNSIGNED_BYTE` indices.

### v0.24.0 - 2023-05-01

##### Additions :tada:

- `WebMapServiceRasterOverlay` now allows query parameters in the base URL when building GetCapabilities and GetMap requests.
- Added support for parsing implicit tilesets that conform to the 3D Tiles 1.1 Spec.

##### Fixes :wrench:

- Fixed various `libjpeg-turbo` build errors, including ones that occurred when building for iOS.

### v0.23.0 - 2023-04-03

##### Breaking Changes :mega:

- Removed `tilesLoadingLowPriority`, `tilesLoadingMediumPriority`, and `tilesLoadingHighPriority` from `ViewUpdateResult`. Use `workerThreadTileLoadQueueLength` and `mainThreadTileLoadQueueLength` instead.

##### Additions :tada:

- Added `getOrientedBoundingBoxFromBoundingVolume` to the `Cesium3DTilesSelection` namespace.
- Added `transform` and `toAxisAligned` methods to `OrientedBoundingBox`.
- Switched to `libjpeg-turbo` instead of `stb` for faster jpeg decoding.
- Added `getNumberOfTilesLoaded` method to `Tileset`.
- Changed how `TilesetOptions::forbidHoles` works so that it loads much more quickly, while still guaranteeing there are no holes in the tileset.
- Added `frameNumber` property to `ViewUpdateResult`.
- Added getters for the `stride` and `data` fields of `AccessorView`.
- Added `startNewFrame` method to `ITileExcluder`.
- Added `CreditSystem.setShowOnScreen` and `Tileset.setShowCreditsOnScreen` to allow on-screen credit rendering to be toggled at runtime.

##### Fixes :wrench:

- Fixed a bug that caused the `center` field of `AxisAlignedBox` to be incorrect.
- Fixed a bug that caused the main thread to sometimes load low-priority tiles before high-priority ones. This could result in much longer waits than necessary for a tileset's appropriate level-of-detail to be shown.
- Fixed a bug that prevented WebP and KTX2 textures from working in the common case where only the extension specified the `source` property, not the glTF's main `Texture` definition.

### v0.22.1 - 2023-03-06

##### Fixes :wrench:

- Fixed a crash that could occur when a batch table property had fewer values than the model had features.

### v0.22.0 - 2023-03-01

##### Breaking Changes :mega:

- Renamed `CesiumGeometry::AxisTransforms` to simply `Transforms`.
- Renamed `CesiumGeospatial::Transforms` to `GlobeTransforms`.

##### Additions :tada:

- Added `GlobeAnchor`, making it easy to define a coordinate system that anchors an object to the globe and maintains it as the object moves or as the local coordinate system it is defined in changes.
- Added support for loading tilesets with `pnts` content. Point clouds are converted to `glTF`s with a single `POINTS` primitive, while batch tables are converted to `EXT_feature_metadata`.
- Added `createTranslationRotationScaleMatrix` and `computeTranslationRotationScaleFromMatrix` methods to `CesiumGeometry::Transforms`.
- Added `CesiumUtility::AttributeCompression` for encoding and decoding vertex attributes in different formats.

##### Fixes :wrench:

- Fixed a bug that could cause holes to appear in a tileset, even with frustum culling disabled, when the tileset includes some empty tiles with a geometric error greater than their parent's.

### v0.21.3 - 2023-02-01

##### Fixes :wrench:

- Fixed a bug that could prevent loading in tilesets that are additively-refined and have external tilesets, such as Cesium OSM Buildings.
- Fixed a bug that could cause parent tiles to be incorrectly culled in tilesets with additive ("ADD") refinement. This could cause geometry to disappear when moving in closer, or fail to appear at all.
- When unloading tile content, raster overlay tiles are now detached from geometry tiles _before_ the geometry tile content is unloaded.
- Added missing `#include <string>` in generated glTF and 3D Tiles header files.
- Replaced `std::sprintf` with `std::snprintf`, fixing a warning-as-error in newer versions of Xcode.
- Upgraded tinyxml2 [from commit 1aeb57d26bc303d5cfa1a9ff2a331df7ba278656 to commit e05956094c27117f989d22f25b75633123d72a83](https://github.com/leethomason/tinyxml2/compare/1aeb57d26bc303d5cfa1a9ff2a331df7ba278656...e05956094c27117f989d22f25b75633123d72a83).

### v0.21.2 - 2022-12-09

##### Additions :tada:

- Added the ability to specify the endpoint URL of the Cesium ion API when constructing an `IonRasterOverlay`.

##### Fixes :wrench:

- Removed the logged warning about the use of the `gltfUpAxis` property in a 3D Tiles tileset.json. While not technically spec-compliant, this property is quite common and we are not going to remove support for it anytime soon.

### v0.21.1 - 2022-12-02

##### Fixes :wrench:

- Fixed a bug that could cause an assertion failure - and on rare occasions a more serious problem - when creating a tile provider for a `TileMapServiceRasterOverlay` or a `WebMapServiceRasterOverlay`.

### v0.21.0 - 2022-11-01

##### Breaking Changes :mega:

- On `IPrepareRendererResources`, the `image` parameter passed to `prepareRasterInLoadThread` and the `rasterTile` parameter passed to `prepareRasterInMainThread` are no longer const. These methods are now allowed to modify the parameters during load.
- `IPrepareRendererResources::prepareInLoadThread` now takes a `TileLoadResult` and returns a `Future<TileLoadResultAndRenderResources>`, allowing it to work asynchronously rather than just blocking a worker thread until it is finished.
- `RasterOverlay::createTileProvider` now takes the owner pointer as an `IntrusivePointer` instead of a raw pointer, and returns a future that resolves to a `RasterOverlay::CreateTileProviderResult`.

##### Additions :tada:

- Added `mainThreadLoadingTimeLimit` and `tileCacheUnloadTimeLimit` properties to `TilesetOptions`, allowing a limit to be placed on how much time is spent loading and unloading tiles per frame.
- Added `GltfReader::generateMipMaps` method.
- Added the `getImage` method to `RasterOverlayTile`.
- Added `LocalHorizontalCoordinateSystem`, which is used to create convenient right- or left-handeded coordinate systems with an origin at a point on the globe.

##### Fixes :wrench:

- Fixed a bug that could cause a crash when adding raster overlays to sparse tilesets and zooming close enough to cause them to be upsampled.

### v0.20.0 - 2022-10-03

##### Breaking Changes :mega:

- `TileRenderContent::lodTransitionPercentage` now always goes from 0.0 --> 1.0 regardless of if the tile is fading in or out.
- Added a new parameter to `IPrepareRendererResources::prepareInLoadThread`, `rendererOptions`, to allow passing arbitrary data from the renderer.

##### Fixes :wrench:

- In `CesiumGltfWriter`, `accessor.byteOffset` and `bufferView.byteOffset` are no longer written if the value is 0. This fixes validation errors for accessors that don't have buffer views, e.g. attributes that are Draco compressed.
- Fixed a bug where failed tiles don't clean up any raster overlay tiles that are mapped to them, and therefore cannot be rendered as empty tiles.
- Fixed a bug that prevented access to Cesium Ion assets by using expired Access Tokens.

### v0.19.0 - 2022-09-01

##### Breaking Changes :mega:

- `RasterOverlayCollection` no longer accepts a `Tileset` in its constructor. Instead, it now accepts a `Tile::LoadedLinkList` and a `TilesetExternals`.
- Removed `TileContext`. It has been replaced by the `TilesetContentLoader` interface.
- Removed `TileContentFactory`. Instead, conversions of various types to glTF can be registered with `GltfConverters`.
- Removed `TileContentLoadInput`. It has been replaced by `TileLoadInput` and `TilesetContentLoader`.
- Removed `TileContentLoadResult`. It has been replaced by `TileContent`.
- Removed `TileContentLoader`. It has been replaced by `TilesetContentLoader` and `GltfConverters`.
- Removed `ImplicitTraversal`. It has been replaced by `TilesetContentLoader` and `GltfConverters`.
- Removed many methods from the `Cesium3DTilesSelection::Tileset` class: `getUrl()`, `getIonAssetID()`, `getIonAssetToken()`, `notifyTileStartLoading`, `notifyTileDoneLoading()`, `notifyTileUnloading()`, `loadTilesFromJson()`, `requestTileContent()`, `requestAvailabilitySubtree()`, `addContext()`, and `getGltfUpAxis()`. Most of these were already not recommended for use outside of cesium-native.
- Removed many methods from the `Cesium3DTilesSelection::Tile` class: `getTileset()`, `getContext()`, `setContext()`, `getContent()`, `setEmptyContent()`, `getRendererResources()`, `setState()`, `loadContent()`, `processLoadedContent()`, `unloadContent()`, `update()`, and `markPermanentlyFailed()`. Most of these were already not recommended for use outside of cesium-native.

##### Additions :tada:

- Quantized-mesh terrain and implicit octree and quadtree tilesets can now skip levels-of-detail when traversing, so the correct detail is loaded more quickly.
- Added new options to `TilesetOptions` supporting smooth transitions between tiles at different levels-of-detail. A tile's transition percentage can be retrieved from `TileRenderContent::lodTransitionPercentage`.
- Added support for loading WebP images inside glTFs and raster overlays. WebP textures can be provided directly in a glTF texture or in the `EXT_texture_webp` extension.
- Added support for `KHR_texture_transform` to `CesiumGltf`, `CesiumGltfReader`, and `CesiumGltfWriter`
- `Tileset` can be constructed with a `TilesetContentLoader` and a root `Tile` for loading and rendering different 3D Tile-like formats or creating a procedural tileset.

##### Fixes :wrench:

- Fixed a bug where the Raster Overlay passed to the `loadErrorCallback` would not be the one that the user created, but instead an aggregated overlay that was created internally.

### v0.18.1 - 2022-08-04

##### Fixes :wrench:

- Fixed a bug in `SqliteCache` where the last access time of resources was not updated correctly, sometimes causing more recently used resources to be evicted from the cache before less recently used ones.

### v0.18.0 - 2022-08-01

##### Breaking Changes :mega:

- Removed support for 3D Tiles Next extensions in `TilesetWriter` and `TilesetReader` that have been promoted to core in 3D Tiles 1.1
  - [3DTILES_multiple_contents](https://github.com/CesiumGS/3d-tiles/tree/main/extensions/3DTILES_multiple_contents)
  - [3DTILES_implicit_tiling](https://github.com/CesiumGS/3d-tiles/tree/main/extensions/3DTILES_implicit_tiling)
  - [3DTILES_metadata](https://github.com/CesiumGS/3d-tiles/tree/main/extensions/3DTILES_metadata)
  - [3DTILES_content_gltf](https://github.com/CesiumGS/3d-tiles/tree/main/extensions/3DTILES_content_gltf)
- Removed the `getSupportsRasterOverlays` from `Tileset` because the property is no longer relevant now that all tilesets support raster overlays.

##### Additions :tada:

- Added support for [3D Tiles 1.1](https://github.com/CesiumGS/3d-tiles/pull/666) in `TilesetWriter` and `TilesetReader`.
- Added a `TileOcclusionRendererProxyPool` to `TilesetExternals`. If a renderer implements and provides this interface, the tile occlusion information is used to avoid refining parent tiles that are completely occluded, reducing the number of tiles loaded.
- `Tileset` can now estimate the percentage of the tiles for the current view that have been loaded by calling the `computeLoadProgress` method.
- Enabled loading Tile Map Service (TMS) URLs that do not have a file named "tilemapresource.xml", such as from GeoServer.
- Added support for Tile Map Service documents that use the "local" profile when the SRS is mercator or geodetic.

### v0.17.0 - 2022-07-01

##### Fixes :wrench:

- Fixed crash when parsing an empty copyright string in the glTF model.

### v0.16.0 - 2022-06-01

##### Additions :tada:

- Added option to the `RasterizedPolygonsOverlay` to invert the selection, so everything outside the polygons gets rasterized instead of inside.
- The `RasterizedPolygonsTileExcluder` excludes tiles outside the selection instead of inside when given an inverted `RasterizedPolygonsOverlay`.
- Tiles are now upsampled using the projection of the first raster overlay in the list with more detail.

##### Fixes :wrench:

- For consistency with CesiumJS and compatibility with third-party terrain tilers widely used in the community, the `bounds` property of the `layer.json` file of a quantized-mesh terrain tileset is now ignored, and the terrain is assumed to cover the entire globe.

### v0.15.2 - 2022-05-13

##### Fixes :wrench:

- Fixed a bug where upsampled quadtree tiles could have siblings with mismatching projections.

In addition to the above, this release updates the following third-party libraries used by cesium-native:

- `cpp-httplib` to v0.10.3 ([changes](https://github.com/yhirose/cpp-httplib/compare/c7486ead96dad647b9783941722b5944ac1aaefa...d73395e1dc652465fa9524266cd26ad57365491f))
- `draco` to v1.5.2 ([changes](https://github.com/google/draco/compare/9bf5d2e4833d445acc85eb95da42d715d3711c6f...bd1e8de7dd0596c2cbe5929cbe1f5d2257cd33db))
- `earcut` to v2.2.3 ([changes](https://github.com/mapbox/earcut.hpp/compare/6d18edf0ce046023a7cb55e69c4cd9ba90e2c716...b28acde132cdb8e0ef536a96ca7ada8a651f9169))
- `PicoSHA2` to commit `1677374f23352716fc52183255a40c1b8e1d53eb` ([changes](https://github.com/okdshin/PicoSHA2/compare/b699e6c900be6e00152db5a3d123c1db42ea13d0...1677374f23352716fc52183255a40c1b8e1d53eb))
- `rapidjson` to commit `fcb23c2dbf561ec0798529be4f66394d3e4996d8` ([changes](https://github.com/Tencent/rapidjson/compare/fd3dc29a5c2852df569e1ea81dbde2c412ac5051...fcb23c2dbf561ec0798529be4f66394d3e4996d8))
- `spdlog` to v1.10.0 ([changes](https://github.com/gabime/spdlog/compare/cbe9448650176797739dbab13961ef4c07f4290f...76fb40d95455f249bd70824ecfcae7a8f0930fa3))
- `stb` to commit `af1a5bc352164740c1cc1354942b1c6b72eacb8a` ([changes](https://github.com/nothings/stb/compare/b42009b3b9d4ca35bc703f5310eedc74f584be58...af1a5bc352164740c1cc1354942b1c6b72eacb8a))
- `uriparser` to v0.9.6 ([changes](https://github.com/uriparser/uriparser/compare/e8a338e0c65fd875a46067d711750e4c13e044e7...24df44b74753017acfaec4b3a30097a8a2ae1ae1))

### v0.15.1 - 2022-05-05

##### Fixes :wrench:

- Fixed a bug that could cause tiles in external tilesets to fail to load.

### v0.15.0 - 2022-05-02

##### Additions :tada:

- Improved the load performance when `TilesetOptions::forbidHoles` is enabled by only loading child tiles when their parent does not meet the necessary screen-space error requirement.
- Added support for loading availability metadata from quantized-mesh layer.json. Previously, only availability embedded in terrain tiles was used.
- Added support for quantized-mesh terrain tilesets that specify a parent layer.
- Added support for metadata from the `3DTILES_batch_table_hierarchy` extension.

##### Fixes :wrench:

- Fixed a bug that could cause the same tiles to be continually loaded and unloaded when `TilesetOptions::forbidHoles` was enabled.
- Fixed a bug that could sometimes cause tilesets to fail to show their full detail when making changes to raster overlays.
- Fixed a bug that could cause holes even with `TilesetOptions::forbidHoles` enabled, particularly when using external tilesets.
- Tiles will no longer be selected to render when they have no content and they have a higher "geometric error" than their parent. In previous versions, this situation could briefly lead to holes while the children of such tiles loaded.
- Fixed a bug where `IPrepareRendererResources::prepareInMainThread` was called on a `Tile` before that `Tile` was updated with loaded content.
- Fixed a bug where getting bad data from the SQLite request cache could cause a crash. If the SQLite database is corrupt, it will now be deleted and recreated.

### v0.14.1 - 2022-04-14

##### Fixes :wrench:

- Fixed a crash caused by using an aggregated overlay of `IonRasterOverlay` after it is freed.
- Fix a bug introduced in v0.14.0 that caused Tile Map Service (TMS) overlays from Cesium ion to fail to load.

### v0.14.0 - 2022-04-01

##### Breaking Changes :mega:

- Added a new parameter, `rendererOptions`, to `IPrepareRendererResources::prepareRasterInLoadThread`.
- Changed the type of Cesium ion asset IDs from `uint32_t` to `int64_t`.
- Various changes in the `Cesium3DTiles`, `Cesium3DTilesReader`, and `Cesium3DTilesWriter` namespaces to match the evolving 3D Tiles Next specifications.
- Removed `getTextureCoordinateIndex` from `FeatureIDTextureView` and `FeatureTexturePropertyView`. Use `getTextureCoordinateAttributeId` instead.

##### Additions :tada:

- Added `WebMapServiceRasterOverlay` to pull raster overlays from a WMS server.
- Added support for the following glTF extensions to `CesiumGltf`, `CesiumGltfReader`, and `CesiumGltfWriter`:
  - `EXT_instance_features`
  - `EXT_structural_metadata`
  - `MAXAR_mesh_variants`
- Added an in-memory cache for Cesium ion asset endpoint responses in order to avoid repeated requests.
- Added `ScopeGuard` class to automatically a execute function when exiting a scope.
- The glTF `copyright` property, if present, is now included in the credits that `Tileset` adds to the `CreditSystem`. If the `copyright` has multiple parts separate by semicolons, these are treated as separate credits.
- Credits reported by `CreditSystem::getCreditsToShowThisFrame` are now sorted based on the number of occurrences, with the most common credits first.
- `Tileset` and `RasterOverlay` credits can now be shown on the screen, rather than in a separate credit popup.
- Added `FeatureTexturePropertyView::getSwizzle` method.
- Added `IsMetadataArray` template to check if a type is a `MetadataArrayView`.
- Added a `rendererOptions` property to `RasterOverlayOptions` to pass arbitrary data to `prepareRasterInLoadThread`.
- Added `Uri::escape`.

##### Fixes :wrench:

- Fixed an issue that could lead to compilation failures when passing an lvalue reference to `Promise::resolve()`.
- Fixed upsampling for `EXT_feature_metadata` feature tables.
- Fixed a bug that could cause the size of external images to be accounted for incorrectly when tracking the number of bytes loaded for caching purposes.
- Fixed a bug that prevented tiles from loading when "Forbid Holes" option was enabled.

### v0.13.0 - 2022-03-01

##### Breaking Changes :mega:

- Renamed constants in `CesiumUtility::Math` to use PascalCase instead of SCREAMING_SNAKE_CASE.

##### Additions :tada:

- Added support for the `CESIUM_RTC` and `KHR_texture_basisu` glTF extensions.
- Added support for 3D Tiles that do not have a geometric error, improving compatibility with tilesets that don't quite match the 3D Tiles spec.
- Exposed the Cesium ion endpoint URL as a parameter on tilesets and raster overlays.
- `TilesetOptions` and `RasterOverlayOptions` each have a new option to report which compressed textured formats are supported on the client platform. Ideal formats amongst the available ones are picked for each KTX2 texture that is later encountered.
- The `ImageCesium` class nows convey which GPU pixel compression format (if any) is used. This informs what to expect in the image's pixel buffer.
- The `ImageCesium` class can now contain pre-computed mipmaps, if they exist. In that case, all the mips will be in the pixel buffer and the delineation between each mip will be described in `ImageCesium::mipPositions`.
- Tileset content with the known file extensions ".gltf", ".glb", and ".terrain" can now be loaded even if the Content-Type is incorrect. This is especially helpful for loading tilesets from `file:` URLs.
- Created tighter fitting bounding volumes for terrain tiles by excluding skirt vertices.

##### Fixes :wrench:

- Fixed bug that could cause properties types in a B3DM Batch Table to be deduced incorrectly, leading to a crash when accessing property values.
- Fixed a bug where implicit tiles were not receiving the root transform and so could sometimes end up in the wrong place.

### v0.12.0 - 2022-02-01

##### Breaking Changes :mega:

- Renamed `IAssetAccessor::requestAsset` to `get`.
- Renamed `IAssetAccessor::post` to `request` and added a new parameter in the second position to specify the HTTP verb to use.
- `Token` in `CesiumIonClient` has been updated to match Cesium ion's v2 REST API endpoint, so several fields have been renamed. The `tokens` method also now returns future that resolves to a `TokenList` instead of a plain vector of `Token` instances.
- Renamed `GltfReader::readModel`, `ModelReaderResult`, and `ReadModelOptions` to `GltfReader::readGltf`, `GltfReaderResult`, and `GltfReaderOptions` respectively.
- Removed `writeModelAsEmbeddedBytes`, `writeModelAndExternalFiles`, `WriteModelResult`, `WriteModelOptions`, and `WriteGLTFCallback`. Use `GltfWriter::writeGltf`, `GltfWriter::writeGlb`, `GltfWriterResult`, and `GltfWriterOptions` instead.

##### Additions :tada:

- Added `TilesetWriterOptions` for serializing tileset JSON.
- Added support for the following extensions in `GltfWriter` and `GltfReader`:
  - [KHR_materials_unlit](https://github.com/KhronosGroup/glTF/tree/main/extensions/2.0/Khronos/KHR_materials_unlit)
  - [EXT_mesh_gpu_instancing](https://github.com/KhronosGroup/glTF/tree/main/extensions/2.0/Vendor/EXT_mesh_gpu_instancing)
  - [EXT_meshopt_compression](https://github.com/KhronosGroup/glTF/tree/main/extensions/2.0/Vendor/EXT_meshopt_compression)
  - [EXT_mesh_features](https://github.com/CesiumGS/glTF/tree/3d-tiles-next/extensions/2.0/Vendor/EXT_mesh_features)
  - [CESIUM_tile_edges](https://github.com/CesiumGS/glTF/pull/47)
- Added support for the following extensions in `TilesetWriter` and `TilesetReader`:
  - [3DTILES_multiple_contents](https://github.com/CesiumGS/3d-tiles/tree/main/extensions/3DTILES_multiple_contents)
  - [3DTILES_implicit_tiling](https://github.com/CesiumGS/3d-tiles/tree/main/extensions/3DTILES_implicit_tiling)
  - [3DTILES_metadata](https://github.com/CesiumGS/3d-tiles/tree/main/extensions/3DTILES_metadata)
- Added `SubtreeWriter` and `SubtreeReader` for serializing and deserializing the subtree format in [3DTILES_implicit_tiling](https://github.com/CesiumGS/3d-tiles/tree/main/extensions/3DTILES_implicit_tiling).
- Added `SchemaWriter` and `SchemaReader` for serializing and deserializing schemas in [EXT_mesh_features](https://github.com/CesiumGS/glTF/tree/3d-tiles-next/extensions/2.0/Vendor/EXT_mesh_features) and [3DTILES_metadata](https://github.com/CesiumGS/3d-tiles/tree/main/extensions/3DTILES_metadata).
- Added `hasExtension` to `ExtensibleObject`.
- Added `CESIUM_TESTS_ENABLED` option to the build system.
- Added support in the JSON reader for reading doubles with no fractional value as integers.
- Added case-insensitive comparison for Cesium 3D Tiles "refine" property values.
- Added new capabilities to `Connection` in `CesiumIonClient`:
  - The `tokens` method now uses the v2 service endpoint and allows a number of options to be specified.
  - Added a `token` method to allow details of a single token to be retrieved.
  - Added `nextPage` and `previousPage` methods to allow paging through tokens.
  - Added `modifyToken` method.
  - Added static `getIdFromToken` method to obtain a token ID from a given token value.
- Added `loadErrorCallback` to `TilesetOptions` and `RasterOverlayOptions`. This callback is invoked when the `Tileset` or `RasterOverlay` encounter a load error, allowing the error to be handled by application code.
- Enable `IntrusivePointer<T>` to be converted to `IntrusivePointer<U>` if U is a base class of T.

##### Fixes :wrench:

- Fixes a bug where `notifyTileDoneLoading` was not called when encountering Ion responses that can't be parsed.
- Fixed a bug that prevented a continuation attached to a `SharedFuture` from returning a `Future` itself.
- Fixed incorrect child subtree index calculation in implicit tiles.
- Fixed `computeDistanceSquaredToPosition` in `BoundingSphere`.

### v0.11.0 - 2022-01-03

##### Breaking Changes :mega:

- The `CesiumGltfReader` project now uses the `CesiumGltfReader` namespace instead of the `CesiumGltf` namespace.
- The `CesiumGltfWriter` project now uses the `CesiumGltfWriter` namespace instead of the `CesiumGltf` namespace.
- The `Cesium3DTilesReader` project now uses the `Cesium3DTilesReader` namespace instead of the `Cesium3DTiles` namespace.

##### Additions :tada:

- Added `Cesium3DTilesWriter` library.

##### Fixes :wrench:

- Fixed a bug in `QuadtreeRasterOverlayTileProvider` that caused incorrect level-of-detail selection for overlays that use a global (or otherwise large) tiling scheme but have non-global (or otherwise smaller) coverage.

### v0.10.0 - 2021-12-01

##### Breaking Changes :mega:

- `QuadtreeRasterOverlayTileProvider::computeLevelFromGeometricError` has been removed. `computeLevelFromTargetScreenPixels` may be useful as a replacement.
- The constructor of `RasterOverlayTileProvider` now requires a coverage rectangle.
- `RasterOverlayTileProvider::getTile` now takes a `targetScreenPixels` instead of a `targetGeometricError`.
- The constructor of `RasterMappedTo3DTile` now requires a texture coordinate index.
- The constructor of `RasterOverlayTile` now takes a `targetScreenPixels` instead of a `targetGeometricError`. And the corresponding `getTargetGeometricError` has been removed.
- Removed `TileContentLoadResult::rasterOverlayProjections`. This field is now found in the `overlayDetails`.
- Removed `obtainGlobeRectangle` from `TileUtilities.h`. Use `estimateGlobeRectangle` in `BoundingVolume.h` instead.
- cesium-native now uses the following options with the `glm` library:
  - `GLM_FORCE_XYZW_ONLY`
  - `GLM_FORCE_EXPLICIT_CTOR`
  - `GLM_FORCE_SIZE_T_LENGTH`

##### Additions :tada:

- Added support for the [3DTILES_implicit_tiling](https://github.com/CesiumGS/3d-tiles/tree/main/extensions/3DTILES_implicit_tiling) extension.
- Added support for the [3DTILES_bounding_volume_S2](https://github.com/CesiumGS/3d-tiles/tree/main/extensions/3DTILES_bounding_volume_S2) extension.
- Added support for raster overlays, including clipping polygons, on any 3D Tiles tileset.
- Added support for external glTF buffers and images.
- Raster overlay level-of detail is now selected using "target screen pixels" rather than the hard-to-interpret geometric error value.
- A `RasterOverlay` can now be configured with a `maximumScreenSpaceError` independent of the screen-space error used for the geometry.
- `RasterOverlay::loadTileProvider` now returns a `SharedFuture`, making it easy to attach a continuation to run when the load completes.
- Added `GltfContent::applyRtcCenter` and `applyGltfUpAxisTransform`.
- Clipping polygon edges now remain sharp even when zooming in past the available geometry detail.
- Added `DebugColorizeTilesRasterOverlay`.
- Added `BoundingRegionBuilder` to `CesiumGeospatial`.
- Added `GlobeRectangle::EMPTY` static field and `GlobeRectangle::isEmpty` method.
- Added the ability to set the coordinates of a `GlobeRectangle` after construction.

##### Fixes :wrench:

- Improved the computation of bounding regions and overlay texture coordinates from geometry, particularly for geometry that crosses the anti-meridian or touches the poles.
- Fixed a bug that would result in incorrect geometry when upsampling a glTF with a position accessor pointing to a bufferView that did not start at the beginning of its buffer.
- Fixed a problem that could cause incorrect distance computation for a degenerate bounding region that is a single point with a min/max height.
- Improved the numerical stability of `GlobeRectangle::computeCenter` and `GlobeRectangle::contains`.
- Error messages are no longer printed to the Output Log when an upsampled tile happens to have a primitive with no vertices.
- Fixed a bug that could cause memory corruption when a decoded Draco mesh was larger than indicated by the corresponding glTF accessor.
- Fixed a bug that could cause the wrong triangle indices to be used for a Draco-encoded glTF.

### v0.9.0 - 2021-11-01

##### Breaking Changes :mega:

- Changed the following properties in CesiumGltf:
  - `BufferView::target` now defaults to `std::nullopt` instead of `Target::ARRAY_BUFFER`.
  - `ClassProperty::type` now defaults to `Type::INT8` instead of empty string.
  - `ClassProperty::componentType` is now an optional string instead of a `JsonValue`.
  - `FeatureTexture::classProperty` is no longer optional, consistent with changes to the extension spec.
  - `Image::mimeType` now defaults to empty string instead of `MimeType::image_jpeg`.
  - `Sampler::magFilter` and `Sampler::minFilter` now default to `std::nullopt` instead of `MagFilter::NEAREST`.
- The version of `ExtensibleObject` in the `CesiumGltf` library and namespace has been removed. Use the one in the `CesiumUtility` library and namespace instead.
- Renamed the following glTF extension classes:
  - `KHR_draco_mesh_compression` -> `ExtensionKhrDracoMeshCompression`.
  - `MeshPrimitiveEXT_feature_metadata` -> `ExtensionMeshPrimitiveExtFeatureMetadata`
  - `ModelEXT_feature_metadata` -> `ExtensionModelExtFeatureMetadata`
- `CesiumGltf::ReaderContext` has been removed. It has been replaced with either `CesiumJsonReader::ExtensionReaderContext` or `GltfReader`.

##### Additions :tada:

- Added new `Cesium3DTiles` and `Cesium3DTilesReader` libraries. They are useful for reading and working with 3D Tiles tilesets.

##### Fixes :wrench:

- Fixed a bug that could cause crashes or incorrect behavior when using raster overlays.
- Fixed a bug that caused 3D Tiles content to fail to load when the status code was zero. This code is used by libcurl for successful read of `file://` URLs, so the bug prevented loading from such URLs in some environments.
- Errors and warnings that occur while loading glTF textures are now include in the model load errors and warnings.
- Fixes how `generate-classes` deals with reserved C++ keywords. Property names that are C++ keywords should be appended with "Property" as was already done,
  but when parsing JSONs the original property name string should be used.

### v0.8.0 - 2021-10-01

##### Breaking Changes :mega:

- glTF enums are now represented in CesiumGltf as their underlying type (int32 or string) rather than as an enum class.
- Tile content loaders now return a `Future`, which allows them to be asynchronous and make further network requests.

##### Fixes :wrench:

- Fixed a bug that caused the `RTC_CENTER` semantic in a B3DM feature table to be ignored if any of the values happened to be integers rather than floating-point numbers. This caused these tiles to render in the wrong location.

### v0.7.2 - 2021-09-14

##### Fixes :wrench:

- Fixed a bug where the "forbidHoles" option was not working with raster overlays and external tilesets.

### v0.7.1 - 2021-09-14

##### Fixes :wrench:

- Fixed a bug introduced in v0.7.0 where credits from a `QuadtreeRasterOverlayTileProvider` were not collected and reported.
- Fixed a bug where disabling frustum culling caused external tilesets to not load.

### v0.7.0 - 2021-09-01

##### Breaking Changes :mega:

- Renamed the `Cesium3DTiles` namespace and library to `Cesium3DTilesSelection`.
- Deleted `Cesium3DTilesSelection::Gltf` and moved functionality into `CesiumGltf::Model`.
- Renamed `Rectangle::intersect` and `GlobeRectangle::intersect` to `computeIntersection`.
- `RasterOverlay` and derived classes now require a `name` parameter to their constructors.
- Changed the type of texture coordinate IDs used in the raster overlay system from `uint32_t` to `int32_t`.
- `RasterOverlayTileProvider` is no longer quadtree-oriented. Instead, it requires derived classes to provide an image for a particular requested rectangle and geometric error. Classes that previously derived from `RasterOverlayTileProvider` should now derive from `QuadtreeRasterOverlayTileProvider` and implement `loadQuadtreeTileImage` instead of `loadTileImage`.
- Removed `TilesetOptions::enableWaterMask`, which didn't have any effect anyway. `TilesetContentOptions::enableWaterMask` still exists and works.

##### Additions :tada:

- Added `Future<T>::isReady`.
- Added `Future<T>::share`, which returns a `SharedFuture<T>` and allows multiple continuations to be attached.
- Added an option in `TilesetOptions::ContentOptions` to generate smooth normals when the original glTFs were missing normals.
- Added `ImageManipulation` class to `CesiumGltfReader`.
- Added `Math::roundUp` and `Math::roundDown`.
- Added `Rectangle::computeUnion`.

##### Fixes :wrench:

- Fixed a bug that caused CesiumGltfWriter to write a material's normal texture info into a property named `normalTextureInfo` rather than `normalTexture`.
- Fixed a bug in `TileMapServiceRasterOverlay` that caused it to show only the lowest resolution tiles if missing a `tilemapresource.xml` file.

### v0.6.0 - 2021-08-02

##### Breaking Changes :mega:

- `Future<T>::wait` now returns the resolved value and throws if the Future rejected, rather than returning a `std::variant` and slicing the exception to `std::exception`.
- `Tileset::updateView` and `Tileset::updateViewOffline` now take `std::vector<ViewState>` instead of a single `ViewState`.

##### Additions :tada:

- Added support for the `EXT_feature_metadata` glTF extension.
- Added automatic conversion of the B3DM batch table to the `EXT_feature_metadata` extension.
- Added `CESIUM_COVERAGE_ENABLED` option to the build system.
- Added `AsyncSystem::dispatchOneMainThreadTask` to dispatch a single task, rather than all the tasks that are waiting.
- Added `AsyncSystem::createPromise` to create a Promise directly, rather than via a callback as in `AsyncSystem::createFuture`.
- Added `AsyncSystem::catchImmediately` to catch a Future rejection immediately in any thread.
- Added `AsyncSystem::all` to create a Future that resolves when a list of Futures resolve.
- Added support for multiple frustums in the `Tileset` selection algorithm.

##### Fixes :wrench:

- Fixed a bug that prevented `.then` functions from being used on a `Future<void>` when CESIUM_TRACING_ENABLED was ON.

### v0.5.0 - 2021-07-01

##### Breaking Changes :mega:

- `TilesetExternals` now has an `AsyncSystem` instead of a shared pointer to an `ITaskProcessor`.

##### Additions :tada:

- Added a performance tracing framework via `CESIUM_TRACE_*` macros.
- Added `Future<T>::thenImmediately`.
- Added `AsyncSystem::createThreadPool` and `Future<T>::thenInThreadPool`.
- `Future<T>::thenInWorkerThread` and `Future<T>::thenInMainThread` now arrange for their continuations to be executed immediately when the Future is resolved, if the Future is resolved in the correct thread.
- Moved all request cache database access to a dedicated thread, in order to free up worker threads for parallelizable work.

### v0.4.0 - 2021-06-01

##### Additions :tada:

- Added `Cesium3DTiles::TileIdUtilities` with a `createTileIdString` function to create logging/debugging strings for `TileID` objects.
- Accessing the same Bing Maps layer multiple times in a single application run now reuses the same Bing Maps session instead of starting a new one each time.
- Added a configure-time build option, `PRIVATE_CESIUM_SQLITE`, to rename all `sqlite3*` symbols to `cesium_sqlite3*`.

##### Fixes :wrench:

- Matched draco's decoded indices to gltf primitive if indices attribute does not match with the decompressed indices.
- `createAccessorView` now creates an (invalid) `AccessorView` with a standard numeric type on error, rather than creating `AccessorView<nullptr_t>`. This makes it easier to use a simple lambda as the callback.
- Disabled `HTTPLIB_USE_ZLIB_IF_AVAILABLE` and `HTTPLIB_USE_OPENSSL_IF_AVAILABLE` because these libraries are not required for our use for cpp-httplib and they cause problems on some systems.

### v0.3.1 - 2021-05-13

##### Fixes :wrench:

- Fixed a memory leak when loading textures from a glTF model.
- Fixed a use-after-free bug that could cause a crash when destroying a `RasterOverlay`.

### v0.3.0 - 2021-05-03

##### Breaking Changes :mega:

- Converted `magic_enum` / `CodeCoverage.cmake` dependencies to external submodules.
- Replaced `CesiumGltf::WriteFlags` bitmask with `CesiumGltf::WriteModelOptions` struct.
  `CesiumGltf::writeModelAsEmbeddedBytes` and `CesiumGltf::writeModelAndExternalfiles`
  now use this struct for configuration.
- Removed all exceptions in `WriterException.h`, warnings / errors are now reported in
  `WriteModelResult`, which is returned from `CesiumGltf::writeModelAsEmbeddedBytes` and
  `CesiumGltf::writeModelAndExternalFiles` instead.

##### Additions :tada:

- Added support for loading the water mask from quantized-mesh terrain tiles.

##### Fixes :wrench:

- Let a tile be renderable if all its raster overlays are ready, even if some are still loading.

### v0.2.0 - 2021-04-19

##### Breaking Changes :mega:

- Moved `JsonValue` from the `CesiumGltf` library to the `CesiumUtility` library and changes some of its methods.
- Renamed `CesiumGltf::Reader` to `CesiumGltf::GltfReader`.
- Made the `readModel` and `readImage` methods on `GltfReader` instance methods instead of static methods.

##### Additions :tada:

- Added `CesiumGltfWriter` library.
- Added `CesiumJsonReader` library.
- Added diagnostic details to error messages for invalid glTF inputs.
- Added diagnostic details to error messages for failed OAuth2 authorization with `CesiumIonClient::Connection`.
- Added an `Axis` enum and `AxisTransforms` class for coordinate system transforms
- Added support for the legacy `gltfUpVector` string property in the `asset` part of tilesets. The up vector is read and passed as an `Axis` in the `extras["gltfUpVector"]` property, so that receivers may rotate the glTF model's up-vector to match the Z-up convention of 3D Tiles.
- Unknown glTF extensions are now deserialized as a `JsonValue`. Previously, they were ignored.
- Added the ability to register glTF extensions for deserialization using `GltReader::registerExtension`.
- Added `GltfReader::setExtensionState`, which can be used to request that an extension not be deserialized or that it be deserialized as a `JsonValue` even though a statically-typed class is available for the extension.

##### Fixes :wrench:

- Gave glTFs created from quantized-mesh terrain tiles a more sensible material with a `metallicFactor` of 0.0 and a `roughnessFactor` of 1.0. Previously the default glTF material was used, which has a `metallicFactor` of 1.0, leading to an undesirable appearance.
- Reported zero-length images as non-errors as `BingMapsRasterOverlay` purposely requests that the Bing servers return a zero-length image for non-existent tiles.
- 3D Tiles geometric error is now scaled by the tile's transform.
- Fixed a bug that that caused a 3D Tiles tile to fail to refine when any of its children had an unsupported type of content.

### v0.1.0 - 2021-03-30

- Initial release.<|MERGE_RESOLUTION|>--- conflicted
+++ resolved
@@ -9,11 +9,8 @@
 ##### Additions :tada:
 
 - Added `CesiumVectorData` library for loading data from vector formats. Currently only GeoJSON is supported.
-<<<<<<< HEAD
 - Added `GeoJsonDocumentRasterOverlay` for displaying VectorDocument objects loaded from GeoJSON as a raster overlay.
-=======
 - Added `CesiumCurl` library containing `CurlAssetAccessor`, an implementation of `IAssetAccessor` based on libcurl.
->>>>>>> 688904b3
 - Added support for the [iTwin Geospatial Features API](https://developer.bentley.com/apis/geospatial-features/overview/).
   - Added `CesiumITwinClient::Connection::geospatialFeatureCollections` to query for all feature collections within an iTwin.
   - Added `CesiumITwinClient::Connection::geospatialFeatures` to query features within a feature collection.
