# Change Log

### ? - ?

<<<<<<< HEAD
##### Breaking Changes :mega:

- Moved `QuantizedMeshLoader` from `Cesium3DTilesContent` to `CesiumLegacyTerrain`.

##### Additions :tada:

- Added a new `CesiumLegacyTerrain` library and namespace, containing classes for working with terrain in the `quantized-mesh-1.0` format and its `layer.json` file.
- Added `waitInMainThread` method to `Future` and `SharedFuture`.
=======
##### Additions :tada:

- Added `Uri::getPath` and `Uri::setPath`.
- Added `TileTransform::setTransform`.
>>>>>>> b2a1c6d2

##### Fixes :wrench:

- Fixed a bug in `joinToString` when given a collection containing empty strings.
- `QuantizedMeshLoader` now creates spec-compliant glTFs from a quantized-mesh terrain tile. Previously, the generated glTF had small problems that could confuse some clients.

### v0.34.0 - 2024-04-01

##### Breaking Changes :mega:

- Renamed `IntersectionTests::pointInTriangle2D` to `IntersectionTests::pointInTriangle`.

##### Additions :tada:

- Added `PositionAccessorType`, which is a type definition for a position accessor. It can be constructed using `getPositionAccessorView`.
- Added overloads of `IntersectionTests::pointInTriangle` that handle 3D points. One overload includes a `barycentricCoordinates` parameter that outputs the barycentric coordinates at that point.
- Added overloads of `ImplicitTilingUtilities::computeBoundingVolume` that take a `Cesium3DTiles::BoundingVolume`.
- Added overloads of `ImplicitTilingUtilities::computeBoundingVolume` that take an `S2CellBoundingVolume` and an `OctreeTileID`. Previously only `QuadtreeTileID` was supported.
- Added `setOrientedBoundingBox`, `setBoundingRegion`, `setBoundingSphere`, and `setS2CellBoundingVolume` functions to `TileBoundingVolumes`.

##### Fixes :wrench:

- Fixed a bug where coordinates returned from `SimplePlanarEllipsoidCurve` were inverted if one of the input points had a negative height.
- Fixed a bug where `Tileset::ComputeLoadProgress` could incorrectly report 100% before all tiles finished their main thread loading.

### v0.33.0 - 2024-03-01

##### Breaking Changes :mega:

- Removed support for `EXT_feature_metadata` in `CesiumGltf`, `CesiumGltfReader`, and `CesiumGltfWriter`. This extension was replaced by `EXT_mesh_features`, `EXT_instance_features`, and `EXT_structural_metadata`.
- Moved `ReferenceCountedNonThreadSafe<T>` to `ReferenceCounted.h`. It is also now a type alias for `ReferenceCounted<T, false>` rather than an actual class.
- Renamed `applyKHRTextureTransform` to `applyKhrTextureTransform`. The corresponding header file was similarly renamed to `CesiumGltf/applyKhrTextureTransform.h`.

##### Additions :tada:

- Added `TextureViewOptions`, which includes the following flags:
  - `applyKhrTextureTransformExtension`: When true, the view will automatically transform texture coordinates before sampling the texture.
  - `makeImageCopy`: When true, the view will make its own CPU copy of the image data.
- Added `TextureView`. It views an arbitrary glTF texture and can be affected by `TextureViewOptions`. `FeatureIdTextureView` and `PropertyTexturePropertyView` now inherit from this class.
- Added `options` parameter to `PropertyTextureView::getPropertyView` and `PropertyTextureView::forEachProperty`, allowing views to be constructed with property-specific options.
- Added `KhrTextureTransform`, a utility class that parses the `KHR_texture_transform` glTF extension and reports whether it is valid. UVs may be transformed on the CPU using `applyTransform`.
- Added `contains` method to `BoundingSphere`.
- Added `GlobeRectangle::MAXIMUM` static field.
- Added `ReferenceCountedThreadSafe` type alias.
- Added `SimplePlanarEllipsoidCurve` class to help with calculating fly-to paths.
- Added `sizeBytes` field to `ImageCesium`, allowing its size to be tracked for caching purposes even after its `pixelData` has been cleared.
- Added `scaleToGeocentricSurface` method to `Ellipsoid`.

##### Fixes :wrench:

- Fixed a bug in `BoundingVolume::estimateGlobeRectangle` where it returned an incorrect rectangle for boxes and spheres that encompass the entire globe.
- Fixed an incorrect computation of wrapped texture coordinates in `applySamplerWrapS` and `applySamplerWrapT`.

### v0.32.0 - 2024-02-01

##### Breaking Changes :mega:

- `IndicesForFaceFromAccessor` now properly supports `TRIANGLE_STRIP` and `TRIANGLE_FAN` modes. This requires the struct to be initialized with the correct primitive mode.

##### Additions :tada:

- Added support for Web Map Tile Service (WMTS) with `WebMapTileServiceRasterOverlay`.
- Added conversions from `std::string` to other metadata types in `MetadataConversions`. This enables the same conversions as `std::string_view`, while allowing runtime engines to use `std::string` for convenience.
- Added `applyTextureTransform` property to `TilesetOptions`, which indicates whether to preemptively apply transforms to texture coordinates for textures with the `KHR_texture_transform` extension.
- Added `loadGltf` method to `GltfReader`, making it easier to do a full, asynchronous load of a glTF.

##### Fixes :wrench:

- Fixed a bug in `FeatureIdTextureView` where it ignored the wrap values specified on the texture's sampler.
- Fixed a bug that could cause binary implicit tiling subtrees with buffers padded to 8-bytes to fail to load.
- Fixed a bug where upgraded batch table properties were not always assigned sentinel values, even when such values were available and required.
- Fixed incorrect behavior in `PropertyTablePropertyView` where `arrayOffsets` were treated as byte offsets, instead of as array indices.

### v0.31.0 - 2023-12-14

##### Additions :tada:

- Add `defaults` method to `CesiumIonClient::Connection`.

##### Fixes :wrench:

- Fixed a crash in `SubtreeAvailability::loadSubtree`.
- Fixed a bug where the `getApiUrl` method of `CesiumIonClient::Connection` would not return the default API URL if the attempt to access `config.json` failed in a more serious way, such as because of an invalid hostname.

### v0.30.0 - 2023-12-01

##### Breaking Changes :mega:

- Moved `ErrorList`, `CreditSystem`, and `Credit` from `Cesium3DTilesSelection` to `CesiumUtility`.
- Moved `GltfUtilities` from `Cesium3DTilesSelection` to `Cesium3DTilesContent`.
- Moved `RasterOverlay`, `RasterOverlayTileProvider`, `RasterOverlayTile`, `QuadtreeRasterOverlayTileProvider`, `RasterOverlayLoadFailure`, `RasterOverlayDetails`, and all of the `RasterOverlay`-derived types to a new `CesiumRasterOverlays` library and namespace.
- Moved `createRasterOverlayTextureCoordinates` method from `GltfUtilities` to a new `RasterOverlayUtilities` class in the `CesiumRasterOverlays` library.
- `GltfUtilities::parseGltfCopyright` now returns the credits as a vector of `std::string_view` instances. Previously it took a `CreditSystem` and created credits directly.
- The `SubtreeAvailability` constructor and `loadSubtree` static method now take an `ImplicitTileSubdivisionScheme` enumeration parameter instead of a `powerOf2` parameter. They also now require a `levelsInSubtree` parameter, which is needed when switching from constant to bitstream availability. Lastly, the constructor now takes a `Subtree` parameter instead of a `std::vector<std::vector<std::byte>>` representing the buffers.
- `SubtreeConstantAvailability`, `SubtreeBufferViewAvailability`, and `AvailabilityView` are now members of `SubtreeAvailability`.
- Moved `ImageManipulation` from `CesiumGltfReader` to `CesiumGltfContent`.
- Added some new parameters to `RasterOverlayUtilities::createRasterOverlayTextureCoordinates` and changed the order of some existing parameters.

##### Additions :tada:

- Added new `Cesium3DTilesContent` library and namespace. It has classes for loading, converting, and manipulating 3D Tiles tile content.
- Added new `CesiumGltfContent` library and namespace. It has classes for manipulating in-memory glTF files.
- Added new `CesiumRasterOverlays` library and namespace. It has classes for working with massive textures draped over glTFs and 3D Tiles.
- Added `MetadataConversions`, which enables metadata values to be converted to different types for better usability in runtime engines.
- Added various `typedef`s to catch all possible types of `AccessorView`s for an attribute, including `FeatureIdAccessorType` for feature ID attribute accessors, `IndexAccessorType` for index accessors, and `TexCoordAccessorType` for texture coordinate attribute accessors.
- Added `getFeatureIdAccessorView`, `getIndexAccessorView`, and `getTexCoordAccessorView` to retrieve the `AccessorView` as a `FeatureIdAccessorType`, `IndexAccessorType`, or `TexCoordAccessorType` respectively.
- Added `StatusFromAccessor` and `CountFromAccessor` visitors to retrieve the accessor status and size respectively. This can be used with `FeatureIdAccessorType`, `IndexAccessorType`, or `TexCoordAccessorType`.
- Added `FeatureIdFromAccessor` to retrieve feature IDs from a `FeatureIdAccessorType`.
- Added `IndicesForFaceFromAccessor` to retrieve the indices of the vertices that make up a face, as supplied by `IndexAccessorType`.
- Added `TexCoordFromAccessor` to retrieve the texture coordinates from a `TexCoordAccessorType`.
- Added `TileBoundingVolumes` class to `Cesium3DTilesContent`, making it easier to create the rich bounding volume types in `CesiumGeometry` and `CesiumGeospatial` from the simple vector representations in `Cesium3DTiles`.
- Added `transform` method to `CesiumGeometry::BoundingSphere`.
- Added `toSphere`, `fromSphere`, and `fromAxisAligned` methods to `CesiumGeometry::OrientedBoundingBox`.
- Added `TileTransform` class to `Cesium3DTilesContent`, making it easier to create a `glm::dmat4` from the `transform` property of a `Cesium3DTiles::Tile`.
- Added `ImplicitTilingUtilities` class to `Cesium3DTilesContent`.
- Added overloads of `isTileAvailable`, `isContentAvailable`, and `isSubtreeAvailable` on the `SubtreeAvailability` class that take the subtree root tile ID and the tile ID of interest, instead of a relative level and Morton index.
- Added `fromSubtree` and `createEmpty` static methods to `SubtreeAvailability`.
- Added new `set` methods to `SubtreeAvailability`, allowing the availability information to be modified.
- Added `SubtreeFileReader` class, used to read `Cesium3DTiles::Subtree` from a binary or JSON subtree file.
- Added `pointInTriangle2D` static method to `CesiumGeometry::IntersectionTests`.
- Added `rectangleIsWithinPolygons` and `rectangleIsOutsidePolygons` static methods to `CartographicPolygon`.
- Raster overlays now use `IPrepareRasterOverlayRendererResources`, which contains only overlay-related methods, instead of `IPrepareRendererResources`, which contains tileset-related methods as well. `IPrepareRendererResources` derives from `IPrepareRasterOverlayRendererResources` so existing code should continue to work without modification.
- Added `collapseToSingleBuffer` and `moveBufferContent` methods to `GltfUtilities`.
- Added `savePng` method to `ImageManipulation`.
- `RasterOverlayTileProvider::loadTile` now returns a future that resolves when the tile is done loading.
- Added `computeDesiredScreenPixels` and `computeTranslationAndScale` methods to `RasterOverlayUtilities`.
- Added `Future<T>::thenPassThrough`, used to easily pass additional values through to the next continuation.

##### Fixes :wrench:

- Fixed a bug in `OrientedBoundingBox::contains` where it didn't account for the bounding box's center.
- Fixed compiler error when calling `PropertyAttributeView::forEachProperty`.
- Fixed crash when loading glTFs with data uri images.
- Fixed WD4996 warnings-as-errors when compiling with Visual Studio 2002 v17.8.

### v0.29.0 - 2023-11-01

##### Breaking Changes :mega:

- Removed `PropertyTablePropertyViewType` and `NormalizedPropertyTablePropertyViewType`, as well as their counterparts for property textures and property attributes. When compiled with Clang, the large `std::variant` definitions would significantly stall compilation.

##### Fixes :wrench:

- Updated the Cesium ion OAuth2 URL from `https://cesium.com/ion/oauth` to `https://ion.cesium.com/oauth`, avoiding a redirect.

### v0.28.1 - 2023-10-02

##### Breaking Changes :mega:

- Cesium Native is now only regularly tested on Visual Studio 2019+, GCC 11.x+, and Clang 12+. Other compilers - including older ones - are likely to work, but are not tested.

##### Additions :tada:

- Added `getClass` to `PropertyTableView`, `PropertyTextureView`, and `PropertyAttributeView`. This can be used to retrieve the metadata `Class` associated with the view.
- Added `PropertyViewStatus::EmptyPropertyWithDefault` to indicate when a property contains no data, but has a valid default value.
- A glTF `bufferView` with a `byteStride` of zero is now treated as if the `byteStride` is not defined at all. Such a glTF technically violates the spec (the minimum value is 4), but the new behavior is sensible enough and consistent with CesiumJS.

##### Fixes :wrench:

- Fixed the handling of omitted metadata properties in `PropertyTableView`, `PropertyTextureView`, and `PropertyAttributeView` instances. Previously, if a property was not `required` and omitted, it would be initialized as invalid with the `ErrorNonexistentProperty` status. Now, it will be treated as valid as long as the property defines a valid `defaultProperty`. A special instance of `PropertyTablePropertyView`, `PropertyTexturePropertyView`, or `PropertyAttributePropertyView` will be constructed to allow the property's default value to be retrieved, either via `defaultValue` or `get`. `getRaw` may not be called on this special instance.

### v0.28.0 - 2023-09-08

##### Breaking Changes :mega:

- Views of the data contained by `EXT_feature_metadata` will no longer supported by Cesium Native. The extension will still be parsed, but it will log a warning.
- Batch tables will be converted to `EXT_structural_metadata` instead of `EXT_feature_metadata`.
- In `CesiumGltf`, all generated classes related to `EXT_feature_metadata` are now prefixed with `ExtensionExtFeatureMetadata`. For example, `ClassProperty` has become `ExtensionExtFeatureMetadataClassProperty`. This also extends to the glTF reader and writer.
- In `CesiumGltf`, all generated classes related to `EXT_structural_metadata` have had their `ExtensionExtStructuralMetadata` prefix removed. For example, `ExtensionExtStructuralMetadataClassProperty` has become `ClassProperty`. This also extends to the glTF reader and writer.
- In `CesiumGltf`, `ExtensionExtMeshFeaturesFeatureId` and `ExtensionExtMeshFeaturesFeatureIdTexture` have been renamed to `FeatureId` and `FeatureIdTexture` respectively.
- Replaced `FeatureIDTextureView` with `FeatureIdTextureView`, which views a `FeatureIdTexture` in `EXT_mesh_features`. Feature ID textures from `EXT_feature_metadata` are no longer supported.
- Replaced `MetadataFeatureTableView` with `PropertyTableView`, which views a `PropertyTable` in `EXT_structural_metadata`.
- Replaced `MetadataPropertyView` with `PropertyTablePropertyView`, which is a view of a `PropertyTableProperty` in `EXT_structural_metadata`. This takes two template parameters: a typename `T` , and a `bool` indicating whether or not the values are normalized.
- Replaced `MetadataPropertyViewStatus` with `PropertyTablePropertyViewStatus`. `PropertyTablePropertyViewStatus` is a class that inherits from `PropertyViewStatus`, defining additional error codes in the form of `static const` values.
- Replaced `FeatureTextureView` with `PropertyTextureView`, which views a `PropertyTexture` in `EXT_structural_metadata`.
- Replaced `FeatureTexturePropertyView` with `PropertyTexturePropertyView`, which is a view of a `PropertyTextureProperty` in `EXT_structural_metadata`. This takes two template parameters: a typename `T` , and a `bool` indicating whether or not the values are normalized.
- Removed `FeatureTexturePropertyComponentType`, `FeatureTexturePropertyChannelOffsets`, and `FeatureTexturePropertyValue`. `PropertyTextureProperty` retrieves the values with the type indicated by its class property.
- Replaced `FeatureTexturePropertyViewStatus` with `PropertyTexturePropertyViewStatus`. `PropertyTexturePropertyViewStatus` is a class that inherits from `PropertyViewStatus`, defining additional error codes in the form of `static const` values.
- Renamed `FeatureIDTextureViewStatus` to `FeatureIdTextureViewStatus` for consistency.
- Renamed `MetadataArrayView` to `PropertyArrayView`.
- Renamed `FeatureTextureViewStatus` to `PropertyTextureViewStatus`.
- Refactored `PropertyType` to reflect the values of `type` in a `ClassProperty` from `EXT_structural_metadata`.

##### Additions :tada:

- Added `PropertyView`, which acts as a base class for all metadata property views. This takes two template parameters: a type `T` , and a `bool` indicating whether or not the values are normalized.
- Added `PropertyViewStatus`, which defines public `static const` values for various property errors.
- Added `PropertyTableViewStatus` to indicate whether a `PropertyTableView` is valid.
- Added `PropertyComponentType` to reflect the values of `componentType` in a `ClassProperty` from `EXT_structural_metadata`.
- Added `PropertyAttributeView`, which views a `PropertyAttribute` in `EXT_structural_metadata`.
- Added `PropertyAttributePropertyView`, which views a `PropertyAttributeProperty` in `EXT_structural_metadata`.
- Added `PropertyAttributePropertyViewStatus`, which reflects the status of a `PropertyAttributePropertyView`.

### v0.27.3 - 2023-10-01

##### Additions :tada:

- Added support for Cesium ion `"externalType"` assets.

##### Fixes :wrench:

- Fixed corner cases where `Tileset::ComputeLoadProgress` can incorrectly report done (100%) before all tiles are actually loaded for the current view.

### v0.27.2 - 2023-09-20

##### Additions :tada:

- Added `CESIUM_GLM_STRICT_ENABLED` option to the CMake scripts. It is ON by default, but when set to OFF it disables the `GLM_FORCE_XYZW_ONLY`, `GLM_FORCE_EXPLICIT_CTOR`, and `GLM_FORCE_SIZE_T_LENGTH` options in the GLM library.

##### Fixes :wrench:

- Added a missing include to `FeatureTexturePropertyView.h`.
- The CMake scripts no longer attempt to add the `Catch2` subdirectory when the tests are disabled.

### v0.27.1 - 2023-09-03

##### Fixes :wrench:

- Fixed a bug that could cause a crash when loading tiles with a raster overlay.

### v0.27.0 - 2023-09-01

##### Breaking Changes :mega:

- Renamed `ExtensionReaderContext` to `JsonReaderOptions`, and the `getExtensions` method on various JSON reader classes to `getOptions`.
- `IExtensionJsonHandler` no longer derives from `IJsonHandler`. Instead, it has a new pure virtual method, `getHandler`, that must be implemented to allow clients to obtain the `IJsonHandler`. In almost all implementations, this should simply return `*this`.
- In `SubtreeReader`, `SchemaReader`, and `TilesetReader`, the `readSubtree`, `readSchema`, and `readTileset` methods (respectively) have been renamed to `readFromJson` and return a templated `ReadJsonResult` instead of a bespoke result class.
- `TileExternalContent` is now heap allocated and stored in `TileContent` with a `std::unique_ptr`.
- The root `Tile` of a `Cesium3DTilesSelection::Tileset` now represents the tileset.json itself, and the `root` tile specified in the tileset.json is its only child. This makes the shape of the tile tree consistent between a standard top-level tileset and an external tileset embedded elsewhere in the tree. In both cases, the "tile" that represents the tileset.json itself has content of type `TileExternalContent`.

##### Additions :tada:

- Added new constructors to `LocalHorizontalCoordinateSystem` taking ECEF<->Local transformation matrices directly.
- Unknown properties in objects read with a `JsonReader` are now stored in the `unknownProperties` property on `ExtensibleObject` by default. To ignore them, as was done in previous versions, call `setCaptureUnknownProperties` on `JsonReaderOptions`.
- Added `ValueType` type alias to `ArrayJsonHandler`, for consistency with other JSON handlers.
- Added an overload of `JsonReader::readJson` that takes a `rapidjson::Value` instead of a byte buffer. This allows a subtree of a `rapidjson::Document` to be easily and efficiently converted into statically-typed classes via `IJsonHandler`.
- Added `*Reader` classes to `CesiumGltfReader` and `Cesium3DTilesReader` to allow each of the classes to be individually read from JSON.
- Added `getExternalContent` method to the `TileContent` class.
- `TileExternalContent` now holds the metadata (`schema`, `schemaUri`, `metadata`, and `groups`) stored in the tileset.json.
- Added `loadMetadata` and `getMetadata` methods to `Cesium3DTilesSelection::Tileset`. They provide access to `TilesetMetadata` instance representing the metadata associated with a tileset.json.
- Added `MetadataQuery` class to make it easier to find properties with specific semantics in `TilesetMetadata`.

##### Fixes :wrench:

- Fixed a bug where an empty error message would get propagated to a tileset's `loadErrorCallback`.
- Fixed several small build script issues to allow cesium-native to be used in Univeral Windows Platform (UWP) applications, such as those that run on Holo Lens 2.
- When KTX2 transcoding fails, the image will now be fully decompressed instead of returning an error.
- Fixed a bug that could cause higher-detail tiles to continue showing when zooming out quickly on a tileset that uses "additive" refinement.
- Fixed a bug that could cause a tile to never finish upsampling because its non-rendered parent never finishes loading.

### v0.26.0 - 2023-08-01

##### Additions :tada:

- Added caching support for Google Maps Photorealistic 3D Tiles. Or other cases where the origin server is using combinations of HTTP header directives that previously caused tiles not to go to disk cache (such as `max-age-0`, `stale-while-revalidate`, and `Expires`).
- Added support for the `EXT_meshopt_compression` extension, which allows decompressing mesh data using the meshoptimizer library. Also added support for the `KHR_mesh_quantization` and `KHR_texture_transform` extensions, which are often used together with the `EXT_meshopt_compression` extension to optimize the size and performance of glTF files.

##### Fixes :wrench:

- Fixed a bug in the 3D Tiles selection algorithm that could cause missing detail if a tileset had a leaf tile that was considered "unconditionally refined" due to having a geometric error larger than its parent's.
- Fixed a bug where `GltfReader::readImage` would always populate `mipPositions` when reading KTX2 images, even when the KTX2 file indicated that it had no mip levels and that they should be created, if necessary, from the base image. As a result, `generateMipMaps` wouldn't generate any mipmaps for the image.

### v0.25.1 - 2023-07-03

##### Additions :tada:

- Included generated glTF and 3D Tiles classes in the generated referenced documentation.
- Updated the 3D Tiles class generator to use the `main` branch instead of the `draft-1.1` branch.

### v0.25.0 - 2023-06-01

##### Additions :tada:

- Added `computeTransformationToAnotherLocal` method to `LocalHorizontalCoordinateSystem`.
- Added support for the `KHR_materials_variants` extension to the glTF reader and writer.
- Added `GunzipAssetAccessor`. It can decorate another asset accessor in order to automatically gunzip responses (if they're gzipped) even if they're missing the proper `Content-Encoding` header.

##### Fixes :wrench:

- On Tileset Load Failure, warning/error messages will always be logged even if the failure callback is set.
- Fixed a bug that caused meshes to be missing entirely when upsampled from a parent with `UNSIGNED_BYTE` indices.

### v0.24.0 - 2023-05-01

##### Additions :tada:

- `WebMapServiceRasterOverlay` now allows query parameters in the base URL when building GetCapabilities and GetMap requests.
- Added support for parsing implicit tilesets that conform to the 3D Tiles 1.1 Spec.

##### Fixes :wrench:

- Fixed various `libjpeg-turbo` build errors, including ones that occurred when building for iOS.

### v0.23.0 - 2023-04-03

##### Breaking Changes :mega:

- Removed `tilesLoadingLowPriority`, `tilesLoadingMediumPriority`, and `tilesLoadingHighPriority` from `ViewUpdateResult`. Use `workerThreadTileLoadQueueLength` and `mainThreadTileLoadQueueLength` instead.

##### Additions :tada:

- Added `getOrientedBoundingBoxFromBoundingVolume` to the `Cesium3DTilesSelection` namespace.
- Added `transform` and `toAxisAligned` methods to `OrientedBoundingBox`.
- Switched to `libjpeg-turbo` instead of `stb` for faster jpeg decoding.
- Added `getNumberOfTilesLoaded` method to `Tileset`.
- Changed how `TilesetOptions::forbidHoles` works so that it loads much more quickly, while still guaranteeing there are no holes in the tileset.
- Added `frameNumber` property to `ViewUpdateResult`.
- Added getters for the `stride` and `data` fields of `AccessorView`.
- Added `startNewFrame` method to `ITileExcluder`.
- Added `CreditSystem.setShowOnScreen` and `Tileset.setShowCreditsOnScreen` to allow on-screen credit rendering to be toggled at runtime.

##### Fixes :wrench:

- Fixed a bug that caused the `center` field of `AxisAlignedBox` to be incorrect.
- Fixed a bug that caused the main thread to sometimes load low-priority tiles before high-priority ones. This could result in much longer waits than necessary for a tileset's appropriate level-of-detail to be shown.
- Fixed a bug that prevented WebP and KTX2 textures from working in the common case where only the extension specified the `source` property, not the glTF's main `Texture` definition.

### v0.22.1 - 2023-03-06

##### Fixes :wrench:

- Fixed a crash that could occur when a batch table property had fewer values than the model had features.

### v0.22.0 - 2023-03-01

##### Breaking Changes :mega:

- Renamed `CesiumGeometry::AxisTransforms` to simply `Transforms`.
- Renamed `CesiumGeospatial::Transforms` to `GlobeTransforms`.

##### Additions :tada:

- Added `GlobeAnchor`, making it easy to define a coordinate system that anchors an object to the globe and maintains it as the object moves or as the local coordinate system it is defined in changes.
- Added support for loading tilesets with `pnts` content. Point clouds are converted to `glTF`s with a single `POINTS` primitive, while batch tables are converted to `EXT_feature_metadata`.
- Added `createTranslationRotationScaleMatrix` and `computeTranslationRotationScaleFromMatrix` methods to `CesiumGeometry::Transforms`.
- Added `CesiumUtility::AttributeCompression` for encoding and decoding vertex attributes in different formats.

##### Fixes :wrench:

- Fixed a bug that could cause holes to appear in a tileset, even with frustum culling disabled, when the tileset includes some empty tiles with a geometric error greater than their parent's.

### v0.21.3 - 2023-02-01

##### Fixes :wrench:

- Fixed a bug that could prevent loading in tilesets that are additively-refined and have external tilesets, such as Cesium OSM Buildings.
- Fixed a bug that could cause parent tiles to be incorrectly culled in tilesets with additive ("ADD") refinement. This could cause geometry to disappear when moving in closer, or fail to appear at all.
- When unloading tile content, raster overlay tiles are now detached from geometry tiles _before_ the geometry tile content is unloaded.
- Added missing `#include <string>` in generated glTF and 3D Tiles header files.
- Replaced `std::sprintf` with `std::snprintf`, fixing a warning-as-error in newer versions of Xcode.
- Upgraded tinyxml2 [from commit 1aeb57d26bc303d5cfa1a9ff2a331df7ba278656 to commit e05956094c27117f989d22f25b75633123d72a83](https://github.com/leethomason/tinyxml2/compare/1aeb57d26bc303d5cfa1a9ff2a331df7ba278656...e05956094c27117f989d22f25b75633123d72a83).

### v0.21.2 - 2022-12-09

##### Additions :tada:

- Added the ability to specify the endpoint URL of the Cesium ion API when constructing an `IonRasterOverlay`.

##### Fixes :wrench:

- Removed the logged warning about the use of the `gltfUpAxis` property in a 3D Tiles tileset.json. While not technically spec-compliant, this property is quite common and we are not going to remove support for it anytime soon.

### v0.21.1 - 2022-12-02

##### Fixes :wrench:

- Fixed a bug that could cause an assertion failure - and on rare occasions a more serious problem - when creating a tile provider for a `TileMapServiceRasterOverlay` or a `WebMapServiceRasterOverlay`.

### v0.21.0 - 2022-11-01

##### Breaking Changes :mega:

- On `IPrepareRendererResources`, the `image` parameter passed to `prepareRasterInLoadThread` and the `rasterTile` parameter passed to `prepareRasterInMainThread` are no longer const. These methods are now allowed to modify the parameters during load.
- `IPrepareRendererResources::prepareInLoadThread` now takes a `TileLoadResult` and returns a `Future<TileLoadResultAndRenderResources>`, allowing it to work asynchronously rather than just blocking a worker thread until it is finished.
- `RasterOverlay::createTileProvider` now takes the owner pointer as an `IntrusivePointer` instead of a raw pointer, and returns a future that resolves to a `RasterOverlay::CreateTileProviderResult`.

##### Additions :tada:

- Added `mainThreadLoadingTimeLimit` and `tileCacheUnloadTimeLimit` properties to `TilesetOptions`, allowing a limit to be placed on how much time is spent loading and unloading tiles per frame.
- Added `GltfReader::generateMipMaps` method.
- Added the `getImage` method to `RasterOverlayTile`.
- Added `LocalHorizontalCoordinateSystem`, which is used to create convenient right- or left-handeded coordinate systems with an origin at a point on the globe.

##### Fixes :wrench:

- Fixed a bug that could cause a crash when adding raster overlays to sparse tilesets and zooming close enough to cause them to be upsampled.

### v0.20.0 - 2022-10-03

##### Breaking Changes :mega:

- `TileRenderContent::lodTransitionPercentage` now always goes from 0.0 --> 1.0 regardless of if the tile is fading in or out.
- Added a new parameter to `IPrepareRendererResources::prepareInLoadThread`, `rendererOptions`, to allow passing arbitrary data from the renderer.

##### Fixes :wrench:

- In `CesiumGltfWriter`, `accessor.byteOffset` and `bufferView.byteOffset` are no longer written if the value is 0. This fixes validation errors for accessors that don't have buffer views, e.g. attributes that are Draco compressed.
- Fixed a bug where failed tiles don't clean up any raster overlay tiles that are mapped to them, and therefore cannot be rendered as empty tiles.
- Fixed a bug that prevented access to Cesium Ion assets by using expired Access Tokens.

### v0.19.0 - 2022-09-01

##### Breaking Changes :mega:

- `RasterOverlayCollection` no longer accepts a `Tileset` in its constructor. Instead, it now accepts a `Tile::LoadedLinkList` and a `TilesetExternals`.
- Removed `TileContext`. It has been replaced by the `TilesetContentLoader` interface.
- Removed `TileContentFactory`. Instead, conversions of various types to glTF can be registered with `GltfConverters`.
- Removed `TileContentLoadInput`. It has been replaced by `TileLoadInput` and `TilesetContentLoader`.
- Removed `TileContentLoadResult`. It has been replaced by `TileContent`.
- Removed `TileContentLoader`. It has been replaced by `TilesetContentLoader` and `GltfConverters`.
- Removed `ImplicitTraversal`. It has been replaced by `TilesetContentLoader` and `GltfConverters`.
- Removed many methods from the `Cesium3DTilesSelection::Tileset` class: `getUrl()`, `getIonAssetID()`, `getIonAssetToken()`, `notifyTileStartLoading`, `notifyTileDoneLoading()`, `notifyTileUnloading()`, `loadTilesFromJson()`, `requestTileContent()`, `requestAvailabilitySubtree()`, `addContext()`, and `getGltfUpAxis()`. Most of these were already not recommended for use outside of cesium-native.
- Removed many methods from the `Cesium3DTilesSelection::Tile` class: `getTileset()`, `getContext()`, `setContext()`, `getContent()`, `setEmptyContent()`, `getRendererResources()`, `setState()`, `loadContent()`, `processLoadedContent()`, `unloadContent()`, `update()`, and `markPermanentlyFailed()`. Most of these were already not recommended for use outside of cesium-native.

##### Additions :tada:

- Quantized-mesh terrain and implicit octree and quadtree tilesets can now skip levels-of-detail when traversing, so the correct detail is loaded more quickly.
- Added new options to `TilesetOptions` supporting smooth transitions between tiles at different levels-of-detail. A tile's transition percentage can be retrieved from `TileRenderContent::lodTransitionPercentage`.
- Added support for loading WebP images inside glTFs and raster overlays. WebP textures can be provided directly in a glTF texture or in the `EXT_texture_webp` extension.
- Added support for `KHR_texture_transform` to `CesiumGltf`, `CesiumGltfReader`, and `CesiumGltfWriter`
- `Tileset` can be constructed with a `TilesetContentLoader` and a root `Tile` for loading and rendering different 3D Tile-like formats or creating a procedural tileset.

##### Fixes :wrench:

- Fixed a bug where the Raster Overlay passed to the `loadErrorCallback` would not be the one that the user created, but instead an aggregated overlay that was created internally.

### v0.18.1 - 2022-08-04

##### Fixes :wrench:

- Fixed a bug in `SqliteCache` where the last access time of resources was not updated correctly, sometimes causing more recently used resources to be evicted from the cache before less recently used ones.

### v0.18.0 - 2022-08-01

##### Breaking Changes :mega:

- Removed support for 3D Tiles Next extensions in `TilesetWriter` and `TilesetReader` that have been promoted to core in 3D Tiles 1.1
  - [3DTILES_multiple_contents](https://github.com/CesiumGS/3d-tiles/tree/main/extensions/3DTILES_multiple_contents)
  - [3DTILES_implicit_tiling](https://github.com/CesiumGS/3d-tiles/tree/main/extensions/3DTILES_implicit_tiling)
  - [3DTILES_metadata](https://github.com/CesiumGS/3d-tiles/tree/main/extensions/3DTILES_metadata)
  - [3DTILES_content_gltf](https://github.com/CesiumGS/3d-tiles/tree/main/extensions/3DTILES_content_gltf)
- Removed the `getSupportsRasterOverlays` from `Tileset` because the property is no longer relevant now that all tilesets support raster overlays.

##### Additions :tada:

- Added support for [3D Tiles 1.1](https://github.com/CesiumGS/3d-tiles/pull/666) in `TilesetWriter` and `TilesetReader`.
- Added a `TileOcclusionRendererProxyPool` to `TilesetExternals`. If a renderer implements and provides this interface, the tile occlusion information is used to avoid refining parent tiles that are completely occluded, reducing the number of tiles loaded.
- `Tileset` can now estimate the percentage of the tiles for the current view that have been loaded by calling the `computeLoadProgress` method.
- Enabled loading Tile Map Service (TMS) URLs that do not have a file named "tilemapresource.xml", such as from GeoServer.
- Added support for Tile Map Service documents that use the "local" profile when the SRS is mercator or geodetic.

### v0.17.0 - 2022-07-01

##### Fixes :wrench:

- Fixed crash when parsing an empty copyright string in the glTF model.

### v0.16.0 - 2022-06-01

##### Additions :tada:

- Added option to the `RasterizedPolygonsOverlay` to invert the selection, so everything outside the polygons gets rasterized instead of inside.
- The `RasterizedPolygonsTileExcluder` excludes tiles outside the selection instead of inside when given an inverted `RasterizedPolygonsOverlay`.
- Tiles are now upsampled using the projection of the first raster overlay in the list with more detail.

##### Fixes :wrench:

- For consistency with CesiumJS and compatibility with third-party terrain tilers widely used in the community, the `bounds` property of the `layer.json` file of a quantized-mesh terrain tileset is now ignored, and the terrain is assumed to cover the entire globe.

### v0.15.2 - 2022-05-13

##### Fixes :wrench:

- Fixed a bug where upsampled quadtree tiles could have siblings with mismatching projections.

In addition to the above, this release updates the following third-party libraries used by cesium-native:

- `cpp-httplib` to v0.10.3 ([changes](https://github.com/yhirose/cpp-httplib/compare/c7486ead96dad647b9783941722b5944ac1aaefa...d73395e1dc652465fa9524266cd26ad57365491f))
- `draco` to v1.5.2 ([changes](https://github.com/google/draco/compare/9bf5d2e4833d445acc85eb95da42d715d3711c6f...bd1e8de7dd0596c2cbe5929cbe1f5d2257cd33db))
- `earcut` to v2.2.3 ([changes](https://github.com/mapbox/earcut.hpp/compare/6d18edf0ce046023a7cb55e69c4cd9ba90e2c716...b28acde132cdb8e0ef536a96ca7ada8a651f9169))
- `PicoSHA2` to commit `1677374f23352716fc52183255a40c1b8e1d53eb` ([changes](https://github.com/okdshin/PicoSHA2/compare/b699e6c900be6e00152db5a3d123c1db42ea13d0...1677374f23352716fc52183255a40c1b8e1d53eb))
- `rapidjson` to commit `fcb23c2dbf561ec0798529be4f66394d3e4996d8` ([changes](https://github.com/Tencent/rapidjson/compare/fd3dc29a5c2852df569e1ea81dbde2c412ac5051...fcb23c2dbf561ec0798529be4f66394d3e4996d8))
- `spdlog` to v1.10.0 ([changes](https://github.com/gabime/spdlog/compare/cbe9448650176797739dbab13961ef4c07f4290f...76fb40d95455f249bd70824ecfcae7a8f0930fa3))
- `stb` to commit `af1a5bc352164740c1cc1354942b1c6b72eacb8a` ([changes](https://github.com/nothings/stb/compare/b42009b3b9d4ca35bc703f5310eedc74f584be58...af1a5bc352164740c1cc1354942b1c6b72eacb8a))
- `uriparser` to v0.9.6 ([changes](https://github.com/uriparser/uriparser/compare/e8a338e0c65fd875a46067d711750e4c13e044e7...24df44b74753017acfaec4b3a30097a8a2ae1ae1))

### v0.15.1 - 2022-05-05

##### Fixes :wrench:

- Fixed a bug that could cause tiles in external tilesets to fail to load.

### v0.15.0 - 2022-05-02

##### Additions :tada:

- Improved the load performance when `TilesetOptions::forbidHoles` is enabled by only loading child tiles when their parent does not meet the necessary screen-space error requirement.
- Added support for loading availability metadata from quantized-mesh layer.json. Previously, only availability embedded in terrain tiles was used.
- Added support for quantized-mesh terrain tilesets that specify a parent layer.
- Added support for metadata from the `3DTILES_batch_table_hierarchy` extension.

##### Fixes :wrench:

- Fixed a bug that could cause the same tiles to be continually loaded and unloaded when `TilesetOptions::forbidHoles` was enabled.
- Fixed a bug that could sometimes cause tilesets to fail to show their full detail when making changes to raster overlays.
- Fixed a bug that could cause holes even with `TilesetOptions::forbidHoles` enabled, particularly when using external tilesets.
- Tiles will no longer be selected to render when they have no content and they have a higher "geometric error" than their parent. In previous versions, this situation could briefly lead to holes while the children of such tiles loaded.
- Fixed a bug where `IPrepareRendererResources::prepareInMainThread` was called on a `Tile` before that `Tile` was updated with loaded content.
- Fixed a bug where getting bad data from the SQLite request cache could cause a crash. If the SQLite database is corrupt, it will now be deleted and recreated.

### v0.14.1 - 2022-04-14

##### Fixes :wrench:

- Fixed a crash caused by using an aggregated overlay of `IonRasterOverlay` after it is freed.
- Fix a bug introduced in v0.14.0 that caused Tile Map Service (TMS) overlays from Cesium ion to fail to load.

### v0.14.0 - 2022-04-01

##### Breaking Changes :mega:

- Added a new parameter, `rendererOptions`, to `IPrepareRendererResources::prepareRasterInLoadThread`.
- Changed the type of Cesium ion asset IDs from `uint32_t` to `int64_t`.
- Various changes in the `Cesium3DTiles`, `Cesium3DTilesReader`, and `Cesium3DTilesWriter` namespaces to match the evolving 3D Tiles Next specifications.
- Removed `getTextureCoordinateIndex` from `FeatureIDTextureView` and `FeatureTexturePropertyView`. Use `getTextureCoordinateAttributeId` instead.

##### Additions :tada:

- Added `WebMapServiceRasterOverlay` to pull raster overlays from a WMS server.
- Added support for the following glTF extensions to `CesiumGltf`, `CesiumGltfReader`, and `CesiumGltfWriter`:
  - `EXT_instance_features`
  - `EXT_structural_metadata`
  - `MAXAR_mesh_variants`
- Added an in-memory cache for Cesium ion asset endpoint responses in order to avoid repeated requests.
- Added `ScopeGuard` class to automatically a execute function when exiting a scope.
- The glTF `copyright` property, if present, is now included in the credits that `Tileset` adds to the `CreditSystem`. If the `copyright` has multiple parts separate by semicolons, these are treated as separate credits.
- Credits reported by `CreditSystem::getCreditsToShowThisFrame` are now sorted based on the number of occurrences, with the most common credits first.
- `Tileset` and `RasterOverlay` credits can now be shown on the screen, rather than in a separate credit popup.
- Added `FeatureTexturePropertyView::getSwizzle` method.
- Added `IsMetadataArray` template to check if a type is a `MetadataArrayView`.
- Added a `rendererOptions` property to `RasterOverlayOptions` to pass arbitrary data to `prepareRasterInLoadThread`.
- Added `Uri::escape`.

##### Fixes :wrench:

- Fixed an issue that could lead to compilation failures when passing an lvalue reference to `Promise::resolve()`.
- Fixed upsampling for `EXT_feature_metadata` feature tables.
- Fixed a bug that could cause the size of external images to be accounted for incorrectly when tracking the number of bytes loaded for caching purposes.
- Fixed a bug that prevented tiles from loading when "Forbid Holes" option was enabled.

### v0.13.0 - 2022-03-01

##### Breaking Changes :mega:

- Renamed constants in `CesiumUtility::Math` to use PascalCase instead of SCREAMING_SNAKE_CASE.

##### Additions :tada:

- Added support for the `CESIUM_RTC` and `KHR_texture_basisu` glTF extensions.
- Added support for 3D Tiles that do not have a geometric error, improving compatibility with tilesets that don't quite match the 3D Tiles spec.
- Exposed the Cesium ion endpoint URL as a parameter on tilesets and raster overlays.
- `TilesetOptions` and `RasterOverlayOptions` each have a new option to report which compressed textured formats are supported on the client platform. Ideal formats amongst the available ones are picked for each KTX2 texture that is later encountered.
- The `ImageCesium` class nows convey which GPU pixel compression format (if any) is used. This informs what to expect in the image's pixel buffer.
- The `ImageCesium` class can now contain pre-computed mipmaps, if they exist. In that case, all the mips will be in the pixel buffer and the delineation between each mip will be described in `ImageCesium::mipPositions`.
- Tileset content with the known file extensions ".gltf", ".glb", and ".terrain" can now be loaded even if the Content-Type is incorrect. This is especially helpful for loading tilesets from `file:` URLs.
- Created tighter fitting bounding volumes for terrain tiles by excluding skirt vertices.

##### Fixes :wrench:

- Fixed bug that could cause properties types in a B3DM Batch Table to be deduced incorrectly, leading to a crash when accessing property values.
- Fixed a bug where implicit tiles were not receiving the root transform and so could sometimes end up in the wrong place.

### v0.12.0 - 2022-02-01

##### Breaking Changes :mega:

- Renamed `IAssetAccessor::requestAsset` to `get`.
- Renamed `IAssetAccessor::post` to `request` and added a new parameter in the second position to specify the HTTP verb to use.
- `Token` in `CesiumIonClient` has been updated to match Cesium ion's v2 REST API endpoint, so several fields have been renamed. The `tokens` method also now returns future that resolves to a `TokenList` instead of a plain vector of `Token` instances.
- Renamed `GltfReader::readModel`, `ModelReaderResult`, and `ReadModelOptions` to `GltfReader::readGltf`, `GltfReaderResult`, and `GltfReaderOptions` respectively.
- Removed `writeModelAsEmbeddedBytes`, `writeModelAndExternalFiles`, `WriteModelResult`, `WriteModelOptions`, and `WriteGLTFCallback`. Use `GltfWriter::writeGltf`, `GltfWriter::writeGlb`, `GltfWriterResult`, and `GltfWriterOptions` instead.

##### Additions :tada:

- Added `TilesetWriterOptions` for serializing tileset JSON.
- Added support for the following extensions in `GltfWriter` and `GltfReader`:
  - [KHR_materials_unlit](https://github.com/KhronosGroup/glTF/tree/main/extensions/2.0/Khronos/KHR_materials_unlit)
  - [EXT_mesh_gpu_instancing](https://github.com/KhronosGroup/glTF/tree/main/extensions/2.0/Vendor/EXT_mesh_gpu_instancing)
  - [EXT_meshopt_compression](https://github.com/KhronosGroup/glTF/tree/main/extensions/2.0/Vendor/EXT_meshopt_compression)
  - [EXT_mesh_features](https://github.com/CesiumGS/glTF/tree/3d-tiles-next/extensions/2.0/Vendor/EXT_mesh_features)
  - [CESIUM_tile_edges](https://github.com/CesiumGS/glTF/pull/47)
- Added support for the following extensions in `TilesetWriter` and `TilesetReader`:
  - [3DTILES_multiple_contents](https://github.com/CesiumGS/3d-tiles/tree/main/extensions/3DTILES_multiple_contents)
  - [3DTILES_implicit_tiling](https://github.com/CesiumGS/3d-tiles/tree/main/extensions/3DTILES_implicit_tiling)
  - [3DTILES_metadata](https://github.com/CesiumGS/3d-tiles/tree/main/extensions/3DTILES_metadata)
- Added `SubtreeWriter` and `SubtreeReader` for serializing and deserializing the subtree format in [3DTILES_implicit_tiling](https://github.com/CesiumGS/3d-tiles/tree/main/extensions/3DTILES_implicit_tiling).
- Added `SchemaWriter` and `SchemaReader` for serializing and deserializing schemas in [EXT_mesh_features](https://github.com/CesiumGS/glTF/tree/3d-tiles-next/extensions/2.0/Vendor/EXT_mesh_features) and [3DTILES_metadata](https://github.com/CesiumGS/3d-tiles/tree/main/extensions/3DTILES_metadata).
- Added `hasExtension` to `ExtensibleObject`.
- Added `CESIUM_TESTS_ENABLED` option to the build system.
- Added support in the JSON reader for reading doubles with no fractional value as integers.
- Added case-insensitive comparison for Cesium 3D Tiles "refine" property values.
- Added new capabilities to `Connection` in `CesiumIonClient`:
  - The `tokens` method now uses the v2 service endpoint and allows a number of options to be specified.
  - Added a `token` method to allow details of a single token to be retrieved.
  - Added `nextPage` and `previousPage` methods to allow paging through tokens.
  - Added `modifyToken` method.
  - Added static `getIdFromToken` method to obtain a token ID from a given token value.
- Added `loadErrorCallback` to `TilesetOptions` and `RasterOverlayOptions`. This callback is invoked when the `Tileset` or `RasterOverlay` encounter a load error, allowing the error to be handled by application code.
- Enable `IntrusivePointer<T>` to be converted to `IntrusivePointer<U>` if U is a base class of T.

##### Fixes :wrench:

- Fixes a bug where `notifyTileDoneLoading` was not called when encountering Ion responses that can't be parsed.
- Fixed a bug that prevented a continuation attached to a `SharedFuture` from returning a `Future` itself.
- Fixed incorrect child subtree index calculation in implicit tiles.
- Fixed `computeDistanceSquaredToPosition` in `BoundingSphere`.

### v0.11.0 - 2022-01-03

##### Breaking Changes :mega:

- The `CesiumGltfReader` project now uses the `CesiumGltfReader` namespace instead of the `CesiumGltf` namespace.
- The `CesiumGltfWriter` project now uses the `CesiumGltfWriter` namespace instead of the `CesiumGltf` namespace.
- The `Cesium3DTilesReader` project now uses the `Cesium3DTilesReader` namespace instead of the `Cesium3DTiles` namespace.

##### Additions :tada:

- Added `Cesium3DTilesWriter` library.

##### Fixes :wrench:

- Fixed a bug in `QuadtreeRasterOverlayTileProvider` that caused incorrect level-of-detail selection for overlays that use a global (or otherwise large) tiling scheme but have non-global (or otherwise smaller) coverage.

### v0.10.0 - 2021-12-01

##### Breaking Changes :mega:

- `QuadtreeRasterOverlayTileProvider::computeLevelFromGeometricError` has been removed. `computeLevelFromTargetScreenPixels` may be useful as a replacement.
- The constructor of `RasterOverlayTileProvider` now requires a coverage rectangle.
- `RasterOverlayTileProvider::getTile` now takes a `targetScreenPixels` instead of a `targetGeometricError`.
- The constructor of `RasterMappedTo3DTile` now requires a texture coordinate index.
- The constructor of `RasterOverlayTile` now takes a `targetScreenPixels` instead of a `targetGeometricError`. And the corresponding `getTargetGeometricError` has been removed.
- Removed `TileContentLoadResult::rasterOverlayProjections`. This field is now found in the `overlayDetails`.
- Removed `obtainGlobeRectangle` from `TileUtilities.h`. Use `estimateGlobeRectangle` in `BoundingVolume.h` instead.
- cesium-native now uses the following options with the `glm` library:
  - `GLM_FORCE_XYZW_ONLY`
  - `GLM_FORCE_EXPLICIT_CTOR`
  - `GLM_FORCE_SIZE_T_LENGTH`

##### Additions :tada:

- Added support for the [3DTILES_implicit_tiling](https://github.com/CesiumGS/3d-tiles/tree/main/extensions/3DTILES_implicit_tiling) extension.
- Added support for the [3DTILES_bounding_volume_S2](https://github.com/CesiumGS/3d-tiles/tree/main/extensions/3DTILES_bounding_volume_S2) extension.
- Added support for raster overlays, including clipping polygons, on any 3D Tiles tileset.
- Added support for external glTF buffers and images.
- Raster overlay level-of detail is now selected using "target screen pixels" rather than the hard-to-interpret geometric error value.
- A `RasterOverlay` can now be configured with a `maximumScreenSpaceError` independent of the screen-space error used for the geometry.
- `RasterOverlay::loadTileProvider` now returns a `SharedFuture`, making it easy to attach a continuation to run when the load completes.
- Added `GltfContent::applyRtcCenter` and `applyGltfUpAxisTransform`.
- Clipping polygon edges now remain sharp even when zooming in past the available geometry detail.
- Added `DebugColorizeTilesRasterOverlay`.
- Added `BoundingRegionBuilder` to `CesiumGeospatial`.
- Added `GlobeRectangle::EMPTY` static field and `GlobeRectangle::isEmpty` method.
- Added the ability to set the coordinates of a `GlobeRectangle` after construction.

##### Fixes :wrench:

- Improved the computation of bounding regions and overlay texture coordinates from geometry, particularly for geometry that crosses the anti-meridian or touches the poles.
- Fixed a bug that would result in incorrect geometry when upsampling a glTF with a position accessor pointing to a bufferView that did not start at the beginning of its buffer.
- Fixed a problem that could cause incorrect distance computation for a degenerate bounding region that is a single point with a min/max height.
- Improved the numerical stability of `GlobeRectangle::computeCenter` and `GlobeRectangle::contains`.
- Error messages are no longer printed to the Output Log when an upsampled tile happens to have a primitive with no vertices.
- Fixed a bug that could cause memory corruption when a decoded Draco mesh was larger than indicated by the corresponding glTF accessor.
- Fixed a bug that could cause the wrong triangle indices to be used for a Draco-encoded glTF.

### v0.9.0 - 2021-11-01

##### Breaking Changes :mega:

- Changed the following properties in CesiumGltf:
  - `BufferView::target` now defaults to `std::nullopt` instead of `Target::ARRAY_BUFFER`.
  - `ClassProperty::type` now defaults to `Type::INT8` instead of empty string.
  - `ClassProperty::componentType` is now an optional string instead of a `JsonValue`.
  - `FeatureTexture::classProperty` is no longer optional, consistent with changes to the extension spec.
  - `Image::mimeType` now defaults to empty string instead of `MimeType::image_jpeg`.
  - `Sampler::magFilter` and `Sampler::minFilter` now default to `std::nullopt` instead of `MagFilter::NEAREST`.
- The version of `ExtensibleObject` in the `CesiumGltf` library and namespace has been removed. Use the one in the `CesiumUtility` library and namespace instead.
- Renamed the following glTF extension classes:
  - `KHR_draco_mesh_compression` -> `ExtensionKhrDracoMeshCompression`.
  - `MeshPrimitiveEXT_feature_metadata` -> `ExtensionMeshPrimitiveExtFeatureMetadata`
  - `ModelEXT_feature_metadata` -> `ExtensionModelExtFeatureMetadata`
- `CesiumGltf::ReaderContext` has been removed. It has been replaced with either `CesiumJsonReader::ExtensionReaderContext` or `GltfReader`.

##### Additions :tada:

- Added new `Cesium3DTiles` and `Cesium3DTilesReader` libraries. They are useful for reading and working with 3D Tiles tilesets.

##### Fixes :wrench:

- Fixed a bug that could cause crashes or incorrect behavior when using raster overlays.
- Fixed a bug that caused 3D Tiles content to fail to load when the status code was zero. This code is used by libcurl for successful read of `file://` URLs, so the bug prevented loading from such URLs in some environments.
- Errors and warnings that occur while loading glTF textures are now include in the model load errors and warnings.
- Fixes how `generate-classes` deals with reserved C++ keywords. Property names that are C++ keywords should be appended with "Property" as was already done,
  but when parsing JSONs the original property name string should be used.

### v0.8.0 - 2021-10-01

##### Breaking Changes :mega:

- glTF enums are now represented in CesiumGltf as their underlying type (int32 or string) rather than as an enum class.
- Tile content loaders now return a `Future`, which allows them to be asynchronous and make further network requests.

##### Fixes :wrench:

- Fixed a bug that caused the `RTC_CENTER` semantic in a B3DM feature table to be ignored if any of the values happened to be integers rather than floating-point numbers. This caused these tiles to render in the wrong location.

### v0.7.2 - 2021-09-14

##### Fixes :wrench:

- Fixed a bug where the "forbidHoles" option was not working with raster overlays and external tilesets.

### v0.7.1 - 2021-09-14

##### Fixes :wrench:

- Fixed a bug introduced in v0.7.0 where credits from a `QuadtreeRasterOverlayTileProvider` were not collected and reported.
- Fixed a bug where disabling frustum culling caused external tilesets to not load.

### v0.7.0 - 2021-09-01

##### Breaking Changes :mega:

- Renamed the `Cesium3DTiles` namespace and library to `Cesium3DTilesSelection`.
- Deleted `Cesium3DTilesSelection::Gltf` and moved functionality into `CesiumGltf::Model`.
- Renamed `Rectangle::intersect` and `GlobeRectangle::intersect` to `computeIntersection`.
- `RasterOverlay` and derived classes now require a `name` parameter to their constructors.
- Changed the type of texture coordinate IDs used in the raster overlay system from `uint32_t` to `int32_t`.
- `RasterOverlayTileProvider` is no longer quadtree-oriented. Instead, it requires derived classes to provide an image for a particular requested rectangle and geometric error. Classes that previously derived from `RasterOverlayTileProvider` should now derive from `QuadtreeRasterOverlayTileProvider` and implement `loadQuadtreeTileImage` instead of `loadTileImage`.
- Removed `TilesetOptions::enableWaterMask`, which didn't have any effect anyway. `TilesetContentOptions::enableWaterMask` still exists and works.

##### Additions :tada:

- Added `Future<T>::isReady`.
- Added `Future<T>::share`, which returns a `SharedFuture<T>` and allows multiple continuations to be attached.
- Added an option in `TilesetOptions::ContentOptions` to generate smooth normals when the original glTFs were missing normals.
- Added `ImageManipulation` class to `CesiumGltfReader`.
- Added `Math::roundUp` and `Math::roundDown`.
- Added `Rectangle::computeUnion`.

##### Fixes :wrench:

- Fixed a bug that caused CesiumGltfWriter to write a material's normal texture info into a property named `normalTextureInfo` rather than `normalTexture`.
- Fixed a bug in `TileMapServiceRasterOverlay` that caused it to show only the lowest resolution tiles if missing a `tilemapresource.xml` file.

### v0.6.0 - 2021-08-02

##### Breaking Changes :mega:

- `Future<T>::wait` now returns the resolved value and throws if the Future rejected, rather than returning a `std::variant` and slicing the exception to `std::exception`.
- `Tileset::updateView` and `Tileset::updateViewOffline` now take `std::vector<ViewState>` instead of a single `ViewState`.

##### Additions :tada:

- Added support for the `EXT_feature_metadata` glTF extension.
- Added automatic conversion of the B3DM batch table to the `EXT_feature_metadata` extension.
- Added `CESIUM_COVERAGE_ENABLED` option to the build system.
- Added `AsyncSystem::dispatchOneMainThreadTask` to dispatch a single task, rather than all the tasks that are waiting.
- Added `AsyncSystem::createPromise` to create a Promise directly, rather than via a callback as in `AsyncSystem::createFuture`.
- Added `AsyncSystem::catchImmediately` to catch a Future rejection immediately in any thread.
- Added `AsyncSystem::all` to create a Future that resolves when a list of Futures resolve.
- Added support for multiple frustums in the `Tileset` selection algorithm.

##### Fixes :wrench:

- Fixed a bug that prevented `.then` functions from being used on a `Future<void>` when CESIUM_TRACING_ENABLED was ON.

### v0.5.0 - 2021-07-01

##### Breaking Changes :mega:

- `TilesetExternals` now has an `AsyncSystem` instead of a shared pointer to an `ITaskProcessor`.

##### Additions :tada:

- Added a performance tracing framework via `CESIUM_TRACE_*` macros.
- Added `Future<T>::thenImmediately`.
- Added `AsyncSystem::createThreadPool` and `Future<T>::thenInThreadPool`.
- `Future<T>::thenInWorkerThread` and `Future<T>::thenInMainThread` now arrange for their continuations to be executed immediately when the Future is resolved, if the Future is resolved in the correct thread.
- Moved all request cache database access to a dedicated thread, in order to free up worker threads for parallelizable work.

### v0.4.0 - 2021-06-01

##### Additions :tada:

- Added `Cesium3DTiles::TileIdUtilities` with a `createTileIdString` function to create logging/debugging strings for `TileID` objects.
- Accessing the same Bing Maps layer multiple times in a single application run now reuses the same Bing Maps session instead of starting a new one each time.
- Added a configure-time build option, `PRIVATE_CESIUM_SQLITE`, to rename all `sqlite3*` symbols to `cesium_sqlite3*`.

##### Fixes :wrench:

- Matched draco's decoded indices to gltf primitive if indices attribute does not match with the decompressed indices.
- `createAccessorView` now creates an (invalid) `AccessorView` with a standard numeric type on error, rather than creating `AccessorView<nullptr_t>`. This makes it easier to use a simple lambda as the callback.
- Disabled `HTTPLIB_USE_ZLIB_IF_AVAILABLE` and `HTTPLIB_USE_OPENSSL_IF_AVAILABLE` because these libraries are not required for our use for cpp-httplib and they cause problems on some systems.

### v0.3.1 - 2021-05-13

##### Fixes :wrench:

- Fixed a memory leak when loading textures from a glTF model.
- Fixed a use-after-free bug that could cause a crash when destroying a `RasterOverlay`.

### v0.3.0 - 2021-05-03

##### Breaking Changes :mega:

- Converted `magic_enum` / `CodeCoverage.cmake` dependencies to external submodules.
- Replaced `CesiumGltf::WriteFlags` bitmask with `CesiumGltf::WriteModelOptions` struct.
  `CesiumGltf::writeModelAsEmbeddedBytes` and `CesiumGltf::writeModelAndExternalfiles`
  now use this struct for configuration.
- Removed all exceptions in `WriterException.h`, warnings / errors are now reported in
  `WriteModelResult`, which is returned from `CesiumGltf::writeModelAsEmbeddedBytes` and
  `CesiumGltf::writeModelAndExternalFiles` instead.

##### Additions :tada:

- Added support for loading the water mask from quantized-mesh terrain tiles.

##### Fixes :wrench:

- Let a tile be renderable if all its raster overlays are ready, even if some are still loading.

### v0.2.0 - 2021-04-19

##### Breaking Changes :mega:

- Moved `JsonValue` from the `CesiumGltf` library to the `CesiumUtility` library and changes some of its methods.
- Renamed `CesiumGltf::Reader` to `CesiumGltf::GltfReader`.
- Made the `readModel` and `readImage` methods on `GltfReader` instance methods instead of static methods.

##### Additions :tada:

- Added `CesiumGltfWriter` library.
- Added `CesiumJsonReader` library.
- Added diagnostic details to error messages for invalid glTF inputs.
- Added diagnostic details to error messages for failed OAuth2 authorization with `CesiumIonClient::Connection`.
- Added an `Axis` enum and `AxisTransforms` class for coordinate system transforms
- Added support for the legacy `gltfUpVector` string property in the `asset` part of tilesets. The up vector is read and passed as an `Axis` in the `extras["gltfUpVector"]` property, so that receivers may rotate the glTF model's up-vector to match the Z-up convention of 3D Tiles.
- Unknown glTF extensions are now deserialized as a `JsonValue`. Previously, they were ignored.
- Added the ability to register glTF extensions for deserialization using `GltReader::registerExtension`.
- Added `GltfReader::setExtensionState`, which can be used to request that an extension not be deserialized or that it be deserialized as a `JsonValue` even though a statically-typed class is available for the extension.

##### Fixes :wrench:

- Gave glTFs created from quantized-mesh terrain tiles a more sensible material with a `metallicFactor` of 0.0 and a `roughnessFactor` of 1.0. Previously the default glTF material was used, which has a `metallicFactor` of 1.0, leading to an undesirable appearance.
- Reported zero-length images as non-errors as `BingMapsRasterOverlay` purposely requests that the Bing servers return a zero-length image for non-existent tiles.
- 3D Tiles geometric error is now scaled by the tile's transform.
- Fixed a bug that that caused a 3D Tiles tile to fail to refine when any of its children had an unsupported type of content.

### v0.1.0 - 2021-03-30

- Initial release.<|MERGE_RESOLUTION|>--- conflicted
+++ resolved
@@ -2,7 +2,6 @@
 
 ### ? - ?
 
-<<<<<<< HEAD
 ##### Breaking Changes :mega:
 
 - Moved `QuantizedMeshLoader` from `Cesium3DTilesContent` to `CesiumLegacyTerrain`.
@@ -11,12 +10,8 @@
 
 - Added a new `CesiumLegacyTerrain` library and namespace, containing classes for working with terrain in the `quantized-mesh-1.0` format and its `layer.json` file.
 - Added `waitInMainThread` method to `Future` and `SharedFuture`.
-=======
-##### Additions :tada:
-
 - Added `Uri::getPath` and `Uri::setPath`.
 - Added `TileTransform::setTransform`.
->>>>>>> b2a1c6d2
 
 ##### Fixes :wrench:
 
