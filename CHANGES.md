# Change Log

<<<<<<< HEAD
### ? - ?

##### Additions :tada:

- `FeatureIdTextureView` and `PropertyTexturePropertyView` now account for the `KHR_texture_transform` glTF extension, if present.
=======
### v0.33.0 - 2024-03-01

##### Breaking Changes :mega:

- Removed support for `EXT_feature_metadata` in `CesiumGltf`, `CesiumGltfReader`, and `CesiumGltfWriter`. This extension was replaced by `EXT_mesh_features`, `EXT_instance_features`, and `EXT_structural_metadata`.
>>>>>>> d950da2c

### v0.32.0 - 2024-02-01

##### Breaking Changes :mega:

- `IndicesForFaceFromAccessor` now properly supports `TRIANGLE_STRIP` and `TRIANGLE_FAN` modes. This requires the struct to be initialized with the correct primitive mode.

##### Additions :tada:

- Added support for Web Map Tile Service (WMTS) with `WebMapTileServiceRasterOverlay`.
- Added conversions from `std::string` to other metadata types in `MetadataConversions`. This enables the same conversions as `std::string_view`, while allowing runtime engines to use `std::string` for convenience.
- Added `applyTextureTransform` property to `TilesetOptions`, which indicates whether to preemptively apply transforms to texture coordinates for textures with the `KHR_texture_transform` extension.
- Added `loadGltf` method to `GltfReader`, making it easier to do a full, asynchronous load of a glTF.
- Added `GlobeFlightPath` class to help with calculating fly-to paths.

##### Fixes :wrench:

- Fixed a bug in `FeatureIdTextureView` where it ignored the wrap values specified on the texture's sampler.
- Fixed a bug that could cause binary implicit tiling subtrees with buffers padded to 8-bytes to fail to load.
- Fixed a bug where upgraded batch table properties were not always assigned sentinel values, even when such values were available and required.
- Fixed incorrect behavior in `PropertyTablePropertyView` where `arrayOffsets` were treated as byte offsets, instead of as array indices.

### v0.31.0 - 2023-12-14

##### Additions :tada:

- Add `defaults` method to `CesiumIonClient::Connection`.

##### Fixes :wrench:

- Fixed a crash in `SubtreeAvailability::loadSubtree`.
- Fixed a bug where the `getApiUrl` method of `CesiumIonClient::Connection` would not return the default API URL if the attempt to access `config.json` failed in a more serious way, such as because of an invalid hostname.

### v0.30.0 - 2023-12-01

##### Breaking Changes :mega:

- Moved `ErrorList`, `CreditSystem`, and `Credit` from `Cesium3DTilesSelection` to `CesiumUtility`.
- Moved `GltfUtilities` from `Cesium3DTilesSelection` to `Cesium3DTilesContent`.
- Moved `RasterOverlay`, `RasterOverlayTileProvider`, `RasterOverlayTile`, `QuadtreeRasterOverlayTileProvider`, `RasterOverlayLoadFailure`, `RasterOverlayDetails`, and all of the `RasterOverlay`-derived types to a new `CesiumRasterOverlays` library and namespace.
- Moved `createRasterOverlayTextureCoordinates` method from `GltfUtilities` to a new `RasterOverlayUtilities` class in the `CesiumRasterOverlays` library.
- `GltfUtilities::parseGltfCopyright` now returns the credits as a vector of `std::string_view` instances. Previously it took a `CreditSystem` and created credits directly.
- The `SubtreeAvailability` constructor and `loadSubtree` static method now take an `ImplicitTileSubdivisionScheme` enumeration parameter instead of a `powerOf2` parameter. They also now require a `levelsInSubtree` parameter, which is needed when switching from constant to bitstream availability. Lastly, the constructor now takes a `Subtree` parameter instead of a `std::vector<std::vector<std::byte>>` representing the buffers.
- `SubtreeConstantAvailability`, `SubtreeBufferViewAvailability`, and `AvailabilityView` are now members of `SubtreeAvailability`.
- Moved `ImageManipulation` from `CesiumGltfReader` to `CesiumGltfContent`.
- Added some new parameters to `RasterOverlayUtilities::createRasterOverlayTextureCoordinates` and changed the order of some existing parameters.

##### Additions :tada:

- Added new `Cesium3DTilesContent` library and namespace. It has classes for loading, converting, and manipulating 3D Tiles tile content.
- Added new `CesiumGltfContent` library and namespace. It has classes for manipulating in-memory glTF files.
- Added new `CesiumRasterOverlays` library and namespace. It has classes for working with massive textures draped over glTFs and 3D Tiles.
- Added `MetadataConversions`, which enables metadata values to be converted to different types for better usability in runtime engines.
- Added various `typedef`s to catch all possible types of `AccessorView`s for an attribute, including `FeatureIdAccessorType` for feature ID attribute accessors, `IndexAccessorType` for index accessors, and `TexCoordAccessorType` for texture coordinate attribute accessors.
- Added `getFeatureIdAccessorView`, `getIndexAccessorView`, and `getTexCoordAccessorView` to retrieve the `AccessorView` as a `FeatureIdAccessorType`, `IndexAccessorType`, or `TexCoordAccessorType` respectively.
- Added `StatusFromAccessor` and `CountFromAccessor` visitors to retrieve the accessor status and size respectively. This can be used with `FeatureIdAccessorType`, `IndexAccessorType`, or `TexCoordAccessorType`.
- Added `FeatureIdFromAccessor` to retrieve feature IDs from a `FeatureIdAccessorType`.
- Added `IndicesForFaceFromAccessor` to retrieve the indices of the vertices that make up a face, as supplied by `IndexAccessorType`.
- Added `TexCoordFromAccessor` to retrieve the texture coordinates from a `TexCoordAccessorType`.
- Added `TileBoundingVolumes` class to `Cesium3DTilesContent`, making it easier to create the rich bounding volume types in `CesiumGeometry` and `CesiumGeospatial` from the simple vector representations in `Cesium3DTiles`.
- Added `transform` method to `CesiumGeometry::BoundingSphere`.
- Added `toSphere`, `fromSphere`, and `fromAxisAligned` methods to `CesiumGeometry::OrientedBoundingBox`.
- Added `TileTransform` class to `Cesium3DTilesContent`, making it easier to create a `glm::dmat4` from the `transform` property of a `Cesium3DTiles::Tile`.
- Added `ImplicitTilingUtilities` class to `Cesium3DTilesContent`.
- Added overloads of `isTileAvailable`, `isContentAvailable`, and `isSubtreeAvailable` on the `SubtreeAvailability` class that take the subtree root tile ID and the tile ID of interest, instead of a relative level and Morton index.
- Added `fromSubtree` and `createEmpty` static methods to `SubtreeAvailability`.
- Added new `set` methods to `SubtreeAvailability`, allowing the availability information to be modified.
- Added `SubtreeFileReader` class, used to read `Cesium3DTiles::Subtree` from a binary or JSON subtree file.
- Added `pointInTriangle2D` static method to `CesiumGeometry::IntersectionTests`.
- Added `rectangleIsWithinPolygons` and `rectangleIsOutsidePolygons` static methods to `CartographicPolygon`.
- Raster overlays now use `IPrepareRasterOverlayRendererResources`, which contains only overlay-related methods, instead of `IPrepareRendererResources`, which contains tileset-related methods as well. `IPrepareRendererResources` derives from `IPrepareRasterOverlayRendererResources` so existing code should continue to work without modification.
- Added `collapseToSingleBuffer` and `moveBufferContent` methods to `GltfUtilities`.
- Added `savePng` method to `ImageManipulation`.
- `RasterOverlayTileProvider::loadTile` now returns a future that resolves when the tile is done loading.
- Added `computeDesiredScreenPixels` and `computeTranslationAndScale` methods to `RasterOverlayUtilities`.
- Added `Future<T>::thenPassThrough`, used to easily pass additional values through to the next continuation.

##### Fixes :wrench:

- Fixed a bug in `OrientedBoundingBox::contains` where it didn't account for the bounding box's center.
- Fixed compiler error when calling `PropertyAttributeView::forEachProperty`.
- Fixed crash when loading glTFs with data uri images.
- Fixed WD4996 warnings-as-errors when compiling with Visual Studio 2002 v17.8.

### v0.29.0 - 2023-11-01

##### Breaking Changes :mega:

- Removed `PropertyTablePropertyViewType` and `NormalizedPropertyTablePropertyViewType`, as well as their counterparts for property textures and property attributes. When compiled with Clang, the large `std::variant` definitions would significantly stall compilation.

##### Fixes :wrench:

- Updated the Cesium ion OAuth2 URL from `https://cesium.com/ion/oauth` to `https://ion.cesium.com/oauth`, avoiding a redirect.

### v0.28.1 - 2023-10-02

##### Breaking Changes :mega:

- Cesium Native is now only regularly tested on Visual Studio 2019+, GCC 11.x+, and Clang 12+. Other compilers - including older ones - are likely to work, but are not tested.

##### Additions :tada:

- Added `getClass` to `PropertyTableView`, `PropertyTextureView`, and `PropertyAttributeView`. This can be used to retrieve the metadata `Class` associated with the view.
- Added `PropertyViewStatus::EmptyPropertyWithDefault` to indicate when a property contains no data, but has a valid default value.
- A glTF `bufferView` with a `byteStride` of zero is now treated as if the `byteStride` is not defined at all. Such a glTF technically violates the spec (the minimum value is 4), but the new behavior is sensible enough and consistent with CesiumJS.

##### Fixes :wrench:

- Fixed the handling of omitted metadata properties in `PropertyTableView`, `PropertyTextureView`, and `PropertyAttributeView` instances. Previously, if a property was not `required` and omitted, it would be initialized as invalid with the `ErrorNonexistentProperty` status. Now, it will be treated as valid as long as the property defines a valid `defaultProperty`. A special instance of `PropertyTablePropertyView`, `PropertyTexturePropertyView`, or `PropertyAttributePropertyView` will be constructed to allow the property's default value to be retrieved, either via `defaultValue` or `get`. `getRaw` may not be called on this special instance.

### v0.28.0 - 2023-09-08

##### Breaking Changes :mega:

- Views of the data contained by `EXT_feature_metadata` will no longer supported by Cesium Native. The extension will still be parsed, but it will log a warning.
- Batch tables will be converted to `EXT_structural_metadata` instead of `EXT_feature_metadata`.
- In `CesiumGltf`, all generated classes related to `EXT_feature_metadata` are now prefixed with `ExtensionExtFeatureMetadata`. For example, `ClassProperty` has become `ExtensionExtFeatureMetadataClassProperty`. This also extends to the glTF reader and writer.
- In `CesiumGltf`, all generated classes related to `EXT_structural_metadata` have had their `ExtensionExtStructuralMetadata` prefix removed. For example, `ExtensionExtStructuralMetadataClassProperty` has become `ClassProperty`. This also extends to the glTF reader and writer.
- In `CesiumGltf`, `ExtensionExtMeshFeaturesFeatureId` and `ExtensionExtMeshFeaturesFeatureIdTexture` have been renamed to `FeatureId` and `FeatureIdTexture` respectively.
- Replaced `FeatureIDTextureView` with `FeatureIdTextureView`, which views a `FeatureIdTexture` in `EXT_mesh_features`. Feature ID textures from `EXT_feature_metadata` are no longer supported.
- Replaced `MetadataFeatureTableView` with `PropertyTableView`, which views a `PropertyTable` in `EXT_structural_metadata`.
- Replaced `MetadataPropertyView` with `PropertyTablePropertyView`, which is a view of a `PropertyTableProperty` in `EXT_structural_metadata`. This takes two template parameters: a typename `T` , and a `bool` indicating whether or not the values are normalized.
- Replaced `MetadataPropertyViewStatus` with `PropertyTablePropertyViewStatus`. `PropertyTablePropertyViewStatus` is a class that inherits from `PropertyViewStatus`, defining additional error codes in the form of `static const` values.
- Replaced `FeatureTextureView` with `PropertyTextureView`, which views a `PropertyTexture` in `EXT_structural_metadata`.
- Replaced `FeatureTexturePropertyView` with `PropertyTexturePropertyView`, which is a view of a `PropertyTextureProperty` in `EXT_structural_metadata`. This takes two template parameters: a typename `T` , and a `bool` indicating whether or not the values are normalized.
- Removed `FeatureTexturePropertyComponentType`, `FeatureTexturePropertyChannelOffsets`, and `FeatureTexturePropertyValue`. `PropertyTextureProperty` retrieves the values with the type indicated by its class property.
- Replaced `FeatureTexturePropertyViewStatus` with `PropertyTexturePropertyViewStatus`. `PropertyTexturePropertyViewStatus` is a class that inherits from `PropertyViewStatus`, defining additional error codes in the form of `static const` values.
- Renamed `FeatureIDTextureViewStatus` to `FeatureIdTextureViewStatus` for consistency.
- Renamed `MetadataArrayView` to `PropertyArrayView`.
- Renamed `FeatureTextureViewStatus` to `PropertyTextureViewStatus`.
- Refactored `PropertyType` to reflect the values of `type` in a `ClassProperty` from `EXT_structural_metadata`.

##### Additions :tada:

- Added `PropertyView`, which acts as a base class for all metadata property views. This takes two template parameters: a type `T` , and a `bool` indicating whether or not the values are normalized.
- Added `PropertyViewStatus`, which defines public `static const` values for various property errors.
- Added `PropertyTableViewStatus` to indicate whether a `PropertyTableView` is valid.
- Added `PropertyComponentType` to reflect the values of `componentType` in a `ClassProperty` from `EXT_structural_metadata`.
- Added `PropertyAttributeView`, which views a `PropertyAttribute` in `EXT_structural_metadata`.
- Added `PropertyAttributePropertyView`, which views a `PropertyAttributeProperty` in `EXT_structural_metadata`.
- Added `PropertyAttributePropertyViewStatus`, which reflects the status of a `PropertyAttributePropertyView`.

### v0.27.3 - 2023-10-01

##### Additions :tada:

- Added support for Cesium ion `"externalType"` assets.

##### Fixes :wrench:

- Fixed corner cases where `Tileset::ComputeLoadProgress` can incorrectly report done (100%) before all tiles are actually loaded for the current view.

### v0.27.2 - 2023-09-20

##### Additions :tada:

- Added `CESIUM_GLM_STRICT_ENABLED` option to the CMake scripts. It is ON by default, but when set to OFF it disables the `GLM_FORCE_XYZW_ONLY`, `GLM_FORCE_EXPLICIT_CTOR`, and `GLM_FORCE_SIZE_T_LENGTH` options in the GLM library.

##### Fixes :wrench:

- Added a missing include to `FeatureTexturePropertyView.h`.
- The CMake scripts no longer attempt to add the `Catch2` subdirectory when the tests are disabled.

### v0.27.1 - 2023-09-03

##### Fixes :wrench:

- Fixed a bug that could cause a crash when loading tiles with a raster overlay.

### v0.27.0 - 2023-09-01

##### Breaking Changes :mega:

- Renamed `ExtensionReaderContext` to `JsonReaderOptions`, and the `getExtensions` method on various JSON reader classes to `getOptions`.
- `IExtensionJsonHandler` no longer derives from `IJsonHandler`. Instead, it has a new pure virtual method, `getHandler`, that must be implemented to allow clients to obtain the `IJsonHandler`. In almost all implementations, this should simply return `*this`.
- In `SubtreeReader`, `SchemaReader`, and `TilesetReader`, the `readSubtree`, `readSchema`, and `readTileset` methods (respectively) have been renamed to `readFromJson` and return a templated `ReadJsonResult` instead of a bespoke result class.
- `TileExternalContent` is now heap allocated and stored in `TileContent` with a `std::unique_ptr`.
- The root `Tile` of a `Cesium3DTilesSelection::Tileset` now represents the tileset.json itself, and the `root` tile specified in the tileset.json is its only child. This makes the shape of the tile tree consistent between a standard top-level tileset and an external tileset embedded elsewhere in the tree. In both cases, the "tile" that represents the tileset.json itself has content of type `TileExternalContent`.

##### Additions :tada:

- Added new constructors to `LocalHorizontalCoordinateSystem` taking ECEF<->Local transformation matrices directly.
- Unknown properties in objects read with a `JsonReader` are now stored in the `unknownProperties` property on `ExtensibleObject` by default. To ignore them, as was done in previous versions, call `setCaptureUnknownProperties` on `JsonReaderOptions`.
- Added `ValueType` type alias to `ArrayJsonHandler`, for consistency with other JSON handlers.
- Added an overload of `JsonReader::readJson` that takes a `rapidjson::Value` instead of a byte buffer. This allows a subtree of a `rapidjson::Document` to be easily and efficiently converted into statically-typed classes via `IJsonHandler`.
- Added `*Reader` classes to `CesiumGltfReader` and `Cesium3DTilesReader` to allow each of the classes to be individually read from JSON.
- Added `getExternalContent` method to the `TileContent` class.
- `TileExternalContent` now holds the metadata (`schema`, `schemaUri`, `metadata`, and `groups`) stored in the tileset.json.
- Added `loadMetadata` and `getMetadata` methods to `Cesium3DTilesSelection::Tileset`. They provide access to `TilesetMetadata` instance representing the metadata associated with a tileset.json.
- Added `MetadataQuery` class to make it easier to find properties with specific semantics in `TilesetMetadata`.

##### Fixes :wrench:

- Fixed a bug where an empty error message would get propagated to a tileset's `loadErrorCallback`.
- Fixed several small build script issues to allow cesium-native to be used in Univeral Windows Platform (UWP) applications, such as those that run on Holo Lens 2.
- When KTX2 transcoding fails, the image will now be fully decompressed instead of returning an error.
- Fixed a bug that could cause higher-detail tiles to continue showing when zooming out quickly on a tileset that uses "additive" refinement.
- Fixed a bug that could cause a tile to never finish upsampling because its non-rendered parent never finishes loading.

### v0.26.0 - 2023-08-01

##### Additions :tada:

- Added caching support for Google Maps Photorealistic 3D Tiles. Or other cases where the origin server is using combinations of HTTP header directives that previously caused tiles not to go to disk cache (such as `max-age-0`, `stale-while-revalidate`, and `Expires`).
- Added support for the `EXT_meshopt_compression` extension, which allows decompressing mesh data using the meshoptimizer library. Also added support for the `KHR_mesh_quantization` and `KHR_texture_transform` extensions, which are often used together with the `EXT_meshopt_compression` extension to optimize the size and performance of glTF files.

##### Fixes :wrench:

- Fixed a bug in the 3D Tiles selection algorithm that could cause missing detail if a tileset had a leaf tile that was considered "unconditionally refined" due to having a geometric error larger than its parent's.
- Fixed a bug where `GltfReader::readImage` would always populate `mipPositions` when reading KTX2 images, even when the KTX2 file indicated that it had no mip levels and that they should be created, if necessary, from the base image. As a result, `generateMipMaps` wouldn't generate any mipmaps for the image.

### v0.25.1 - 2023-07-03

##### Additions :tada:

- Included generated glTF and 3D Tiles classes in the generated referenced documentation.
- Updated the 3D Tiles class generator to use the `main` branch instead of the `draft-1.1` branch.

### v0.25.0 - 2023-06-01

##### Additions :tada:

- Added `computeTransformationToAnotherLocal` method to `LocalHorizontalCoordinateSystem`.
- Added support for the `KHR_materials_variants` extension to the glTF reader and writer.
- Added `GunzipAssetAccessor`. It can decorate another asset accessor in order to automatically gunzip responses (if they're gzipped) even if they're missing the proper `Content-Encoding` header.

##### Fixes :wrench:

- On Tileset Load Failure, warning/error messages will always be logged even if the failure callback is set.
- Fixed a bug that caused meshes to be missing entirely when upsampled from a parent with `UNSIGNED_BYTE` indices.

### v0.24.0 - 2023-05-01

##### Additions :tada:

- `WebMapServiceRasterOverlay` now allows query parameters in the base URL when building GetCapabilities and GetMap requests.
- Added support for parsing implicit tilesets that conform to the 3D Tiles 1.1 Spec.

##### Fixes :wrench:

- Fixed various `libjpeg-turbo` build errors, including ones that occurred when building for iOS.

### v0.23.0 - 2023-04-03

##### Breaking Changes :mega:

- Removed `tilesLoadingLowPriority`, `tilesLoadingMediumPriority`, and `tilesLoadingHighPriority` from `ViewUpdateResult`. Use `workerThreadTileLoadQueueLength` and `mainThreadTileLoadQueueLength` instead.

##### Additions :tada:

- Added `getOrientedBoundingBoxFromBoundingVolume` to the `Cesium3DTilesSelection` namespace.
- Added `transform` and `toAxisAligned` methods to `OrientedBoundingBox`.
- Switched to `libjpeg-turbo` instead of `stb` for faster jpeg decoding.
- Added `getNumberOfTilesLoaded` method to `Tileset`.
- Changed how `TilesetOptions::forbidHoles` works so that it loads much more quickly, while still guaranteeing there are no holes in the tileset.
- Added `frameNumber` property to `ViewUpdateResult`.
- Added getters for the `stride` and `data` fields of `AccessorView`.
- Added `startNewFrame` method to `ITileExcluder`.
- Added `CreditSystem.setShowOnScreen` and `Tileset.setShowCreditsOnScreen` to allow on-screen credit rendering to be toggled at runtime.

##### Fixes :wrench:

- Fixed a bug that caused the `center` field of `AxisAlignedBox` to be incorrect.
- Fixed a bug that caused the main thread to sometimes load low-priority tiles before high-priority ones. This could result in much longer waits than necessary for a tileset's appropriate level-of-detail to be shown.
- Fixed a bug that prevented WebP and KTX2 textures from working in the common case where only the extension specified the `source` property, not the glTF's main `Texture` definition.

### v0.22.1 - 2023-03-06

##### Fixes :wrench:

- Fixed a crash that could occur when a batch table property had fewer values than the model had features.

### v0.22.0 - 2023-03-01

##### Breaking Changes :mega:

- Renamed `CesiumGeometry::AxisTransforms` to simply `Transforms`.
- Renamed `CesiumGeospatial::Transforms` to `GlobeTransforms`.

##### Additions :tada:

- Added `GlobeAnchor`, making it easy to define a coordinate system that anchors an object to the globe and maintains it as the object moves or as the local coordinate system it is defined in changes.
- Added support for loading tilesets with `pnts` content. Point clouds are converted to `glTF`s with a single `POINTS` primitive, while batch tables are converted to `EXT_feature_metadata`.
- Added `createTranslationRotationScaleMatrix` and `computeTranslationRotationScaleFromMatrix` methods to `CesiumGeometry::Transforms`.
- Added `CesiumUtility::AttributeCompression` for encoding and decoding vertex attributes in different formats.

##### Fixes :wrench:

- Fixed a bug that could cause holes to appear in a tileset, even with frustum culling disabled, when the tileset includes some empty tiles with a geometric error greater than their parent's.

### v0.21.3 - 2023-02-01

##### Fixes :wrench:

- Fixed a bug that could prevent loading in tilesets that are additively-refined and have external tilesets, such as Cesium OSM Buildings.
- Fixed a bug that could cause parent tiles to be incorrectly culled in tilesets with additive ("ADD") refinement. This could cause geometry to disappear when moving in closer, or fail to appear at all.
- When unloading tile content, raster overlay tiles are now detached from geometry tiles _before_ the geometry tile content is unloaded.
- Added missing `#include <string>` in generated glTF and 3D Tiles header files.
- Replaced `std::sprintf` with `std::snprintf`, fixing a warning-as-error in newer versions of Xcode.
- Upgraded tinyxml2 [from commit 1aeb57d26bc303d5cfa1a9ff2a331df7ba278656 to commit e05956094c27117f989d22f25b75633123d72a83](https://github.com/leethomason/tinyxml2/compare/1aeb57d26bc303d5cfa1a9ff2a331df7ba278656...e05956094c27117f989d22f25b75633123d72a83).

### v0.21.2 - 2022-12-09

##### Additions :tada:

- Added the ability to specify the endpoint URL of the Cesium ion API when constructing an `IonRasterOverlay`.

##### Fixes :wrench:

- Removed the logged warning about the use of the `gltfUpAxis` property in a 3D Tiles tileset.json. While not technically spec-compliant, this property is quite common and we are not going to remove support for it anytime soon.

### v0.21.1 - 2022-12-02

##### Fixes :wrench:

- Fixed a bug that could cause an assertion failure - and on rare occasions a more serious problem - when creating a tile provider for a `TileMapServiceRasterOverlay` or a `WebMapServiceRasterOverlay`.

### v0.21.0 - 2022-11-01

##### Breaking Changes :mega:

- On `IPrepareRendererResources`, the `image` parameter passed to `prepareRasterInLoadThread` and the `rasterTile` parameter passed to `prepareRasterInMainThread` are no longer const. These methods are now allowed to modify the parameters during load.
- `IPrepareRendererResources::prepareInLoadThread` now takes a `TileLoadResult` and returns a `Future<TileLoadResultAndRenderResources>`, allowing it to work asynchronously rather than just blocking a worker thread until it is finished.
- `RasterOverlay::createTileProvider` now takes the owner pointer as an `IntrusivePointer` instead of a raw pointer, and returns a future that resolves to a `RasterOverlay::CreateTileProviderResult`.

##### Additions :tada:

- Added `mainThreadLoadingTimeLimit` and `tileCacheUnloadTimeLimit` properties to `TilesetOptions`, allowing a limit to be placed on how much time is spent loading and unloading tiles per frame.
- Added `GltfReader::generateMipMaps` method.
- Added the `getImage` method to `RasterOverlayTile`.
- Added `LocalHorizontalCoordinateSystem`, which is used to create convenient right- or left-handeded coordinate systems with an origin at a point on the globe.

##### Fixes :wrench:

- Fixed a bug that could cause a crash when adding raster overlays to sparse tilesets and zooming close enough to cause them to be upsampled.

### v0.20.0 - 2022-10-03

##### Breaking Changes :mega:

- `TileRenderContent::lodTransitionPercentage` now always goes from 0.0 --> 1.0 regardless of if the tile is fading in or out.
- Added a new parameter to `IPrepareRendererResources::prepareInLoadThread`, `rendererOptions`, to allow passing arbitrary data from the renderer.

##### Fixes :wrench:

- In `CesiumGltfWriter`, `accessor.byteOffset` and `bufferView.byteOffset` are no longer written if the value is 0. This fixes validation errors for accessors that don't have buffer views, e.g. attributes that are Draco compressed.
- Fixed a bug where failed tiles don't clean up any raster overlay tiles that are mapped to them, and therefore cannot be rendered as empty tiles.
- Fixed a bug that prevented access to Cesium Ion assets by using expired Access Tokens.

### v0.19.0 - 2022-09-01

##### Breaking Changes :mega:

- `RasterOverlayCollection` no longer accepts a `Tileset` in its constructor. Instead, it now accepts a `Tile::LoadedLinkList` and a `TilesetExternals`.
- Removed `TileContext`. It has been replaced by the `TilesetContentLoader` interface.
- Removed `TileContentFactory`. Instead, conversions of various types to glTF can be registered with `GltfConverters`.
- Removed `TileContentLoadInput`. It has been replaced by `TileLoadInput` and `TilesetContentLoader`.
- Removed `TileContentLoadResult`. It has been replaced by `TileContent`.
- Removed `TileContentLoader`. It has been replaced by `TilesetContentLoader` and `GltfConverters`.
- Removed `ImplicitTraversal`. It has been replaced by `TilesetContentLoader` and `GltfConverters`.
- Removed many methods from the `Cesium3DTilesSelection::Tileset` class: `getUrl()`, `getIonAssetID()`, `getIonAssetToken()`, `notifyTileStartLoading`, `notifyTileDoneLoading()`, `notifyTileUnloading()`, `loadTilesFromJson()`, `requestTileContent()`, `requestAvailabilitySubtree()`, `addContext()`, and `getGltfUpAxis()`. Most of these were already not recommended for use outside of cesium-native.
- Removed many methods from the `Cesium3DTilesSelection::Tile` class: `getTileset()`, `getContext()`, `setContext()`, `getContent()`, `setEmptyContent()`, `getRendererResources()`, `setState()`, `loadContent()`, `processLoadedContent()`, `unloadContent()`, `update()`, and `markPermanentlyFailed()`. Most of these were already not recommended for use outside of cesium-native.

##### Additions :tada:

- Quantized-mesh terrain and implicit octree and quadtree tilesets can now skip levels-of-detail when traversing, so the correct detail is loaded more quickly.
- Added new options to `TilesetOptions` supporting smooth transitions between tiles at different levels-of-detail. A tile's transition percentage can be retrieved from `TileRenderContent::lodTransitionPercentage`.
- Added support for loading WebP images inside glTFs and raster overlays. WebP textures can be provided directly in a glTF texture or in the `EXT_texture_webp` extension.
- Added support for `KHR_texture_transform` to `CesiumGltf`, `CesiumGltfReader`, and `CesiumGltfWriter`
- `Tileset` can be constructed with a `TilesetContentLoader` and a root `Tile` for loading and rendering different 3D Tile-like formats or creating a procedural tileset.

##### Fixes :wrench:

- Fixed a bug where the Raster Overlay passed to the `loadErrorCallback` would not be the one that the user created, but instead an aggregated overlay that was created internally.

### v0.18.1 - 2022-08-04

##### Fixes :wrench:

- Fixed a bug in `SqliteCache` where the last access time of resources was not updated correctly, sometimes causing more recently used resources to be evicted from the cache before less recently used ones.

### v0.18.0 - 2022-08-01

##### Breaking Changes :mega:

- Removed support for 3D Tiles Next extensions in `TilesetWriter` and `TilesetReader` that have been promoted to core in 3D Tiles 1.1
  - [3DTILES_multiple_contents](https://github.com/CesiumGS/3d-tiles/tree/main/extensions/3DTILES_multiple_contents)
  - [3DTILES_implicit_tiling](https://github.com/CesiumGS/3d-tiles/tree/main/extensions/3DTILES_implicit_tiling)
  - [3DTILES_metadata](https://github.com/CesiumGS/3d-tiles/tree/main/extensions/3DTILES_metadata)
  - [3DTILES_content_gltf](https://github.com/CesiumGS/3d-tiles/tree/main/extensions/3DTILES_content_gltf)
- Removed the `getSupportsRasterOverlays` from `Tileset` because the property is no longer relevant now that all tilesets support raster overlays.

##### Additions :tada:

- Added support for [3D Tiles 1.1](https://github.com/CesiumGS/3d-tiles/pull/666) in `TilesetWriter` and `TilesetReader`.
- Added a `TileOcclusionRendererProxyPool` to `TilesetExternals`. If a renderer implements and provides this interface, the tile occlusion information is used to avoid refining parent tiles that are completely occluded, reducing the number of tiles loaded.
- `Tileset` can now estimate the percentage of the tiles for the current view that have been loaded by calling the `computeLoadProgress` method.
- Enabled loading Tile Map Service (TMS) URLs that do not have a file named "tilemapresource.xml", such as from GeoServer.
- Added support for Tile Map Service documents that use the "local" profile when the SRS is mercator or geodetic.

### v0.17.0 - 2022-07-01

##### Fixes :wrench:

- Fixed crash when parsing an empty copyright string in the glTF model.

### v0.16.0 - 2022-06-01

##### Additions :tada:

- Added option to the `RasterizedPolygonsOverlay` to invert the selection, so everything outside the polygons gets rasterized instead of inside.
- The `RasterizedPolygonsTileExcluder` excludes tiles outside the selection instead of inside when given an inverted `RasterizedPolygonsOverlay`.
- Tiles are now upsampled using the projection of the first raster overlay in the list with more detail.

##### Fixes :wrench:

- For consistency with CesiumJS and compatibility with third-party terrain tilers widely used in the community, the `bounds` property of the `layer.json` file of a quantized-mesh terrain tileset is now ignored, and the terrain is assumed to cover the entire globe.

### v0.15.2 - 2022-05-13

##### Fixes :wrench:

- Fixed a bug where upsampled quadtree tiles could have siblings with mismatching projections.

In addition to the above, this release updates the following third-party libraries used by cesium-native:

- `cpp-httplib` to v0.10.3 ([changes](https://github.com/yhirose/cpp-httplib/compare/c7486ead96dad647b9783941722b5944ac1aaefa...d73395e1dc652465fa9524266cd26ad57365491f))
- `draco` to v1.5.2 ([changes](https://github.com/google/draco/compare/9bf5d2e4833d445acc85eb95da42d715d3711c6f...bd1e8de7dd0596c2cbe5929cbe1f5d2257cd33db))
- `earcut` to v2.2.3 ([changes](https://github.com/mapbox/earcut.hpp/compare/6d18edf0ce046023a7cb55e69c4cd9ba90e2c716...b28acde132cdb8e0ef536a96ca7ada8a651f9169))
- `PicoSHA2` to commit `1677374f23352716fc52183255a40c1b8e1d53eb` ([changes](https://github.com/okdshin/PicoSHA2/compare/b699e6c900be6e00152db5a3d123c1db42ea13d0...1677374f23352716fc52183255a40c1b8e1d53eb))
- `rapidjson` to commit `fcb23c2dbf561ec0798529be4f66394d3e4996d8` ([changes](https://github.com/Tencent/rapidjson/compare/fd3dc29a5c2852df569e1ea81dbde2c412ac5051...fcb23c2dbf561ec0798529be4f66394d3e4996d8))
- `spdlog` to v1.10.0 ([changes](https://github.com/gabime/spdlog/compare/cbe9448650176797739dbab13961ef4c07f4290f...76fb40d95455f249bd70824ecfcae7a8f0930fa3))
- `stb` to commit `af1a5bc352164740c1cc1354942b1c6b72eacb8a` ([changes](https://github.com/nothings/stb/compare/b42009b3b9d4ca35bc703f5310eedc74f584be58...af1a5bc352164740c1cc1354942b1c6b72eacb8a))
- `uriparser` to v0.9.6 ([changes](https://github.com/uriparser/uriparser/compare/e8a338e0c65fd875a46067d711750e4c13e044e7...24df44b74753017acfaec4b3a30097a8a2ae1ae1))

### v0.15.1 - 2022-05-05

##### Fixes :wrench:

- Fixed a bug that could cause tiles in external tilesets to fail to load.

### v0.15.0 - 2022-05-02

##### Additions :tada:

- Improved the load performance when `TilesetOptions::forbidHoles` is enabled by only loading child tiles when their parent does not meet the necessary screen-space error requirement.
- Added support for loading availability metadata from quantized-mesh layer.json. Previously, only availability embedded in terrain tiles was used.
- Added support for quantized-mesh terrain tilesets that specify a parent layer.
- Added support for metadata from the `3DTILES_batch_table_hierarchy` extension.

##### Fixes :wrench:

- Fixed a bug that could cause the same tiles to be continually loaded and unloaded when `TilesetOptions::forbidHoles` was enabled.
- Fixed a bug that could sometimes cause tilesets to fail to show their full detail when making changes to raster overlays.
- Fixed a bug that could cause holes even with `TilesetOptions::forbidHoles` enabled, particularly when using external tilesets.
- Tiles will no longer be selected to render when they have no content and they have a higher "geometric error" than their parent. In previous versions, this situation could briefly lead to holes while the children of such tiles loaded.
- Fixed a bug where `IPrepareRendererResources::prepareInMainThread` was called on a `Tile` before that `Tile` was updated with loaded content.
- Fixed a bug where getting bad data from the SQLite request cache could cause a crash. If the SQLite database is corrupt, it will now be deleted and recreated.

### v0.14.1 - 2022-04-14

##### Fixes :wrench:

- Fixed a crash caused by using an aggregated overlay of `IonRasterOverlay` after it is freed.
- Fix a bug introduced in v0.14.0 that caused Tile Map Service (TMS) overlays from Cesium ion to fail to load.

### v0.14.0 - 2022-04-01

##### Breaking Changes :mega:

- Added a new parameter, `rendererOptions`, to `IPrepareRendererResources::prepareRasterInLoadThread`.
- Changed the type of Cesium ion asset IDs from `uint32_t` to `int64_t`.
- Various changes in the `Cesium3DTiles`, `Cesium3DTilesReader`, and `Cesium3DTilesWriter` namespaces to match the evolving 3D Tiles Next specifications.
- Removed `getTextureCoordinateIndex` from `FeatureIDTextureView` and `FeatureTexturePropertyView`. Use `getTextureCoordinateAttributeId` instead.

##### Additions :tada:

- Added `WebMapServiceRasterOverlay` to pull raster overlays from a WMS server.
- Added support for the following glTF extensions to `CesiumGltf`, `CesiumGltfReader`, and `CesiumGltfWriter`:
  - `EXT_instance_features`
  - `EXT_structural_metadata`
  - `MAXAR_mesh_variants`
- Added an in-memory cache for Cesium ion asset endpoint responses in order to avoid repeated requests.
- Added `ScopeGuard` class to automatically a execute function when exiting a scope.
- The glTF `copyright` property, if present, is now included in the credits that `Tileset` adds to the `CreditSystem`. If the `copyright` has multiple parts separate by semicolons, these are treated as separate credits.
- Credits reported by `CreditSystem::getCreditsToShowThisFrame` are now sorted based on the number of occurrences, with the most common credits first.
- `Tileset` and `RasterOverlay` credits can now be shown on the screen, rather than in a separate credit popup.
- Added `FeatureTexturePropertyView::getSwizzle` method.
- Added `IsMetadataArray` template to check if a type is a `MetadataArrayView`.
- Added a `rendererOptions` property to `RasterOverlayOptions` to pass arbitrary data to `prepareRasterInLoadThread`.
- Added `Uri::escape`.

##### Fixes :wrench:

- Fixed an issue that could lead to compilation failures when passing an lvalue reference to `Promise::resolve()`.
- Fixed upsampling for `EXT_feature_metadata` feature tables.
- Fixed a bug that could cause the size of external images to be accounted for incorrectly when tracking the number of bytes loaded for caching purposes.
- Fixed a bug that prevented tiles from loading when "Forbid Holes" option was enabled.

### v0.13.0 - 2022-03-01

##### Breaking Changes :mega:

- Renamed constants in `CesiumUtility::Math` to use PascalCase instead of SCREAMING_SNAKE_CASE.

##### Additions :tada:

- Added support for the `CESIUM_RTC` and `KHR_texture_basisu` glTF extensions.
- Added support for 3D Tiles that do not have a geometric error, improving compatibility with tilesets that don't quite match the 3D Tiles spec.
- Exposed the Cesium ion endpoint URL as a parameter on tilesets and raster overlays.
- `TilesetOptions` and `RasterOverlayOptions` each have a new option to report which compressed textured formats are supported on the client platform. Ideal formats amongst the available ones are picked for each KTX2 texture that is later encountered.
- The `ImageCesium` class nows convey which GPU pixel compression format (if any) is used. This informs what to expect in the image's pixel buffer.
- The `ImageCesium` class can now contain pre-computed mipmaps, if they exist. In that case, all the mips will be in the pixel buffer and the delineation between each mip will be described in `ImageCesium::mipPositions`.
- Tileset content with the known file extensions ".gltf", ".glb", and ".terrain" can now be loaded even if the Content-Type is incorrect. This is especially helpful for loading tilesets from `file:` URLs.
- Created tighter fitting bounding volumes for terrain tiles by excluding skirt vertices.

##### Fixes :wrench:

- Fixed bug that could cause properties types in a B3DM Batch Table to be deduced incorrectly, leading to a crash when accessing property values.
- Fixed a bug where implicit tiles were not receiving the root transform and so could sometimes end up in the wrong place.

### v0.12.0 - 2022-02-01

##### Breaking Changes :mega:

- Renamed `IAssetAccessor::requestAsset` to `get`.
- Renamed `IAssetAccessor::post` to `request` and added a new parameter in the second position to specify the HTTP verb to use.
- `Token` in `CesiumIonClient` has been updated to match Cesium ion's v2 REST API endpoint, so several fields have been renamed. The `tokens` method also now returns future that resolves to a `TokenList` instead of a plain vector of `Token` instances.
- Renamed `GltfReader::readModel`, `ModelReaderResult`, and `ReadModelOptions` to `GltfReader::readGltf`, `GltfReaderResult`, and `GltfReaderOptions` respectively.
- Removed `writeModelAsEmbeddedBytes`, `writeModelAndExternalFiles`, `WriteModelResult`, `WriteModelOptions`, and `WriteGLTFCallback`. Use `GltfWriter::writeGltf`, `GltfWriter::writeGlb`, `GltfWriterResult`, and `GltfWriterOptions` instead.

##### Additions :tada:

- Added `TilesetWriterOptions` for serializing tileset JSON.
- Added support for the following extensions in `GltfWriter` and `GltfReader`:
  - [KHR_materials_unlit](https://github.com/KhronosGroup/glTF/tree/main/extensions/2.0/Khronos/KHR_materials_unlit)
  - [EXT_mesh_gpu_instancing](https://github.com/KhronosGroup/glTF/tree/main/extensions/2.0/Vendor/EXT_mesh_gpu_instancing)
  - [EXT_meshopt_compression](https://github.com/KhronosGroup/glTF/tree/main/extensions/2.0/Vendor/EXT_meshopt_compression)
  - [EXT_mesh_features](https://github.com/CesiumGS/glTF/tree/3d-tiles-next/extensions/2.0/Vendor/EXT_mesh_features)
  - [CESIUM_tile_edges](https://github.com/CesiumGS/glTF/pull/47)
- Added support for the following extensions in `TilesetWriter` and `TilesetReader`:
  - [3DTILES_multiple_contents](https://github.com/CesiumGS/3d-tiles/tree/main/extensions/3DTILES_multiple_contents)
  - [3DTILES_implicit_tiling](https://github.com/CesiumGS/3d-tiles/tree/main/extensions/3DTILES_implicit_tiling)
  - [3DTILES_metadata](https://github.com/CesiumGS/3d-tiles/tree/main/extensions/3DTILES_metadata)
- Added `SubtreeWriter` and `SubtreeReader` for serializing and deserializing the subtree format in [3DTILES_implicit_tiling](https://github.com/CesiumGS/3d-tiles/tree/main/extensions/3DTILES_implicit_tiling).
- Added `SchemaWriter` and `SchemaReader` for serializing and deserializing schemas in [EXT_mesh_features](https://github.com/CesiumGS/glTF/tree/3d-tiles-next/extensions/2.0/Vendor/EXT_mesh_features) and [3DTILES_metadata](https://github.com/CesiumGS/3d-tiles/tree/main/extensions/3DTILES_metadata).
- Added `hasExtension` to `ExtensibleObject`.
- Added `CESIUM_TESTS_ENABLED` option to the build system.
- Added support in the JSON reader for reading doubles with no fractional value as integers.
- Added case-insensitive comparison for Cesium 3D Tiles "refine" property values.
- Added new capabilities to `Connection` in `CesiumIonClient`:
  - The `tokens` method now uses the v2 service endpoint and allows a number of options to be specified.
  - Added a `token` method to allow details of a single token to be retrieved.
  - Added `nextPage` and `previousPage` methods to allow paging through tokens.
  - Added `modifyToken` method.
  - Added static `getIdFromToken` method to obtain a token ID from a given token value.
- Added `loadErrorCallback` to `TilesetOptions` and `RasterOverlayOptions`. This callback is invoked when the `Tileset` or `RasterOverlay` encounter a load error, allowing the error to be handled by application code.
- Enable `IntrusivePointer<T>` to be converted to `IntrusivePointer<U>` if U is a base class of T.

##### Fixes :wrench:

- Fixes a bug where `notifyTileDoneLoading` was not called when encountering Ion responses that can't be parsed.
- Fixed a bug that prevented a continuation attached to a `SharedFuture` from returning a `Future` itself.
- Fixed incorrect child subtree index calculation in implicit tiles.
- Fixed `computeDistanceSquaredToPosition` in `BoundingSphere`.

### v0.11.0 - 2022-01-03

##### Breaking Changes :mega:

- The `CesiumGltfReader` project now uses the `CesiumGltfReader` namespace instead of the `CesiumGltf` namespace.
- The `CesiumGltfWriter` project now uses the `CesiumGltfWriter` namespace instead of the `CesiumGltf` namespace.
- The `Cesium3DTilesReader` project now uses the `Cesium3DTilesReader` namespace instead of the `Cesium3DTiles` namespace.

##### Additions :tada:

- Added `Cesium3DTilesWriter` library.

##### Fixes :wrench:

- Fixed a bug in `QuadtreeRasterOverlayTileProvider` that caused incorrect level-of-detail selection for overlays that use a global (or otherwise large) tiling scheme but have non-global (or otherwise smaller) coverage.

### v0.10.0 - 2021-12-01

##### Breaking Changes :mega:

- `QuadtreeRasterOverlayTileProvider::computeLevelFromGeometricError` has been removed. `computeLevelFromTargetScreenPixels` may be useful as a replacement.
- The constructor of `RasterOverlayTileProvider` now requires a coverage rectangle.
- `RasterOverlayTileProvider::getTile` now takes a `targetScreenPixels` instead of a `targetGeometricError`.
- The constructor of `RasterMappedTo3DTile` now requires a texture coordinate index.
- The constructor of `RasterOverlayTile` now takes a `targetScreenPixels` instead of a `targetGeometricError`. And the corresponding `getTargetGeometricError` has been removed.
- Removed `TileContentLoadResult::rasterOverlayProjections`. This field is now found in the `overlayDetails`.
- Removed `obtainGlobeRectangle` from `TileUtilities.h`. Use `estimateGlobeRectangle` in `BoundingVolume.h` instead.
- cesium-native now uses the following options with the `glm` library:
  - `GLM_FORCE_XYZW_ONLY`
  - `GLM_FORCE_EXPLICIT_CTOR`
  - `GLM_FORCE_SIZE_T_LENGTH`

##### Additions :tada:

- Added support for the [3DTILES_implicit_tiling](https://github.com/CesiumGS/3d-tiles/tree/main/extensions/3DTILES_implicit_tiling) extension.
- Added support for the [3DTILES_bounding_volume_S2](https://github.com/CesiumGS/3d-tiles/tree/main/extensions/3DTILES_bounding_volume_S2) extension.
- Added support for raster overlays, including clipping polygons, on any 3D Tiles tileset.
- Added support for external glTF buffers and images.
- Raster overlay level-of detail is now selected using "target screen pixels" rather than the hard-to-interpret geometric error value.
- A `RasterOverlay` can now be configured with a `maximumScreenSpaceError` independent of the screen-space error used for the geometry.
- `RasterOverlay::loadTileProvider` now returns a `SharedFuture`, making it easy to attach a continuation to run when the load completes.
- Added `GltfContent::applyRtcCenter` and `applyGltfUpAxisTransform`.
- Clipping polygon edges now remain sharp even when zooming in past the available geometry detail.
- Added `DebugColorizeTilesRasterOverlay`.
- Added `BoundingRegionBuilder` to `CesiumGeospatial`.
- Added `GlobeRectangle::EMPTY` static field and `GlobeRectangle::isEmpty` method.
- Added the ability to set the coordinates of a `GlobeRectangle` after construction.

##### Fixes :wrench:

- Improved the computation of bounding regions and overlay texture coordinates from geometry, particularly for geometry that crosses the anti-meridian or touches the poles.
- Fixed a bug that would result in incorrect geometry when upsampling a glTF with a position accessor pointing to a bufferView that did not start at the beginning of its buffer.
- Fixed a problem that could cause incorrect distance computation for a degenerate bounding region that is a single point with a min/max height.
- Improved the numerical stability of `GlobeRectangle::computeCenter` and `GlobeRectangle::contains`.
- Error messages are no longer printed to the Output Log when an upsampled tile happens to have a primitive with no vertices.
- Fixed a bug that could cause memory corruption when a decoded Draco mesh was larger than indicated by the corresponding glTF accessor.
- Fixed a bug that could cause the wrong triangle indices to be used for a Draco-encoded glTF.

### v0.9.0 - 2021-11-01

##### Breaking Changes :mega:

- Changed the following properties in CesiumGltf:
  - `BufferView::target` now defaults to `std::nullopt` instead of `Target::ARRAY_BUFFER`.
  - `ClassProperty::type` now defaults to `Type::INT8` instead of empty string.
  - `ClassProperty::componentType` is now an optional string instead of a `JsonValue`.
  - `FeatureTexture::classProperty` is no longer optional, consistent with changes to the extension spec.
  - `Image::mimeType` now defaults to empty string instead of `MimeType::image_jpeg`.
  - `Sampler::magFilter` and `Sampler::minFilter` now default to `std::nullopt` instead of `MagFilter::NEAREST`.
- The version of `ExtensibleObject` in the `CesiumGltf` library and namespace has been removed. Use the one in the `CesiumUtility` library and namespace instead.
- Renamed the following glTF extension classes:
  - `KHR_draco_mesh_compression` -> `ExtensionKhrDracoMeshCompression`.
  - `MeshPrimitiveEXT_feature_metadata` -> `ExtensionMeshPrimitiveExtFeatureMetadata`
  - `ModelEXT_feature_metadata` -> `ExtensionModelExtFeatureMetadata`
- `CesiumGltf::ReaderContext` has been removed. It has been replaced with either `CesiumJsonReader::ExtensionReaderContext` or `GltfReader`.

##### Additions :tada:

- Added new `Cesium3DTiles` and `Cesium3DTilesReader` libraries. They are useful for reading and working with 3D Tiles tilesets.

##### Fixes :wrench:

- Fixed a bug that could cause crashes or incorrect behavior when using raster overlays.
- Fixed a bug that caused 3D Tiles content to fail to load when the status code was zero. This code is used by libcurl for successful read of `file://` URLs, so the bug prevented loading from such URLs in some environments.
- Errors and warnings that occur while loading glTF textures are now include in the model load errors and warnings.
- Fixes how `generate-classes` deals with reserved C++ keywords. Property names that are C++ keywords should be appended with "Property" as was already done,
  but when parsing JSONs the original property name string should be used.

### v0.8.0 - 2021-10-01

##### Breaking Changes :mega:

- glTF enums are now represented in CesiumGltf as their underlying type (int32 or string) rather than as an enum class.
- Tile content loaders now return a `Future`, which allows them to be asynchronous and make further network requests.

##### Fixes :wrench:

- Fixed a bug that caused the `RTC_CENTER` semantic in a B3DM feature table to be ignored if any of the values happened to be integers rather than floating-point numbers. This caused these tiles to render in the wrong location.

### v0.7.2 - 2021-09-14

##### Fixes :wrench:

- Fixed a bug where the "forbidHoles" option was not working with raster overlays and external tilesets.

### v0.7.1 - 2021-09-14

##### Fixes :wrench:

- Fixed a bug introduced in v0.7.0 where credits from a `QuadtreeRasterOverlayTileProvider` were not collected and reported.
- Fixed a bug where disabling frustum culling caused external tilesets to not load.

### v0.7.0 - 2021-09-01

##### Breaking Changes :mega:

- Renamed the `Cesium3DTiles` namespace and library to `Cesium3DTilesSelection`.
- Deleted `Cesium3DTilesSelection::Gltf` and moved functionality into `CesiumGltf::Model`.
- Renamed `Rectangle::intersect` and `GlobeRectangle::intersect` to `computeIntersection`.
- `RasterOverlay` and derived classes now require a `name` parameter to their constructors.
- Changed the type of texture coordinate IDs used in the raster overlay system from `uint32_t` to `int32_t`.
- `RasterOverlayTileProvider` is no longer quadtree-oriented. Instead, it requires derived classes to provide an image for a particular requested rectangle and geometric error. Classes that previously derived from `RasterOverlayTileProvider` should now derive from `QuadtreeRasterOverlayTileProvider` and implement `loadQuadtreeTileImage` instead of `loadTileImage`.
- Removed `TilesetOptions::enableWaterMask`, which didn't have any effect anyway. `TilesetContentOptions::enableWaterMask` still exists and works.

##### Additions :tada:

- Added `Future<T>::isReady`.
- Added `Future<T>::share`, which returns a `SharedFuture<T>` and allows multiple continuations to be attached.
- Added an option in `TilesetOptions::ContentOptions` to generate smooth normals when the original glTFs were missing normals.
- Added `ImageManipulation` class to `CesiumGltfReader`.
- Added `Math::roundUp` and `Math::roundDown`.
- Added `Rectangle::computeUnion`.

##### Fixes :wrench:

- Fixed a bug that caused CesiumGltfWriter to write a material's normal texture info into a property named `normalTextureInfo` rather than `normalTexture`.
- Fixed a bug in `TileMapServiceRasterOverlay` that caused it to show only the lowest resolution tiles if missing a `tilemapresource.xml` file.

### v0.6.0 - 2021-08-02

##### Breaking Changes :mega:

- `Future<T>::wait` now returns the resolved value and throws if the Future rejected, rather than returning a `std::variant` and slicing the exception to `std::exception`.
- `Tileset::updateView` and `Tileset::updateViewOffline` now take `std::vector<ViewState>` instead of a single `ViewState`.

##### Additions :tada:

- Added support for the `EXT_feature_metadata` glTF extension.
- Added automatic conversion of the B3DM batch table to the `EXT_feature_metadata` extension.
- Added `CESIUM_COVERAGE_ENABLED` option to the build system.
- Added `AsyncSystem::dispatchOneMainThreadTask` to dispatch a single task, rather than all the tasks that are waiting.
- Added `AsyncSystem::createPromise` to create a Promise directly, rather than via a callback as in `AsyncSystem::createFuture`.
- Added `AsyncSystem::catchImmediately` to catch a Future rejection immediately in any thread.
- Added `AsyncSystem::all` to create a Future that resolves when a list of Futures resolve.
- Added support for multiple frustums in the `Tileset` selection algorithm.

##### Fixes :wrench:

- Fixed a bug that prevented `.then` functions from being used on a `Future<void>` when CESIUM_TRACING_ENABLED was ON.

### v0.5.0 - 2021-07-01

##### Breaking Changes :mega:

- `TilesetExternals` now has an `AsyncSystem` instead of a shared pointer to an `ITaskProcessor`.

##### Additions :tada:

- Added a performance tracing framework via `CESIUM_TRACE_*` macros.
- Added `Future<T>::thenImmediately`.
- Added `AsyncSystem::createThreadPool` and `Future<T>::thenInThreadPool`.
- `Future<T>::thenInWorkerThread` and `Future<T>::thenInMainThread` now arrange for their continuations to be executed immediately when the Future is resolved, if the Future is resolved in the correct thread.
- Moved all request cache database access to a dedicated thread, in order to free up worker threads for parallelizable work.

### v0.4.0 - 2021-06-01

##### Additions :tada:

- Added `Cesium3DTiles::TileIdUtilities` with a `createTileIdString` function to create logging/debugging strings for `TileID` objects.
- Accessing the same Bing Maps layer multiple times in a single application run now reuses the same Bing Maps session instead of starting a new one each time.
- Added a configure-time build option, `PRIVATE_CESIUM_SQLITE`, to rename all `sqlite3*` symbols to `cesium_sqlite3*`.

##### Fixes :wrench:

- Matched draco's decoded indices to gltf primitive if indices attribute does not match with the decompressed indices.
- `createAccessorView` now creates an (invalid) `AccessorView` with a standard numeric type on error, rather than creating `AccessorView<nullptr_t>`. This makes it easier to use a simple lambda as the callback.
- Disabled `HTTPLIB_USE_ZLIB_IF_AVAILABLE` and `HTTPLIB_USE_OPENSSL_IF_AVAILABLE` because these libraries are not required for our use for cpp-httplib and they cause problems on some systems.

### v0.3.1 - 2021-05-13

##### Fixes :wrench:

- Fixed a memory leak when loading textures from a glTF model.
- Fixed a use-after-free bug that could cause a crash when destroying a `RasterOverlay`.

### v0.3.0 - 2021-05-03

##### Breaking Changes :mega:

- Converted `magic_enum` / `CodeCoverage.cmake` dependencies to external submodules.
- Replaced `CesiumGltf::WriteFlags` bitmask with `CesiumGltf::WriteModelOptions` struct.
  `CesiumGltf::writeModelAsEmbeddedBytes` and `CesiumGltf::writeModelAndExternalfiles`
  now use this struct for configuration.
- Removed all exceptions in `WriterException.h`, warnings / errors are now reported in
  `WriteModelResult`, which is returned from `CesiumGltf::writeModelAsEmbeddedBytes` and
  `CesiumGltf::writeModelAndExternalFiles` instead.

##### Additions :tada:

- Added support for loading the water mask from quantized-mesh terrain tiles.

##### Fixes :wrench:

- Let a tile be renderable if all its raster overlays are ready, even if some are still loading.

### v0.2.0 - 2021-04-19

##### Breaking Changes :mega:

- Moved `JsonValue` from the `CesiumGltf` library to the `CesiumUtility` library and changes some of its methods.
- Renamed `CesiumGltf::Reader` to `CesiumGltf::GltfReader`.
- Made the `readModel` and `readImage` methods on `GltfReader` instance methods instead of static methods.

##### Additions :tada:

- Added `CesiumGltfWriter` library.
- Added `CesiumJsonReader` library.
- Added diagnostic details to error messages for invalid glTF inputs.
- Added diagnostic details to error messages for failed OAuth2 authorization with `CesiumIonClient::Connection`.
- Added an `Axis` enum and `AxisTransforms` class for coordinate system transforms
- Added support for the legacy `gltfUpVector` string property in the `asset` part of tilesets. The up vector is read and passed as an `Axis` in the `extras["gltfUpVector"]` property, so that receivers may rotate the glTF model's up-vector to match the Z-up convention of 3D Tiles.
- Unknown glTF extensions are now deserialized as a `JsonValue`. Previously, they were ignored.
- Added the ability to register glTF extensions for deserialization using `GltReader::registerExtension`.
- Added `GltfReader::setExtensionState`, which can be used to request that an extension not be deserialized or that it be deserialized as a `JsonValue` even though a statically-typed class is available for the extension.

##### Fixes :wrench:

- Gave glTFs created from quantized-mesh terrain tiles a more sensible material with a `metallicFactor` of 0.0 and a `roughnessFactor` of 1.0. Previously the default glTF material was used, which has a `metallicFactor` of 1.0, leading to an undesirable appearance.
- Reported zero-length images as non-errors as `BingMapsRasterOverlay` purposely requests that the Bing servers return a zero-length image for non-existent tiles.
- 3D Tiles geometric error is now scaled by the tile's transform.
- Fixed a bug that that caused a 3D Tiles tile to fail to refine when any of its children had an unsupported type of content.

### v0.1.0 - 2021-03-30

- Initial release.<|MERGE_RESOLUTION|>--- conflicted
+++ resolved
@@ -1,18 +1,14 @@
 # Change Log
 
-<<<<<<< HEAD
-### ? - ?
+### v0.33.0 - 2024-03-01
+
+##### Breaking Changes :mega:
+
+- Removed support for `EXT_feature_metadata` in `CesiumGltf`, `CesiumGltfReader`, and `CesiumGltfWriter`. This extension was replaced by `EXT_mesh_features`, `EXT_instance_features`, and `EXT_structural_metadata`.
 
 ##### Additions :tada:
 
 - `FeatureIdTextureView` and `PropertyTexturePropertyView` now account for the `KHR_texture_transform` glTF extension, if present.
-=======
-### v0.33.0 - 2024-03-01
-
-##### Breaking Changes :mega:
-
-- Removed support for `EXT_feature_metadata` in `CesiumGltf`, `CesiumGltfReader`, and `CesiumGltfWriter`. This extension was replaced by `EXT_mesh_features`, `EXT_instance_features`, and `EXT_structural_metadata`.
->>>>>>> d950da2c
 
 ### v0.32.0 - 2024-02-01
 
