# Change Log

### ? - ?

##### Additions :tada:

<<<<<<< HEAD
- Added `BoundingRegionBuilder::toGlobeRectangle`.
=======
- Added `TileTransform::setTransform`.

##### Fixes :wrench:

- `QuantizedMeshLoader` now creates spec-compliant glTFs from a quantized-mesh terrain tile. Previously, the generated glTF had small problems that could confuse some clients.
>>>>>>> 716399b8

### v0.34.0 - 2024-04-01

##### Breaking Changes :mega:

- Renamed `IntersectionTests::pointInTriangle2D` to `IntersectionTests::pointInTriangle`.

##### Additions :tada:

- Added `PositionAccessorType`, which is a type definition for a position accessor. It can be constructed using `getPositionAccessorView`.
- Added overloads of `IntersectionTests::pointInTriangle` that handle 3D points. One overload includes a `barycentricCoordinates` parameter that outputs the barycentric coordinates at that point.
- Added overloads of `ImplicitTilingUtilities::computeBoundingVolume` that take a `Cesium3DTiles::BoundingVolume`.
- Added overloads of `ImplicitTilingUtilities::computeBoundingVolume` that take an `S2CellBoundingVolume` and an `OctreeTileID`. Previously only `QuadtreeTileID` was supported.
- Added `setOrientedBoundingBox`, `setBoundingRegion`, `setBoundingSphere`, and `setS2CellBoundingVolume` functions to `TileBoundingVolumes`.

##### Fixes :wrench:

- Fixed a bug where coordinates returned from `SimplePlanarEllipsoidCurve` were inverted if one of the input points had a negative height.
- Fixed a bug where `Tileset::ComputeLoadProgress` could incorrectly report 100% before all tiles finished their main thread loading.

### v0.33.0 - 2024-03-01

##### Breaking Changes :mega:

- Removed support for `EXT_feature_metadata` in `CesiumGltf`, `CesiumGltfReader`, and `CesiumGltfWriter`. This extension was replaced by `EXT_mesh_features`, `EXT_instance_features`, and `EXT_structural_metadata`.
- Moved `ReferenceCountedNonThreadSafe<T>` to `ReferenceCounted.h`. It is also now a type alias for `ReferenceCounted<T, false>` rather than an actual class.
- Renamed `applyKHRTextureTransform` to `applyKhrTextureTransform`. The corresponding header file was similarly renamed to `CesiumGltf/applyKhrTextureTransform.h`.

##### Additions :tada:

- Added `TextureViewOptions`, which includes the following flags:
  - `applyKhrTextureTransformExtension`: When true, the view will automatically transform texture coordinates before sampling the texture.
  - `makeImageCopy`: When true, the view will make its own CPU copy of the image data.
- Added `TextureView`. It views an arbitrary glTF texture and can be affected by `TextureViewOptions`. `FeatureIdTextureView` and `PropertyTexturePropertyView` now inherit from this class.
- Added `options` parameter to `PropertyTextureView::getPropertyView` and `PropertyTextureView::forEachProperty`, allowing views to be constructed with property-specific options.
- Added `KhrTextureTransform`, a utility class that parses the `KHR_texture_transform` glTF extension and reports whether it is valid. UVs may be transformed on the CPU using `applyTransform`.
- Added `contains` method to `BoundingSphere`.
- Added `GlobeRectangle::MAXIMUM` static field.
- Added `ReferenceCountedThreadSafe` type alias.
- Added `SimplePlanarEllipsoidCurve` class to help with calculating fly-to paths.
- Added `sizeBytes` field to `ImageCesium`, allowing its size to be tracked for caching purposes even after its `pixelData` has been cleared.
- Added `scaleToGeocentricSurface` method to `Ellipsoid`.

##### Fixes :wrench:

- Fixed a bug in `BoundingVolume::estimateGlobeRectangle` where it returned an incorrect rectangle for boxes and spheres that encompass the entire globe.
- Fixed an incorrect computation of wrapped texture coordinates in `applySamplerWrapS` and `applySamplerWrapT`.

### v0.32.0 - 2024-02-01

##### Breaking Changes :mega:

- `IndicesForFaceFromAccessor` now properly supports `TRIANGLE_STRIP` and `TRIANGLE_FAN` modes. This requires the struct to be initialized with the correct primitive mode.

##### Additions :tada:

- Added support for Web Map Tile Service (WMTS) with `WebMapTileServiceRasterOverlay`.
- Added conversions from `std::string` to other metadata types in `MetadataConversions`. This enables the same conversions as `std::string_view`, while allowing runtime engines to use `std::string` for convenience.
- Added `applyTextureTransform` property to `TilesetOptions`, which indicates whether to preemptively apply transforms to texture coordinates for textures with the `KHR_texture_transform` extension.
- Added `loadGltf` method to `GltfReader`, making it easier to do a full, asynchronous load of a glTF.

##### Fixes :wrench:

- Fixed a bug in `FeatureIdTextureView` where it ignored the wrap values specified on the texture's sampler.
- Fixed a bug that could cause binary implicit tiling subtrees with buffers padded to 8-bytes to fail to load.
- Fixed a bug where upgraded batch table properties were not always assigned sentinel values, even when such values were available and required.
- Fixed incorrect behavior in `PropertyTablePropertyView` where `arrayOffsets` were treated as byte offsets, instead of as array indices.

### v0.31.0 - 2023-12-14

##### Additions :tada:

- Add `defaults` method to `CesiumIonClient::Connection`.

##### Fixes :wrench:

- Fixed a crash in `SubtreeAvailability::loadSubtree`.
- Fixed a bug where the `getApiUrl` method of `CesiumIonClient::Connection` would not return the default API URL if the attempt to access `config.json` failed in a more serious way, such as because of an invalid hostname.

### v0.30.0 - 2023-12-01

##### Breaking Changes :mega:

- Moved `ErrorList`, `CreditSystem`, and `Credit` from `Cesium3DTilesSelection` to `CesiumUtility`.
- Moved `GltfUtilities` from `Cesium3DTilesSelection` to `Cesium3DTilesContent`.
- Moved `RasterOverlay`, `RasterOverlayTileProvider`, `RasterOverlayTile`, `QuadtreeRasterOverlayTileProvider`, `RasterOverlayLoadFailure`, `RasterOverlayDetails`, and all of the `RasterOverlay`-derived types to a new `CesiumRasterOverlays` library and namespace.
- Moved `createRasterOverlayTextureCoordinates` method from `GltfUtilities` to a new `RasterOverlayUtilities` class in the `CesiumRasterOverlays` library.
- `GltfUtilities::parseGltfCopyright` now returns the credits as a vector of `std::string_view` instances. Previously it took a `CreditSystem` and created credits directly.
- The `SubtreeAvailability` constructor and `loadSubtree` static method now take an `ImplicitTileSubdivisionScheme` enumeration parameter instead of a `powerOf2` parameter. They also now require a `levelsInSubtree` parameter, which is needed when switching from constant to bitstream availability. Lastly, the constructor now takes a `Subtree` parameter instead of a `std::vector<std::vector<std::byte>>` representing the buffers.
- `SubtreeConstantAvailability`, `SubtreeBufferViewAvailability`, and `AvailabilityView` are now members of `SubtreeAvailability`.
- Moved `ImageManipulation` from `CesiumGltfReader` to `CesiumGltfContent`.
- Added some new parameters to `RasterOverlayUtilities::createRasterOverlayTextureCoordinates` and changed the order of some existing parameters.

##### Additions :tada:

- Added new `Cesium3DTilesContent` library and namespace. It has classes for loading, converting, and manipulating 3D Tiles tile content.
- Added new `CesiumGltfContent` library and namespace. It has classes for manipulating in-memory glTF files.
- Added new `CesiumRasterOverlays` library and namespace. It has classes for working with massive textures draped over glTFs and 3D Tiles.
- Added `MetadataConversions`, which enables metadata values to be converted to different types for better usability in runtime engines.
- Added various `typedef`s to catch all possible types of `AccessorView`s for an attribute, including `FeatureIdAccessorType` for feature ID attribute accessors, `IndexAccessorType` for index accessors, and `TexCoordAccessorType` for texture coordinate attribute accessors.
- Added `getFeatureIdAccessorView`, `getIndexAccessorView`, and `getTexCoordAccessorView` to retrieve the `AccessorView` as a `FeatureIdAccessorType`, `IndexAccessorType`, or `TexCoordAccessorType` respectively.
- Added `StatusFromAccessor` and `CountFromAccessor` visitors to retrieve the accessor status and size respectively. This can be used with `FeatureIdAccessorType`, `IndexAccessorType`, or `TexCoordAccessorType`.
- Added `FeatureIdFromAccessor` to retrieve feature IDs from a `FeatureIdAccessorType`.
- Added `IndicesForFaceFromAccessor` to retrieve the indices of the vertices that make up a face, as supplied by `IndexAccessorType`.
- Added `TexCoordFromAccessor` to retrieve the texture coordinates from a `TexCoordAccessorType`.
- Added `TileBoundingVolumes` class to `Cesium3DTilesContent`, making it easier to create the rich bounding volume types in `CesiumGeometry` and `CesiumGeospatial` from the simple vector representations in `Cesium3DTiles`.
- Added `transform` method to `CesiumGeometry::BoundingSphere`.
- Added `toSphere`, `fromSphere`, and `fromAxisAligned` methods to `CesiumGeometry::OrientedBoundingBox`.
- Added `TileTransform` class to `Cesium3DTilesContent`, making it easier to create a `glm::dmat4` from the `transform` property of a `Cesium3DTiles::Tile`.
- Added `ImplicitTilingUtilities` class to `Cesium3DTilesContent`.
- Added overloads of `isTileAvailable`, `isContentAvailable`, and `isSubtreeAvailable` on the `SubtreeAvailability` class that take the subtree root tile ID and the tile ID of interest, instead of a relative level and Morton index.
- Added `fromSubtree` and `createEmpty` static methods to `SubtreeAvailability`.
- Added new `set` methods to `SubtreeAvailability`, allowing the availability information to be modified.
- Added `SubtreeFileReader` class, used to read `Cesium3DTiles::Subtree` from a binary or JSON subtree file.
- Added `pointInTriangle2D` static method to `CesiumGeometry::IntersectionTests`.
- Added `rectangleIsWithinPolygons` and `rectangleIsOutsidePolygons` static methods to `CartographicPolygon`.
- Raster overlays now use `IPrepareRasterOverlayRendererResources`, which contains only overlay-related methods, instead of `IPrepareRendererResources`, which contains tileset-related methods as well. `IPrepareRendererResources` derives from `IPrepareRasterOverlayRendererResources` so existing code should continue to work without modification.
- Added `collapseToSingleBuffer` and `moveBufferContent` methods to `GltfUtilities`.
- Added `savePng` method to `ImageManipulation`.
- `RasterOverlayTileProvider::loadTile` now returns a future that resolves when the tile is done loading.
- Added `computeDesiredScreenPixels` and `computeTranslationAndScale` methods to `RasterOverlayUtilities`.
- Added `Future<T>::thenPassThrough`, used to easily pass additional values through to the next continuation.

##### Fixes :wrench:

- Fixed a bug in `OrientedBoundingBox::contains` where it didn't account for the bounding box's center.
- Fixed compiler error when calling `PropertyAttributeView::forEachProperty`.
- Fixed crash when loading glTFs with data uri images.
- Fixed WD4996 warnings-as-errors when compiling with Visual Studio 2002 v17.8.

### v0.29.0 - 2023-11-01

##### Breaking Changes :mega:

- Removed `PropertyTablePropertyViewType` and `NormalizedPropertyTablePropertyViewType`, as well as their counterparts for property textures and property attributes. When compiled with Clang, the large `std::variant` definitions would significantly stall compilation.

##### Fixes :wrench:

- Updated the Cesium ion OAuth2 URL from `https://cesium.com/ion/oauth` to `https://ion.cesium.com/oauth`, avoiding a redirect.

### v0.28.1 - 2023-10-02

##### Breaking Changes :mega:

- Cesium Native is now only regularly tested on Visual Studio 2019+, GCC 11.x+, and Clang 12+. Other compilers - including older ones - are likely to work, but are not tested.

##### Additions :tada:

- Added `getClass` to `PropertyTableView`, `PropertyTextureView`, and `PropertyAttributeView`. This can be used to retrieve the metadata `Class` associated with the view.
- Added `PropertyViewStatus::EmptyPropertyWithDefault` to indicate when a property contains no data, but has a valid default value.
- A glTF `bufferView` with a `byteStride` of zero is now treated as if the `byteStride` is not defined at all. Such a glTF technically violates the spec (the minimum value is 4), but the new behavior is sensible enough and consistent with CesiumJS.

##### Fixes :wrench:

- Fixed the handling of omitted metadata properties in `PropertyTableView`, `PropertyTextureView`, and `PropertyAttributeView` instances. Previously, if a property was not `required` and omitted, it would be initialized as invalid with the `ErrorNonexistentProperty` status. Now, it will be treated as valid as long as the property defines a valid `defaultProperty`. A special instance of `PropertyTablePropertyView`, `PropertyTexturePropertyView`, or `PropertyAttributePropertyView` will be constructed to allow the property's default value to be retrieved, either via `defaultValue` or `get`. `getRaw` may not be called on this special instance.

### v0.28.0 - 2023-09-08

##### Breaking Changes :mega:

- Views of the data contained by `EXT_feature_metadata` will no longer supported by Cesium Native. The extension will still be parsed, but it will log a warning.
- Batch tables will be converted to `EXT_structural_metadata` instead of `EXT_feature_metadata`.
- In `CesiumGltf`, all generated classes related to `EXT_feature_metadata` are now prefixed with `ExtensionExtFeatureMetadata`. For example, `ClassProperty` has become `ExtensionExtFeatureMetadataClassProperty`. This also extends to the glTF reader and writer.
- In `CesiumGltf`, all generated classes related to `EXT_structural_metadata` have had their `ExtensionExtStructuralMetadata` prefix removed. For example, `ExtensionExtStructuralMetadataClassProperty` has become `ClassProperty`. This also extends to the glTF reader and writer.
- In `CesiumGltf`, `ExtensionExtMeshFeaturesFeatureId` and `ExtensionExtMeshFeaturesFeatureIdTexture` have been renamed to `FeatureId` and `FeatureIdTexture` respectively.
- Replaced `FeatureIDTextureView` with `FeatureIdTextureView`, which views a `FeatureIdTexture` in `EXT_mesh_features`. Feature ID textures from `EXT_feature_metadata` are no longer supported.
- Replaced `MetadataFeatureTableView` with `PropertyTableView`, which views a `PropertyTable` in `EXT_structural_metadata`.
- Replaced `MetadataPropertyView` with `PropertyTablePropertyView`, which is a view of a `PropertyTableProperty` in `EXT_structural_metadata`. This takes two template parameters: a typename `T` , and a `bool` indicating whether or not the values are normalized.
- Replaced `MetadataPropertyViewStatus` with `PropertyTablePropertyViewStatus`. `PropertyTablePropertyViewStatus` is a class that inherits from `PropertyViewStatus`, defining additional error codes in the form of `static const` values.
- Replaced `FeatureTextureView` with `PropertyTextureView`, which views a `PropertyTexture` in `EXT_structural_metadata`.
- Replaced `FeatureTexturePropertyView` with `PropertyTexturePropertyView`, which is a view of a `PropertyTextureProperty` in `EXT_structural_metadata`. This takes two template parameters: a typename `T` , and a `bool` indicating whether or not the values are normalized.
- Removed `FeatureTexturePropertyComponentType`, `FeatureTexturePropertyChannelOffsets`, and `FeatureTexturePropertyValue`. `PropertyTextureProperty` retrieves the values with the type indicated by its class property.
- Replaced `FeatureTexturePropertyViewStatus` with `PropertyTexturePropertyViewStatus`. `PropertyTexturePropertyViewStatus` is a class that inherits from `PropertyViewStatus`, defining additional error codes in the form of `static const` values.
- Renamed `FeatureIDTextureViewStatus` to `FeatureIdTextureViewStatus` for consistency.
- Renamed `MetadataArrayView` to `PropertyArrayView`.
- Renamed `FeatureTextureViewStatus` to `PropertyTextureViewStatus`.
- Refactored `PropertyType` to reflect the values of `type` in a `ClassProperty` from `EXT_structural_metadata`.

##### Additions :tada:

- Added `PropertyView`, which acts as a base class for all metadata property views. This takes two template parameters: a type `T` , and a `bool` indicating whether or not the values are normalized.
- Added `PropertyViewStatus`, which defines public `static const` values for various property errors.
- Added `PropertyTableViewStatus` to indicate whether a `PropertyTableView` is valid.
- Added `PropertyComponentType` to reflect the values of `componentType` in a `ClassProperty` from `EXT_structural_metadata`.
- Added `PropertyAttributeView`, which views a `PropertyAttribute` in `EXT_structural_metadata`.
- Added `PropertyAttributePropertyView`, which views a `PropertyAttributeProperty` in `EXT_structural_metadata`.
- Added `PropertyAttributePropertyViewStatus`, which reflects the status of a `PropertyAttributePropertyView`.

### v0.27.3 - 2023-10-01

##### Additions :tada:

- Added support for Cesium ion `"externalType"` assets.

##### Fixes :wrench:

- Fixed corner cases where `Tileset::ComputeLoadProgress` can incorrectly report done (100%) before all tiles are actually loaded for the current view.

### v0.27.2 - 2023-09-20

##### Additions :tada:

- Added `CESIUM_GLM_STRICT_ENABLED` option to the CMake scripts. It is ON by default, but when set to OFF it disables the `GLM_FORCE_XYZW_ONLY`, `GLM_FORCE_EXPLICIT_CTOR`, and `GLM_FORCE_SIZE_T_LENGTH` options in the GLM library.

##### Fixes :wrench:

- Added a missing include to `FeatureTexturePropertyView.h`.
- The CMake scripts no longer attempt to add the `Catch2` subdirectory when the tests are disabled.

### v0.27.1 - 2023-09-03

##### Fixes :wrench:

- Fixed a bug that could cause a crash when loading tiles with a raster overlay.

### v0.27.0 - 2023-09-01

##### Breaking Changes :mega:

- Renamed `ExtensionReaderContext` to `JsonReaderOptions`, and the `getExtensions` method on various JSON reader classes to `getOptions`.
- `IExtensionJsonHandler` no longer derives from `IJsonHandler`. Instead, it has a new pure virtual method, `getHandler`, that must be implemented to allow clients to obtain the `IJsonHandler`. In almost all implementations, this should simply return `*this`.
- In `SubtreeReader`, `SchemaReader`, and `TilesetReader`, the `readSubtree`, `readSchema`, and `readTileset` methods (respectively) have been renamed to `readFromJson` and return a templated `ReadJsonResult` instead of a bespoke result class.
- `TileExternalContent` is now heap allocated and stored in `TileContent` with a `std::unique_ptr`.
- The root `Tile` of a `Cesium3DTilesSelection::Tileset` now represents the tileset.json itself, and the `root` tile specified in the tileset.json is its only child. This makes the shape of the tile tree consistent between a standard top-level tileset and an external tileset embedded elsewhere in the tree. In both cases, the "tile" that represents the tileset.json itself has content of type `TileExternalContent`.

##### Additions :tada:

- Added new constructors to `LocalHorizontalCoordinateSystem` taking ECEF<->Local transformation matrices directly.
- Unknown properties in objects read with a `JsonReader` are now stored in the `unknownProperties` property on `ExtensibleObject` by default. To ignore them, as was done in previous versions, call `setCaptureUnknownProperties` on `JsonReaderOptions`.
- Added `ValueType` type alias to `ArrayJsonHandler`, for consistency with other JSON handlers.
- Added an overload of `JsonReader::readJson` that takes a `rapidjson::Value` instead of a byte buffer. This allows a subtree of a `rapidjson::Document` to be easily and efficiently converted into statically-typed classes via `IJsonHandler`.
- Added `*Reader` classes to `CesiumGltfReader` and `Cesium3DTilesReader` to allow each of the classes to be individually read from JSON.
- Added `getExternalContent` method to the `TileContent` class.
- `TileExternalContent` now holds the metadata (`schema`, `schemaUri`, `metadata`, and `groups`) stored in the tileset.json.
- Added `loadMetadata` and `getMetadata` methods to `Cesium3DTilesSelection::Tileset`. They provide access to `TilesetMetadata` instance representing the metadata associated with a tileset.json.
- Added `MetadataQuery` class to make it easier to find properties with specific semantics in `TilesetMetadata`.

##### Fixes :wrench:

- Fixed a bug where an empty error message would get propagated to a tileset's `loadErrorCallback`.
- Fixed several small build script issues to allow cesium-native to be used in Univeral Windows Platform (UWP) applications, such as those that run on Holo Lens 2.
- When KTX2 transcoding fails, the image will now be fully decompressed instead of returning an error.
- Fixed a bug that could cause higher-detail tiles to continue showing when zooming out quickly on a tileset that uses "additive" refinement.
- Fixed a bug that could cause a tile to never finish upsampling because its non-rendered parent never finishes loading.

### v0.26.0 - 2023-08-01

##### Additions :tada:

- Added caching support for Google Maps Photorealistic 3D Tiles. Or other cases where the origin server is using combinations of HTTP header directives that previously caused tiles not to go to disk cache (such as `max-age-0`, `stale-while-revalidate`, and `Expires`).
- Added support for the `EXT_meshopt_compression` extension, which allows decompressing mesh data using the meshoptimizer library. Also added support for the `KHR_mesh_quantization` and `KHR_texture_transform` extensions, which are often used together with the `EXT_meshopt_compression` extension to optimize the size and performance of glTF files.

##### Fixes :wrench:

- Fixed a bug in the 3D Tiles selection algorithm that could cause missing detail if a tileset had a leaf tile that was considered "unconditionally refined" due to having a geometric error larger than its parent's.
- Fixed a bug where `GltfReader::readImage` would always populate `mipPositions` when reading KTX2 images, even when the KTX2 file indicated that it had no mip levels and that they should be created, if necessary, from the base image. As a result, `generateMipMaps` wouldn't generate any mipmaps for the image.

### v0.25.1 - 2023-07-03

##### Additions :tada:

- Included generated glTF and 3D Tiles classes in the generated referenced documentation.
- Updated the 3D Tiles class generator to use the `main` branch instead of the `draft-1.1` branch.

### v0.25.0 - 2023-06-01

##### Additions :tada:

- Added `computeTransformationToAnotherLocal` method to `LocalHorizontalCoordinateSystem`.
- Added support for the `KHR_materials_variants` extension to the glTF reader and writer.
- Added `GunzipAssetAccessor`. It can decorate another asset accessor in order to automatically gunzip responses (if they're gzipped) even if they're missing the proper `Content-Encoding` header.

##### Fixes :wrench:

- On Tileset Load Failure, warning/error messages will always be logged even if the failure callback is set.
- Fixed a bug that caused meshes to be missing entirely when upsampled from a parent with `UNSIGNED_BYTE` indices.

### v0.24.0 - 2023-05-01

##### Additions :tada:

- `WebMapServiceRasterOverlay` now allows query parameters in the base URL when building GetCapabilities and GetMap requests.
- Added support for parsing implicit tilesets that conform to the 3D Tiles 1.1 Spec.

##### Fixes :wrench:

- Fixed various `libjpeg-turbo` build errors, including ones that occurred when building for iOS.

### v0.23.0 - 2023-04-03

##### Breaking Changes :mega:

- Removed `tilesLoadingLowPriority`, `tilesLoadingMediumPriority`, and `tilesLoadingHighPriority` from `ViewUpdateResult`. Use `workerThreadTileLoadQueueLength` and `mainThreadTileLoadQueueLength` instead.

##### Additions :tada:

- Added `getOrientedBoundingBoxFromBoundingVolume` to the `Cesium3DTilesSelection` namespace.
- Added `transform` and `toAxisAligned` methods to `OrientedBoundingBox`.
- Switched to `libjpeg-turbo` instead of `stb` for faster jpeg decoding.
- Added `getNumberOfTilesLoaded` method to `Tileset`.
- Changed how `TilesetOptions::forbidHoles` works so that it loads much more quickly, while still guaranteeing there are no holes in the tileset.
- Added `frameNumber` property to `ViewUpdateResult`.
- Added getters for the `stride` and `data` fields of `AccessorView`.
- Added `startNewFrame` method to `ITileExcluder`.
- Added `CreditSystem.setShowOnScreen` and `Tileset.setShowCreditsOnScreen` to allow on-screen credit rendering to be toggled at runtime.

##### Fixes :wrench:

- Fixed a bug that caused the `center` field of `AxisAlignedBox` to be incorrect.
- Fixed a bug that caused the main thread to sometimes load low-priority tiles before high-priority ones. This could result in much longer waits than necessary for a tileset's appropriate level-of-detail to be shown.
- Fixed a bug that prevented WebP and KTX2 textures from working in the common case where only the extension specified the `source` property, not the glTF's main `Texture` definition.

### v0.22.1 - 2023-03-06

##### Fixes :wrench:

- Fixed a crash that could occur when a batch table property had fewer values than the model had features.

### v0.22.0 - 2023-03-01

##### Breaking Changes :mega:

- Renamed `CesiumGeometry::AxisTransforms` to simply `Transforms`.
- Renamed `CesiumGeospatial::Transforms` to `GlobeTransforms`.

##### Additions :tada:

- Added `GlobeAnchor`, making it easy to define a coordinate system that anchors an object to the globe and maintains it as the object moves or as the local coordinate system it is defined in changes.
- Added support for loading tilesets with `pnts` content. Point clouds are converted to `glTF`s with a single `POINTS` primitive, while batch tables are converted to `EXT_feature_metadata`.
- Added `createTranslationRotationScaleMatrix` and `computeTranslationRotationScaleFromMatrix` methods to `CesiumGeometry::Transforms`.
- Added `CesiumUtility::AttributeCompression` for encoding and decoding vertex attributes in different formats.

##### Fixes :wrench:

- Fixed a bug that could cause holes to appear in a tileset, even with frustum culling disabled, when the tileset includes some empty tiles with a geometric error greater than their parent's.

### v0.21.3 - 2023-02-01

##### Fixes :wrench:

- Fixed a bug that could prevent loading in tilesets that are additively-refined and have external tilesets, such as Cesium OSM Buildings.
- Fixed a bug that could cause parent tiles to be incorrectly culled in tilesets with additive ("ADD") refinement. This could cause geometry to disappear when moving in closer, or fail to appear at all.
- When unloading tile content, raster overlay tiles are now detached from geometry tiles _before_ the geometry tile content is unloaded.
- Added missing `#include <string>` in generated glTF and 3D Tiles header files.
- Replaced `std::sprintf` with `std::snprintf`, fixing a warning-as-error in newer versions of Xcode.
- Upgraded tinyxml2 [from commit 1aeb57d26bc303d5cfa1a9ff2a331df7ba278656 to commit e05956094c27117f989d22f25b75633123d72a83](https://github.com/leethomason/tinyxml2/compare/1aeb57d26bc303d5cfa1a9ff2a331df7ba278656...e05956094c27117f989d22f25b75633123d72a83).

### v0.21.2 - 2022-12-09

##### Additions :tada:

- Added the ability to specify the endpoint URL of the Cesium ion API when constructing an `IonRasterOverlay`.

##### Fixes :wrench:

- Removed the logged warning about the use of the `gltfUpAxis` property in a 3D Tiles tileset.json. While not technically spec-compliant, this property is quite common and we are not going to remove support for it anytime soon.

### v0.21.1 - 2022-12-02

##### Fixes :wrench:

- Fixed a bug that could cause an assertion failure - and on rare occasions a more serious problem - when creating a tile provider for a `TileMapServiceRasterOverlay` or a `WebMapServiceRasterOverlay`.

### v0.21.0 - 2022-11-01

##### Breaking Changes :mega:

- On `IPrepareRendererResources`, the `image` parameter passed to `prepareRasterInLoadThread` and the `rasterTile` parameter passed to `prepareRasterInMainThread` are no longer const. These methods are now allowed to modify the parameters during load.
- `IPrepareRendererResources::prepareInLoadThread` now takes a `TileLoadResult` and returns a `Future<TileLoadResultAndRenderResources>`, allowing it to work asynchronously rather than just blocking a worker thread until it is finished.
- `RasterOverlay::createTileProvider` now takes the owner pointer as an `IntrusivePointer` instead of a raw pointer, and returns a future that resolves to a `RasterOverlay::CreateTileProviderResult`.

##### Additions :tada:

- Added `mainThreadLoadingTimeLimit` and `tileCacheUnloadTimeLimit` properties to `TilesetOptions`, allowing a limit to be placed on how much time is spent loading and unloading tiles per frame.
- Added `GltfReader::generateMipMaps` method.
- Added the `getImage` method to `RasterOverlayTile`.
- Added `LocalHorizontalCoordinateSystem`, which is used to create convenient right- or left-handeded coordinate systems with an origin at a point on the globe.

##### Fixes :wrench:

- Fixed a bug that could cause a crash when adding raster overlays to sparse tilesets and zooming close enough to cause them to be upsampled.

### v0.20.0 - 2022-10-03

##### Breaking Changes :mega:

- `TileRenderContent::lodTransitionPercentage` now always goes from 0.0 --> 1.0 regardless of if the tile is fading in or out.
- Added a new parameter to `IPrepareRendererResources::prepareInLoadThread`, `rendererOptions`, to allow passing arbitrary data from the renderer.

##### Fixes :wrench:

- In `CesiumGltfWriter`, `accessor.byteOffset` and `bufferView.byteOffset` are no longer written if the value is 0. This fixes validation errors for accessors that don't have buffer views, e.g. attributes that are Draco compressed.
- Fixed a bug where failed tiles don't clean up any raster overlay tiles that are mapped to them, and therefore cannot be rendered as empty tiles.
- Fixed a bug that prevented access to Cesium Ion assets by using expired Access Tokens.

### v0.19.0 - 2022-09-01

##### Breaking Changes :mega:

- `RasterOverlayCollection` no longer accepts a `Tileset` in its constructor. Instead, it now accepts a `Tile::LoadedLinkList` and a `TilesetExternals`.
- Removed `TileContext`. It has been replaced by the `TilesetContentLoader` interface.
- Removed `TileContentFactory`. Instead, conversions of various types to glTF can be registered with `GltfConverters`.
- Removed `TileContentLoadInput`. It has been replaced by `TileLoadInput` and `TilesetContentLoader`.
- Removed `TileContentLoadResult`. It has been replaced by `TileContent`.
- Removed `TileContentLoader`. It has been replaced by `TilesetContentLoader` and `GltfConverters`.
- Removed `ImplicitTraversal`. It has been replaced by `TilesetContentLoader` and `GltfConverters`.
- Removed many methods from the `Cesium3DTilesSelection::Tileset` class: `getUrl()`, `getIonAssetID()`, `getIonAssetToken()`, `notifyTileStartLoading`, `notifyTileDoneLoading()`, `notifyTileUnloading()`, `loadTilesFromJson()`, `requestTileContent()`, `requestAvailabilitySubtree()`, `addContext()`, and `getGltfUpAxis()`. Most of these were already not recommended for use outside of cesium-native.
- Removed many methods from the `Cesium3DTilesSelection::Tile` class: `getTileset()`, `getContext()`, `setContext()`, `getContent()`, `setEmptyContent()`, `getRendererResources()`, `setState()`, `loadContent()`, `processLoadedContent()`, `unloadContent()`, `update()`, and `markPermanentlyFailed()`. Most of these were already not recommended for use outside of cesium-native.

##### Additions :tada:

- Quantized-mesh terrain and implicit octree and quadtree tilesets can now skip levels-of-detail when traversing, so the correct detail is loaded more quickly.
- Added new options to `TilesetOptions` supporting smooth transitions between tiles at different levels-of-detail. A tile's transition percentage can be retrieved from `TileRenderContent::lodTransitionPercentage`.
- Added support for loading WebP images inside glTFs and raster overlays. WebP textures can be provided directly in a glTF texture or in the `EXT_texture_webp` extension.
- Added support for `KHR_texture_transform` to `CesiumGltf`, `CesiumGltfReader`, and `CesiumGltfWriter`
- `Tileset` can be constructed with a `TilesetContentLoader` and a root `Tile` for loading and rendering different 3D Tile-like formats or creating a procedural tileset.

##### Fixes :wrench:

- Fixed a bug where the Raster Overlay passed to the `loadErrorCallback` would not be the one that the user created, but instead an aggregated overlay that was created internally.

### v0.18.1 - 2022-08-04

##### Fixes :wrench:

- Fixed a bug in `SqliteCache` where the last access time of resources was not updated correctly, sometimes causing more recently used resources to be evicted from the cache before less recently used ones.

### v0.18.0 - 2022-08-01

##### Breaking Changes :mega:

- Removed support for 3D Tiles Next extensions in `TilesetWriter` and `TilesetReader` that have been promoted to core in 3D Tiles 1.1
  - [3DTILES_multiple_contents](https://github.com/CesiumGS/3d-tiles/tree/main/extensions/3DTILES_multiple_contents)
  - [3DTILES_implicit_tiling](https://github.com/CesiumGS/3d-tiles/tree/main/extensions/3DTILES_implicit_tiling)
  - [3DTILES_metadata](https://github.com/CesiumGS/3d-tiles/tree/main/extensions/3DTILES_metadata)
  - [3DTILES_content_gltf](https://github.com/CesiumGS/3d-tiles/tree/main/extensions/3DTILES_content_gltf)
- Removed the `getSupportsRasterOverlays` from `Tileset` because the property is no longer relevant now that all tilesets support raster overlays.

##### Additions :tada:

- Added support for [3D Tiles 1.1](https://github.com/CesiumGS/3d-tiles/pull/666) in `TilesetWriter` and `TilesetReader`.
- Added a `TileOcclusionRendererProxyPool` to `TilesetExternals`. If a renderer implements and provides this interface, the tile occlusion information is used to avoid refining parent tiles that are completely occluded, reducing the number of tiles loaded.
- `Tileset` can now estimate the percentage of the tiles for the current view that have been loaded by calling the `computeLoadProgress` method.
- Enabled loading Tile Map Service (TMS) URLs that do not have a file named "tilemapresource.xml", such as from GeoServer.
- Added support for Tile Map Service documents that use the "local" profile when the SRS is mercator or geodetic.

### v0.17.0 - 2022-07-01

##### Fixes :wrench:

- Fixed crash when parsing an empty copyright string in the glTF model.

### v0.16.0 - 2022-06-01

##### Additions :tada:

- Added option to the `RasterizedPolygonsOverlay` to invert the selection, so everything outside the polygons gets rasterized instead of inside.
- The `RasterizedPolygonsTileExcluder` excludes tiles outside the selection instead of inside when given an inverted `RasterizedPolygonsOverlay`.
- Tiles are now upsampled using the projection of the first raster overlay in the list with more detail.

##### Fixes :wrench:

- For consistency with CesiumJS and compatibility with third-party terrain tilers widely used in the community, the `bounds` property of the `layer.json` file of a quantized-mesh terrain tileset is now ignored, and the terrain is assumed to cover the entire globe.

### v0.15.2 - 2022-05-13

##### Fixes :wrench:

- Fixed a bug where upsampled quadtree tiles could have siblings with mismatching projections.

In addition to the above, this release updates the following third-party libraries used by cesium-native:

- `cpp-httplib` to v0.10.3 ([changes](https://github.com/yhirose/cpp-httplib/compare/c7486ead96dad647b9783941722b5944ac1aaefa...d73395e1dc652465fa9524266cd26ad57365491f))
- `draco` to v1.5.2 ([changes](https://github.com/google/draco/compare/9bf5d2e4833d445acc85eb95da42d715d3711c6f...bd1e8de7dd0596c2cbe5929cbe1f5d2257cd33db))
- `earcut` to v2.2.3 ([changes](https://github.com/mapbox/earcut.hpp/compare/6d18edf0ce046023a7cb55e69c4cd9ba90e2c716...b28acde132cdb8e0ef536a96ca7ada8a651f9169))
- `PicoSHA2` to commit `1677374f23352716fc52183255a40c1b8e1d53eb` ([changes](https://github.com/okdshin/PicoSHA2/compare/b699e6c900be6e00152db5a3d123c1db42ea13d0...1677374f23352716fc52183255a40c1b8e1d53eb))
- `rapidjson` to commit `fcb23c2dbf561ec0798529be4f66394d3e4996d8` ([changes](https://github.com/Tencent/rapidjson/compare/fd3dc29a5c2852df569e1ea81dbde2c412ac5051...fcb23c2dbf561ec0798529be4f66394d3e4996d8))
- `spdlog` to v1.10.0 ([changes](https://github.com/gabime/spdlog/compare/cbe9448650176797739dbab13961ef4c07f4290f...76fb40d95455f249bd70824ecfcae7a8f0930fa3))
- `stb` to commit `af1a5bc352164740c1cc1354942b1c6b72eacb8a` ([changes](https://github.com/nothings/stb/compare/b42009b3b9d4ca35bc703f5310eedc74f584be58...af1a5bc352164740c1cc1354942b1c6b72eacb8a))
- `uriparser` to v0.9.6 ([changes](https://github.com/uriparser/uriparser/compare/e8a338e0c65fd875a46067d711750e4c13e044e7...24df44b74753017acfaec4b3a30097a8a2ae1ae1))

### v0.15.1 - 2022-05-05

##### Fixes :wrench:

- Fixed a bug that could cause tiles in external tilesets to fail to load.

### v0.15.0 - 2022-05-02

##### Additions :tada:

- Improved the load performance when `TilesetOptions::forbidHoles` is enabled by only loading child tiles when their parent does not meet the necessary screen-space error requirement.
- Added support for loading availability metadata from quantized-mesh layer.json. Previously, only availability embedded in terrain tiles was used.
- Added support for quantized-mesh terrain tilesets that specify a parent layer.
- Added support for metadata from the `3DTILES_batch_table_hierarchy` extension.

##### Fixes :wrench:

- Fixed a bug that could cause the same tiles to be continually loaded and unloaded when `TilesetOptions::forbidHoles` was enabled.
- Fixed a bug that could sometimes cause tilesets to fail to show their full detail when making changes to raster overlays.
- Fixed a bug that could cause holes even with `TilesetOptions::forbidHoles` enabled, particularly when using external tilesets.
- Tiles will no longer be selected to render when they have no content and they have a higher "geometric error" than their parent. In previous versions, this situation could briefly lead to holes while the children of such tiles loaded.
- Fixed a bug where `IPrepareRendererResources::prepareInMainThread` was called on a `Tile` before that `Tile` was updated with loaded content.
- Fixed a bug where getting bad data from the SQLite request cache could cause a crash. If the SQLite database is corrupt, it will now be deleted and recreated.

### v0.14.1 - 2022-04-14

##### Fixes :wrench:

- Fixed a crash caused by using an aggregated overlay of `IonRasterOverlay` after it is freed.
- Fix a bug introduced in v0.14.0 that caused Tile Map Service (TMS) overlays from Cesium ion to fail to load.

### v0.14.0 - 2022-04-01

##### Breaking Changes :mega:

- Added a new parameter, `rendererOptions`, to `IPrepareRendererResources::prepareRasterInLoadThread`.
- Changed the type of Cesium ion asset IDs from `uint32_t` to `int64_t`.
- Various changes in the `Cesium3DTiles`, `Cesium3DTilesReader`, and `Cesium3DTilesWriter` namespaces to match the evolving 3D Tiles Next specifications.
- Removed `getTextureCoordinateIndex` from `FeatureIDTextureView` and `FeatureTexturePropertyView`. Use `getTextureCoordinateAttributeId` instead.

##### Additions :tada:

- Added `WebMapServiceRasterOverlay` to pull raster overlays from a WMS server.
- Added support for the following glTF extensions to `CesiumGltf`, `CesiumGltfReader`, and `CesiumGltfWriter`:
  - `EXT_instance_features`
  - `EXT_structural_metadata`
  - `MAXAR_mesh_variants`
- Added an in-memory cache for Cesium ion asset endpoint responses in order to avoid repeated requests.
- Added `ScopeGuard` class to automatically a execute function when exiting a scope.
- The glTF `copyright` property, if present, is now included in the credits that `Tileset` adds to the `CreditSystem`. If the `copyright` has multiple parts separate by semicolons, these are treated as separate credits.
- Credits reported by `CreditSystem::getCreditsToShowThisFrame` are now sorted based on the number of occurrences, with the most common credits first.
- `Tileset` and `RasterOverlay` credits can now be shown on the screen, rather than in a separate credit popup.
- Added `FeatureTexturePropertyView::getSwizzle` method.
- Added `IsMetadataArray` template to check if a type is a `MetadataArrayView`.
- Added a `rendererOptions` property to `RasterOverlayOptions` to pass arbitrary data to `prepareRasterInLoadThread`.
- Added `Uri::escape`.

##### Fixes :wrench:

- Fixed an issue that could lead to compilation failures when passing an lvalue reference to `Promise::resolve()`.
- Fixed upsampling for `EXT_feature_metadata` feature tables.
- Fixed a bug that could cause the size of external images to be accounted for incorrectly when tracking the number of bytes loaded for caching purposes.
- Fixed a bug that prevented tiles from loading when "Forbid Holes" option was enabled.

### v0.13.0 - 2022-03-01

##### Breaking Changes :mega:

- Renamed constants in `CesiumUtility::Math` to use PascalCase instead of SCREAMING_SNAKE_CASE.

##### Additions :tada:

- Added support for the `CESIUM_RTC` and `KHR_texture_basisu` glTF extensions.
- Added support for 3D Tiles that do not have a geometric error, improving compatibility with tilesets that don't quite match the 3D Tiles spec.
- Exposed the Cesium ion endpoint URL as a parameter on tilesets and raster overlays.
- `TilesetOptions` and `RasterOverlayOptions` each have a new option to report which compressed textured formats are supported on the client platform. Ideal formats amongst the available ones are picked for each KTX2 texture that is later encountered.
- The `ImageCesium` class nows convey which GPU pixel compression format (if any) is used. This informs what to expect in the image's pixel buffer.
- The `ImageCesium` class can now contain pre-computed mipmaps, if they exist. In that case, all the mips will be in the pixel buffer and the delineation between each mip will be described in `ImageCesium::mipPositions`.
- Tileset content with the known file extensions ".gltf", ".glb", and ".terrain" can now be loaded even if the Content-Type is incorrect. This is especially helpful for loading tilesets from `file:` URLs.
- Created tighter fitting bounding volumes for terrain tiles by excluding skirt vertices.

##### Fixes :wrench:

- Fixed bug that could cause properties types in a B3DM Batch Table to be deduced incorrectly, leading to a crash when accessing property values.
- Fixed a bug where implicit tiles were not receiving the root transform and so could sometimes end up in the wrong place.

### v0.12.0 - 2022-02-01

##### Breaking Changes :mega:

- Renamed `IAssetAccessor::requestAsset` to `get`.
- Renamed `IAssetAccessor::post` to `request` and added a new parameter in the second position to specify the HTTP verb to use.
- `Token` in `CesiumIonClient` has been updated to match Cesium ion's v2 REST API endpoint, so several fields have been renamed. The `tokens` method also now returns future that resolves to a `TokenList` instead of a plain vector of `Token` instances.
- Renamed `GltfReader::readModel`, `ModelReaderResult`, and `ReadModelOptions` to `GltfReader::readGltf`, `GltfReaderResult`, and `GltfReaderOptions` respectively.
- Removed `writeModelAsEmbeddedBytes`, `writeModelAndExternalFiles`, `WriteModelResult`, `WriteModelOptions`, and `WriteGLTFCallback`. Use `GltfWriter::writeGltf`, `GltfWriter::writeGlb`, `GltfWriterResult`, and `GltfWriterOptions` instead.

##### Additions :tada:

- Added `TilesetWriterOptions` for serializing tileset JSON.
- Added support for the following extensions in `GltfWriter` and `GltfReader`:
  - [KHR_materials_unlit](https://github.com/KhronosGroup/glTF/tree/main/extensions/2.0/Khronos/KHR_materials_unlit)
  - [EXT_mesh_gpu_instancing](https://github.com/KhronosGroup/glTF/tree/main/extensions/2.0/Vendor/EXT_mesh_gpu_instancing)
  - [EXT_meshopt_compression](https://github.com/KhronosGroup/glTF/tree/main/extensions/2.0/Vendor/EXT_meshopt_compression)
  - [EXT_mesh_features](https://github.com/CesiumGS/glTF/tree/3d-tiles-next/extensions/2.0/Vendor/EXT_mesh_features)
  - [CESIUM_tile_edges](https://github.com/CesiumGS/glTF/pull/47)
- Added support for the following extensions in `TilesetWriter` and `TilesetReader`:
  - [3DTILES_multiple_contents](https://github.com/CesiumGS/3d-tiles/tree/main/extensions/3DTILES_multiple_contents)
  - [3DTILES_implicit_tiling](https://github.com/CesiumGS/3d-tiles/tree/main/extensions/3DTILES_implicit_tiling)
  - [3DTILES_metadata](https://github.com/CesiumGS/3d-tiles/tree/main/extensions/3DTILES_metadata)
- Added `SubtreeWriter` and `SubtreeReader` for serializing and deserializing the subtree format in [3DTILES_implicit_tiling](https://github.com/CesiumGS/3d-tiles/tree/main/extensions/3DTILES_implicit_tiling).
- Added `SchemaWriter` and `SchemaReader` for serializing and deserializing schemas in [EXT_mesh_features](https://github.com/CesiumGS/glTF/tree/3d-tiles-next/extensions/2.0/Vendor/EXT_mesh_features) and [3DTILES_metadata](https://github.com/CesiumGS/3d-tiles/tree/main/extensions/3DTILES_metadata).
- Added `hasExtension` to `ExtensibleObject`.
- Added `CESIUM_TESTS_ENABLED` option to the build system.
- Added support in the JSON reader for reading doubles with no fractional value as integers.
- Added case-insensitive comparison for Cesium 3D Tiles "refine" property values.
- Added new capabilities to `Connection` in `CesiumIonClient`:
  - The `tokens` method now uses the v2 service endpoint and allows a number of options to be specified.
  - Added a `token` method to allow details of a single token to be retrieved.
  - Added `nextPage` and `previousPage` methods to allow paging through tokens.
  - Added `modifyToken` method.
  - Added static `getIdFromToken` method to obtain a token ID from a given token value.
- Added `loadErrorCallback` to `TilesetOptions` and `RasterOverlayOptions`. This callback is invoked when the `Tileset` or `RasterOverlay` encounter a load error, allowing the error to be handled by application code.
- Enable `IntrusivePointer<T>` to be converted to `IntrusivePointer<U>` if U is a base class of T.

##### Fixes :wrench:

- Fixes a bug where `notifyTileDoneLoading` was not called when encountering Ion responses that can't be parsed.
- Fixed a bug that prevented a continuation attached to a `SharedFuture` from returning a `Future` itself.
- Fixed incorrect child subtree index calculation in implicit tiles.
- Fixed `computeDistanceSquaredToPosition` in `BoundingSphere`.

### v0.11.0 - 2022-01-03

##### Breaking Changes :mega:

- The `CesiumGltfReader` project now uses the `CesiumGltfReader` namespace instead of the `CesiumGltf` namespace.
- The `CesiumGltfWriter` project now uses the `CesiumGltfWriter` namespace instead of the `CesiumGltf` namespace.
- The `Cesium3DTilesReader` project now uses the `Cesium3DTilesReader` namespace instead of the `Cesium3DTiles` namespace.

##### Additions :tada:

- Added `Cesium3DTilesWriter` library.

##### Fixes :wrench:

- Fixed a bug in `QuadtreeRasterOverlayTileProvider` that caused incorrect level-of-detail selection for overlays that use a global (or otherwise large) tiling scheme but have non-global (or otherwise smaller) coverage.

### v0.10.0 - 2021-12-01

##### Breaking Changes :mega:

- `QuadtreeRasterOverlayTileProvider::computeLevelFromGeometricError` has been removed. `computeLevelFromTargetScreenPixels` may be useful as a replacement.
- The constructor of `RasterOverlayTileProvider` now requires a coverage rectangle.
- `RasterOverlayTileProvider::getTile` now takes a `targetScreenPixels` instead of a `targetGeometricError`.
- The constructor of `RasterMappedTo3DTile` now requires a texture coordinate index.
- The constructor of `RasterOverlayTile` now takes a `targetScreenPixels` instead of a `targetGeometricError`. And the corresponding `getTargetGeometricError` has been removed.
- Removed `TileContentLoadResult::rasterOverlayProjections`. This field is now found in the `overlayDetails`.
- Removed `obtainGlobeRectangle` from `TileUtilities.h`. Use `estimateGlobeRectangle` in `BoundingVolume.h` instead.
- cesium-native now uses the following options with the `glm` library:
  - `GLM_FORCE_XYZW_ONLY`
  - `GLM_FORCE_EXPLICIT_CTOR`
  - `GLM_FORCE_SIZE_T_LENGTH`

##### Additions :tada:

- Added support for the [3DTILES_implicit_tiling](https://github.com/CesiumGS/3d-tiles/tree/main/extensions/3DTILES_implicit_tiling) extension.
- Added support for the [3DTILES_bounding_volume_S2](https://github.com/CesiumGS/3d-tiles/tree/main/extensions/3DTILES_bounding_volume_S2) extension.
- Added support for raster overlays, including clipping polygons, on any 3D Tiles tileset.
- Added support for external glTF buffers and images.
- Raster overlay level-of detail is now selected using "target screen pixels" rather than the hard-to-interpret geometric error value.
- A `RasterOverlay` can now be configured with a `maximumScreenSpaceError` independent of the screen-space error used for the geometry.
- `RasterOverlay::loadTileProvider` now returns a `SharedFuture`, making it easy to attach a continuation to run when the load completes.
- Added `GltfContent::applyRtcCenter` and `applyGltfUpAxisTransform`.
- Clipping polygon edges now remain sharp even when zooming in past the available geometry detail.
- Added `DebugColorizeTilesRasterOverlay`.
- Added `BoundingRegionBuilder` to `CesiumGeospatial`.
- Added `GlobeRectangle::EMPTY` static field and `GlobeRectangle::isEmpty` method.
- Added the ability to set the coordinates of a `GlobeRectangle` after construction.

##### Fixes :wrench:

- Improved the computation of bounding regions and overlay texture coordinates from geometry, particularly for geometry that crosses the anti-meridian or touches the poles.
- Fixed a bug that would result in incorrect geometry when upsampling a glTF with a position accessor pointing to a bufferView that did not start at the beginning of its buffer.
- Fixed a problem that could cause incorrect distance computation for a degenerate bounding region that is a single point with a min/max height.
- Improved the numerical stability of `GlobeRectangle::computeCenter` and `GlobeRectangle::contains`.
- Error messages are no longer printed to the Output Log when an upsampled tile happens to have a primitive with no vertices.
- Fixed a bug that could cause memory corruption when a decoded Draco mesh was larger than indicated by the corresponding glTF accessor.
- Fixed a bug that could cause the wrong triangle indices to be used for a Draco-encoded glTF.

### v0.9.0 - 2021-11-01

##### Breaking Changes :mega:

- Changed the following properties in CesiumGltf:
  - `BufferView::target` now defaults to `std::nullopt` instead of `Target::ARRAY_BUFFER`.
  - `ClassProperty::type` now defaults to `Type::INT8` instead of empty string.
  - `ClassProperty::componentType` is now an optional string instead of a `JsonValue`.
  - `FeatureTexture::classProperty` is no longer optional, consistent with changes to the extension spec.
  - `Image::mimeType` now defaults to empty string instead of `MimeType::image_jpeg`.
  - `Sampler::magFilter` and `Sampler::minFilter` now default to `std::nullopt` instead of `MagFilter::NEAREST`.
- The version of `ExtensibleObject` in the `CesiumGltf` library and namespace has been removed. Use the one in the `CesiumUtility` library and namespace instead.
- Renamed the following glTF extension classes:
  - `KHR_draco_mesh_compression` -> `ExtensionKhrDracoMeshCompression`.
  - `MeshPrimitiveEXT_feature_metadata` -> `ExtensionMeshPrimitiveExtFeatureMetadata`
  - `ModelEXT_feature_metadata` -> `ExtensionModelExtFeatureMetadata`
- `CesiumGltf::ReaderContext` has been removed. It has been replaced with either `CesiumJsonReader::ExtensionReaderContext` or `GltfReader`.

##### Additions :tada:

- Added new `Cesium3DTiles` and `Cesium3DTilesReader` libraries. They are useful for reading and working with 3D Tiles tilesets.

##### Fixes :wrench:

- Fixed a bug that could cause crashes or incorrect behavior when using raster overlays.
- Fixed a bug that caused 3D Tiles content to fail to load when the status code was zero. This code is used by libcurl for successful read of `file://` URLs, so the bug prevented loading from such URLs in some environments.
- Errors and warnings that occur while loading glTF textures are now include in the model load errors and warnings.
- Fixes how `generate-classes` deals with reserved C++ keywords. Property names that are C++ keywords should be appended with "Property" as was already done,
  but when parsing JSONs the original property name string should be used.

### v0.8.0 - 2021-10-01

##### Breaking Changes :mega:

- glTF enums are now represented in CesiumGltf as their underlying type (int32 or string) rather than as an enum class.
- Tile content loaders now return a `Future`, which allows them to be asynchronous and make further network requests.

##### Fixes :wrench:

- Fixed a bug that caused the `RTC_CENTER` semantic in a B3DM feature table to be ignored if any of the values happened to be integers rather than floating-point numbers. This caused these tiles to render in the wrong location.

### v0.7.2 - 2021-09-14

##### Fixes :wrench:

- Fixed a bug where the "forbidHoles" option was not working with raster overlays and external tilesets.

### v0.7.1 - 2021-09-14

##### Fixes :wrench:

- Fixed a bug introduced in v0.7.0 where credits from a `QuadtreeRasterOverlayTileProvider` were not collected and reported.
- Fixed a bug where disabling frustum culling caused external tilesets to not load.

### v0.7.0 - 2021-09-01

##### Breaking Changes :mega:

- Renamed the `Cesium3DTiles` namespace and library to `Cesium3DTilesSelection`.
- Deleted `Cesium3DTilesSelection::Gltf` and moved functionality into `CesiumGltf::Model`.
- Renamed `Rectangle::intersect` and `GlobeRectangle::intersect` to `computeIntersection`.
- `RasterOverlay` and derived classes now require a `name` parameter to their constructors.
- Changed the type of texture coordinate IDs used in the raster overlay system from `uint32_t` to `int32_t`.
- `RasterOverlayTileProvider` is no longer quadtree-oriented. Instead, it requires derived classes to provide an image for a particular requested rectangle and geometric error. Classes that previously derived from `RasterOverlayTileProvider` should now derive from `QuadtreeRasterOverlayTileProvider` and implement `loadQuadtreeTileImage` instead of `loadTileImage`.
- Removed `TilesetOptions::enableWaterMask`, which didn't have any effect anyway. `TilesetContentOptions::enableWaterMask` still exists and works.

##### Additions :tada:

- Added `Future<T>::isReady`.
- Added `Future<T>::share`, which returns a `SharedFuture<T>` and allows multiple continuations to be attached.
- Added an option in `TilesetOptions::ContentOptions` to generate smooth normals when the original glTFs were missing normals.
- Added `ImageManipulation` class to `CesiumGltfReader`.
- Added `Math::roundUp` and `Math::roundDown`.
- Added `Rectangle::computeUnion`.

##### Fixes :wrench:

- Fixed a bug that caused CesiumGltfWriter to write a material's normal texture info into a property named `normalTextureInfo` rather than `normalTexture`.
- Fixed a bug in `TileMapServiceRasterOverlay` that caused it to show only the lowest resolution tiles if missing a `tilemapresource.xml` file.

### v0.6.0 - 2021-08-02

##### Breaking Changes :mega:

- `Future<T>::wait` now returns the resolved value and throws if the Future rejected, rather than returning a `std::variant` and slicing the exception to `std::exception`.
- `Tileset::updateView` and `Tileset::updateViewOffline` now take `std::vector<ViewState>` instead of a single `ViewState`.

##### Additions :tada:

- Added support for the `EXT_feature_metadata` glTF extension.
- Added automatic conversion of the B3DM batch table to the `EXT_feature_metadata` extension.
- Added `CESIUM_COVERAGE_ENABLED` option to the build system.
- Added `AsyncSystem::dispatchOneMainThreadTask` to dispatch a single task, rather than all the tasks that are waiting.
- Added `AsyncSystem::createPromise` to create a Promise directly, rather than via a callback as in `AsyncSystem::createFuture`.
- Added `AsyncSystem::catchImmediately` to catch a Future rejection immediately in any thread.
- Added `AsyncSystem::all` to create a Future that resolves when a list of Futures resolve.
- Added support for multiple frustums in the `Tileset` selection algorithm.

##### Fixes :wrench:

- Fixed a bug that prevented `.then` functions from being used on a `Future<void>` when CESIUM_TRACING_ENABLED was ON.

### v0.5.0 - 2021-07-01

##### Breaking Changes :mega:

- `TilesetExternals` now has an `AsyncSystem` instead of a shared pointer to an `ITaskProcessor`.

##### Additions :tada:

- Added a performance tracing framework via `CESIUM_TRACE_*` macros.
- Added `Future<T>::thenImmediately`.
- Added `AsyncSystem::createThreadPool` and `Future<T>::thenInThreadPool`.
- `Future<T>::thenInWorkerThread` and `Future<T>::thenInMainThread` now arrange for their continuations to be executed immediately when the Future is resolved, if the Future is resolved in the correct thread.
- Moved all request cache database access to a dedicated thread, in order to free up worker threads for parallelizable work.

### v0.4.0 - 2021-06-01

##### Additions :tada:

- Added `Cesium3DTiles::TileIdUtilities` with a `createTileIdString` function to create logging/debugging strings for `TileID` objects.
- Accessing the same Bing Maps layer multiple times in a single application run now reuses the same Bing Maps session instead of starting a new one each time.
- Added a configure-time build option, `PRIVATE_CESIUM_SQLITE`, to rename all `sqlite3*` symbols to `cesium_sqlite3*`.

##### Fixes :wrench:

- Matched draco's decoded indices to gltf primitive if indices attribute does not match with the decompressed indices.
- `createAccessorView` now creates an (invalid) `AccessorView` with a standard numeric type on error, rather than creating `AccessorView<nullptr_t>`. This makes it easier to use a simple lambda as the callback.
- Disabled `HTTPLIB_USE_ZLIB_IF_AVAILABLE` and `HTTPLIB_USE_OPENSSL_IF_AVAILABLE` because these libraries are not required for our use for cpp-httplib and they cause problems on some systems.

### v0.3.1 - 2021-05-13

##### Fixes :wrench:

- Fixed a memory leak when loading textures from a glTF model.
- Fixed a use-after-free bug that could cause a crash when destroying a `RasterOverlay`.

### v0.3.0 - 2021-05-03

##### Breaking Changes :mega:

- Converted `magic_enum` / `CodeCoverage.cmake` dependencies to external submodules.
- Replaced `CesiumGltf::WriteFlags` bitmask with `CesiumGltf::WriteModelOptions` struct.
  `CesiumGltf::writeModelAsEmbeddedBytes` and `CesiumGltf::writeModelAndExternalfiles`
  now use this struct for configuration.
- Removed all exceptions in `WriterException.h`, warnings / errors are now reported in
  `WriteModelResult`, which is returned from `CesiumGltf::writeModelAsEmbeddedBytes` and
  `CesiumGltf::writeModelAndExternalFiles` instead.

##### Additions :tada:

- Added support for loading the water mask from quantized-mesh terrain tiles.

##### Fixes :wrench:

- Let a tile be renderable if all its raster overlays are ready, even if some are still loading.

### v0.2.0 - 2021-04-19

##### Breaking Changes :mega:

- Moved `JsonValue` from the `CesiumGltf` library to the `CesiumUtility` library and changes some of its methods.
- Renamed `CesiumGltf::Reader` to `CesiumGltf::GltfReader`.
- Made the `readModel` and `readImage` methods on `GltfReader` instance methods instead of static methods.

##### Additions :tada:

- Added `CesiumGltfWriter` library.
- Added `CesiumJsonReader` library.
- Added diagnostic details to error messages for invalid glTF inputs.
- Added diagnostic details to error messages for failed OAuth2 authorization with `CesiumIonClient::Connection`.
- Added an `Axis` enum and `AxisTransforms` class for coordinate system transforms
- Added support for the legacy `gltfUpVector` string property in the `asset` part of tilesets. The up vector is read and passed as an `Axis` in the `extras["gltfUpVector"]` property, so that receivers may rotate the glTF model's up-vector to match the Z-up convention of 3D Tiles.
- Unknown glTF extensions are now deserialized as a `JsonValue`. Previously, they were ignored.
- Added the ability to register glTF extensions for deserialization using `GltReader::registerExtension`.
- Added `GltfReader::setExtensionState`, which can be used to request that an extension not be deserialized or that it be deserialized as a `JsonValue` even though a statically-typed class is available for the extension.

##### Fixes :wrench:

- Gave glTFs created from quantized-mesh terrain tiles a more sensible material with a `metallicFactor` of 0.0 and a `roughnessFactor` of 1.0. Previously the default glTF material was used, which has a `metallicFactor` of 1.0, leading to an undesirable appearance.
- Reported zero-length images as non-errors as `BingMapsRasterOverlay` purposely requests that the Bing servers return a zero-length image for non-existent tiles.
- 3D Tiles geometric error is now scaled by the tile's transform.
- Fixed a bug that that caused a 3D Tiles tile to fail to refine when any of its children had an unsupported type of content.

### v0.1.0 - 2021-03-30

- Initial release.<|MERGE_RESOLUTION|>--- conflicted
+++ resolved
@@ -4,15 +4,12 @@
 
 ##### Additions :tada:
 
-<<<<<<< HEAD
 - Added `BoundingRegionBuilder::toGlobeRectangle`.
-=======
 - Added `TileTransform::setTransform`.
 
 ##### Fixes :wrench:
 
 - `QuantizedMeshLoader` now creates spec-compliant glTFs from a quantized-mesh terrain tile. Previously, the generated glTF had small problems that could confuse some clients.
->>>>>>> 716399b8
 
 ### v0.34.0 - 2024-04-01
 
