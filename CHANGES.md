--- conflicted
+++ resolved
@@ -4,14 +4,11 @@
 
 ##### Breaking Changes :mega:
 
-<<<<<<< HEAD
+- Cesium Native now requires C++20.
+- Switched from `gsl::span` to `std::span` throughout the library and API. The GSL library has been removed.
 - The `BingMapsRasterOverlay` constructor no longer takes an `ellipsoid` parameter. Instead, it uses the ellipsoid specified in `RasterOverlayOptions`.
 - The `ellipsoid` field in `RasterOverlayOptions` is no longer a `std::optional`. Instead, it defaults to WGS84 directly.
 - Removed the `ellipsoid` field from `TileMapServiceRasterOverlayOptions`, `WebMapServiceRasterOverlayOptions`, and `WebMapTileServiceRasterOverlayOptions`. These overlays now use the ellipsoid in `RasterOverlayOptions` instead.
-=======
-- Cesium Native now requires C++20.
-- Switched from `gsl::span` to `std::span` throughout the library and API. The GSL library has been removed.
->>>>>>> c677c85f
 
 ##### Additions :tada:
 
