# Change Log

### ? - ?

<<<<<<< HEAD
##### Additions

- Added `convertAccessorTypeToPropertyType` and `convertPropertyTypeToAccessorType` to `CesiumGltf::PropertyType`.
=======
##### Additions :tada:

- Added support for building in `vcpkg` manifest mode.
>>>>>>> c96c6c1d

### v0.46.0 - 2025-04-01

##### Additions :tada:

- Added new TilesetContentLoaders constructible using the new `TilesetContentLoaderFactory` constructor on `Cesium3DTilesSelection::Tileset`.
  - `ITwinCesiumCuratedContentLoader` can load tilesets from the [iTwin Cesium Curated Content API](https://developer.bentley.com/apis/cesium-curated-content/).
  - `IModelMeshExportContentLoader` can load [iModels](https://www.itwinjs.org/learning/imodels/) exported to the 3D Tiles format through the [Mesh Export API](https://developer.bentley.com/apis/mesh-export/).
  - `ITwinRealityDataContentLoader` can load 3D Tiles iTwin Reality Data through the [Reality Management API](https://developer.bentley.com/apis/reality-management/overview/).
- `ITwinCesiumCuratedContentRasterOverlay` can load imagery from the iTwin Cesium Curated Content API.
- Added `CesiumITwinClient` library for authorizing with and making requests to the iTwin API.
- Added `CesiumClientCommon` to hold shared code between `CesiumIonClient` and `CesiumITwinClient`.

##### Fixes :wrench:

- `GltfReader::resolveExternalData` now includes query parameters from the parent URL when resolving relative URLs for external buffers and textures.
- Fixed bugs that could prevent valid metadata in Instanced 3D Model (i3dm) files from being parsed correctly.
- Fixed a memory leak in `CesiumGltfReader`.
- Fixed a bug in `ImplicitTilingUtilities::computeBoundingVolume` that incorrectly subdivided a `BoundingCylinderRegion` across the discontinuity line.
- Fixed a broken link in the `ktx` vcpkg portfile that would cause this library to fail to build.

### v0.45.0 - 2025-03-03

##### Breaking Changes :mega:

- Removed `TilesetOptions::maximumSimultaneousSubtreeLoads` because it was unused.

##### Additions :tada:

- Added `convertPropertyComponentTypeToAccessorComponentType` to `PropertyType`.
- Added support for the following 3D Tiles extensions to `Cesium3DTiles`, `Cesium3DTilesReader`, and `Cesium3DTilesWriter`:
  - `3DTILES_ellipsoid`
  - `3DTILES_content_voxels`
  - `3DTILES_bounding_volume_cylinder`
- Added `BoundingCylinderRegion` to represent `3DTILES_bounding_volume_cylinder` in the `BoundingVolume` variant.
- Added generated classes for `EXT_primitive_voxels` and its dependencies in `CesiumGltf`, `CesiumGltfReader`, and `CesiumGltfWriter`.
- Added `AxisAlignedBox::fromPositions`, which creates an `AxisAlignedBox` from an input vector of positions.
- `PropertyView`, `PropertyTableView`, `PropertyTablePropertyView`, `PropertyTextureView`, and `PropertyTexturePropertyView` now support the enum metadata type in `EXT_structural_metadata`.
- Added `TypeToDimensions` class in `PropertyTypeTraits` to obtain the dimension count of a glm vector or matrix.
- Added `canRepresentPropertyType<T>` to `PropertyTypeTraits` to check if a C++ type can represent the given `PropertyType`.
- Added `getName` method to `CesiumGltf::Enum`, allowing a scalar enum value to be resolved into its corresponding name in the enum.

##### Fixes :wrench:

- `Tile` children of external tilesets will now be cleared when the external tileset is unloaded, fixing a memory leak that happened as a result of these `Tile` skeletons accumulating over time.
- Fixed parsing URIs that have a scheme followed by `:` instead of `://`.
- Fixed decoding of `KHR_mesh_quantization` normalized values.
- Requests headers specified in `TilesetOptions` are now included in tile content requests. Previously they were only included in the root tileset.json / layer.json request.
- Fixed a crash when loading a `tileset.json` without a valid root tile.
- Fixed a bug that could cause variable length string arrays in `EXT_structural_metadata` to be interpreted incorrectly.

### v0.44.3 - 2025-02-12

##### Fixes :wrench:

- Fixed another bug in `GltfUtilities::parseGltfCopyright` that could cause it to crash or produce incorrect results.

### v0.44.2 - 2025-02-10

##### Fixes :wrench:

- Fixed a bug in `GltfUtilities::parseGltfCopyright` that could cause a crash when the copyright ends with a semicolon.

### v0.44.1 - 2025-02-03

##### Fixes :wrench:

- Fixed a bug in `CesiumIonClient::Connection` that caused the `authorize` method to use an incorrect URL.

### v0.44.0 - 2025-02-03

##### Breaking Changes :mega:

- Removed `Math::rotation`. Use `glm::rotation` from `<glm/gtx/quaternion.hpp>` instead.
- Removed `Math::perpVector`. Use `glm::perp` from `<glm/gtx/perpendicular.hpp>` instead.
- Using Cesium Native in non-cmake projects now requires manually defining `GLM_ENABLE_EXPERIMENTAL`.
- cesium-native no longer uses the `GLM_FORCE_SIZE_T_LENGTH` option with the `glm` library
- `CullingVolume` has been moved from the `Cesium3DTilesSelection` namespace to the `CesiumGeometry` namespace.

##### Additions :tada:

- Added `forEachTile`, `forEachContent`, `addExtensionUsed`, `addExtensionRequired`, `removeExtensionUsed`, `removeExtensionRequired`, `isExtensionUsed`, and `isExtensionRequired` to `Cesium3DTiles::Tileset`.
- Added conversion of I3dm batch table metadata to `EXT_structural_metadata` and `EXT_instance_features` extensions.
- Added `CesiumIonClient::Connection::geocode` method for making geocoding queries against the Cesium ion geocoder API.
- Added `UrlTemplateRasterOverlay` for requesting raster tiles from services using a templated URL.
- `upsampleGltfForRasterOverlays` is now compatible with meshes using TRIANGLE_STRIP, TRIANGLE_FAN, or non-indexed TRIANGLES primitives.
- Added `requestHeaders` field to `TilesetOptions` to allow per-tileset request headers to be specified.

##### Fixes :wrench:

- Fixed a crash in `GltfWriter` that would happen when the `EXT_structural_metadata` `schema` property was null.
- Fixed a bug in `SharedAssetDepot` that could cause assertion failures in debug builds, and could rarely cause premature deletion of shared assets even in release builds.
- Fixed a bug that could cause `Tileset::sampleHeightMostDetailed` to return a height that is not the highest one when the sampled tileset contained multiple heights at the given location.
- `LayerJsonTerrainLoader` will now log errors and warnings when failing to load a `.terrain` file referenced in the layer.json, instead of silently ignoring them.
- URIs containing unicode characters are now supported.
- Fixed a crash in `CullingVolume` when the camera was very far away from the globe.
- Fixed a bug that prevented the `culture` parameter of the `BingMapsRasterOverlay` from having an effect.

### v0.43.0 - 2025-01-02

##### Breaking Changes :mega:

- Removed unused types `JsonValueMissingKey` and `JsonValueNotRealValue` from `CesiumUtility`.

##### Additions :tada:

- Added `offset` getter to `AccessorView`.
- Added `stride`, `offset`, and `data` getters to `AccessorWriter`.
- Added `value_type` typedef to `AccessorWriter`.
- Added `InstanceAttributeSemantics` to `CesiumGltf`.
- Added `VertexAttributeSemantics::FEATURE_ID_n`.
- Added a `const` version of `Tileset::forEachLoadedTile`.
- Added `DebugTileStateDatabase`, which provides tools for debugging the tile selection algorithm using SQLite.
- Added `CesiumAsync::SqliteHelper`, containing functions for working with SQLite.
- Updates generated classes for `EXT_structural_metadata`. See https://github.com/CesiumGS/glTF/pull/71.

##### Fixes :wrench:

- Fixed a bug in `thenPassThrough` that caused a compiler error when given a value by r-value refrence.
- Fixed a raster overlay bug that could cause unnecessary upsampling with failed or missing overlay tiles.
- Fixed a bug in  `SubtreeFileReader::loadBinary` that prevented valid subtrees from loading if they did not contain binary data.
- Fixed a bug in the `Tileset` selection algorithm that could cause detail to disappear during load in some cases.
- Improved the "kicking" mechanism in the tileset selection algorithm. The new criteria allows holes in a `Tileset`, when they do occur, to be filled with loaded tiles more incrementally.
- Fixed a bug in `SharedAssetDepot` that could lead to crashes and other undefined behavior when an asset in the depot outlived the depot itself.
- Fixed a bug that could cause some rotations in an Instanced 3D Model (.i3dm) to be represented incorrectly.

### v0.42.0 - 2024-12-02

##### Breaking Changes :mega:

- Cesium Native now requires C++20 and uses vcpkg `2024.11.16`.
- Switched from `gsl::span` to `std::span` throughout the library and API. The GSL library has been removed.
- The `BingMapsRasterOverlay` constructor no longer takes an `ellipsoid` parameter. Instead, it uses the ellipsoid specified in `RasterOverlayOptions`.
- The `ellipsoid` field in `RasterOverlayOptions` is no longer a `std::optional`. Instead, it defaults to WGS84 directly.
- Removed the `ellipsoid` field from `TileMapServiceRasterOverlayOptions`, `WebMapServiceRasterOverlayOptions`, and `WebMapTileServiceRasterOverlayOptions`. These overlays now use the ellipsoid in `RasterOverlayOptions` instead.
- The `schema` property of `ExtensionModelExtStructuralMetadata` is now an `IntrusivePointer` instead of a `std::optional`.

##### Additions :tada:

- Added support for `EXT_accessor_additional_types` in `AccessorView`.
- Added `EllipsoidTilesetLoader` that will generate a tileset by tessellating the surface of an ellipsoid, producing a simple globe tileset without any terrain features.
- External schemas referenced by the `schemaUri` property in the `EXT_structural_metadata` glTF extension are now loaded automatically. Two models that reference the same external schema will share a single copy of it.
- Added `getHeightSampler` method to `TilesetContentLoader`, allowing loaders to optionally provide a custom, more efficient means of querying heights using the `ITilesetHeightSampler` interface.
- Added equality operator for `JsonValue`.
- `TileLoadResult` now includes a `pAssetAccessor` that was used to retrieve the tile content and that should be used to retrieve any additional resources associated with the tile, such as external images.

##### Fixes :wrench:

- Updated the CMake install process to install the vcpkg-built Debug binaries in Debug builds. Previously the Release binaries were installed instead.
- Fixed a crash that would occur for raster overlays attempting to dereference a null `CreditSystem`.
- Fixed a bug where an empty `extensions` object would get written if an `ExtensibleObject` only had unregistered extensions.
- Tightened the tolerance of `IntersectionTests::rayTriangleParametric`, allowing it to find intersections with smaller triangles.
- Fixed a bug that could cause `GltfUtilities::intersectRayGltfModel` to crash when the model contains a primitive whose position accessor does not have min/max values.
- `IonRasterOverlay` now passes its `RasterOverlayOptions` to the `BingMapsRasterOverlay` or `TileMapServiceRasterOverlay` that it creates internally.
- Fixed a bug in `CachingAssetAccessor` that caused it to return cached request headers on a cache hit, rather than the headers included in the new request.
- External resources (such as images) referenced from 3D Tiles content will no longer fail if a Cesium ion token refresh is necessary.
- The Cesium ion token will now only be refreshed once when it expires. Previously, multiple refresh requests could be initiated at about the same time.
- Fixed a bug in `SharedAssetDepot` that could lead to a crash with assets that fail to load.
- Fixed a bug in `AccessorView` that could cause it to report the view as valid even when its `BufferView` had a negative `byteStride`.

### v0.41.0 - 2024-11-01

##### Breaking Changes :mega:

- Renamed `CesiumUtility/Gunzip.h` to `CesiumUtility/Gzip.h`.
- Renamed `ImageCesium` to `ImageAsset`.
- The `cesium` field in `CesiumGltf::Image` is now named `pAsset` and is an `IntrusivePointer` to an `ImageAsset`.
- The `image` field in `LoadedRasterOverlayImage` is now named `pImage` and is an `IntrusivePointer` to an `ImageAsset`.
- Deprecated the `readImage` and `generateMipMaps` methods on `GltfReader`. These methods are now found on `ImageDecoder`.

##### Additions :tada:

- Added `CesiumUtility::gzip`.
- Added `CesiumGeometry::Transforms::getUpAxisTransform` to get the transform that converts from one up axis to another.
- Added `TilesetSharedAssetSystem` to `Cesium3DTilesSelection` and `GltfSharedAssetSystem` to `CesiumGltfReader`.
- Added `SharedAsset` to `CesiumUtility` to serve as the base class for assets such as `ImageAsset`.
- Added `SharedAssetDepot` to `CesiumAsync` for managing assets, such as images, that can be shared among multiple models or other objects.
- Added `NetworkAssetDescriptor` and `NetworkImageAssetDescriptor`.
- `ImageAsset` (formerly `ImageCesium`) is now an `ExtensibleObject`.
- Added `VertexAttributeSemantics` to `CesiumGltf`.
- Added `ImageDecoder` to `CesiumGltfReader`.
- Added `DoublyLinkedListAdvanced` to `CesiumUtility`. It is equivalent to `DoublyLinkedList` except it allows the next and previous pointers to be in a base class of the node class.
- Added `contains` method to `DoublyLinkedList` (and `DoublyLinkedListAdvanced`).
- Added static `error` and `warning` methods to `ErrorList`, making it easy to create an instance with a single error or warning.
- `ExtensibleObject::addExtension` now takes arguments that are passed through to the extension's constructor.
- Added `Hash` to `CesiumUtility`.
- Added `emplace` and `reset` methods to `IntrusivePointer`.
- Added `Result<T>` and `ResultPointer<T>` classes to represent the result of an operation that might complete with warnings and errors.

##### Fixes :wrench:

- Fixed missing ellipsoid parameters that would lead to incorrect results when using non-WGS84 ellipsoids.
- Fixed a bug in `AsyncSystem::all` where the resolved values of individual futures were copied instead of moved into the output array.
- Improved the hash function for `QuadtreeTileID`.

### v0.40.1 - 2024-10-01

##### Fixes :wrench:

- Fixed a regression in v0.40.0 that could cause tilesets with raster overlays to fail to load in some cases.

### v0.40.0 - 2024-10-01

##### Breaking Changes :mega:

- Renamed `shouldContentContinueUpdating` to `getMightHaveLatentChildren` and `setContentShouldContinueUpdating` to `setMightHaveLatentChildren` on the `Tile` class.
- `LoadedRasterOverlayImage` now has a single `errorList` property instead of separate `errors` and `warnings` properties.

##### Additions :tada:

- Added `sampleHeightMostDetailed` method to `Tileset`.
- `AxisAlignedBox` now has `constexpr` constructors.

##### Fixes :wrench:

- Fixed a bug that prevented use of `Tileset` with a nullptr `IPrepareRendererResources`.
- Fixed a bug in `IntersectionTests::rayOBBParametric` that could cause incorrect results for some oriented bounding boxes.
- `GltfUtilities::intersectRayGltfModel` now reports a warning when given a model it can't compute the intersection with because it uses required extensions that are not supported.
- Errors while loading raster overlays are now logged. Previously, they were silently ignored in many cases.
- A raster overlay image failing to load will no longer completely prevent the geometry tile to which it is attached from rendering. Instead, once the raster overlay fails, the geometry tile will be shown without the raster overlay.
- Fixed a bug in the various `catchImmediately` and `catchInMainThread` functions in `CesiumAsync` that prevented use of a mutable lambda.

### v0.39.0 - 2024-09-02

##### Breaking Changes :mega:

- Setting the CMake variable `PRIVATE_CESIUM_SQLITE` will no longer automatically rename all of the SQLite symbols. It must also be paired with a vcpkg overlay port that renames the symbols in SQLite itself.
- `PropertyArrayView` is now exclusively a view, with no ability to own the data it is viewing. The new `PropertyArrayCopy` can be used when an owning view is required.

##### Additions :tada:

- Added `CesiumGltfWriter::SchemaWriter` for serializing schemas in [EXT_structural_metadata](https://github.com/CesiumGS/glTF/tree/3d-tiles-next/extensions/2.0/Vendor/EXT_structural_metadata).
- Added `resolveExternalImages` flag to `GltfReaderOptions`, which is true by default.
- Added `removeExtensionUsed` and `removeExtensionRequired` methods to `CesiumGltf::Model`.
- Added `getFeatureIdAccessorView` overload for retrieving feature IDs from `EXT_instance_features`.
- Added `CesiumGeospatial::EarthGravitationalModel1996Grid` class to allow transforming heights on a WGS84 ellipsoid into heights above mean sea level using the EGM96 model.

##### Fixes :wrench:

- Fixed a bug in `WebMapTileServiceRasterOverlay` that caused it to compute the `TileRow` incorrectly when used with a tiling scheme with multiple tiles in the Y direction at the root.
- `KHR_texture_transform` is now removed from `extensionsUsed` and `extensionsRequired` after it is applied by `GltfReader`.
- Fixed a bug in the i3dm loader that caused glTF with multiple nodes to not be instanced correctly.

### v0.38.0 - 2024-08-01

##### Breaking Changes :mega:

- `AccessorWriter` constructor now takes `std::byte*` instead of `uint8_t*`.

##### Additions :tada:

- Added `rayTriangle` intersection function that returns the intersection point between a ray and a triangle.
- Added `intersectRayGltfModel` intersection function that returns the first intersection point between a ray and a glTF model.
- Added `convertAccessorComponentTypeToPropertyComponentType`, which converts integer glTF accessor component types to their best-fitting `PropertyComponentType`.

##### Fixes :wrench:

- Fixed a bug that prevented raster overlays from being correctly applied when a non-standard "glTF up axis" is in use.

### v0.37.0 - 2024-07-01

##### Additions :tada:

- Added full support for custom ellipsoids by setting `TilesetOptions::ellipsoid` when creating a tileset.
  - Many methods have been updated with an additional ellipsoid parameter to support this. The WGS84 ellipsoid is used as a default parameter here to ensure API compatibility.
  - `CESIUM_DISABLE_DEFAULT_ELLIPSOID` can be defined to disable the WGS84 default parameter, exposing through errors the places in your code that are still assuming a WGS84 ellipsoid.
- Added `removeUnusedMeshes` and `removeUnusedMaterials` to `GltfUtilities`.
- Added `rayEllipsoid` static method to `CesiumGeometry::IntersectionTests`.
- Added equality operator for `Cartographic`.
- Added `CESIUM_MSVC_STATIC_RUNTIME_ENABLED` option to the CMake scripts. It is OFF by default, and when enabled, configures any MS visual studio projects for the "Multi-threaded" (/MT) runtime library rather than "Multi-threaded DLL" (/MD)

##### Fixes :wrench:

- Fixed several problems with the loader for the 3D Tiles Instanced 3D Mesh (i3dm) format:
  - When an instance transform cannot be decomposed into position, rotation, and scale, a warning will now be logged and an identity transformation will be used. Previously, an undefined transformation would be used.
  - The `gltfUpAxis` property is now accounted for, if present.
  - Paths to images in i3dm content are now resolved correctly.
  - Extraneous spaces at the end of an external glTF URI are now ignored. These are sometimes added as padding in order to meet alignment requirements.
- Removed an overly-eager degenerate triangle test in the 2D version of `IntersectionTests::pointInTriangle` that could discard intersections in small - but valid - triangles.
- Fixed a bug while upsampling tiles for raster overlays that could cause them to have an incorrect bounding box, which in some cases would lead to the raster overlay being missing entirely from the upsampled tile.

### v0.36.0 - 2024-06-03

##### Breaking Changes :mega:

- `FeatureId::propertyTable` is now `int32_t` instead of `std::optional<int64_t>`
- `ExtensionMeshPrimitiveExtStructuralMetadata::propertyTextures` and `ExtensionMeshPrimitiveExtStructuralMetadata::propertyAttributes` are now vectors of `int32_t` instead of `int64_t`.

##### Additions :tada:

- Added support for I3DM 3D Tile content files.
- Added `forEachNodeInScene` to `CesiumGltf::Model`.
- Added `removeUnusedBuffers` to `GltfUtilities`.
- Added the following new methods to the `Uri` class: `unescape`, `unixPathToUriPath`, `windowsPathToUriPath`, `nativePathToUriPath`, `uriPathToUnixPath`, `uriPathToWindowsPath`, and `uriPathToNativePath`.
- Added `LayerWriter` to the `CesiumQuantizedMeshTerrain` library and namespace.
- Drastically improved the performance of `GltfUtilities::collapseToSingleBuffer` for glTFs with many buffers and bufferViews.

##### Fixes :wrench:

- Added support for the following glTF extensions to `Model::merge`. Previously these extensions could end up broken after merging.
  - `KHR_texture_basisu`
  - `EXT_texture_webp`
  - `EXT_mesh_gpu_instancing`
  - `EXT_meshopt_compression`
  - `CESIUM_primitive_outline`
  - `CESIUM_tile_edges`
- Fixed a bug in `GltfUtilities::compactBuffer` where it would not preserve the alignment of the bufferViews.
- The `collapseToSingleBuffer` and `moveBufferContent` functions in `GltfUtilities` now align to an 8-byte boundary rather than a 4-byte boundary, because bufferViews associated with some glTF extensions require this larger alignment.
- `GltfUtilities::collapseToSingleBuffer` now works correctly even if some of the buffers in the model have a `uri` property and the data at that URI has not yet been loaded. Such buffers are left unmodified.
- `GltfUtilities::collapseToSingleBuffer` now works correctly with bufferViews that have the `EXT_meshopt_compression` extension.
- `GltfUtilities::compactBuffer` now accounts for bufferViews with the `EXT_meshopt_compression` when determining unused buffer ranges.
- When `GltfReader` decodes buffers with data URLs, and the size of the data in the URL does not match the buffer's `byteLength`, the `byteLength` is now updated and a warning is raised. Previously, the mismatch was ignored and would cause problems later when trying to use these buffers.
- `EXT_meshopt_compression` and `KHR_mesh_quantization` are now removed from `extensionsUsed` and `extensionsRequired` after they are decoded by `GltfReader`.
- The glTF accessor for the texture coordinates created by `RasterOverlayUtilities::createRasterOverlayTextureCoordinates` now has min/max values that accurately reflect the range of values. Previously, the minimum was always set to 0.0 and the maximum to 1.0.
- Fixed a bug in the `waitInMainThread` method on `Future` and `SharedFuture` that could cause it to never return if the waited-for future rejected.
- Moved the small amount of Abseil code embedded into the s2geometry library from the `absl` namespace to the `cesium_s2geometry_absl` namespace, in order to avoid linker errors when linking against both cesium-native and the full Abseil library.
- Fixed a crash in `ExtensionWriterContext` when attempting to write statically-typed extensions that aren't registered. Now a warning is reported.

### v0.35.0 - 2024-05-01

##### Breaking Changes :mega:

- Moved `upsampleGltfForRasterOverlays` into `RasterOverlayUtilities`. Previously it was a global function. Also added two new parameters to it, prior to the existing `textureCoordinateIndex` parameter.
- Moved `QuantizedMeshLoader` from `Cesium3DTilesContent` to `CesiumQuantizedMeshTerrain`. If experiencing related linker errors, add `CesiumQuantizedMeshTerrain` to the libraries you link against.
- `Connection::authorize` now requires an `ApplicationData` parameter, which represents the `appData` retrieved from a Cesium ion server.

##### Additions :tada:

- Added a new `CesiumQuantizedMeshTerrain` library and namespace, containing classes for working with terrain in the `quantized-mesh-1.0` format and its `layer.json` file.
- Added `getComponentCountFromPropertyType` to `PropertyType`.
- Added `removeExtension` to `ExtensibleObject`.
- Added `IndexFromAccessor` to retrieve the index supplied by `IndexAccessorType`.
- Added `NormalAccessorType`, which is a type definition for a normal accessor. It can be constructed using `getNormalAccessorView`.
- Added `Uri::getPath` and `Uri::setPath`.
- Added `TileTransform::setTransform`.
- Added `GlobeRectangle::splitAtAntiMeridian`.
- Added `BoundingRegionBuilder::toGlobeRectangle`.
- Added `GlobeRectangle::equals` and `GlobeRectangle::equalsEpsilon`.
- `upsampleGltfForRasterOverlays` now accepts two new parameters, `hasInvertedVCoordinate` and `textureCoordinateAttributeBaseName`.
- `upsampleGltfForRasterOverlays` now copies images from the parent glTF into the output model.
- Added `waitInMainThread` method to `Future` and `SharedFuture`.
- Added `forEachRootNodeInScene`, `addExtensionUsed`, `addExtensionRequired`, `isExtensionUsed`, and `isExtensionRequired` methods to `CesiumGltf::Model`.
- Added `getNodeTransform`, `setNodeTransform`, `removeUnusedTextures`, `removeUnusedSamplers`, `removeUnusedImages`, `removeUnusedAccessors`, `removeUnusedBufferViews`, and `compactBuffers` methods to `GltfUtilities`.
- Added `postprocessGltf` method to `GltfReader`.
- `Model::merge` now merges the `EXT_structural_metadata` and `EXT_mesh_features` extensions. It also now returns an `ErrorList`, used to report warnings and errors about the merge process.

##### Fixes :wrench:

- Fixed a bug in `joinToString` when given a collection containing empty strings.
- `QuantizedMeshLoader` now creates spec-compliant glTFs from a quantized-mesh terrain tile. Previously, the generated glTF had small problems that could confuse some clients.
- Fixed a bug in `TileMapServiceRasterOverlay` that caused it to build URLs incorrectly when given a URL with query parameters.
- glTFs converted from a legacy batch table to a `EXT_structural_metadata` now:
  - Add the `EXT_structural_metadata` and `EXT_mesh_features` extensions to the glTF's `extensionsUsed` list.
  - Omit property table properties without any values at all. Previously, such property table properties would have a `values` field referring to an invalid bufferView, which is contrary to the extension's specification.
  - Rename the `_BATCHID` attribute to `_FEATURE_ID_0` inside the `KHR_draco_mesh_compression` extension (if present), in addition to the primitive's `attributes`. Previously, meshes still Draco-compressed after the upgrade, by setting `options.decodeDraco=false`, did not have the proper attribute name.
- glTFs converted from 3D Tiles B3DMs with the `RTC_CENTER` property will now have `CESIUM_RTC` added to their `extensionsRequired` and `extensionsUsed` lists.
- glTFs converted from the 3D Tiles PNTS format now:
  - Have their `asset.version` field correctly set to `"2.0"`. Previously the version was not set, which is invalid.
  - Have the `KHR_materials_unlit` extension added to the glTF's `extensionsUsed` list when the point cloud does not have normals.
  - Have a default `scene`.
  - Have the `CESIUM_RTC` extension added to the glTF's `extensionsRequired` and `extensionsUsed` lists when the PNTS uses the `RTC_CENTER` property.
- When glTFs are loaded with `applyTextureTransform` set to true, the accessors and bufferViews created for the newly-generated texture coordinates now have their `byteOffset` set to zero. Previously, they inherited the value from the original `KHR_texture_transform`-dependent objects, which was incorrect.
- `bufferViews` created for indices during Draco decoding no longer have their `byteStride` property set, as this is unnecessary and disallowed by the specification.
- `bufferViews` created for vertex attributes during Draco decoding now have their `target` property correctly set to `BufferView::Target::ARRAY_BUFFER`.
- After a glTF has been Draco-decoded, the `KHR_draco_mesh_compression` extension is now removed from the primitives, as well as from `extensionsUsed` and `extensionsRequired`.
- For glTFs converted from quantized-mesh tiles, accessors created for the position attribute now have their minimum and maximum values set correctly to include the vertices that form the skirt around the edge of the tile.
- Fixed some glTF validation problems with the mode produced by `upsampleGltfForRasterOverlays`.
- `RasterOverlayUtilities::createRasterOverlayTextureCoordinates` no longer fails when the model spans the anti-meridian. However, only the larger part of the model on one side of the anti-meridian will have useful texture coordinates.
- Fixed a bug that caused `GltfWriter` to create an invalid GLB if its total size would be greater than or equal to 4 GiB. Because it is not possible to produce a valid GLB of this size, GltfWriter now reports an error instead.
- `CesiumUtility::Uri::resolve` can now properly parse protocol-relative URIs (such as `//example.com`).
- Fixed a bug where the `GltfReader` was not able to read a model when the BIN chunk of the GLB data was more than 3 bytes larger than the size of the JSON-defined `buffer`.

### v0.34.0 - 2024-04-01

##### Breaking Changes :mega:

- Renamed `IntersectionTests::pointInTriangle2D` to `IntersectionTests::pointInTriangle`.

##### Additions :tada:

- Added `AccessorWriter` constructor that takes an `AccessorView`.
- Added `PositionAccessorType`, which is a type definition for a position accessor. It can be constructed using `getPositionAccessorView`.
- Added overloads of `IntersectionTests::pointInTriangle` that handle 3D points. One overload includes a `barycentricCoordinates` parameter that outputs the barycentric coordinates at that point.
- Added overloads of `ImplicitTilingUtilities::computeBoundingVolume` that take a `Cesium3DTiles::BoundingVolume`.
- Added overloads of `ImplicitTilingUtilities::computeBoundingVolume` that take an `S2CellBoundingVolume` and an `OctreeTileID`. Previously only `QuadtreeTileID` was supported.
- Added `setOrientedBoundingBox`, `setBoundingRegion`, `setBoundingSphere`, and `setS2CellBoundingVolume` functions to `TileBoundingVolumes`.

##### Fixes :wrench:

- Fixed a bug where coordinates returned from `SimplePlanarEllipsoidCurve` were inverted if one of the input points had a negative height.
- Fixed a bug where `Tileset::ComputeLoadProgress` could incorrectly report 100% before all tiles finished their main thread loading.

### v0.33.0 - 2024-03-01

##### Breaking Changes :mega:

- Removed support for `EXT_feature_metadata` in `CesiumGltf`, `CesiumGltfReader`, and `CesiumGltfWriter`. This extension was replaced by `EXT_mesh_features`, `EXT_instance_features`, and `EXT_structural_metadata`.
- Moved `ReferenceCountedNonThreadSafe<T>` to `ReferenceCounted.h`. It is also now a type alias for `ReferenceCounted<T, false>` rather than an actual class.
- Renamed `applyKHRTextureTransform` to `applyKhrTextureTransform`. The corresponding header file was similarly renamed to `CesiumGltf/applyKhrTextureTransform.h`.

##### Additions :tada:

- Added `TextureViewOptions`, which includes the following flags:
  - `applyKhrTextureTransformExtension`: When true, the view will automatically transform texture coordinates before sampling the texture.
  - `makeImageCopy`: When true, the view will make its own CPU copy of the image data.
- Added `TextureView`. It views an arbitrary glTF texture and can be affected by `TextureViewOptions`. `FeatureIdTextureView` and `PropertyTexturePropertyView` now inherit from this class.
- Added `options` parameter to `PropertyTextureView::getPropertyView` and `PropertyTextureView::forEachProperty`, allowing views to be constructed with property-specific options.
- Added `KhrTextureTransform`, a utility class that parses the `KHR_texture_transform` glTF extension and reports whether it is valid. UVs may be transformed on the CPU using `applyTransform`.
- Added `contains` method to `BoundingSphere`.
- Added `GlobeRectangle::MAXIMUM` static field.
- Added `ReferenceCountedThreadSafe` type alias.
- Added `SimplePlanarEllipsoidCurve` class to help with calculating fly-to paths.
- Added `sizeBytes` field to `ImageCesium`, allowing its size to be tracked for caching purposes even after its `pixelData` has been cleared.
- Added `scaleToGeocentricSurface` method to `Ellipsoid`.

##### Fixes :wrench:

- Fixed a bug in `BoundingVolume::estimateGlobeRectangle` where it returned an incorrect rectangle for boxes and spheres that encompass the entire globe.
- Fixed an incorrect computation of wrapped texture coordinates in `applySamplerWrapS` and `applySamplerWrapT`.

### v0.32.0 - 2024-02-01

##### Breaking Changes :mega:

- `IndicesForFaceFromAccessor` now properly supports `TRIANGLE_STRIP` and `TRIANGLE_FAN` modes. This requires the struct to be initialized with the correct primitive mode.

##### Additions :tada:

- Added support for Web Map Tile Service (WMTS) with `WebMapTileServiceRasterOverlay`.
- Added conversions from `std::string` to other metadata types in `MetadataConversions`. This enables the same conversions as `std::string_view`, while allowing runtime engines to use `std::string` for convenience.
- Added `applyTextureTransform` property to `TilesetOptions`, which indicates whether to preemptively apply transforms to texture coordinates for textures with the `KHR_texture_transform` extension.
- Added `loadGltf` method to `GltfReader`, making it easier to do a full, asynchronous load of a glTF.

##### Fixes :wrench:

- Fixed a bug in `FeatureIdTextureView` where it ignored the wrap values specified on the texture's sampler.
- Fixed a bug that could cause binary implicit tiling subtrees with buffers padded to 8-bytes to fail to load.
- Fixed a bug where upgraded batch table properties were not always assigned sentinel values, even when such values were available and required.
- Fixed incorrect behavior in `PropertyTablePropertyView` where `arrayOffsets` were treated as byte offsets, instead of as array indices.

### v0.31.0 - 2023-12-14

##### Additions :tada:

- Add `defaults` method to `CesiumIonClient::Connection`.

##### Fixes :wrench:

- Fixed a crash in `SubtreeAvailability::loadSubtree`.
- Fixed a bug where the `getApiUrl` method of `CesiumIonClient::Connection` would not return the default API URL if the attempt to access `config.json` failed in a more serious way, such as because of an invalid hostname.

### v0.30.0 - 2023-12-01

##### Breaking Changes :mega:

- Moved `ErrorList`, `CreditSystem`, and `Credit` from `Cesium3DTilesSelection` to `CesiumUtility`.
- Moved `GltfUtilities` from `Cesium3DTilesSelection` to `Cesium3DTilesContent`.
- Moved `RasterOverlay`, `RasterOverlayTileProvider`, `RasterOverlayTile`, `QuadtreeRasterOverlayTileProvider`, `RasterOverlayLoadFailure`, `RasterOverlayDetails`, and all of the `RasterOverlay`-derived types to a new `CesiumRasterOverlays` library and namespace.
- Moved `createRasterOverlayTextureCoordinates` method from `GltfUtilities` to a new `RasterOverlayUtilities` class in the `CesiumRasterOverlays` library.
- `GltfUtilities::parseGltfCopyright` now returns the credits as a vector of `std::string_view` instances. Previously it took a `CreditSystem` and created credits directly.
- The `SubtreeAvailability` constructor and `loadSubtree` static method now take an `ImplicitTileSubdivisionScheme` enumeration parameter instead of a `powerOf2` parameter. They also now require a `levelsInSubtree` parameter, which is needed when switching from constant to bitstream availability. Lastly, the constructor now takes a `Subtree` parameter instead of a `std::vector<std::vector<std::byte>>` representing the buffers.
- `SubtreeConstantAvailability`, `SubtreeBufferViewAvailability`, and `AvailabilityView` are now members of `SubtreeAvailability`.
- Moved `ImageManipulation` from `CesiumGltfReader` to `CesiumGltfContent`.
- Added some new parameters to `RasterOverlayUtilities::createRasterOverlayTextureCoordinates` and changed the order of some existing parameters.

##### Additions :tada:

- Added new `Cesium3DTilesContent` library and namespace. It has classes for loading, converting, and manipulating 3D Tiles tile content.
- Added new `CesiumGltfContent` library and namespace. It has classes for manipulating in-memory glTF files.
- Added new `CesiumRasterOverlays` library and namespace. It has classes for working with massive textures draped over glTFs and 3D Tiles.
- Added `MetadataConversions`, which enables metadata values to be converted to different types for better usability in runtime engines.
- Added various `typedef`s to catch all possible types of `AccessorView`s for an attribute, including `FeatureIdAccessorType` for feature ID attribute accessors, `IndexAccessorType` for index accessors, and `TexCoordAccessorType` for texture coordinate attribute accessors.
- Added `getFeatureIdAccessorView`, `getIndexAccessorView`, and `getTexCoordAccessorView` to retrieve the `AccessorView` as a `FeatureIdAccessorType`, `IndexAccessorType`, or `TexCoordAccessorType` respectively.
- Added `StatusFromAccessor` and `CountFromAccessor` visitors to retrieve the accessor status and size respectively. This can be used with `FeatureIdAccessorType`, `IndexAccessorType`, or `TexCoordAccessorType`.
- Added `FeatureIdFromAccessor` to retrieve feature IDs from a `FeatureIdAccessorType`.
- Added `IndicesForFaceFromAccessor` to retrieve the indices of the vertices that make up a face, as supplied by `IndexAccessorType`.
- Added `TexCoordFromAccessor` to retrieve the texture coordinates from a `TexCoordAccessorType`.
- Added `TileBoundingVolumes` class to `Cesium3DTilesContent`, making it easier to create the rich bounding volume types in `CesiumGeometry` and `CesiumGeospatial` from the simple vector representations in `Cesium3DTiles`.
- Added `transform` method to `CesiumGeometry::BoundingSphere`.
- Added `toSphere`, `fromSphere`, and `fromAxisAligned` methods to `CesiumGeometry::OrientedBoundingBox`.
- Added `TileTransform` class to `Cesium3DTilesContent`, making it easier to create a `glm::dmat4` from the `transform` property of a `Cesium3DTiles::Tile`.
- Added `ImplicitTilingUtilities` class to `Cesium3DTilesContent`.
- Added overloads of `isTileAvailable`, `isContentAvailable`, and `isSubtreeAvailable` on the `SubtreeAvailability` class that take the subtree root tile ID and the tile ID of interest, instead of a relative level and Morton index.
- Added `fromSubtree` and `createEmpty` static methods to `SubtreeAvailability`.
- Added new `set` methods to `SubtreeAvailability`, allowing the availability information to be modified.
- Added `SubtreeFileReader` class, used to read `Cesium3DTiles::Subtree` from a binary or JSON subtree file.
- Added `pointInTriangle2D` static method to `CesiumGeometry::IntersectionTests`.
- Added `rectangleIsWithinPolygons` and `rectangleIsOutsidePolygons` static methods to `CartographicPolygon`.
- Raster overlays now use `IPrepareRasterOverlayRendererResources`, which contains only overlay-related methods, instead of `IPrepareRendererResources`, which contains tileset-related methods as well. `IPrepareRendererResources` derives from `IPrepareRasterOverlayRendererResources` so existing code should continue to work without modification.
- Added `collapseToSingleBuffer` and `moveBufferContent` methods to `GltfUtilities`.
- Added `savePng` method to `ImageManipulation`.
- `RasterOverlayTileProvider::loadTile` now returns a future that resolves when the tile is done loading.
- Added `computeDesiredScreenPixels` and `computeTranslationAndScale` methods to `RasterOverlayUtilities`.
- Added `Future<T>::thenPassThrough`, used to easily pass additional values through to the next continuation.

##### Fixes :wrench:

- Fixed a bug in `OrientedBoundingBox::contains` where it didn't account for the bounding box's center.
- Fixed compiler error when calling `PropertyAttributeView::forEachProperty`.
- Fixed crash when loading glTFs with data uri images.
- Fixed WD4996 warnings-as-errors when compiling with Visual Studio 2002 v17.8.

### v0.29.0 - 2023-11-01

##### Breaking Changes :mega:

- Removed `PropertyTablePropertyViewType` and `NormalizedPropertyTablePropertyViewType`, as well as their counterparts for property textures and property attributes. When compiled with Clang, the large `std::variant` definitions would significantly stall compilation.

##### Fixes :wrench:

- Updated the Cesium ion OAuth2 URL from `https://cesium.com/ion/oauth` to `https://ion.cesium.com/oauth`, avoiding a redirect.

### v0.28.1 - 2023-10-02

##### Breaking Changes :mega:

- Cesium Native is now only regularly tested on Visual Studio 2019+, GCC 11.x+, and Clang 12+. Other compilers - including older ones - are likely to work, but are not tested.

##### Additions :tada:

- Added `getClass` to `PropertyTableView`, `PropertyTextureView`, and `PropertyAttributeView`. This can be used to retrieve the metadata `Class` associated with the view.
- Added `PropertyViewStatus::EmptyPropertyWithDefault` to indicate when a property contains no data, but has a valid default value.
- A glTF `bufferView` with a `byteStride` of zero is now treated as if the `byteStride` is not defined at all. Such a glTF technically violates the spec (the minimum value is 4), but the new behavior is sensible enough and consistent with CesiumJS.

##### Fixes :wrench:

- Fixed the handling of omitted metadata properties in `PropertyTableView`, `PropertyTextureView`, and `PropertyAttributeView` instances. Previously, if a property was not `required` and omitted, it would be initialized as invalid with the `ErrorNonexistentProperty` status. Now, it will be treated as valid as long as the property defines a valid `defaultProperty`. A special instance of `PropertyTablePropertyView`, `PropertyTexturePropertyView`, or `PropertyAttributePropertyView` will be constructed to allow the property's default value to be retrieved, either via `defaultValue` or `get`. `getRaw` may not be called on this special instance.

### v0.28.0 - 2023-09-08

##### Breaking Changes :mega:

- Views of the data contained by `EXT_feature_metadata` will no longer supported by Cesium Native. The extension will still be parsed, but it will log a warning.
- Batch tables will be converted to `EXT_structural_metadata` instead of `EXT_feature_metadata`.
- In `CesiumGltf`, all generated classes related to `EXT_feature_metadata` are now prefixed with `ExtensionExtFeatureMetadata`. For example, `ClassProperty` has become `ExtensionExtFeatureMetadataClassProperty`. This also extends to the glTF reader and writer.
- In `CesiumGltf`, all generated classes related to `EXT_structural_metadata` have had their `ExtensionExtStructuralMetadata` prefix removed. For example, `ExtensionExtStructuralMetadataClassProperty` has become `ClassProperty`. This also extends to the glTF reader and writer.
- In `CesiumGltf`, `ExtensionExtMeshFeaturesFeatureId` and `ExtensionExtMeshFeaturesFeatureIdTexture` have been renamed to `FeatureId` and `FeatureIdTexture` respectively.
- Replaced `FeatureIDTextureView` with `FeatureIdTextureView`, which views a `FeatureIdTexture` in `EXT_mesh_features`. Feature ID textures from `EXT_feature_metadata` are no longer supported.
- Replaced `MetadataFeatureTableView` with `PropertyTableView`, which views a `PropertyTable` in `EXT_structural_metadata`.
- Replaced `MetadataPropertyView` with `PropertyTablePropertyView`, which is a view of a `PropertyTableProperty` in `EXT_structural_metadata`. This takes two template parameters: a typename `T` , and a `bool` indicating whether or not the values are normalized.
- Replaced `MetadataPropertyViewStatus` with `PropertyTablePropertyViewStatus`. `PropertyTablePropertyViewStatus` is a class that inherits from `PropertyViewStatus`, defining additional error codes in the form of `static const` values.
- Replaced `FeatureTextureView` with `PropertyTextureView`, which views a `PropertyTexture` in `EXT_structural_metadata`.
- Replaced `FeatureTexturePropertyView` with `PropertyTexturePropertyView`, which is a view of a `PropertyTextureProperty` in `EXT_structural_metadata`. This takes two template parameters: a typename `T` , and a `bool` indicating whether or not the values are normalized.
- Removed `FeatureTexturePropertyComponentType`, `FeatureTexturePropertyChannelOffsets`, and `FeatureTexturePropertyValue`. `PropertyTextureProperty` retrieves the values with the type indicated by its class property.
- Replaced `FeatureTexturePropertyViewStatus` with `PropertyTexturePropertyViewStatus`. `PropertyTexturePropertyViewStatus` is a class that inherits from `PropertyViewStatus`, defining additional error codes in the form of `static const` values.
- Renamed `FeatureIDTextureViewStatus` to `FeatureIdTextureViewStatus` for consistency.
- Renamed `MetadataArrayView` to `PropertyArrayView`.
- Renamed `FeatureTextureViewStatus` to `PropertyTextureViewStatus`.
- Refactored `PropertyType` to reflect the values of `type` in a `ClassProperty` from `EXT_structural_metadata`.

##### Additions :tada:

- Added `PropertyView`, which acts as a base class for all metadata property views. This takes two template parameters: a type `T` , and a `bool` indicating whether or not the values are normalized.
- Added `PropertyViewStatus`, which defines public `static const` values for various property errors.
- Added `PropertyTableViewStatus` to indicate whether a `PropertyTableView` is valid.
- Added `PropertyComponentType` to reflect the values of `componentType` in a `ClassProperty` from `EXT_structural_metadata`.
- Added `PropertyAttributeView`, which views a `PropertyAttribute` in `EXT_structural_metadata`.
- Added `PropertyAttributePropertyView`, which views a `PropertyAttributeProperty` in `EXT_structural_metadata`.
- Added `PropertyAttributePropertyViewStatus`, which reflects the status of a `PropertyAttributePropertyView`.

### v0.27.3 - 2023-10-01

##### Additions :tada:

- Added support for Cesium ion `"externalType"` assets.

##### Fixes :wrench:

- Fixed corner cases where `Tileset::ComputeLoadProgress` can incorrectly report done (100%) before all tiles are actually loaded for the current view.

### v0.27.2 - 2023-09-20

##### Additions :tada:

- Added `CESIUM_GLM_STRICT_ENABLED` option to the CMake scripts. It is ON by default, but when set to OFF it disables the `GLM_FORCE_XYZW_ONLY`, `GLM_FORCE_EXPLICIT_CTOR`, and `GLM_FORCE_SIZE_T_LENGTH` options in the GLM library.

##### Fixes :wrench:

- Added a missing include to `FeatureTexturePropertyView.h`.
- The CMake scripts no longer attempt to add the `Catch2` subdirectory when the tests are disabled.

### v0.27.1 - 2023-09-03

##### Fixes :wrench:

- Fixed a bug that could cause a crash when loading tiles with a raster overlay.

### v0.27.0 - 2023-09-01

##### Breaking Changes :mega:

- Renamed `ExtensionReaderContext` to `JsonReaderOptions`, and the `getExtensions` method on various JSON reader classes to `getOptions`.
- `IExtensionJsonHandler` no longer derives from `IJsonHandler`. Instead, it has a new pure virtual method, `getHandler`, that must be implemented to allow clients to obtain the `IJsonHandler`. In almost all implementations, this should simply return `*this`.
- In `SubtreeReader`, `SchemaReader`, and `TilesetReader`, the `readSubtree`, `readSchema`, and `readTileset` methods (respectively) have been renamed to `readFromJson` and return a templated `ReadJsonResult` instead of a bespoke result class.
- `TileExternalContent` is now heap allocated and stored in `TileContent` with a `std::unique_ptr`.
- The root `Tile` of a `Cesium3DTilesSelection::Tileset` now represents the tileset.json itself, and the `root` tile specified in the tileset.json is its only child. This makes the shape of the tile tree consistent between a standard top-level tileset and an external tileset embedded elsewhere in the tree. In both cases, the "tile" that represents the tileset.json itself has content of type `TileExternalContent`.

##### Additions :tada:

- Added new constructors to `LocalHorizontalCoordinateSystem` taking ECEF<->Local transformation matrices directly.
- Unknown properties in objects read with a `JsonReader` are now stored in the `unknownProperties` property on `ExtensibleObject` by default. To ignore them, as was done in previous versions, call `setCaptureUnknownProperties` on `JsonReaderOptions`.
- Added `ValueType` type alias to `ArrayJsonHandler`, for consistency with other JSON handlers.
- Added an overload of `JsonReader::readJson` that takes a `rapidjson::Value` instead of a byte buffer. This allows a subtree of a `rapidjson::Document` to be easily and efficiently converted into statically-typed classes via `IJsonHandler`.
- Added `*Reader` classes to `CesiumGltfReader` and `Cesium3DTilesReader` to allow each of the classes to be individually read from JSON.
- Added `getExternalContent` method to the `TileContent` class.
- `TileExternalContent` now holds the metadata (`schema`, `schemaUri`, `metadata`, and `groups`) stored in the tileset.json.
- Added `loadMetadata` and `getMetadata` methods to `Cesium3DTilesSelection::Tileset`. They provide access to `TilesetMetadata` instance representing the metadata associated with a tileset.json.
- Added `MetadataQuery` class to make it easier to find properties with specific semantics in `TilesetMetadata`.

##### Fixes :wrench:

- Fixed a bug where an empty error message would get propagated to a tileset's `loadErrorCallback`.
- Fixed several small build script issues to allow cesium-native to be used in Univeral Windows Platform (UWP) applications, such as those that run on Holo Lens 2.
- When KTX2 transcoding fails, the image will now be fully decompressed instead of returning an error.
- Fixed a bug that could cause higher-detail tiles to continue showing when zooming out quickly on a tileset that uses "additive" refinement.
- Fixed a bug that could cause a tile to never finish upsampling because its non-rendered parent never finishes loading.

### v0.26.0 - 2023-08-01

##### Additions :tada:

- Added caching support for Google Maps Photorealistic 3D Tiles. Or other cases where the origin server is using combinations of HTTP header directives that previously caused tiles not to go to disk cache (such as `max-age-0`, `stale-while-revalidate`, and `Expires`).
- Added support for the `EXT_meshopt_compression` extension, which allows decompressing mesh data using the meshoptimizer library. Also added support for the `KHR_mesh_quantization` and `KHR_texture_transform` extensions, which are often used together with the `EXT_meshopt_compression` extension to optimize the size and performance of glTF files.

##### Fixes :wrench:

- Fixed a bug in the 3D Tiles selection algorithm that could cause missing detail if a tileset had a leaf tile that was considered "unconditionally refined" due to having a geometric error larger than its parent's.
- Fixed a bug where `GltfReader::readImage` would always populate `mipPositions` when reading KTX2 images, even when the KTX2 file indicated that it had no mip levels and that they should be created, if necessary, from the base image. As a result, `generateMipMaps` wouldn't generate any mipmaps for the image.

### v0.25.1 - 2023-07-03

##### Additions :tada:

- Included generated glTF and 3D Tiles classes in the generated referenced documentation.
- Updated the 3D Tiles class generator to use the `main` branch instead of the `draft-1.1` branch.

### v0.25.0 - 2023-06-01

##### Additions :tada:

- Added `computeTransformationToAnotherLocal` method to `LocalHorizontalCoordinateSystem`.
- Added support for the `KHR_materials_variants` extension to the glTF reader and writer.
- Added `GunzipAssetAccessor`. It can decorate another asset accessor in order to automatically gunzip responses (if they're gzipped) even if they're missing the proper `Content-Encoding` header.

##### Fixes :wrench:

- On Tileset Load Failure, warning/error messages will always be logged even if the failure callback is set.
- Fixed a bug that caused meshes to be missing entirely when upsampled from a parent with `UNSIGNED_BYTE` indices.

### v0.24.0 - 2023-05-01

##### Additions :tada:

- `WebMapServiceRasterOverlay` now allows query parameters in the base URL when building GetCapabilities and GetMap requests.
- Added support for parsing implicit tilesets that conform to the 3D Tiles 1.1 Spec.

##### Fixes :wrench:

- Fixed various `libjpeg-turbo` build errors, including ones that occurred when building for iOS.

### v0.23.0 - 2023-04-03

##### Breaking Changes :mega:

- Removed `tilesLoadingLowPriority`, `tilesLoadingMediumPriority`, and `tilesLoadingHighPriority` from `ViewUpdateResult`. Use `workerThreadTileLoadQueueLength` and `mainThreadTileLoadQueueLength` instead.

##### Additions :tada:

- Added `getOrientedBoundingBoxFromBoundingVolume` to the `Cesium3DTilesSelection` namespace.
- Added `transform` and `toAxisAligned` methods to `OrientedBoundingBox`.
- Switched to `libjpeg-turbo` instead of `stb` for faster jpeg decoding.
- Added `getNumberOfTilesLoaded` method to `Tileset`.
- Changed how `TilesetOptions::forbidHoles` works so that it loads much more quickly, while still guaranteeing there are no holes in the tileset.
- Added `frameNumber` property to `ViewUpdateResult`.
- Added getters for the `stride` and `data` fields of `AccessorView`.
- Added `startNewFrame` method to `ITileExcluder`.
- Added `CreditSystem.setShowOnScreen` and `Tileset.setShowCreditsOnScreen` to allow on-screen credit rendering to be toggled at runtime.

##### Fixes :wrench:

- Fixed a bug that caused the `center` field of `AxisAlignedBox` to be incorrect.
- Fixed a bug that caused the main thread to sometimes load low-priority tiles before high-priority ones. This could result in much longer waits than necessary for a tileset's appropriate level-of-detail to be shown.
- Fixed a bug that prevented WebP and KTX2 textures from working in the common case where only the extension specified the `source` property, not the glTF's main `Texture` definition.

### v0.22.1 - 2023-03-06

##### Fixes :wrench:

- Fixed a crash that could occur when a batch table property had fewer values than the model had features.

### v0.22.0 - 2023-03-01

##### Breaking Changes :mega:

- Renamed `CesiumGeometry::AxisTransforms` to simply `Transforms`.
- Renamed `CesiumGeospatial::Transforms` to `GlobeTransforms`.

##### Additions :tada:

- Added `GlobeAnchor`, making it easy to define a coordinate system that anchors an object to the globe and maintains it as the object moves or as the local coordinate system it is defined in changes.
- Added support for loading tilesets with `pnts` content. Point clouds are converted to `glTF`s with a single `POINTS` primitive, while batch tables are converted to `EXT_feature_metadata`.
- Added `createTranslationRotationScaleMatrix` and `computeTranslationRotationScaleFromMatrix` methods to `CesiumGeometry::Transforms`.
- Added `CesiumUtility::AttributeCompression` for encoding and decoding vertex attributes in different formats.

##### Fixes :wrench:

- Fixed a bug that could cause holes to appear in a tileset, even with frustum culling disabled, when the tileset includes some empty tiles with a geometric error greater than their parent's.

### v0.21.3 - 2023-02-01

##### Fixes :wrench:

- Fixed a bug that could prevent loading in tilesets that are additively-refined and have external tilesets, such as Cesium OSM Buildings.
- Fixed a bug that could cause parent tiles to be incorrectly culled in tilesets with additive ("ADD") refinement. This could cause geometry to disappear when moving in closer, or fail to appear at all.
- When unloading tile content, raster overlay tiles are now detached from geometry tiles _before_ the geometry tile content is unloaded.
- Added missing `#include <string>` in generated glTF and 3D Tiles header files.
- Replaced `std::sprintf` with `std::snprintf`, fixing a warning-as-error in newer versions of Xcode.
- Upgraded tinyxml2 [from commit 1aeb57d26bc303d5cfa1a9ff2a331df7ba278656 to commit e05956094c27117f989d22f25b75633123d72a83](https://github.com/leethomason/tinyxml2/compare/1aeb57d26bc303d5cfa1a9ff2a331df7ba278656...e05956094c27117f989d22f25b75633123d72a83).

### v0.21.2 - 2022-12-09

##### Additions :tada:

- Added the ability to specify the endpoint URL of the Cesium ion API when constructing an `IonRasterOverlay`.

##### Fixes :wrench:

- Removed the logged warning about the use of the `gltfUpAxis` property in a 3D Tiles tileset.json. While not technically spec-compliant, this property is quite common and we are not going to remove support for it anytime soon.

### v0.21.1 - 2022-12-02

##### Fixes :wrench:

- Fixed a bug that could cause an assertion failure - and on rare occasions a more serious problem - when creating a tile provider for a `TileMapServiceRasterOverlay` or a `WebMapServiceRasterOverlay`.

### v0.21.0 - 2022-11-01

##### Breaking Changes :mega:

- On `IPrepareRendererResources`, the `image` parameter passed to `prepareRasterInLoadThread` and the `rasterTile` parameter passed to `prepareRasterInMainThread` are no longer const. These methods are now allowed to modify the parameters during load.
- `IPrepareRendererResources::prepareInLoadThread` now takes a `TileLoadResult` and returns a `Future<TileLoadResultAndRenderResources>`, allowing it to work asynchronously rather than just blocking a worker thread until it is finished.
- `RasterOverlay::createTileProvider` now takes the owner pointer as an `IntrusivePointer` instead of a raw pointer, and returns a future that resolves to a `RasterOverlay::CreateTileProviderResult`.

##### Additions :tada:

- Added `mainThreadLoadingTimeLimit` and `tileCacheUnloadTimeLimit` properties to `TilesetOptions`, allowing a limit to be placed on how much time is spent loading and unloading tiles per frame.
- Added `GltfReader::generateMipMaps` method.
- Added the `getImage` method to `RasterOverlayTile`.
- Added `LocalHorizontalCoordinateSystem`, which is used to create convenient right- or left-handeded coordinate systems with an origin at a point on the globe.

##### Fixes :wrench:

- Fixed a bug that could cause a crash when adding raster overlays to sparse tilesets and zooming close enough to cause them to be upsampled.

### v0.20.0 - 2022-10-03

##### Breaking Changes :mega:

- `TileRenderContent::lodTransitionPercentage` now always goes from 0.0 --> 1.0 regardless of if the tile is fading in or out.
- Added a new parameter to `IPrepareRendererResources::prepareInLoadThread`, `rendererOptions`, to allow passing arbitrary data from the renderer.

##### Fixes :wrench:

- In `CesiumGltfWriter`, `accessor.byteOffset` and `bufferView.byteOffset` are no longer written if the value is 0. This fixes validation errors for accessors that don't have buffer views, e.g. attributes that are Draco compressed.
- Fixed a bug where failed tiles don't clean up any raster overlay tiles that are mapped to them, and therefore cannot be rendered as empty tiles.
- Fixed a bug that prevented access to Cesium Ion assets by using expired Access Tokens.

### v0.19.0 - 2022-09-01

##### Breaking Changes :mega:

- `RasterOverlayCollection` no longer accepts a `Tileset` in its constructor. Instead, it now accepts a `Tile::LoadedLinkList` and a `TilesetExternals`.
- Removed `TileContext`. It has been replaced by the `TilesetContentLoader` interface.
- Removed `TileContentFactory`. Instead, conversions of various types to glTF can be registered with `GltfConverters`.
- Removed `TileContentLoadInput`. It has been replaced by `TileLoadInput` and `TilesetContentLoader`.
- Removed `TileContentLoadResult`. It has been replaced by `TileContent`.
- Removed `TileContentLoader`. It has been replaced by `TilesetContentLoader` and `GltfConverters`.
- Removed `ImplicitTraversal`. It has been replaced by `TilesetContentLoader` and `GltfConverters`.
- Removed many methods from the `Cesium3DTilesSelection::Tileset` class: `getUrl()`, `getIonAssetID()`, `getIonAssetToken()`, `notifyTileStartLoading`, `notifyTileDoneLoading()`, `notifyTileUnloading()`, `loadTilesFromJson()`, `requestTileContent()`, `requestAvailabilitySubtree()`, `addContext()`, and `getGltfUpAxis()`. Most of these were already not recommended for use outside of cesium-native.
- Removed many methods from the `Cesium3DTilesSelection::Tile` class: `getTileset()`, `getContext()`, `setContext()`, `getContent()`, `setEmptyContent()`, `getRendererResources()`, `setState()`, `loadContent()`, `processLoadedContent()`, `unloadContent()`, `update()`, and `markPermanentlyFailed()`. Most of these were already not recommended for use outside of cesium-native.

##### Additions :tada:

- Quantized-mesh terrain and implicit octree and quadtree tilesets can now skip levels-of-detail when traversing, so the correct detail is loaded more quickly.
- Added new options to `TilesetOptions` supporting smooth transitions between tiles at different levels-of-detail. A tile's transition percentage can be retrieved from `TileRenderContent::lodTransitionPercentage`.
- Added support for loading WebP images inside glTFs and raster overlays. WebP textures can be provided directly in a glTF texture or in the `EXT_texture_webp` extension.
- Added support for `KHR_texture_transform` to `CesiumGltf`, `CesiumGltfReader`, and `CesiumGltfWriter`
- `Tileset` can be constructed with a `TilesetContentLoader` and a root `Tile` for loading and rendering different 3D Tile-like formats or creating a procedural tileset.

##### Fixes :wrench:

- Fixed a bug where the Raster Overlay passed to the `loadErrorCallback` would not be the one that the user created, but instead an aggregated overlay that was created internally.

### v0.18.1 - 2022-08-04

##### Fixes :wrench:

- Fixed a bug in `SqliteCache` where the last access time of resources was not updated correctly, sometimes causing more recently used resources to be evicted from the cache before less recently used ones.

### v0.18.0 - 2022-08-01

##### Breaking Changes :mega:

- Removed support for 3D Tiles Next extensions in `TilesetWriter` and `TilesetReader` that have been promoted to core in 3D Tiles 1.1
  - [3DTILES_multiple_contents](https://github.com/CesiumGS/3d-tiles/tree/main/extensions/3DTILES_multiple_contents)
  - [3DTILES_implicit_tiling](https://github.com/CesiumGS/3d-tiles/tree/main/extensions/3DTILES_implicit_tiling)
  - [3DTILES_metadata](https://github.com/CesiumGS/3d-tiles/tree/main/extensions/3DTILES_metadata)
  - [3DTILES_content_gltf](https://github.com/CesiumGS/3d-tiles/tree/main/extensions/3DTILES_content_gltf)
- Removed the `getSupportsRasterOverlays` from `Tileset` because the property is no longer relevant now that all tilesets support raster overlays.

##### Additions :tada:

- Added support for [3D Tiles 1.1](https://github.com/CesiumGS/3d-tiles/pull/666) in `TilesetWriter` and `TilesetReader`.
- Added a `TileOcclusionRendererProxyPool` to `TilesetExternals`. If a renderer implements and provides this interface, the tile occlusion information is used to avoid refining parent tiles that are completely occluded, reducing the number of tiles loaded.
- `Tileset` can now estimate the percentage of the tiles for the current view that have been loaded by calling the `computeLoadProgress` method.
- Enabled loading Tile Map Service (TMS) URLs that do not have a file named "tilemapresource.xml", such as from GeoServer.
- Added support for Tile Map Service documents that use the "local" profile when the SRS is mercator or geodetic.

### v0.17.0 - 2022-07-01

##### Fixes :wrench:

- Fixed crash when parsing an empty copyright string in the glTF model.

### v0.16.0 - 2022-06-01

##### Additions :tada:

- Added option to the `RasterizedPolygonsOverlay` to invert the selection, so everything outside the polygons gets rasterized instead of inside.
- The `RasterizedPolygonsTileExcluder` excludes tiles outside the selection instead of inside when given an inverted `RasterizedPolygonsOverlay`.
- Tiles are now upsampled using the projection of the first raster overlay in the list with more detail.

##### Fixes :wrench:

- For consistency with CesiumJS and compatibility with third-party terrain tilers widely used in the community, the `bounds` property of the `layer.json` file of a quantized-mesh terrain tileset is now ignored, and the terrain is assumed to cover the entire globe.

### v0.15.2 - 2022-05-13

##### Fixes :wrench:

- Fixed a bug where upsampled quadtree tiles could have siblings with mismatching projections.

In addition to the above, this release updates the following third-party libraries used by cesium-native:

- `cpp-httplib` to v0.10.3 ([changes](https://github.com/yhirose/cpp-httplib/compare/c7486ead96dad647b9783941722b5944ac1aaefa...d73395e1dc652465fa9524266cd26ad57365491f))
- `draco` to v1.5.2 ([changes](https://github.com/google/draco/compare/9bf5d2e4833d445acc85eb95da42d715d3711c6f...bd1e8de7dd0596c2cbe5929cbe1f5d2257cd33db))
- `earcut` to v2.2.3 ([changes](https://github.com/mapbox/earcut.hpp/compare/6d18edf0ce046023a7cb55e69c4cd9ba90e2c716...b28acde132cdb8e0ef536a96ca7ada8a651f9169))
- `PicoSHA2` to commit `1677374f23352716fc52183255a40c1b8e1d53eb` ([changes](https://github.com/okdshin/PicoSHA2/compare/b699e6c900be6e00152db5a3d123c1db42ea13d0...1677374f23352716fc52183255a40c1b8e1d53eb))
- `rapidjson` to commit `fcb23c2dbf561ec0798529be4f66394d3e4996d8` ([changes](https://github.com/Tencent/rapidjson/compare/fd3dc29a5c2852df569e1ea81dbde2c412ac5051...fcb23c2dbf561ec0798529be4f66394d3e4996d8))
- `spdlog` to v1.10.0 ([changes](https://github.com/gabime/spdlog/compare/cbe9448650176797739dbab13961ef4c07f4290f...76fb40d95455f249bd70824ecfcae7a8f0930fa3))
- `stb` to commit `af1a5bc352164740c1cc1354942b1c6b72eacb8a` ([changes](https://github.com/nothings/stb/compare/b42009b3b9d4ca35bc703f5310eedc74f584be58...af1a5bc352164740c1cc1354942b1c6b72eacb8a))
- `uriparser` to v0.9.6 ([changes](https://github.com/uriparser/uriparser/compare/e8a338e0c65fd875a46067d711750e4c13e044e7...24df44b74753017acfaec4b3a30097a8a2ae1ae1))

### v0.15.1 - 2022-05-05

##### Fixes :wrench:

- Fixed a bug that could cause tiles in external tilesets to fail to load.

### v0.15.0 - 2022-05-02

##### Additions :tada:

- Improved the load performance when `TilesetOptions::forbidHoles` is enabled by only loading child tiles when their parent does not meet the necessary screen-space error requirement.
- Added support for loading availability metadata from quantized-mesh layer.json. Previously, only availability embedded in terrain tiles was used.
- Added support for quantized-mesh terrain tilesets that specify a parent layer.
- Added support for metadata from the `3DTILES_batch_table_hierarchy` extension.

##### Fixes :wrench:

- Fixed a bug that could cause the same tiles to be continually loaded and unloaded when `TilesetOptions::forbidHoles` was enabled.
- Fixed a bug that could sometimes cause tilesets to fail to show their full detail when making changes to raster overlays.
- Fixed a bug that could cause holes even with `TilesetOptions::forbidHoles` enabled, particularly when using external tilesets.
- Tiles will no longer be selected to render when they have no content and they have a higher "geometric error" than their parent. In previous versions, this situation could briefly lead to holes while the children of such tiles loaded.
- Fixed a bug where `IPrepareRendererResources::prepareInMainThread` was called on a `Tile` before that `Tile` was updated with loaded content.
- Fixed a bug where getting bad data from the SQLite request cache could cause a crash. If the SQLite database is corrupt, it will now be deleted and recreated.

### v0.14.1 - 2022-04-14

##### Fixes :wrench:

- Fixed a crash caused by using an aggregated overlay of `IonRasterOverlay` after it is freed.
- Fix a bug introduced in v0.14.0 that caused Tile Map Service (TMS) overlays from Cesium ion to fail to load.

### v0.14.0 - 2022-04-01

##### Breaking Changes :mega:

- Added a new parameter, `rendererOptions`, to `IPrepareRendererResources::prepareRasterInLoadThread`.
- Changed the type of Cesium ion asset IDs from `uint32_t` to `int64_t`.
- Various changes in the `Cesium3DTiles`, `Cesium3DTilesReader`, and `Cesium3DTilesWriter` namespaces to match the evolving 3D Tiles Next specifications.
- Removed `getTextureCoordinateIndex` from `FeatureIDTextureView` and `FeatureTexturePropertyView`. Use `getTextureCoordinateAttributeId` instead.

##### Additions :tada:

- Added `WebMapServiceRasterOverlay` to pull raster overlays from a WMS server.
- Added support for the following glTF extensions to `CesiumGltf`, `CesiumGltfReader`, and `CesiumGltfWriter`:
  - `EXT_instance_features`
  - `EXT_structural_metadata`
  - `MAXAR_mesh_variants`
- Added an in-memory cache for Cesium ion asset endpoint responses in order to avoid repeated requests.
- Added `ScopeGuard` class to automatically a execute function when exiting a scope.
- The glTF `copyright` property, if present, is now included in the credits that `Tileset` adds to the `CreditSystem`. If the `copyright` has multiple parts separate by semicolons, these are treated as separate credits.
- Credits reported by `CreditSystem::getCreditsToShowThisFrame` are now sorted based on the number of occurrences, with the most common credits first.
- `Tileset` and `RasterOverlay` credits can now be shown on the screen, rather than in a separate credit popup.
- Added `FeatureTexturePropertyView::getSwizzle` method.
- Added `IsMetadataArray` template to check if a type is a `MetadataArrayView`.
- Added a `rendererOptions` property to `RasterOverlayOptions` to pass arbitrary data to `prepareRasterInLoadThread`.
- Added `Uri::escape`.

##### Fixes :wrench:

- Fixed an issue that could lead to compilation failures when passing an lvalue reference to `Promise::resolve()`.
- Fixed upsampling for `EXT_feature_metadata` feature tables.
- Fixed a bug that could cause the size of external images to be accounted for incorrectly when tracking the number of bytes loaded for caching purposes.
- Fixed a bug that prevented tiles from loading when "Forbid Holes" option was enabled.

### v0.13.0 - 2022-03-01

##### Breaking Changes :mega:

- Renamed constants in `CesiumUtility::Math` to use PascalCase instead of SCREAMING_SNAKE_CASE.

##### Additions :tada:

- Added support for the `CESIUM_RTC` and `KHR_texture_basisu` glTF extensions.
- Added support for 3D Tiles that do not have a geometric error, improving compatibility with tilesets that don't quite match the 3D Tiles spec.
- Exposed the Cesium ion endpoint URL as a parameter on tilesets and raster overlays.
- `TilesetOptions` and `RasterOverlayOptions` each have a new option to report which compressed textured formats are supported on the client platform. Ideal formats amongst the available ones are picked for each KTX2 texture that is later encountered.
- The `ImageCesium` class nows convey which GPU pixel compression format (if any) is used. This informs what to expect in the image's pixel buffer.
- The `ImageCesium` class can now contain pre-computed mipmaps, if they exist. In that case, all the mips will be in the pixel buffer and the delineation between each mip will be described in `ImageCesium::mipPositions`.
- Tileset content with the known file extensions ".gltf", ".glb", and ".terrain" can now be loaded even if the Content-Type is incorrect. This is especially helpful for loading tilesets from `file:` URLs.
- Created tighter fitting bounding volumes for terrain tiles by excluding skirt vertices.

##### Fixes :wrench:

- Fixed bug that could cause properties types in a B3DM Batch Table to be deduced incorrectly, leading to a crash when accessing property values.
- Fixed a bug where implicit tiles were not receiving the root transform and so could sometimes end up in the wrong place.

### v0.12.0 - 2022-02-01

##### Breaking Changes :mega:

- Renamed `IAssetAccessor::requestAsset` to `get`.
- Renamed `IAssetAccessor::post` to `request` and added a new parameter in the second position to specify the HTTP verb to use.
- `Token` in `CesiumIonClient` has been updated to match Cesium ion's v2 REST API endpoint, so several fields have been renamed. The `tokens` method also now returns future that resolves to a `TokenList` instead of a plain vector of `Token` instances.
- Renamed `GltfReader::readModel`, `ModelReaderResult`, and `ReadModelOptions` to `GltfReader::readGltf`, `GltfReaderResult`, and `GltfReaderOptions` respectively.
- Removed `writeModelAsEmbeddedBytes`, `writeModelAndExternalFiles`, `WriteModelResult`, `WriteModelOptions`, and `WriteGLTFCallback`. Use `GltfWriter::writeGltf`, `GltfWriter::writeGlb`, `GltfWriterResult`, and `GltfWriterOptions` instead.

##### Additions :tada:

- Added `TilesetWriterOptions` for serializing tileset JSON.
- Added support for the following extensions in `GltfWriter` and `GltfReader`:
  - [KHR_materials_unlit](https://github.com/KhronosGroup/glTF/tree/main/extensions/2.0/Khronos/KHR_materials_unlit)
  - [EXT_mesh_gpu_instancing](https://github.com/KhronosGroup/glTF/tree/main/extensions/2.0/Vendor/EXT_mesh_gpu_instancing)
  - [EXT_meshopt_compression](https://github.com/KhronosGroup/glTF/tree/main/extensions/2.0/Vendor/EXT_meshopt_compression)
  - [EXT_mesh_features](https://github.com/CesiumGS/glTF/tree/3d-tiles-next/extensions/2.0/Vendor/EXT_mesh_features)
  - [CESIUM_tile_edges](https://github.com/CesiumGS/glTF/pull/47)
- Added support for the following extensions in `TilesetWriter` and `TilesetReader`:
  - [3DTILES_multiple_contents](https://github.com/CesiumGS/3d-tiles/tree/main/extensions/3DTILES_multiple_contents)
  - [3DTILES_implicit_tiling](https://github.com/CesiumGS/3d-tiles/tree/main/extensions/3DTILES_implicit_tiling)
  - [3DTILES_metadata](https://github.com/CesiumGS/3d-tiles/tree/main/extensions/3DTILES_metadata)
- Added `SubtreeWriter` and `SubtreeReader` for serializing and deserializing the subtree format in [3DTILES_implicit_tiling](https://github.com/CesiumGS/3d-tiles/tree/main/extensions/3DTILES_implicit_tiling).
- Added `SchemaWriter` and `SchemaReader` for serializing and deserializing schemas in [EXT_mesh_features](https://github.com/CesiumGS/glTF/tree/3d-tiles-next/extensions/2.0/Vendor/EXT_mesh_features) and [3DTILES_metadata](https://github.com/CesiumGS/3d-tiles/tree/main/extensions/3DTILES_metadata).
- Added `hasExtension` to `ExtensibleObject`.
- Added `CESIUM_TESTS_ENABLED` option to the build system.
- Added support in the JSON reader for reading doubles with no fractional value as integers.
- Added case-insensitive comparison for Cesium 3D Tiles "refine" property values.
- Added new capabilities to `Connection` in `CesiumIonClient`:
  - The `tokens` method now uses the v2 service endpoint and allows a number of options to be specified.
  - Added a `token` method to allow details of a single token to be retrieved.
  - Added `nextPage` and `previousPage` methods to allow paging through tokens.
  - Added `modifyToken` method.
  - Added static `getIdFromToken` method to obtain a token ID from a given token value.
- Added `loadErrorCallback` to `TilesetOptions` and `RasterOverlayOptions`. This callback is invoked when the `Tileset` or `RasterOverlay` encounter a load error, allowing the error to be handled by application code.
- Enable `IntrusivePointer<T>` to be converted to `IntrusivePointer<U>` if U is a base class of T.

##### Fixes :wrench:

- Fixes a bug where `notifyTileDoneLoading` was not called when encountering Ion responses that can't be parsed.
- Fixed a bug that prevented a continuation attached to a `SharedFuture` from returning a `Future` itself.
- Fixed incorrect child subtree index calculation in implicit tiles.
- Fixed `computeDistanceSquaredToPosition` in `BoundingSphere`.

### v0.11.0 - 2022-01-03

##### Breaking Changes :mega:

- The `CesiumGltfReader` project now uses the `CesiumGltfReader` namespace instead of the `CesiumGltf` namespace.
- The `CesiumGltfWriter` project now uses the `CesiumGltfWriter` namespace instead of the `CesiumGltf` namespace.
- The `Cesium3DTilesReader` project now uses the `Cesium3DTilesReader` namespace instead of the `Cesium3DTiles` namespace.

##### Additions :tada:

- Added `Cesium3DTilesWriter` library.

##### Fixes :wrench:

- Fixed a bug in `QuadtreeRasterOverlayTileProvider` that caused incorrect level-of-detail selection for overlays that use a global (or otherwise large) tiling scheme but have non-global (or otherwise smaller) coverage.

### v0.10.0 - 2021-12-01

##### Breaking Changes :mega:

- `QuadtreeRasterOverlayTileProvider::computeLevelFromGeometricError` has been removed. `computeLevelFromTargetScreenPixels` may be useful as a replacement.
- The constructor of `RasterOverlayTileProvider` now requires a coverage rectangle.
- `RasterOverlayTileProvider::getTile` now takes a `targetScreenPixels` instead of a `targetGeometricError`.
- The constructor of `RasterMappedTo3DTile` now requires a texture coordinate index.
- The constructor of `RasterOverlayTile` now takes a `targetScreenPixels` instead of a `targetGeometricError`. And the corresponding `getTargetGeometricError` has been removed.
- Removed `TileContentLoadResult::rasterOverlayProjections`. This field is now found in the `overlayDetails`.
- Removed `obtainGlobeRectangle` from `TileUtilities.h`. Use `estimateGlobeRectangle` in `BoundingVolume.h` instead.
- cesium-native now uses the following options with the `glm` library:
  - `GLM_FORCE_XYZW_ONLY`
  - `GLM_FORCE_EXPLICIT_CTOR`
  - `GLM_FORCE_SIZE_T_LENGTH`

##### Additions :tada:

- Added support for the [3DTILES_implicit_tiling](https://github.com/CesiumGS/3d-tiles/tree/main/extensions/3DTILES_implicit_tiling) extension.
- Added support for the [3DTILES_bounding_volume_S2](https://github.com/CesiumGS/3d-tiles/tree/main/extensions/3DTILES_bounding_volume_S2) extension.
- Added support for raster overlays, including clipping polygons, on any 3D Tiles tileset.
- Added support for external glTF buffers and images.
- Raster overlay level-of detail is now selected using "target screen pixels" rather than the hard-to-interpret geometric error value.
- A `RasterOverlay` can now be configured with a `maximumScreenSpaceError` independent of the screen-space error used for the geometry.
- `RasterOverlay::loadTileProvider` now returns a `SharedFuture`, making it easy to attach a continuation to run when the load completes.
- Added `GltfContent::applyRtcCenter` and `applyGltfUpAxisTransform`.
- Clipping polygon edges now remain sharp even when zooming in past the available geometry detail.
- Added `DebugColorizeTilesRasterOverlay`.
- Added `BoundingRegionBuilder` to `CesiumGeospatial`.
- Added `GlobeRectangle::EMPTY` static field and `GlobeRectangle::isEmpty` method.
- Added the ability to set the coordinates of a `GlobeRectangle` after construction.

##### Fixes :wrench:

- Improved the computation of bounding regions and overlay texture coordinates from geometry, particularly for geometry that crosses the anti-meridian or touches the poles.
- Fixed a bug that would result in incorrect geometry when upsampling a glTF with a position accessor pointing to a bufferView that did not start at the beginning of its buffer.
- Fixed a problem that could cause incorrect distance computation for a degenerate bounding region that is a single point with a min/max height.
- Improved the numerical stability of `GlobeRectangle::computeCenter` and `GlobeRectangle::contains`.
- Error messages are no longer printed to the Output Log when an upsampled tile happens to have a primitive with no vertices.
- Fixed a bug that could cause memory corruption when a decoded Draco mesh was larger than indicated by the corresponding glTF accessor.
- Fixed a bug that could cause the wrong triangle indices to be used for a Draco-encoded glTF.

### v0.9.0 - 2021-11-01

##### Breaking Changes :mega:

- Changed the following properties in CesiumGltf:
  - `BufferView::target` now defaults to `std::nullopt` instead of `Target::ARRAY_BUFFER`.
  - `ClassProperty::type` now defaults to `Type::INT8` instead of empty string.
  - `ClassProperty::componentType` is now an optional string instead of a `JsonValue`.
  - `FeatureTexture::classProperty` is no longer optional, consistent with changes to the extension spec.
  - `Image::mimeType` now defaults to empty string instead of `MimeType::image_jpeg`.
  - `Sampler::magFilter` and `Sampler::minFilter` now default to `std::nullopt` instead of `MagFilter::NEAREST`.
- The version of `ExtensibleObject` in the `CesiumGltf` library and namespace has been removed. Use the one in the `CesiumUtility` library and namespace instead.
- Renamed the following glTF extension classes:
  - `KHR_draco_mesh_compression` -> `ExtensionKhrDracoMeshCompression`.
  - `MeshPrimitiveEXT_feature_metadata` -> `ExtensionMeshPrimitiveExtFeatureMetadata`
  - `ModelEXT_feature_metadata` -> `ExtensionModelExtFeatureMetadata`
- `CesiumGltf::ReaderContext` has been removed. It has been replaced with either `CesiumJsonReader::ExtensionReaderContext` or `GltfReader`.

##### Additions :tada:

- Added new `Cesium3DTiles` and `Cesium3DTilesReader` libraries. They are useful for reading and working with 3D Tiles tilesets.

##### Fixes :wrench:

- Fixed a bug that could cause crashes or incorrect behavior when using raster overlays.
- Fixed a bug that caused 3D Tiles content to fail to load when the status code was zero. This code is used by libcurl for successful read of `file://` URLs, so the bug prevented loading from such URLs in some environments.
- Errors and warnings that occur while loading glTF textures are now include in the model load errors and warnings.
- Fixes how `generate-classes` deals with reserved C++ keywords. Property names that are C++ keywords should be appended with "Property" as was already done,
  but when parsing JSONs the original property name string should be used.

### v0.8.0 - 2021-10-01

##### Breaking Changes :mega:

- glTF enums are now represented in CesiumGltf as their underlying type (int32 or string) rather than as an enum class.
- Tile content loaders now return a `Future`, which allows them to be asynchronous and make further network requests.

##### Fixes :wrench:

- Fixed a bug that caused the `RTC_CENTER` semantic in a B3DM feature table to be ignored if any of the values happened to be integers rather than floating-point numbers. This caused these tiles to render in the wrong location.

### v0.7.2 - 2021-09-14

##### Fixes :wrench:

- Fixed a bug where the "forbidHoles" option was not working with raster overlays and external tilesets.

### v0.7.1 - 2021-09-14

##### Fixes :wrench:

- Fixed a bug introduced in v0.7.0 where credits from a `QuadtreeRasterOverlayTileProvider` were not collected and reported.
- Fixed a bug where disabling frustum culling caused external tilesets to not load.

### v0.7.0 - 2021-09-01

##### Breaking Changes :mega:

- Renamed the `Cesium3DTiles` namespace and library to `Cesium3DTilesSelection`.
- Deleted `Cesium3DTilesSelection::Gltf` and moved functionality into `CesiumGltf::Model`.
- Renamed `Rectangle::intersect` and `GlobeRectangle::intersect` to `computeIntersection`.
- `RasterOverlay` and derived classes now require a `name` parameter to their constructors.
- Changed the type of texture coordinate IDs used in the raster overlay system from `uint32_t` to `int32_t`.
- `RasterOverlayTileProvider` is no longer quadtree-oriented. Instead, it requires derived classes to provide an image for a particular requested rectangle and geometric error. Classes that previously derived from `RasterOverlayTileProvider` should now derive from `QuadtreeRasterOverlayTileProvider` and implement `loadQuadtreeTileImage` instead of `loadTileImage`.
- Removed `TilesetOptions::enableWaterMask`, which didn't have any effect anyway. `TilesetContentOptions::enableWaterMask` still exists and works.

##### Additions :tada:

- Added `Future<T>::isReady`.
- Added `Future<T>::share`, which returns a `SharedFuture<T>` and allows multiple continuations to be attached.
- Added an option in `TilesetOptions::ContentOptions` to generate smooth normals when the original glTFs were missing normals.
- Added `ImageManipulation` class to `CesiumGltfReader`.
- Added `Math::roundUp` and `Math::roundDown`.
- Added `Rectangle::computeUnion`.

##### Fixes :wrench:

- Fixed a bug that caused CesiumGltfWriter to write a material's normal texture info into a property named `normalTextureInfo` rather than `normalTexture`.
- Fixed a bug in `TileMapServiceRasterOverlay` that caused it to show only the lowest resolution tiles if missing a `tilemapresource.xml` file.

### v0.6.0 - 2021-08-02

##### Breaking Changes :mega:

- `Future<T>::wait` now returns the resolved value and throws if the Future rejected, rather than returning a `std::variant` and slicing the exception to `std::exception`.
- `Tileset::updateView` and `Tileset::updateViewOffline` now take `std::vector<ViewState>` instead of a single `ViewState`.

##### Additions :tada:

- Added support for the `EXT_feature_metadata` glTF extension.
- Added automatic conversion of the B3DM batch table to the `EXT_feature_metadata` extension.
- Added `CESIUM_COVERAGE_ENABLED` option to the build system.
- Added `AsyncSystem::dispatchOneMainThreadTask` to dispatch a single task, rather than all the tasks that are waiting.
- Added `AsyncSystem::createPromise` to create a Promise directly, rather than via a callback as in `AsyncSystem::createFuture`.
- Added `AsyncSystem::catchImmediately` to catch a Future rejection immediately in any thread.
- Added `AsyncSystem::all` to create a Future that resolves when a list of Futures resolve.
- Added support for multiple frustums in the `Tileset` selection algorithm.

##### Fixes :wrench:

- Fixed a bug that prevented `.then` functions from being used on a `Future<void>` when CESIUM_TRACING_ENABLED was ON.

### v0.5.0 - 2021-07-01

##### Breaking Changes :mega:

- `TilesetExternals` now has an `AsyncSystem` instead of a shared pointer to an `ITaskProcessor`.

##### Additions :tada:

- Added a performance tracing framework via `CESIUM_TRACE_*` macros.
- Added `Future<T>::thenImmediately`.
- Added `AsyncSystem::createThreadPool` and `Future<T>::thenInThreadPool`.
- `Future<T>::thenInWorkerThread` and `Future<T>::thenInMainThread` now arrange for their continuations to be executed immediately when the Future is resolved, if the Future is resolved in the correct thread.
- Moved all request cache database access to a dedicated thread, in order to free up worker threads for parallelizable work.

### v0.4.0 - 2021-06-01

##### Additions :tada:

- Added `Cesium3DTiles::TileIdUtilities` with a `createTileIdString` function to create logging/debugging strings for `TileID` objects.
- Accessing the same Bing Maps layer multiple times in a single application run now reuses the same Bing Maps session instead of starting a new one each time.
- Added a configure-time build option, `PRIVATE_CESIUM_SQLITE`, to rename all `sqlite3*` symbols to `cesium_sqlite3*`.

##### Fixes :wrench:

- Matched draco's decoded indices to gltf primitive if indices attribute does not match with the decompressed indices.
- `createAccessorView` now creates an (invalid) `AccessorView` with a standard numeric type on error, rather than creating `AccessorView<nullptr_t>`. This makes it easier to use a simple lambda as the callback.
- Disabled `HTTPLIB_USE_ZLIB_IF_AVAILABLE` and `HTTPLIB_USE_OPENSSL_IF_AVAILABLE` because these libraries are not required for our use for cpp-httplib and they cause problems on some systems.

### v0.3.1 - 2021-05-13

##### Fixes :wrench:

- Fixed a memory leak when loading textures from a glTF model.
- Fixed a use-after-free bug that could cause a crash when destroying a `RasterOverlay`.

### v0.3.0 - 2021-05-03

##### Breaking Changes :mega:

- Converted `magic_enum` / `CodeCoverage.cmake` dependencies to external submodules.
- Replaced `CesiumGltf::WriteFlags` bitmask with `CesiumGltf::WriteModelOptions` struct.
  `CesiumGltf::writeModelAsEmbeddedBytes` and `CesiumGltf::writeModelAndExternalfiles`
  now use this struct for configuration.
- Removed all exceptions in `WriterException.h`, warnings / errors are now reported in
  `WriteModelResult`, which is returned from `CesiumGltf::writeModelAsEmbeddedBytes` and
  `CesiumGltf::writeModelAndExternalFiles` instead.

##### Additions :tada:

- Added support for loading the water mask from quantized-mesh terrain tiles.

##### Fixes :wrench:

- Let a tile be renderable if all its raster overlays are ready, even if some are still loading.

### v0.2.0 - 2021-04-19

##### Breaking Changes :mega:

- Moved `JsonValue` from the `CesiumGltf` library to the `CesiumUtility` library and changes some of its methods.
- Renamed `CesiumGltf::Reader` to `CesiumGltf::GltfReader`.
- Made the `readModel` and `readImage` methods on `GltfReader` instance methods instead of static methods.

##### Additions :tada:

- Added `CesiumGltfWriter` library.
- Added `CesiumJsonReader` library.
- Added diagnostic details to error messages for invalid glTF inputs.
- Added diagnostic details to error messages for failed OAuth2 authorization with `CesiumIonClient::Connection`.
- Added an `Axis` enum and `AxisTransforms` class for coordinate system transforms
- Added support for the legacy `gltfUpVector` string property in the `asset` part of tilesets. The up vector is read and passed as an `Axis` in the `extras["gltfUpVector"]` property, so that receivers may rotate the glTF model's up-vector to match the Z-up convention of 3D Tiles.
- Unknown glTF extensions are now deserialized as a `JsonValue`. Previously, they were ignored.
- Added the ability to register glTF extensions for deserialization using `GltReader::registerExtension`.
- Added `GltfReader::setExtensionState`, which can be used to request that an extension not be deserialized or that it be deserialized as a `JsonValue` even though a statically-typed class is available for the extension.

##### Fixes :wrench:

- Gave glTFs created from quantized-mesh terrain tiles a more sensible material with a `metallicFactor` of 0.0 and a `roughnessFactor` of 1.0. Previously the default glTF material was used, which has a `metallicFactor` of 1.0, leading to an undesirable appearance.
- Reported zero-length images as non-errors as `BingMapsRasterOverlay` purposely requests that the Bing servers return a zero-length image for non-existent tiles.
- 3D Tiles geometric error is now scaled by the tile's transform.
- Fixed a bug that that caused a 3D Tiles tile to fail to refine when any of its children had an unsupported type of content.

### v0.1.0 - 2021-03-30

- Initial release.<|MERGE_RESOLUTION|>--- conflicted
+++ resolved
@@ -2,15 +2,10 @@
 
 ### ? - ?
 
-<<<<<<< HEAD
 ##### Additions
 
 - Added `convertAccessorTypeToPropertyType` and `convertPropertyTypeToAccessorType` to `CesiumGltf::PropertyType`.
-=======
-##### Additions :tada:
-
 - Added support for building in `vcpkg` manifest mode.
->>>>>>> c96c6c1d
 
 ### v0.46.0 - 2025-04-01
 
