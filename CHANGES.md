--- conflicted
+++ resolved
@@ -4,19 +4,13 @@
 
 ##### Additions :tada:
 
-<<<<<<< HEAD
 - Added `Uri::getPath` and `Uri::setPath`.
+- Added `TileTransform::setTransform`.
 
 ##### Fixes :wrench:
 
 - Fixed a bug in `joinToString` when given a collection containing empty strings.
-=======
-- Added `TileTransform::setTransform`.
-
-##### Fixes :wrench:
-
 - `QuantizedMeshLoader` now creates spec-compliant glTFs from a quantized-mesh terrain tile. Previously, the generated glTF had small problems that could confuse some clients.
->>>>>>> 716399b8
 
 ### v0.34.0 - 2024-04-01
 
