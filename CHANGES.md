# Change Log

### v0.44.0 - 2025-02-03

<<<<<<< HEAD
##### Breaking Changes :mega:

- cesium-native no longer uses the `GLM_FORCE_SIZE_T_LENGTH` option with the `glm` library

##### Fixes :wrench:

- Fixed a crash in `GltfWriter` that would happen when the `EXT_structural_metadata` `schema` property was null.

=======
>>>>>>> 4bc3e809
##### Additions :tada:

- Added conversion of I3dm batch table metadata to `EXT_structural_metadata` and `EXT_instance_features` extensions.
- Added `CesiumIonClient::Connection::geocode` method for making geocoding queries against the Cesium ion geocoder API.
- Added `UrlTemplateRasterOverlay` for requesting raster tiles from services using a templated URL.
- `upsampleGltfForRasterOverlays` is now compatible with meshes using TRIANGLE_STRIP, TRIANGLE_FAN, or non-indexed TRIANGLES primitives.

##### Fixes :wrench:

- Fixed a crash in `GltfWriter` that would happen when the `EXT_structural_metadata` `schema` property was null.

### v0.43.0 - 2025-01-02

##### Breaking Changes :mega:

- Removed unused types `JsonValueMissingKey` and `JsonValueNotRealValue` from `CesiumUtility`.

##### Additions :tada:

- Added `offset` getter to `AccessorView`.
- Added `stride`, `offset`, and `data` getters to `AccessorWriter`.
- Added `value_type` typedef to `AccessorWriter`.
- Added `InstanceAttributeSemantics` to `CesiumGltf`.
- Added `VertexAttributeSemantics::FEATURE_ID_n`.
- Added a `const` version of `Tileset::forEachLoadedTile`.
- Added `DebugTileStateDatabase`, which provides tools for debugging the tile selection algorithm using SQLite.
- Added `CesiumAsync::SqliteHelper`, containing functions for working with SQLite.
- Updates generated classes for `EXT_structural_metadata`. See https://github.com/CesiumGS/glTF/pull/71.

##### Fixes :wrench:

- Fixed a bug in `thenPassThrough` that caused a compiler error when given a value by r-value refrence.
- Fixed a raster overlay bug that could cause unnecessary upsampling with failed or missing overlay tiles.
- Fixed a bug in  `SubtreeFileReader::loadBinary` that prevented valid subtrees from loading if they did not contain binary data.
- Fixed a bug in the `Tileset` selection algorithm that could cause detail to disappear during load in some cases.
- Improved the "kicking" mechanism in the tileset selection algorithm. The new criteria allows holes in a `Tileset`, when they do occur, to be filled with loaded tiles more incrementally.
- Fixed a bug in `SharedAssetDepot` that could lead to crashes and other undefined behavior when an asset in the depot outlived the depot itself.
- Fixed a bug that could cause some rotations in an Instanced 3D Model (.i3dm) to be represented incorrectly.

### v0.42.0 - 2024-12-02

##### Breaking Changes :mega:

- Cesium Native now requires C++20 and uses vcpkg `2024.11.16`.
- Switched from `gsl::span` to `std::span` throughout the library and API. The GSL library has been removed.
- The `BingMapsRasterOverlay` constructor no longer takes an `ellipsoid` parameter. Instead, it uses the ellipsoid specified in `RasterOverlayOptions`.
- The `ellipsoid` field in `RasterOverlayOptions` is no longer a `std::optional`. Instead, it defaults to WGS84 directly.
- Removed the `ellipsoid` field from `TileMapServiceRasterOverlayOptions`, `WebMapServiceRasterOverlayOptions`, and `WebMapTileServiceRasterOverlayOptions`. These overlays now use the ellipsoid in `RasterOverlayOptions` instead.
- The `schema` property of `ExtensionModelExtStructuralMetadata` is now an `IntrusivePointer` instead of a `std::optional`.

##### Additions :tada:

- Added support for `EXT_accessor_additional_types` in `AccessorView`.
- Added `EllipsoidTilesetLoader` that will generate a tileset by tessellating the surface of an ellipsoid, producing a simple globe tileset without any terrain features.
- External schemas referenced by the `schemaUri` property in the `EXT_structural_metadata` glTF extension are now loaded automatically. Two models that reference the same external schema will share a single copy of it.
- Added `getHeightSampler` method to `TilesetContentLoader`, allowing loaders to optionally provide a custom, more efficient means of querying heights using the `ITilesetHeightSampler` interface.
- Added equality operator for `JsonValue`.
- `TileLoadResult` now includes a `pAssetAccessor` that was used to retrieve the tile content and that should be used to retrieve any additional resources associated with the tile, such as external images.

##### Fixes :wrench:

- Updated the CMake install process to install the vcpkg-built Debug binaries in Debug builds. Previously the Release binaries were installed instead.
- Fixed a crash that would occur for raster overlays attempting to dereference a null `CreditSystem`.
- Fixed a bug where an empty `extensions` object would get written if an `ExtensibleObject` only had unregistered extensions.
- Tightened the tolerance of `IntersectionTests::rayTriangleParametric`, allowing it to find intersections with smaller triangles.
- Fixed a bug that could cause `GltfUtilities::intersectRayGltfModel` to crash when the model contains a primitive whose position accessor does not have min/max values.
- `IonRasterOverlay` now passes its `RasterOverlayOptions` to the `BingMapsRasterOverlay` or `TileMapServiceRasterOverlay` that it creates internally.
- Fixed a bug in `CachingAssetAccessor` that caused it to return cached request headers on a cache hit, rather than the headers included in the new request.
- External resources (such as images) referenced from 3D Tiles content will no longer fail if a Cesium ion token refresh is necessary.
- The Cesium ion token will now only be refreshed once when it expires. Previously, multiple refresh requests could be initiated at about the same time.
- Fixed a bug in `SharedAssetDepot` that could lead to a crash with assets that fail to load.
- Fixed a bug in `AccessorView` that could cause it to report the view as valid even when its `BufferView` had a negative `byteStride`.

### v0.41.0 - 2024-11-01

##### Breaking Changes :mega:

- Renamed `CesiumUtility/Gunzip.h` to `CesiumUtility/Gzip.h`.
- Renamed `ImageCesium` to `ImageAsset`.
- The `cesium` field in `CesiumGltf::Image` is now named `pAsset` and is an `IntrusivePointer` to an `ImageAsset`.
- The `image` field in `LoadedRasterOverlayImage` is now named `pImage` and is an `IntrusivePointer` to an `ImageAsset`.
- Deprecated the `readImage` and `generateMipMaps` methods on `GltfReader`. These methods are now found on `ImageDecoder`.

##### Additions :tada:

- Added `CesiumUtility::gzip`.
- Added `CesiumGeometry::Transforms::getUpAxisTransform` to get the transform that converts from one up axis to another.
- Added `TilesetSharedAssetSystem` to `Cesium3DTilesSelection` and `GltfSharedAssetSystem` to `CesiumGltfReader`.
- Added `SharedAsset` to `CesiumUtility` to serve as the base class for assets such as `ImageAsset`.
- Added `SharedAssetDepot` to `CesiumAsync` for managing assets, such as images, that can be shared among multiple models or other objects.
- Added `NetworkAssetDescriptor` and `NetworkImageAssetDescriptor`.
- `ImageAsset` (formerly `ImageCesium`) is now an `ExtensibleObject`.
- Added `VertexAttributeSemantics` to `CesiumGltf`.
- Added `ImageDecoder` to `CesiumGltfReader`.
- Added `DoublyLinkedListAdvanced` to `CesiumUtility`. It is equivalent to `DoublyLinkedList` except it allows the next and previous pointers to be in a base class of the node class.
- Added `contains` method to `DoublyLinkedList` (and `DoublyLinkedListAdvanced`).
- Added static `error` and `warning` methods to `ErrorList`, making it easy to create an instance with a single error or warning.
- `ExtensibleObject::addExtension` now takes arguments that are passed through to the extension's constructor.
- Added `Hash` to `CesiumUtility`.
- Added `emplace` and `reset` methods to `IntrusivePointer`.
- Added `Result<T>` and `ResultPointer<T>` classes to represent the result of an operation that might complete with warnings and errors.

##### Fixes :wrench:

- Fixed missing ellipsoid parameters that would lead to incorrect results when using non-WGS84 ellipsoids.
- Fixed a bug in `AsyncSystem::all` where the resolved values of individual futures were copied instead of moved into the output array.
- Improved the hash function for `QuadtreeTileID`.

### v0.40.1 - 2024-10-01

##### Fixes :wrench:

- Fixed a regression in v0.40.0 that could cause tilesets with raster overlays to fail to load in some cases.

### v0.40.0 - 2024-10-01

##### Breaking Changes :mega:

- Renamed `shouldContentContinueUpdating` to `getMightHaveLatentChildren` and `setContentShouldContinueUpdating` to `setMightHaveLatentChildren` on the `Tile` class.
- `LoadedRasterOverlayImage` now has a single `errorList` property instead of separate `errors` and `warnings` properties.

##### Additions :tada:

- Added `sampleHeightMostDetailed` method to `Tileset`.
- `AxisAlignedBox` now has `constexpr` constructors.

##### Fixes :wrench:

- Fixed a bug that prevented use of `Tileset` with a nullptr `IPrepareRendererResources`.
- Fixed a bug in `IntersectionTests::rayOBBParametric` that could cause incorrect results for some oriented bounding boxes.
- `GltfUtilities::intersectRayGltfModel` now reports a warning when given a model it can't compute the intersection with because it uses required extensions that are not supported.
- Errors while loading raster overlays are now logged. Previously, they were silently ignored in many cases.
- A raster overlay image failing to load will no longer completely prevent the geometry tile to which it is attached from rendering. Instead, once the raster overlay fails, the geometry tile will be shown without the raster overlay.
- Fixed a bug in the various `catchImmediately` and `catchInMainThread` functions in `CesiumAsync` that prevented use of a mutable lambda.

### v0.39.0 - 2024-09-02

##### Breaking Changes :mega:

- Setting the CMake variable `PRIVATE_CESIUM_SQLITE` will no longer automatically rename all of the SQLite symbols. It must also be paired with a vcpkg overlay port that renames the symbols in SQLite itself.
- `PropertyArrayView` is now exclusively a view, with no ability to own the data it is viewing. The new `PropertyArrayCopy` can be used when an owning view is required.

##### Additions :tada:

- Added `CesiumGltfWriter::SchemaWriter` for serializing schemas in [EXT_structural_metadata](https://github.com/CesiumGS/glTF/tree/3d-tiles-next/extensions/2.0/Vendor/EXT_structural_metadata).
- Added `resolveExternalImages` flag to `GltfReaderOptions`, which is true by default.
- Added `removeExtensionUsed` and `removeExtensionRequired` methods to `CesiumGltf::Model`.
- Added `getFeatureIdAccessorView` overload for retrieving feature IDs from `EXT_instance_features`.
- Added `CesiumGeospatial::EarthGravitationalModel1996Grid` class to allow transforming heights on a WGS84 ellipsoid into heights above mean sea level using the EGM96 model.

##### Fixes :wrench:

- Fixed a bug in `WebMapTileServiceRasterOverlay` that caused it to compute the `TileRow` incorrectly when used with a tiling scheme with multiple tiles in the Y direction at the root.
- `KHR_texture_transform` is now removed from `extensionsUsed` and `extensionsRequired` after it is applied by `GltfReader`.
- Fixed a bug in the i3dm loader that caused glTF with multiple nodes to not be instanced correctly.

### v0.38.0 - 2024-08-01

##### Breaking Changes :mega:

- `AccessorWriter` constructor now takes `std::byte*` instead of `uint8_t*`.

##### Additions :tada:

- Added `rayTriangle` intersection function that returns the intersection point between a ray and a triangle.
- Added `intersectRayGltfModel` intersection function that returns the first intersection point between a ray and a glTF model.
- Added `convertAccessorComponentTypeToPropertyComponentType`, which converts integer glTF accessor component types to their best-fitting `PropertyComponentType`.

##### Fixes :wrench:

- Fixed a bug that prevented raster overlays from being correctly applied when a non-standard "glTF up axis" is in use.

### v0.37.0 - 2024-07-01

##### Additions :tada:

- Added full support for custom ellipsoids by setting `TilesetOptions::ellipsoid` when creating a tileset.
  - Many methods have been updated with an additional ellipsoid parameter to support this. The WGS84 ellipsoid is used as a default parameter here to ensure API compatibility.
  - `CESIUM_DISABLE_DEFAULT_ELLIPSOID` can be defined to disable the WGS84 default parameter, exposing through errors the places in your code that are still assuming a WGS84 ellipsoid.
- Added `removeUnusedMeshes` and `removeUnusedMaterials` to `GltfUtilities`.
- Added `rayEllipsoid` static method to `CesiumGeometry::IntersectionTests`.
- Added equality operator for `Cartographic`.
- Added `CESIUM_MSVC_STATIC_RUNTIME_ENABLED` option to the CMake scripts. It is OFF by default, and when enabled, configures any MS visual studio projects for the "Multi-threaded" (/MT) runtime library rather than "Multi-threaded DLL" (/MD)

##### Fixes :wrench:

- Fixed several problems with the loader for the 3D Tiles Instanced 3D Mesh (i3dm) format:
  - When an instance transform cannot be decomposed into position, rotation, and scale, a warning will now be logged and an identity transformation will be used. Previously, an undefined transformation would be used.
  - The `gltfUpAxis` property is now accounted for, if present.
  - Paths to images in i3dm content are now resolved correctly.
  - Extraneous spaces at the end of an external glTF URI are now ignored. These are sometimes added as padding in order to meet alignment requirements.
- Removed an overly-eager degenerate triangle test in the 2D version of `IntersectionTests::pointInTriangle` that could discard intersections in small - but valid - triangles.
- Fixed a bug while upsampling tiles for raster overlays that could cause them to have an incorrect bounding box, which in some cases would lead to the raster overlay being missing entirely from the upsampled tile.

### v0.36.0 - 2024-06-03

##### Breaking Changes :mega:

- `FeatureId::propertyTable` is now `int32_t` instead of `std::optional<int64_t>`
- `ExtensionMeshPrimitiveExtStructuralMetadata::propertyTextures` and `ExtensionMeshPrimitiveExtStructuralMetadata::propertyAttributes` are now vectors of `int32_t` instead of `int64_t`.

##### Additions :tada:

- Added support for I3DM 3D Tile content files.
- Added `forEachNodeInScene` to `CesiumGltf::Model`.
- Added `removeUnusedBuffers` to `GltfUtilities`.
- Added the following new methods to the `Uri` class: `unescape`, `unixPathToUriPath`, `windowsPathToUriPath`, `nativePathToUriPath`, `uriPathToUnixPath`, `uriPathToWindowsPath`, and `uriPathToNativePath`.
- Added `LayerWriter` to the `CesiumQuantizedMeshTerrain` library and namespace.
- Drastically improved the performance of `GltfUtilities::collapseToSingleBuffer` for glTFs with many buffers and bufferViews.

##### Fixes :wrench:

- Added support for the following glTF extensions to `Model::merge`. Previously these extensions could end up broken after merging.
  - `KHR_texture_basisu`
  - `EXT_texture_webp`
  - `EXT_mesh_gpu_instancing`
  - `EXT_meshopt_compression`
  - `CESIUM_primitive_outline`
  - `CESIUM_tile_edges`
- Fixed a bug in `GltfUtilities::compactBuffer` where it would not preserve the alignment of the bufferViews.
- The `collapseToSingleBuffer` and `moveBufferContent` functions in `GltfUtilities` now align to an 8-byte boundary rather than a 4-byte boundary, because bufferViews associated with some glTF extensions require this larger alignment.
- `GltfUtilities::collapseToSingleBuffer` now works correctly even if some of the buffers in the model have a `uri` property and the data at that URI has not yet been loaded. Such buffers are left unmodified.
- `GltfUtilities::collapseToSingleBuffer` now works correctly with bufferViews that have the `EXT_meshopt_compression` extension.
- `GltfUtilities::compactBuffer` now accounts for bufferViews with the `EXT_meshopt_compression` when determining unused buffer ranges.
- When `GltfReader` decodes buffers with data URLs, and the size of the data in the URL does not match the buffer's `byteLength`, the `byteLength` is now updated and a warning is raised. Previously, the mismatch was ignored and would cause problems later when trying to use these buffers.
- `EXT_meshopt_compression` and `KHR_mesh_quantization` are now removed from `extensionsUsed` and `extensionsRequired` after they are decoded by `GltfReader`.
- The glTF accessor for the texture coordinates created by `RasterOverlayUtilities::createRasterOverlayTextureCoordinates` now has min/max values that accurately reflect the range of values. Previously, the minimum was always set to 0.0 and the maximum to 1.0.
- Fixed a bug in the `waitInMainThread` method on `Future` and `SharedFuture` that could cause it to never return if the waited-for future rejected.
- Moved the small amount of Abseil code embedded into the s2geometry library from the `absl` namespace to the `cesium_s2geometry_absl` namespace, in order to avoid linker errors when linking against both cesium-native and the full Abseil library.
- Fixed a crash in `ExtensionWriterContext` when attempting to write statically-typed extensions that aren't registered. Now a warning is reported.

### v0.35.0 - 2024-05-01

##### Breaking Changes :mega:

- Moved `upsampleGltfForRasterOverlays` into `RasterOverlayUtilities`. Previously it was a global function. Also added two new parameters to it, prior to the existing `textureCoordinateIndex` parameter.
- Moved `QuantizedMeshLoader` from `Cesium3DTilesContent` to `CesiumQuantizedMeshTerrain`. If experiencing related linker errors, add `CesiumQuantizedMeshTerrain` to the libraries you link against.
- `Connection::authorize` now requires an `ApplicationData` parameter, which represents the `appData` retrieved from a Cesium ion server.

##### Additions :tada:

- Added a new `CesiumQuantizedMeshTerrain` library and namespace, containing classes for working with terrain in the `quantized-mesh-1.0` format and its `layer.json` file.
- Added `getComponentCountFromPropertyType` to `PropertyType`.
- Added `removeExtension` to `ExtensibleObject`.
- Added `IndexFromAccessor` to retrieve the index supplied by `IndexAccessorType`.
- Added `NormalAccessorType`, which is a type definition for a normal accessor. It can be constructed using `getNormalAccessorView`.
- Added `Uri::getPath` and `Uri::setPath`.
- Added `TileTransform::setTransform`.
- Added `GlobeRectangle::splitAtAntiMeridian`.
- Added `BoundingRegionBuilder::toGlobeRectangle`.
- Added `GlobeRectangle::equals` and `GlobeRectangle::equalsEpsilon`.
- `upsampleGltfForRasterOverlays` now accepts two new parameters, `hasInvertedVCoordinate` and `textureCoordinateAttributeBaseName`.
- `upsampleGltfForRasterOverlays` now copies images from the parent glTF into the output model.
- Added `waitInMainThread` method to `Future` and `SharedFuture`.
- Added `forEachRootNodeInScene`, `addExtensionUsed`, `addExtensionRequired`, `isExtensionUsed`, and `isExtensionRequired` methods to `CesiumGltf::Model`.
- Added `getNodeTransform`, `setNodeTransform`, `removeUnusedTextures`, `removeUnusedSamplers`, `removeUnusedImages`, `removeUnusedAccessors`, `removeUnusedBufferViews`, and `compactBuffers` methods to `GltfUtilities`.
- Added `postprocessGltf` method to `GltfReader`.
- `Model::merge` now merges the `EXT_structural_metadata` and `EXT_mesh_features` extensions. It also now returns an `ErrorList`, used to report warnings and errors about the merge process.

##### Fixes :wrench:

- Fixed a bug in `joinToString` when given a collection containing empty strings.
- `QuantizedMeshLoader` now creates spec-compliant glTFs from a quantized-mesh terrain tile. Previously, the generated glTF had small problems that could confuse some clients.
- Fixed a bug in `TileMapServiceRasterOverlay` that caused it to build URLs incorrectly when given a URL with query parameters.
- glTFs converted from a legacy batch table to a `EXT_structural_metadata` now:
  - Add the `EXT_structural_metadata` and `EXT_mesh_features` extensions to the glTF's `extensionsUsed` list.
  - Omit property table properties without any values at all. Previously, such property table properties would have a `values` field referring to an invalid bufferView, which is contrary to the extension's specification.
  - Rename the `_BATCHID` attribute to `_FEATURE_ID_0` inside the `KHR_draco_mesh_compression` extension (if present), in addition to the primitive's `attributes`. Previously, meshes still Draco-compressed after the upgrade, by setting `options.decodeDraco=false`, did not have the proper attribute name.
- glTFs converted from 3D Tiles B3DMs with the `RTC_CENTER` property will now have `CESIUM_RTC` added to their `extensionsRequired` and `extensionsUsed` lists.
- glTFs converted from the 3D Tiles PNTS format now:
  - Have their `asset.version` field correctly set to `"2.0"`. Previously the version was not set, which is invalid.
  - Have the `KHR_materials_unlit` extension added to the glTF's `extensionsUsed` list when the point cloud does not have normals.
  - Have a default `scene`.
  - Have the `CESIUM_RTC` extension added to the glTF's `extensionsRequired` and `extensionsUsed` lists when the PNTS uses the `RTC_CENTER` property.
- When glTFs are loaded with `applyTextureTransform` set to true, the accessors and bufferViews created for the newly-generated texture coordinates now have their `byteOffset` set to zero. Previously, they inherited the value from the original `KHR_texture_transform`-dependent objects, which was incorrect.
- `bufferViews` created for indices during Draco decoding no longer have their `byteStride` property set, as this is unnecessary and disallowed by the specification.
- `bufferViews` created for vertex attributes during Draco decoding now have their `target` property correctly set to `BufferView::Target::ARRAY_BUFFER`.
- After a glTF has been Draco-decoded, the `KHR_draco_mesh_compression` extension is now removed from the primitives, as well as from `extensionsUsed` and `extensionsRequired`.
- For glTFs converted from quantized-mesh tiles, accessors created for the position attribute now have their minimum and maximum values set correctly to include the vertices that form the skirt around the edge of the tile.
- Fixed some glTF validation problems with the mode produced by `upsampleGltfForRasterOverlays`.
- `RasterOverlayUtilities::createRasterOverlayTextureCoordinates` no longer fails when the model spans the anti-meridian. However, only the larger part of the model on one side of the anti-meridian will have useful texture coordinates.
- Fixed a bug that caused `GltfWriter` to create an invalid GLB if its total size would be greater than or equal to 4 GiB. Because it is not possible to produce a valid GLB of this size, GltfWriter now reports an error instead.
- `CesiumUtility::Uri::resolve` can now properly parse protocol-relative URIs (such as `//example.com`).
- Fixed a bug where the `GltfReader` was not able to read a model when the BIN chunk of the GLB data was more than 3 bytes larger than the size of the JSON-defined `buffer`.

### v0.34.0 - 2024-04-01

##### Breaking Changes :mega:

- Renamed `IntersectionTests::pointInTriangle2D` to `IntersectionTests::pointInTriangle`.

##### Additions :tada:

- Added `AccessorWriter` constructor that takes an `AccessorView`.
- Added `PositionAccessorType`, which is a type definition for a position accessor. It can be constructed using `getPositionAccessorView`.
- Added overloads of `IntersectionTests::pointInTriangle` that handle 3D points. One overload includes a `barycentricCoordinates` parameter that outputs the barycentric coordinates at that point.
- Added overloads of `ImplicitTilingUtilities::computeBoundingVolume` that take a `Cesium3DTiles::BoundingVolume`.
- Added overloads of `ImplicitTilingUtilities::computeBoundingVolume` that take an `S2CellBoundingVolume` and an `OctreeTileID`. Previously only `QuadtreeTileID` was supported.
- Added `setOrientedBoundingBox`, `setBoundingRegion`, `setBoundingSphere`, and `setS2CellBoundingVolume` functions to `TileBoundingVolumes`.

##### Fixes :wrench:

- Fixed a bug where coordinates returned from `SimplePlanarEllipsoidCurve` were inverted if one of the input points had a negative height.
- Fixed a bug where `Tileset::ComputeLoadProgress` could incorrectly report 100% before all tiles finished their main thread loading.

### v0.33.0 - 2024-03-01

##### Breaking Changes :mega:

- Removed support for `EXT_feature_metadata` in `CesiumGltf`, `CesiumGltfReader`, and `CesiumGltfWriter`. This extension was replaced by `EXT_mesh_features`, `EXT_instance_features`, and `EXT_structural_metadata`.
- Moved `ReferenceCountedNonThreadSafe<T>` to `ReferenceCounted.h`. It is also now a type alias for `ReferenceCounted<T, false>` rather than an actual class.
- Renamed `applyKHRTextureTransform` to `applyKhrTextureTransform`. The corresponding header file was similarly renamed to `CesiumGltf/applyKhrTextureTransform.h`.

##### Additions :tada:

- Added `TextureViewOptions`, which includes the following flags:
  - `applyKhrTextureTransformExtension`: When true, the view will automatically transform texture coordinates before sampling the texture.
  - `makeImageCopy`: When true, the view will make its own CPU copy of the image data.
- Added `TextureView`. It views an arbitrary glTF texture and can be affected by `TextureViewOptions`. `FeatureIdTextureView` and `PropertyTexturePropertyView` now inherit from this class.
- Added `options` parameter to `PropertyTextureView::getPropertyView` and `PropertyTextureView::forEachProperty`, allowing views to be constructed with property-specific options.
- Added `KhrTextureTransform`, a utility class that parses the `KHR_texture_transform` glTF extension and reports whether it is valid. UVs may be transformed on the CPU using `applyTransform`.
- Added `contains` method to `BoundingSphere`.
- Added `GlobeRectangle::MAXIMUM` static field.
- Added `ReferenceCountedThreadSafe` type alias.
- Added `SimplePlanarEllipsoidCurve` class to help with calculating fly-to paths.
- Added `sizeBytes` field to `ImageCesium`, allowing its size to be tracked for caching purposes even after its `pixelData` has been cleared.
- Added `scaleToGeocentricSurface` method to `Ellipsoid`.

##### Fixes :wrench:

- Fixed a bug in `BoundingVolume::estimateGlobeRectangle` where it returned an incorrect rectangle for boxes and spheres that encompass the entire globe.
- Fixed an incorrect computation of wrapped texture coordinates in `applySamplerWrapS` and `applySamplerWrapT`.

### v0.32.0 - 2024-02-01

##### Breaking Changes :mega:

- `IndicesForFaceFromAccessor` now properly supports `TRIANGLE_STRIP` and `TRIANGLE_FAN` modes. This requires the struct to be initialized with the correct primitive mode.

##### Additions :tada:

- Added support for Web Map Tile Service (WMTS) with `WebMapTileServiceRasterOverlay`.
- Added conversions from `std::string` to other metadata types in `MetadataConversions`. This enables the same conversions as `std::string_view`, while allowing runtime engines to use `std::string` for convenience.
- Added `applyTextureTransform` property to `TilesetOptions`, which indicates whether to preemptively apply transforms to texture coordinates for textures with the `KHR_texture_transform` extension.
- Added `loadGltf` method to `GltfReader`, making it easier to do a full, asynchronous load of a glTF.

##### Fixes :wrench:

- Fixed a bug in `FeatureIdTextureView` where it ignored the wrap values specified on the texture's sampler.
- Fixed a bug that could cause binary implicit tiling subtrees with buffers padded to 8-bytes to fail to load.
- Fixed a bug where upgraded batch table properties were not always assigned sentinel values, even when such values were available and required.
- Fixed incorrect behavior in `PropertyTablePropertyView` where `arrayOffsets` were treated as byte offsets, instead of as array indices.

### v0.31.0 - 2023-12-14

##### Additions :tada:

- Add `defaults` method to `CesiumIonClient::Connection`.

##### Fixes :wrench:

- Fixed a crash in `SubtreeAvailability::loadSubtree`.
- Fixed a bug where the `getApiUrl` method of `CesiumIonClient::Connection` would not return the default API URL if the attempt to access `config.json` failed in a more serious way, such as because of an invalid hostname.

### v0.30.0 - 2023-12-01

##### Breaking Changes :mega:

- Moved `ErrorList`, `CreditSystem`, and `Credit` from `Cesium3DTilesSelection` to `CesiumUtility`.
- Moved `GltfUtilities` from `Cesium3DTilesSelection` to `Cesium3DTilesContent`.
- Moved `RasterOverlay`, `RasterOverlayTileProvider`, `RasterOverlayTile`, `QuadtreeRasterOverlayTileProvider`, `RasterOverlayLoadFailure`, `RasterOverlayDetails`, and all of the `RasterOverlay`-derived types to a new `CesiumRasterOverlays` library and namespace.
- Moved `createRasterOverlayTextureCoordinates` method from `GltfUtilities` to a new `RasterOverlayUtilities` class in the `CesiumRasterOverlays` library.
- `GltfUtilities::parseGltfCopyright` now returns the credits as a vector of `std::string_view` instances. Previously it took a `CreditSystem` and created credits directly.
- The `SubtreeAvailability` constructor and `loadSubtree` static method now take an `ImplicitTileSubdivisionScheme` enumeration parameter instead of a `powerOf2` parameter. They also now require a `levelsInSubtree` parameter, which is needed when switching from constant to bitstream availability. Lastly, the constructor now takes a `Subtree` parameter instead of a `std::vector<std::vector<std::byte>>` representing the buffers.
- `SubtreeConstantAvailability`, `SubtreeBufferViewAvailability`, and `AvailabilityView` are now members of `SubtreeAvailability`.
- Moved `ImageManipulation` from `CesiumGltfReader` to `CesiumGltfContent`.
- Added some new parameters to `RasterOverlayUtilities::createRasterOverlayTextureCoordinates` and changed the order of some existing parameters.

##### Additions :tada:

- Added new `Cesium3DTilesContent` library and namespace. It has classes for loading, converting, and manipulating 3D Tiles tile content.
- Added new `CesiumGltfContent` library and namespace. It has classes for manipulating in-memory glTF files.
- Added new `CesiumRasterOverlays` library and namespace. It has classes for working with massive textures draped over glTFs and 3D Tiles.
- Added `MetadataConversions`, which enables metadata values to be converted to different types for better usability in runtime engines.
- Added various `typedef`s to catch all possible types of `AccessorView`s for an attribute, including `FeatureIdAccessorType` for feature ID attribute accessors, `IndexAccessorType` for index accessors, and `TexCoordAccessorType` for texture coordinate attribute accessors.
- Added `getFeatureIdAccessorView`, `getIndexAccessorView`, and `getTexCoordAccessorView` to retrieve the `AccessorView` as a `FeatureIdAccessorType`, `IndexAccessorType`, or `TexCoordAccessorType` respectively.
- Added `StatusFromAccessor` and `CountFromAccessor` visitors to retrieve the accessor status and size respectively. This can be used with `FeatureIdAccessorType`, `IndexAccessorType`, or `TexCoordAccessorType`.
- Added `FeatureIdFromAccessor` to retrieve feature IDs from a `FeatureIdAccessorType`.
- Added `IndicesForFaceFromAccessor` to retrieve the indices of the vertices that make up a face, as supplied by `IndexAccessorType`.
- Added `TexCoordFromAccessor` to retrieve the texture coordinates from a `TexCoordAccessorType`.
- Added `TileBoundingVolumes` class to `Cesium3DTilesContent`, making it easier to create the rich bounding volume types in `CesiumGeometry` and `CesiumGeospatial` from the simple vector representations in `Cesium3DTiles`.
- Added `transform` method to `CesiumGeometry::BoundingSphere`.
- Added `toSphere`, `fromSphere`, and `fromAxisAligned` methods to `CesiumGeometry::OrientedBoundingBox`.
- Added `TileTransform` class to `Cesium3DTilesContent`, making it easier to create a `glm::dmat4` from the `transform` property of a `Cesium3DTiles::Tile`.
- Added `ImplicitTilingUtilities` class to `Cesium3DTilesContent`.
- Added overloads of `isTileAvailable`, `isContentAvailable`, and `isSubtreeAvailable` on the `SubtreeAvailability` class that take the subtree root tile ID and the tile ID of interest, instead of a relative level and Morton index.
- Added `fromSubtree` and `createEmpty` static methods to `SubtreeAvailability`.
- Added new `set` methods to `SubtreeAvailability`, allowing the availability information to be modified.
- Added `SubtreeFileReader` class, used to read `Cesium3DTiles::Subtree` from a binary or JSON subtree file.
- Added `pointInTriangle2D` static method to `CesiumGeometry::IntersectionTests`.
- Added `rectangleIsWithinPolygons` and `rectangleIsOutsidePolygons` static methods to `CartographicPolygon`.
- Raster overlays now use `IPrepareRasterOverlayRendererResources`, which contains only overlay-related methods, instead of `IPrepareRendererResources`, which contains tileset-related methods as well. `IPrepareRendererResources` derives from `IPrepareRasterOverlayRendererResources` so existing code should continue to work without modification.
- Added `collapseToSingleBuffer` and `moveBufferContent` methods to `GltfUtilities`.
- Added `savePng` method to `ImageManipulation`.
- `RasterOverlayTileProvider::loadTile` now returns a future that resolves when the tile is done loading.
- Added `computeDesiredScreenPixels` and `computeTranslationAndScale` methods to `RasterOverlayUtilities`.
- Added `Future<T>::thenPassThrough`, used to easily pass additional values through to the next continuation.

##### Fixes :wrench:

- Fixed a bug in `OrientedBoundingBox::contains` where it didn't account for the bounding box's center.
- Fixed compiler error when calling `PropertyAttributeView::forEachProperty`.
- Fixed crash when loading glTFs with data uri images.
- Fixed WD4996 warnings-as-errors when compiling with Visual Studio 2002 v17.8.

### v0.29.0 - 2023-11-01

##### Breaking Changes :mega:

- Removed `PropertyTablePropertyViewType` and `NormalizedPropertyTablePropertyViewType`, as well as their counterparts for property textures and property attributes. When compiled with Clang, the large `std::variant` definitions would significantly stall compilation.

##### Fixes :wrench:

- Updated the Cesium ion OAuth2 URL from `https://cesium.com/ion/oauth` to `https://ion.cesium.com/oauth`, avoiding a redirect.

### v0.28.1 - 2023-10-02

##### Breaking Changes :mega:

- Cesium Native is now only regularly tested on Visual Studio 2019+, GCC 11.x+, and Clang 12+. Other compilers - including older ones - are likely to work, but are not tested.

##### Additions :tada:

- Added `getClass` to `PropertyTableView`, `PropertyTextureView`, and `PropertyAttributeView`. This can be used to retrieve the metadata `Class` associated with the view.
- Added `PropertyViewStatus::EmptyPropertyWithDefault` to indicate when a property contains no data, but has a valid default value.
- A glTF `bufferView` with a `byteStride` of zero is now treated as if the `byteStride` is not defined at all. Such a glTF technically violates the spec (the minimum value is 4), but the new behavior is sensible enough and consistent with CesiumJS.

##### Fixes :wrench:

- Fixed the handling of omitted metadata properties in `PropertyTableView`, `PropertyTextureView`, and `PropertyAttributeView` instances. Previously, if a property was not `required` and omitted, it would be initialized as invalid with the `ErrorNonexistentProperty` status. Now, it will be treated as valid as long as the property defines a valid `defaultProperty`. A special instance of `PropertyTablePropertyView`, `PropertyTexturePropertyView`, or `PropertyAttributePropertyView` will be constructed to allow the property's default value to be retrieved, either via `defaultValue` or `get`. `getRaw` may not be called on this special instance.

### v0.28.0 - 2023-09-08

##### Breaking Changes :mega:

- Views of the data contained by `EXT_feature_metadata` will no longer supported by Cesium Native. The extension will still be parsed, but it will log a warning.
- Batch tables will be converted to `EXT_structural_metadata` instead of `EXT_feature_metadata`.
- In `CesiumGltf`, all generated classes related to `EXT_feature_metadata` are now prefixed with `ExtensionExtFeatureMetadata`. For example, `ClassProperty` has become `ExtensionExtFeatureMetadataClassProperty`. This also extends to the glTF reader and writer.
- In `CesiumGltf`, all generated classes related to `EXT_structural_metadata` have had their `ExtensionExtStructuralMetadata` prefix removed. For example, `ExtensionExtStructuralMetadataClassProperty` has become `ClassProperty`. This also extends to the glTF reader and writer.
- In `CesiumGltf`, `ExtensionExtMeshFeaturesFeatureId` and `ExtensionExtMeshFeaturesFeatureIdTexture` have been renamed to `FeatureId` and `FeatureIdTexture` respectively.
- Replaced `FeatureIDTextureView` with `FeatureIdTextureView`, which views a `FeatureIdTexture` in `EXT_mesh_features`. Feature ID textures from `EXT_feature_metadata` are no longer supported.
- Replaced `MetadataFeatureTableView` with `PropertyTableView`, which views a `PropertyTable` in `EXT_structural_metadata`.
- Replaced `MetadataPropertyView` with `PropertyTablePropertyView`, which is a view of a `PropertyTableProperty` in `EXT_structural_metadata`. This takes two template parameters: a typename `T` , and a `bool` indicating whether or not the values are normalized.
- Replaced `MetadataPropertyViewStatus` with `PropertyTablePropertyViewStatus`. `PropertyTablePropertyViewStatus` is a class that inherits from `PropertyViewStatus`, defining additional error codes in the form of `static const` values.
- Replaced `FeatureTextureView` with `PropertyTextureView`, which views a `PropertyTexture` in `EXT_structural_metadata`.
- Replaced `FeatureTexturePropertyView` with `PropertyTexturePropertyView`, which is a view of a `PropertyTextureProperty` in `EXT_structural_metadata`. This takes two template parameters: a typename `T` , and a `bool` indicating whether or not the values are normalized.
- Removed `FeatureTexturePropertyComponentType`, `FeatureTexturePropertyChannelOffsets`, and `FeatureTexturePropertyValue`. `PropertyTextureProperty` retrieves the values with the type indicated by its class property.
- Replaced `FeatureTexturePropertyViewStatus` with `PropertyTexturePropertyViewStatus`. `PropertyTexturePropertyViewStatus` is a class that inherits from `PropertyViewStatus`, defining additional error codes in the form of `static const` values.
- Renamed `FeatureIDTextureViewStatus` to `FeatureIdTextureViewStatus` for consistency.
- Renamed `MetadataArrayView` to `PropertyArrayView`.
- Renamed `FeatureTextureViewStatus` to `PropertyTextureViewStatus`.
- Refactored `PropertyType` to reflect the values of `type` in a `ClassProperty` from `EXT_structural_metadata`.

##### Additions :tada:

- Added `PropertyView`, which acts as a base class for all metadata property views. This takes two template parameters: a type `T` , and a `bool` indicating whether or not the values are normalized.
- Added `PropertyViewStatus`, which defines public `static const` values for various property errors.
- Added `PropertyTableViewStatus` to indicate whether a `PropertyTableView` is valid.
- Added `PropertyComponentType` to reflect the values of `componentType` in a `ClassProperty` from `EXT_structural_metadata`.
- Added `PropertyAttributeView`, which views a `PropertyAttribute` in `EXT_structural_metadata`.
- Added `PropertyAttributePropertyView`, which views a `PropertyAttributeProperty` in `EXT_structural_metadata`.
- Added `PropertyAttributePropertyViewStatus`, which reflects the status of a `PropertyAttributePropertyView`.

### v0.27.3 - 2023-10-01

##### Additions :tada:

- Added support for Cesium ion `"externalType"` assets.

##### Fixes :wrench:

- Fixed corner cases where `Tileset::ComputeLoadProgress` can incorrectly report done (100%) before all tiles are actually loaded for the current view.

### v0.27.2 - 2023-09-20

##### Additions :tada:

- Added `CESIUM_GLM_STRICT_ENABLED` option to the CMake scripts. It is ON by default, but when set to OFF it disables the `GLM_FORCE_XYZW_ONLY`, `GLM_FORCE_EXPLICIT_CTOR`, and `GLM_FORCE_SIZE_T_LENGTH` options in the GLM library.

##### Fixes :wrench:

- Added a missing include to `FeatureTexturePropertyView.h`.
- The CMake scripts no longer attempt to add the `Catch2` subdirectory when the tests are disabled.

### v0.27.1 - 2023-09-03

##### Fixes :wrench:

- Fixed a bug that could cause a crash when loading tiles with a raster overlay.

### v0.27.0 - 2023-09-01

##### Breaking Changes :mega:

- Renamed `ExtensionReaderContext` to `JsonReaderOptions`, and the `getExtensions` method on various JSON reader classes to `getOptions`.
- `IExtensionJsonHandler` no longer derives from `IJsonHandler`. Instead, it has a new pure virtual method, `getHandler`, that must be implemented to allow clients to obtain the `IJsonHandler`. In almost all implementations, this should simply return `*this`.
- In `SubtreeReader`, `SchemaReader`, and `TilesetReader`, the `readSubtree`, `readSchema`, and `readTileset` methods (respectively) have been renamed to `readFromJson` and return a templated `ReadJsonResult` instead of a bespoke result class.
- `TileExternalContent` is now heap allocated and stored in `TileContent` with a `std::unique_ptr`.
- The root `Tile` of a `Cesium3DTilesSelection::Tileset` now represents the tileset.json itself, and the `root` tile specified in the tileset.json is its only child. This makes the shape of the tile tree consistent between a standard top-level tileset and an external tileset embedded elsewhere in the tree. In both cases, the "tile" that represents the tileset.json itself has content of type `TileExternalContent`.

##### Additions :tada:

- Added new constructors to `LocalHorizontalCoordinateSystem` taking ECEF<->Local transformation matrices directly.
- Unknown properties in objects read with a `JsonReader` are now stored in the `unknownProperties` property on `ExtensibleObject` by default. To ignore them, as was done in previous versions, call `setCaptureUnknownProperties` on `JsonReaderOptions`.
- Added `ValueType` type alias to `ArrayJsonHandler`, for consistency with other JSON handlers.
- Added an overload of `JsonReader::readJson` that takes a `rapidjson::Value` instead of a byte buffer. This allows a subtree of a `rapidjson::Document` to be easily and efficiently converted into statically-typed classes via `IJsonHandler`.
- Added `*Reader` classes to `CesiumGltfReader` and `Cesium3DTilesReader` to allow each of the classes to be individually read from JSON.
- Added `getExternalContent` method to the `TileContent` class.
- `TileExternalContent` now holds the metadata (`schema`, `schemaUri`, `metadata`, and `groups`) stored in the tileset.json.
- Added `loadMetadata` and `getMetadata` methods to `Cesium3DTilesSelection::Tileset`. They provide access to `TilesetMetadata` instance representing the metadata associated with a tileset.json.
- Added `MetadataQuery` class to make it easier to find properties with specific semantics in `TilesetMetadata`.

##### Fixes :wrench:

- Fixed a bug where an empty error message would get propagated to a tileset's `loadErrorCallback`.
- Fixed several small build script issues to allow cesium-native to be used in Univeral Windows Platform (UWP) applications, such as those that run on Holo Lens 2.
- When KTX2 transcoding fails, the image will now be fully decompressed instead of returning an error.
- Fixed a bug that could cause higher-detail tiles to continue showing when zooming out quickly on a tileset that uses "additive" refinement.
- Fixed a bug that could cause a tile to never finish upsampling because its non-rendered parent never finishes loading.

### v0.26.0 - 2023-08-01

##### Additions :tada:

- Added caching support for Google Maps Photorealistic 3D Tiles. Or other cases where the origin server is using combinations of HTTP header directives that previously caused tiles not to go to disk cache (such as `max-age-0`, `stale-while-revalidate`, and `Expires`).
- Added support for the `EXT_meshopt_compression` extension, which allows decompressing mesh data using the meshoptimizer library. Also added support for the `KHR_mesh_quantization` and `KHR_texture_transform` extensions, which are often used together with the `EXT_meshopt_compression` extension to optimize the size and performance of glTF files.

##### Fixes :wrench:

- Fixed a bug in the 3D Tiles selection algorithm that could cause missing detail if a tileset had a leaf tile that was considered "unconditionally refined" due to having a geometric error larger than its parent's.
- Fixed a bug where `GltfReader::readImage` would always populate `mipPositions` when reading KTX2 images, even when the KTX2 file indicated that it had no mip levels and that they should be created, if necessary, from the base image. As a result, `generateMipMaps` wouldn't generate any mipmaps for the image.

### v0.25.1 - 2023-07-03

##### Additions :tada:

- Included generated glTF and 3D Tiles classes in the generated referenced documentation.
- Updated the 3D Tiles class generator to use the `main` branch instead of the `draft-1.1` branch.

### v0.25.0 - 2023-06-01

##### Additions :tada:

- Added `computeTransformationToAnotherLocal` method to `LocalHorizontalCoordinateSystem`.
- Added support for the `KHR_materials_variants` extension to the glTF reader and writer.
- Added `GunzipAssetAccessor`. It can decorate another asset accessor in order to automatically gunzip responses (if they're gzipped) even if they're missing the proper `Content-Encoding` header.

##### Fixes :wrench:

- On Tileset Load Failure, warning/error messages will always be logged even if the failure callback is set.
- Fixed a bug that caused meshes to be missing entirely when upsampled from a parent with `UNSIGNED_BYTE` indices.

### v0.24.0 - 2023-05-01

##### Additions :tada:

- `WebMapServiceRasterOverlay` now allows query parameters in the base URL when building GetCapabilities and GetMap requests.
- Added support for parsing implicit tilesets that conform to the 3D Tiles 1.1 Spec.

##### Fixes :wrench:

- Fixed various `libjpeg-turbo` build errors, including ones that occurred when building for iOS.

### v0.23.0 - 2023-04-03

##### Breaking Changes :mega:

- Removed `tilesLoadingLowPriority`, `tilesLoadingMediumPriority`, and `tilesLoadingHighPriority` from `ViewUpdateResult`. Use `workerThreadTileLoadQueueLength` and `mainThreadTileLoadQueueLength` instead.

##### Additions :tada:

- Added `getOrientedBoundingBoxFromBoundingVolume` to the `Cesium3DTilesSelection` namespace.
- Added `transform` and `toAxisAligned` methods to `OrientedBoundingBox`.
- Switched to `libjpeg-turbo` instead of `stb` for faster jpeg decoding.
- Added `getNumberOfTilesLoaded` method to `Tileset`.
- Changed how `TilesetOptions::forbidHoles` works so that it loads much more quickly, while still guaranteeing there are no holes in the tileset.
- Added `frameNumber` property to `ViewUpdateResult`.
- Added getters for the `stride` and `data` fields of `AccessorView`.
- Added `startNewFrame` method to `ITileExcluder`.
- Added `CreditSystem.setShowOnScreen` and `Tileset.setShowCreditsOnScreen` to allow on-screen credit rendering to be toggled at runtime.

##### Fixes :wrench:

- Fixed a bug that caused the `center` field of `AxisAlignedBox` to be incorrect.
- Fixed a bug that caused the main thread to sometimes load low-priority tiles before high-priority ones. This could result in much longer waits than necessary for a tileset's appropriate level-of-detail to be shown.
- Fixed a bug that prevented WebP and KTX2 textures from working in the common case where only the extension specified the `source` property, not the glTF's main `Texture` definition.

### v0.22.1 - 2023-03-06

##### Fixes :wrench:

- Fixed a crash that could occur when a batch table property had fewer values than the model had features.

### v0.22.0 - 2023-03-01

##### Breaking Changes :mega:

- Renamed `CesiumGeometry::AxisTransforms` to simply `Transforms`.
- Renamed `CesiumGeospatial::Transforms` to `GlobeTransforms`.

##### Additions :tada:

- Added `GlobeAnchor`, making it easy to define a coordinate system that anchors an object to the globe and maintains it as the object moves or as the local coordinate system it is defined in changes.
- Added support for loading tilesets with `pnts` content. Point clouds are converted to `glTF`s with a single `POINTS` primitive, while batch tables are converted to `EXT_feature_metadata`.
- Added `createTranslationRotationScaleMatrix` and `computeTranslationRotationScaleFromMatrix` methods to `CesiumGeometry::Transforms`.
- Added `CesiumUtility::AttributeCompression` for encoding and decoding vertex attributes in different formats.

##### Fixes :wrench:

- Fixed a bug that could cause holes to appear in a tileset, even with frustum culling disabled, when the tileset includes some empty tiles with a geometric error greater than their parent's.

### v0.21.3 - 2023-02-01

##### Fixes :wrench:

- Fixed a bug that could prevent loading in tilesets that are additively-refined and have external tilesets, such as Cesium OSM Buildings.
- Fixed a bug that could cause parent tiles to be incorrectly culled in tilesets with additive ("ADD") refinement. This could cause geometry to disappear when moving in closer, or fail to appear at all.
- When unloading tile content, raster overlay tiles are now detached from geometry tiles _before_ the geometry tile content is unloaded.
- Added missing `#include <string>` in generated glTF and 3D Tiles header files.
- Replaced `std::sprintf` with `std::snprintf`, fixing a warning-as-error in newer versions of Xcode.
- Upgraded tinyxml2 [from commit 1aeb57d26bc303d5cfa1a9ff2a331df7ba278656 to commit e05956094c27117f989d22f25b75633123d72a83](https://github.com/leethomason/tinyxml2/compare/1aeb57d26bc303d5cfa1a9ff2a331df7ba278656...e05956094c27117f989d22f25b75633123d72a83).

### v0.21.2 - 2022-12-09

##### Additions :tada:

- Added the ability to specify the endpoint URL of the Cesium ion API when constructing an `IonRasterOverlay`.

##### Fixes :wrench:

- Removed the logged warning about the use of the `gltfUpAxis` property in a 3D Tiles tileset.json. While not technically spec-compliant, this property is quite common and we are not going to remove support for it anytime soon.

### v0.21.1 - 2022-12-02

##### Fixes :wrench:

- Fixed a bug that could cause an assertion failure - and on rare occasions a more serious problem - when creating a tile provider for a `TileMapServiceRasterOverlay` or a `WebMapServiceRasterOverlay`.

### v0.21.0 - 2022-11-01

##### Breaking Changes :mega:

- On `IPrepareRendererResources`, the `image` parameter passed to `prepareRasterInLoadThread` and the `rasterTile` parameter passed to `prepareRasterInMainThread` are no longer const. These methods are now allowed to modify the parameters during load.
- `IPrepareRendererResources::prepareInLoadThread` now takes a `TileLoadResult` and returns a `Future<TileLoadResultAndRenderResources>`, allowing it to work asynchronously rather than just blocking a worker thread until it is finished.
- `RasterOverlay::createTileProvider` now takes the owner pointer as an `IntrusivePointer` instead of a raw pointer, and returns a future that resolves to a `RasterOverlay::CreateTileProviderResult`.

##### Additions :tada:

- Added `mainThreadLoadingTimeLimit` and `tileCacheUnloadTimeLimit` properties to `TilesetOptions`, allowing a limit to be placed on how much time is spent loading and unloading tiles per frame.
- Added `GltfReader::generateMipMaps` method.
- Added the `getImage` method to `RasterOverlayTile`.
- Added `LocalHorizontalCoordinateSystem`, which is used to create convenient right- or left-handeded coordinate systems with an origin at a point on the globe.

##### Fixes :wrench:

- Fixed a bug that could cause a crash when adding raster overlays to sparse tilesets and zooming close enough to cause them to be upsampled.

### v0.20.0 - 2022-10-03

##### Breaking Changes :mega:

- `TileRenderContent::lodTransitionPercentage` now always goes from 0.0 --> 1.0 regardless of if the tile is fading in or out.
- Added a new parameter to `IPrepareRendererResources::prepareInLoadThread`, `rendererOptions`, to allow passing arbitrary data from the renderer.

##### Fixes :wrench:

- In `CesiumGltfWriter`, `accessor.byteOffset` and `bufferView.byteOffset` are no longer written if the value is 0. This fixes validation errors for accessors that don't have buffer views, e.g. attributes that are Draco compressed.
- Fixed a bug where failed tiles don't clean up any raster overlay tiles that are mapped to them, and therefore cannot be rendered as empty tiles.
- Fixed a bug that prevented access to Cesium Ion assets by using expired Access Tokens.

### v0.19.0 - 2022-09-01

##### Breaking Changes :mega:

- `RasterOverlayCollection` no longer accepts a `Tileset` in its constructor. Instead, it now accepts a `Tile::LoadedLinkList` and a `TilesetExternals`.
- Removed `TileContext`. It has been replaced by the `TilesetContentLoader` interface.
- Removed `TileContentFactory`. Instead, conversions of various types to glTF can be registered with `GltfConverters`.
- Removed `TileContentLoadInput`. It has been replaced by `TileLoadInput` and `TilesetContentLoader`.
- Removed `TileContentLoadResult`. It has been replaced by `TileContent`.
- Removed `TileContentLoader`. It has been replaced by `TilesetContentLoader` and `GltfConverters`.
- Removed `ImplicitTraversal`. It has been replaced by `TilesetContentLoader` and `GltfConverters`.
- Removed many methods from the `Cesium3DTilesSelection::Tileset` class: `getUrl()`, `getIonAssetID()`, `getIonAssetToken()`, `notifyTileStartLoading`, `notifyTileDoneLoading()`, `notifyTileUnloading()`, `loadTilesFromJson()`, `requestTileContent()`, `requestAvailabilitySubtree()`, `addContext()`, and `getGltfUpAxis()`. Most of these were already not recommended for use outside of cesium-native.
- Removed many methods from the `Cesium3DTilesSelection::Tile` class: `getTileset()`, `getContext()`, `setContext()`, `getContent()`, `setEmptyContent()`, `getRendererResources()`, `setState()`, `loadContent()`, `processLoadedContent()`, `unloadContent()`, `update()`, and `markPermanentlyFailed()`. Most of these were already not recommended for use outside of cesium-native.

##### Additions :tada:

- Quantized-mesh terrain and implicit octree and quadtree tilesets can now skip levels-of-detail when traversing, so the correct detail is loaded more quickly.
- Added new options to `TilesetOptions` supporting smooth transitions between tiles at different levels-of-detail. A tile's transition percentage can be retrieved from `TileRenderContent::lodTransitionPercentage`.
- Added support for loading WebP images inside glTFs and raster overlays. WebP textures can be provided directly in a glTF texture or in the `EXT_texture_webp` extension.
- Added support for `KHR_texture_transform` to `CesiumGltf`, `CesiumGltfReader`, and `CesiumGltfWriter`
- `Tileset` can be constructed with a `TilesetContentLoader` and a root `Tile` for loading and rendering different 3D Tile-like formats or creating a procedural tileset.

##### Fixes :wrench:

- Fixed a bug where the Raster Overlay passed to the `loadErrorCallback` would not be the one that the user created, but instead an aggregated overlay that was created internally.

### v0.18.1 - 2022-08-04

##### Fixes :wrench:

- Fixed a bug in `SqliteCache` where the last access time of resources was not updated correctly, sometimes causing more recently used resources to be evicted from the cache before less recently used ones.

### v0.18.0 - 2022-08-01

##### Breaking Changes :mega:

- Removed support for 3D Tiles Next extensions in `TilesetWriter` and `TilesetReader` that have been promoted to core in 3D Tiles 1.1
  - [3DTILES_multiple_contents](https://github.com/CesiumGS/3d-tiles/tree/main/extensions/3DTILES_multiple_contents)
  - [3DTILES_implicit_tiling](https://github.com/CesiumGS/3d-tiles/tree/main/extensions/3DTILES_implicit_tiling)
  - [3DTILES_metadata](https://github.com/CesiumGS/3d-tiles/tree/main/extensions/3DTILES_metadata)
  - [3DTILES_content_gltf](https://github.com/CesiumGS/3d-tiles/tree/main/extensions/3DTILES_content_gltf)
- Removed the `getSupportsRasterOverlays` from `Tileset` because the property is no longer relevant now that all tilesets support raster overlays.

##### Additions :tada:

- Added support for [3D Tiles 1.1](https://github.com/CesiumGS/3d-tiles/pull/666) in `TilesetWriter` and `TilesetReader`.
- Added a `TileOcclusionRendererProxyPool` to `TilesetExternals`. If a renderer implements and provides this interface, the tile occlusion information is used to avoid refining parent tiles that are completely occluded, reducing the number of tiles loaded.
- `Tileset` can now estimate the percentage of the tiles for the current view that have been loaded by calling the `computeLoadProgress` method.
- Enabled loading Tile Map Service (TMS) URLs that do not have a file named "tilemapresource.xml", such as from GeoServer.
- Added support for Tile Map Service documents that use the "local" profile when the SRS is mercator or geodetic.

### v0.17.0 - 2022-07-01

##### Fixes :wrench:

- Fixed crash when parsing an empty copyright string in the glTF model.

### v0.16.0 - 2022-06-01

##### Additions :tada:

- Added option to the `RasterizedPolygonsOverlay` to invert the selection, so everything outside the polygons gets rasterized instead of inside.
- The `RasterizedPolygonsTileExcluder` excludes tiles outside the selection instead of inside when given an inverted `RasterizedPolygonsOverlay`.
- Tiles are now upsampled using the projection of the first raster overlay in the list with more detail.

##### Fixes :wrench:

- For consistency with CesiumJS and compatibility with third-party terrain tilers widely used in the community, the `bounds` property of the `layer.json` file of a quantized-mesh terrain tileset is now ignored, and the terrain is assumed to cover the entire globe.

### v0.15.2 - 2022-05-13

##### Fixes :wrench:

- Fixed a bug where upsampled quadtree tiles could have siblings with mismatching projections.

In addition to the above, this release updates the following third-party libraries used by cesium-native:

- `cpp-httplib` to v0.10.3 ([changes](https://github.com/yhirose/cpp-httplib/compare/c7486ead96dad647b9783941722b5944ac1aaefa...d73395e1dc652465fa9524266cd26ad57365491f))
- `draco` to v1.5.2 ([changes](https://github.com/google/draco/compare/9bf5d2e4833d445acc85eb95da42d715d3711c6f...bd1e8de7dd0596c2cbe5929cbe1f5d2257cd33db))
- `earcut` to v2.2.3 ([changes](https://github.com/mapbox/earcut.hpp/compare/6d18edf0ce046023a7cb55e69c4cd9ba90e2c716...b28acde132cdb8e0ef536a96ca7ada8a651f9169))
- `PicoSHA2` to commit `1677374f23352716fc52183255a40c1b8e1d53eb` ([changes](https://github.com/okdshin/PicoSHA2/compare/b699e6c900be6e00152db5a3d123c1db42ea13d0...1677374f23352716fc52183255a40c1b8e1d53eb))
- `rapidjson` to commit `fcb23c2dbf561ec0798529be4f66394d3e4996d8` ([changes](https://github.com/Tencent/rapidjson/compare/fd3dc29a5c2852df569e1ea81dbde2c412ac5051...fcb23c2dbf561ec0798529be4f66394d3e4996d8))
- `spdlog` to v1.10.0 ([changes](https://github.com/gabime/spdlog/compare/cbe9448650176797739dbab13961ef4c07f4290f...76fb40d95455f249bd70824ecfcae7a8f0930fa3))
- `stb` to commit `af1a5bc352164740c1cc1354942b1c6b72eacb8a` ([changes](https://github.com/nothings/stb/compare/b42009b3b9d4ca35bc703f5310eedc74f584be58...af1a5bc352164740c1cc1354942b1c6b72eacb8a))
- `uriparser` to v0.9.6 ([changes](https://github.com/uriparser/uriparser/compare/e8a338e0c65fd875a46067d711750e4c13e044e7...24df44b74753017acfaec4b3a30097a8a2ae1ae1))

### v0.15.1 - 2022-05-05

##### Fixes :wrench:

- Fixed a bug that could cause tiles in external tilesets to fail to load.

### v0.15.0 - 2022-05-02

##### Additions :tada:

- Improved the load performance when `TilesetOptions::forbidHoles` is enabled by only loading child tiles when their parent does not meet the necessary screen-space error requirement.
- Added support for loading availability metadata from quantized-mesh layer.json. Previously, only availability embedded in terrain tiles was used.
- Added support for quantized-mesh terrain tilesets that specify a parent layer.
- Added support for metadata from the `3DTILES_batch_table_hierarchy` extension.

##### Fixes :wrench:

- Fixed a bug that could cause the same tiles to be continually loaded and unloaded when `TilesetOptions::forbidHoles` was enabled.
- Fixed a bug that could sometimes cause tilesets to fail to show their full detail when making changes to raster overlays.
- Fixed a bug that could cause holes even with `TilesetOptions::forbidHoles` enabled, particularly when using external tilesets.
- Tiles will no longer be selected to render when they have no content and they have a higher "geometric error" than their parent. In previous versions, this situation could briefly lead to holes while the children of such tiles loaded.
- Fixed a bug where `IPrepareRendererResources::prepareInMainThread` was called on a `Tile` before that `Tile` was updated with loaded content.
- Fixed a bug where getting bad data from the SQLite request cache could cause a crash. If the SQLite database is corrupt, it will now be deleted and recreated.

### v0.14.1 - 2022-04-14

##### Fixes :wrench:

- Fixed a crash caused by using an aggregated overlay of `IonRasterOverlay` after it is freed.
- Fix a bug introduced in v0.14.0 that caused Tile Map Service (TMS) overlays from Cesium ion to fail to load.

### v0.14.0 - 2022-04-01

##### Breaking Changes :mega:

- Added a new parameter, `rendererOptions`, to `IPrepareRendererResources::prepareRasterInLoadThread`.
- Changed the type of Cesium ion asset IDs from `uint32_t` to `int64_t`.
- Various changes in the `Cesium3DTiles`, `Cesium3DTilesReader`, and `Cesium3DTilesWriter` namespaces to match the evolving 3D Tiles Next specifications.
- Removed `getTextureCoordinateIndex` from `FeatureIDTextureView` and `FeatureTexturePropertyView`. Use `getTextureCoordinateAttributeId` instead.

##### Additions :tada:

- Added `WebMapServiceRasterOverlay` to pull raster overlays from a WMS server.
- Added support for the following glTF extensions to `CesiumGltf`, `CesiumGltfReader`, and `CesiumGltfWriter`:
  - `EXT_instance_features`
  - `EXT_structural_metadata`
  - `MAXAR_mesh_variants`
- Added an in-memory cache for Cesium ion asset endpoint responses in order to avoid repeated requests.
- Added `ScopeGuard` class to automatically a execute function when exiting a scope.
- The glTF `copyright` property, if present, is now included in the credits that `Tileset` adds to the `CreditSystem`. If the `copyright` has multiple parts separate by semicolons, these are treated as separate credits.
- Credits reported by `CreditSystem::getCreditsToShowThisFrame` are now sorted based on the number of occurrences, with the most common credits first.
- `Tileset` and `RasterOverlay` credits can now be shown on the screen, rather than in a separate credit popup.
- Added `FeatureTexturePropertyView::getSwizzle` method.
- Added `IsMetadataArray` template to check if a type is a `MetadataArrayView`.
- Added a `rendererOptions` property to `RasterOverlayOptions` to pass arbitrary data to `prepareRasterInLoadThread`.
- Added `Uri::escape`.

##### Fixes :wrench:

- Fixed an issue that could lead to compilation failures when passing an lvalue reference to `Promise::resolve()`.
- Fixed upsampling for `EXT_feature_metadata` feature tables.
- Fixed a bug that could cause the size of external images to be accounted for incorrectly when tracking the number of bytes loaded for caching purposes.
- Fixed a bug that prevented tiles from loading when "Forbid Holes" option was enabled.

### v0.13.0 - 2022-03-01

##### Breaking Changes :mega:

- Renamed constants in `CesiumUtility::Math` to use PascalCase instead of SCREAMING_SNAKE_CASE.

##### Additions :tada:

- Added support for the `CESIUM_RTC` and `KHR_texture_basisu` glTF extensions.
- Added support for 3D Tiles that do not have a geometric error, improving compatibility with tilesets that don't quite match the 3D Tiles spec.
- Exposed the Cesium ion endpoint URL as a parameter on tilesets and raster overlays.
- `TilesetOptions` and `RasterOverlayOptions` each have a new option to report which compressed textured formats are supported on the client platform. Ideal formats amongst the available ones are picked for each KTX2 texture that is later encountered.
- The `ImageCesium` class nows convey which GPU pixel compression format (if any) is used. This informs what to expect in the image's pixel buffer.
- The `ImageCesium` class can now contain pre-computed mipmaps, if they exist. In that case, all the mips will be in the pixel buffer and the delineation between each mip will be described in `ImageCesium::mipPositions`.
- Tileset content with the known file extensions ".gltf", ".glb", and ".terrain" can now be loaded even if the Content-Type is incorrect. This is especially helpful for loading tilesets from `file:` URLs.
- Created tighter fitting bounding volumes for terrain tiles by excluding skirt vertices.

##### Fixes :wrench:

- Fixed bug that could cause properties types in a B3DM Batch Table to be deduced incorrectly, leading to a crash when accessing property values.
- Fixed a bug where implicit tiles were not receiving the root transform and so could sometimes end up in the wrong place.

### v0.12.0 - 2022-02-01

##### Breaking Changes :mega:

- Renamed `IAssetAccessor::requestAsset` to `get`.
- Renamed `IAssetAccessor::post` to `request` and added a new parameter in the second position to specify the HTTP verb to use.
- `Token` in `CesiumIonClient` has been updated to match Cesium ion's v2 REST API endpoint, so several fields have been renamed. The `tokens` method also now returns future that resolves to a `TokenList` instead of a plain vector of `Token` instances.
- Renamed `GltfReader::readModel`, `ModelReaderResult`, and `ReadModelOptions` to `GltfReader::readGltf`, `GltfReaderResult`, and `GltfReaderOptions` respectively.
- Removed `writeModelAsEmbeddedBytes`, `writeModelAndExternalFiles`, `WriteModelResult`, `WriteModelOptions`, and `WriteGLTFCallback`. Use `GltfWriter::writeGltf`, `GltfWriter::writeGlb`, `GltfWriterResult`, and `GltfWriterOptions` instead.

##### Additions :tada:

- Added `TilesetWriterOptions` for serializing tileset JSON.
- Added support for the following extensions in `GltfWriter` and `GltfReader`:
  - [KHR_materials_unlit](https://github.com/KhronosGroup/glTF/tree/main/extensions/2.0/Khronos/KHR_materials_unlit)
  - [EXT_mesh_gpu_instancing](https://github.com/KhronosGroup/glTF/tree/main/extensions/2.0/Vendor/EXT_mesh_gpu_instancing)
  - [EXT_meshopt_compression](https://github.com/KhronosGroup/glTF/tree/main/extensions/2.0/Vendor/EXT_meshopt_compression)
  - [EXT_mesh_features](https://github.com/CesiumGS/glTF/tree/3d-tiles-next/extensions/2.0/Vendor/EXT_mesh_features)
  - [CESIUM_tile_edges](https://github.com/CesiumGS/glTF/pull/47)
- Added support for the following extensions in `TilesetWriter` and `TilesetReader`:
  - [3DTILES_multiple_contents](https://github.com/CesiumGS/3d-tiles/tree/main/extensions/3DTILES_multiple_contents)
  - [3DTILES_implicit_tiling](https://github.com/CesiumGS/3d-tiles/tree/main/extensions/3DTILES_implicit_tiling)
  - [3DTILES_metadata](https://github.com/CesiumGS/3d-tiles/tree/main/extensions/3DTILES_metadata)
- Added `SubtreeWriter` and `SubtreeReader` for serializing and deserializing the subtree format in [3DTILES_implicit_tiling](https://github.com/CesiumGS/3d-tiles/tree/main/extensions/3DTILES_implicit_tiling).
- Added `SchemaWriter` and `SchemaReader` for serializing and deserializing schemas in [EXT_mesh_features](https://github.com/CesiumGS/glTF/tree/3d-tiles-next/extensions/2.0/Vendor/EXT_mesh_features) and [3DTILES_metadata](https://github.com/CesiumGS/3d-tiles/tree/main/extensions/3DTILES_metadata).
- Added `hasExtension` to `ExtensibleObject`.
- Added `CESIUM_TESTS_ENABLED` option to the build system.
- Added support in the JSON reader for reading doubles with no fractional value as integers.
- Added case-insensitive comparison for Cesium 3D Tiles "refine" property values.
- Added new capabilities to `Connection` in `CesiumIonClient`:
  - The `tokens` method now uses the v2 service endpoint and allows a number of options to be specified.
  - Added a `token` method to allow details of a single token to be retrieved.
  - Added `nextPage` and `previousPage` methods to allow paging through tokens.
  - Added `modifyToken` method.
  - Added static `getIdFromToken` method to obtain a token ID from a given token value.
- Added `loadErrorCallback` to `TilesetOptions` and `RasterOverlayOptions`. This callback is invoked when the `Tileset` or `RasterOverlay` encounter a load error, allowing the error to be handled by application code.
- Enable `IntrusivePointer<T>` to be converted to `IntrusivePointer<U>` if U is a base class of T.

##### Fixes :wrench:

- Fixes a bug where `notifyTileDoneLoading` was not called when encountering Ion responses that can't be parsed.
- Fixed a bug that prevented a continuation attached to a `SharedFuture` from returning a `Future` itself.
- Fixed incorrect child subtree index calculation in implicit tiles.
- Fixed `computeDistanceSquaredToPosition` in `BoundingSphere`.

### v0.11.0 - 2022-01-03

##### Breaking Changes :mega:

- The `CesiumGltfReader` project now uses the `CesiumGltfReader` namespace instead of the `CesiumGltf` namespace.
- The `CesiumGltfWriter` project now uses the `CesiumGltfWriter` namespace instead of the `CesiumGltf` namespace.
- The `Cesium3DTilesReader` project now uses the `Cesium3DTilesReader` namespace instead of the `Cesium3DTiles` namespace.

##### Additions :tada:

- Added `Cesium3DTilesWriter` library.

##### Fixes :wrench:

- Fixed a bug in `QuadtreeRasterOverlayTileProvider` that caused incorrect level-of-detail selection for overlays that use a global (or otherwise large) tiling scheme but have non-global (or otherwise smaller) coverage.

### v0.10.0 - 2021-12-01

##### Breaking Changes :mega:

- `QuadtreeRasterOverlayTileProvider::computeLevelFromGeometricError` has been removed. `computeLevelFromTargetScreenPixels` may be useful as a replacement.
- The constructor of `RasterOverlayTileProvider` now requires a coverage rectangle.
- `RasterOverlayTileProvider::getTile` now takes a `targetScreenPixels` instead of a `targetGeometricError`.
- The constructor of `RasterMappedTo3DTile` now requires a texture coordinate index.
- The constructor of `RasterOverlayTile` now takes a `targetScreenPixels` instead of a `targetGeometricError`. And the corresponding `getTargetGeometricError` has been removed.
- Removed `TileContentLoadResult::rasterOverlayProjections`. This field is now found in the `overlayDetails`.
- Removed `obtainGlobeRectangle` from `TileUtilities.h`. Use `estimateGlobeRectangle` in `BoundingVolume.h` instead.
- cesium-native now uses the following options with the `glm` library:
  - `GLM_FORCE_XYZW_ONLY`
  - `GLM_FORCE_EXPLICIT_CTOR`
  - `GLM_FORCE_SIZE_T_LENGTH`

##### Additions :tada:

- Added support for the [3DTILES_implicit_tiling](https://github.com/CesiumGS/3d-tiles/tree/main/extensions/3DTILES_implicit_tiling) extension.
- Added support for the [3DTILES_bounding_volume_S2](https://github.com/CesiumGS/3d-tiles/tree/main/extensions/3DTILES_bounding_volume_S2) extension.
- Added support for raster overlays, including clipping polygons, on any 3D Tiles tileset.
- Added support for external glTF buffers and images.
- Raster overlay level-of detail is now selected using "target screen pixels" rather than the hard-to-interpret geometric error value.
- A `RasterOverlay` can now be configured with a `maximumScreenSpaceError` independent of the screen-space error used for the geometry.
- `RasterOverlay::loadTileProvider` now returns a `SharedFuture`, making it easy to attach a continuation to run when the load completes.
- Added `GltfContent::applyRtcCenter` and `applyGltfUpAxisTransform`.
- Clipping polygon edges now remain sharp even when zooming in past the available geometry detail.
- Added `DebugColorizeTilesRasterOverlay`.
- Added `BoundingRegionBuilder` to `CesiumGeospatial`.
- Added `GlobeRectangle::EMPTY` static field and `GlobeRectangle::isEmpty` method.
- Added the ability to set the coordinates of a `GlobeRectangle` after construction.

##### Fixes :wrench:

- Improved the computation of bounding regions and overlay texture coordinates from geometry, particularly for geometry that crosses the anti-meridian or touches the poles.
- Fixed a bug that would result in incorrect geometry when upsampling a glTF with a position accessor pointing to a bufferView that did not start at the beginning of its buffer.
- Fixed a problem that could cause incorrect distance computation for a degenerate bounding region that is a single point with a min/max height.
- Improved the numerical stability of `GlobeRectangle::computeCenter` and `GlobeRectangle::contains`.
- Error messages are no longer printed to the Output Log when an upsampled tile happens to have a primitive with no vertices.
- Fixed a bug that could cause memory corruption when a decoded Draco mesh was larger than indicated by the corresponding glTF accessor.
- Fixed a bug that could cause the wrong triangle indices to be used for a Draco-encoded glTF.

### v0.9.0 - 2021-11-01

##### Breaking Changes :mega:

- Changed the following properties in CesiumGltf:
  - `BufferView::target` now defaults to `std::nullopt` instead of `Target::ARRAY_BUFFER`.
  - `ClassProperty::type` now defaults to `Type::INT8` instead of empty string.
  - `ClassProperty::componentType` is now an optional string instead of a `JsonValue`.
  - `FeatureTexture::classProperty` is no longer optional, consistent with changes to the extension spec.
  - `Image::mimeType` now defaults to empty string instead of `MimeType::image_jpeg`.
  - `Sampler::magFilter` and `Sampler::minFilter` now default to `std::nullopt` instead of `MagFilter::NEAREST`.
- The version of `ExtensibleObject` in the `CesiumGltf` library and namespace has been removed. Use the one in the `CesiumUtility` library and namespace instead.
- Renamed the following glTF extension classes:
  - `KHR_draco_mesh_compression` -> `ExtensionKhrDracoMeshCompression`.
  - `MeshPrimitiveEXT_feature_metadata` -> `ExtensionMeshPrimitiveExtFeatureMetadata`
  - `ModelEXT_feature_metadata` -> `ExtensionModelExtFeatureMetadata`
- `CesiumGltf::ReaderContext` has been removed. It has been replaced with either `CesiumJsonReader::ExtensionReaderContext` or `GltfReader`.

##### Additions :tada:

- Added new `Cesium3DTiles` and `Cesium3DTilesReader` libraries. They are useful for reading and working with 3D Tiles tilesets.

##### Fixes :wrench:

- Fixed a bug that could cause crashes or incorrect behavior when using raster overlays.
- Fixed a bug that caused 3D Tiles content to fail to load when the status code was zero. This code is used by libcurl for successful read of `file://` URLs, so the bug prevented loading from such URLs in some environments.
- Errors and warnings that occur while loading glTF textures are now include in the model load errors and warnings.
- Fixes how `generate-classes` deals with reserved C++ keywords. Property names that are C++ keywords should be appended with "Property" as was already done,
  but when parsing JSONs the original property name string should be used.

### v0.8.0 - 2021-10-01

##### Breaking Changes :mega:

- glTF enums are now represented in CesiumGltf as their underlying type (int32 or string) rather than as an enum class.
- Tile content loaders now return a `Future`, which allows them to be asynchronous and make further network requests.

##### Fixes :wrench:

- Fixed a bug that caused the `RTC_CENTER` semantic in a B3DM feature table to be ignored if any of the values happened to be integers rather than floating-point numbers. This caused these tiles to render in the wrong location.

### v0.7.2 - 2021-09-14

##### Fixes :wrench:

- Fixed a bug where the "forbidHoles" option was not working with raster overlays and external tilesets.

### v0.7.1 - 2021-09-14

##### Fixes :wrench:

- Fixed a bug introduced in v0.7.0 where credits from a `QuadtreeRasterOverlayTileProvider` were not collected and reported.
- Fixed a bug where disabling frustum culling caused external tilesets to not load.

### v0.7.0 - 2021-09-01

##### Breaking Changes :mega:

- Renamed the `Cesium3DTiles` namespace and library to `Cesium3DTilesSelection`.
- Deleted `Cesium3DTilesSelection::Gltf` and moved functionality into `CesiumGltf::Model`.
- Renamed `Rectangle::intersect` and `GlobeRectangle::intersect` to `computeIntersection`.
- `RasterOverlay` and derived classes now require a `name` parameter to their constructors.
- Changed the type of texture coordinate IDs used in the raster overlay system from `uint32_t` to `int32_t`.
- `RasterOverlayTileProvider` is no longer quadtree-oriented. Instead, it requires derived classes to provide an image for a particular requested rectangle and geometric error. Classes that previously derived from `RasterOverlayTileProvider` should now derive from `QuadtreeRasterOverlayTileProvider` and implement `loadQuadtreeTileImage` instead of `loadTileImage`.
- Removed `TilesetOptions::enableWaterMask`, which didn't have any effect anyway. `TilesetContentOptions::enableWaterMask` still exists and works.

##### Additions :tada:

- Added `Future<T>::isReady`.
- Added `Future<T>::share`, which returns a `SharedFuture<T>` and allows multiple continuations to be attached.
- Added an option in `TilesetOptions::ContentOptions` to generate smooth normals when the original glTFs were missing normals.
- Added `ImageManipulation` class to `CesiumGltfReader`.
- Added `Math::roundUp` and `Math::roundDown`.
- Added `Rectangle::computeUnion`.

##### Fixes :wrench:

- Fixed a bug that caused CesiumGltfWriter to write a material's normal texture info into a property named `normalTextureInfo` rather than `normalTexture`.
- Fixed a bug in `TileMapServiceRasterOverlay` that caused it to show only the lowest resolution tiles if missing a `tilemapresource.xml` file.

### v0.6.0 - 2021-08-02

##### Breaking Changes :mega:

- `Future<T>::wait` now returns the resolved value and throws if the Future rejected, rather than returning a `std::variant` and slicing the exception to `std::exception`.
- `Tileset::updateView` and `Tileset::updateViewOffline` now take `std::vector<ViewState>` instead of a single `ViewState`.

##### Additions :tada:

- Added support for the `EXT_feature_metadata` glTF extension.
- Added automatic conversion of the B3DM batch table to the `EXT_feature_metadata` extension.
- Added `CESIUM_COVERAGE_ENABLED` option to the build system.
- Added `AsyncSystem::dispatchOneMainThreadTask` to dispatch a single task, rather than all the tasks that are waiting.
- Added `AsyncSystem::createPromise` to create a Promise directly, rather than via a callback as in `AsyncSystem::createFuture`.
- Added `AsyncSystem::catchImmediately` to catch a Future rejection immediately in any thread.
- Added `AsyncSystem::all` to create a Future that resolves when a list of Futures resolve.
- Added support for multiple frustums in the `Tileset` selection algorithm.

##### Fixes :wrench:

- Fixed a bug that prevented `.then` functions from being used on a `Future<void>` when CESIUM_TRACING_ENABLED was ON.

### v0.5.0 - 2021-07-01

##### Breaking Changes :mega:

- `TilesetExternals` now has an `AsyncSystem` instead of a shared pointer to an `ITaskProcessor`.

##### Additions :tada:

- Added a performance tracing framework via `CESIUM_TRACE_*` macros.
- Added `Future<T>::thenImmediately`.
- Added `AsyncSystem::createThreadPool` and `Future<T>::thenInThreadPool`.
- `Future<T>::thenInWorkerThread` and `Future<T>::thenInMainThread` now arrange for their continuations to be executed immediately when the Future is resolved, if the Future is resolved in the correct thread.
- Moved all request cache database access to a dedicated thread, in order to free up worker threads for parallelizable work.

### v0.4.0 - 2021-06-01

##### Additions :tada:

- Added `Cesium3DTiles::TileIdUtilities` with a `createTileIdString` function to create logging/debugging strings for `TileID` objects.
- Accessing the same Bing Maps layer multiple times in a single application run now reuses the same Bing Maps session instead of starting a new one each time.
- Added a configure-time build option, `PRIVATE_CESIUM_SQLITE`, to rename all `sqlite3*` symbols to `cesium_sqlite3*`.

##### Fixes :wrench:

- Matched draco's decoded indices to gltf primitive if indices attribute does not match with the decompressed indices.
- `createAccessorView` now creates an (invalid) `AccessorView` with a standard numeric type on error, rather than creating `AccessorView<nullptr_t>`. This makes it easier to use a simple lambda as the callback.
- Disabled `HTTPLIB_USE_ZLIB_IF_AVAILABLE` and `HTTPLIB_USE_OPENSSL_IF_AVAILABLE` because these libraries are not required for our use for cpp-httplib and they cause problems on some systems.

### v0.3.1 - 2021-05-13

##### Fixes :wrench:

- Fixed a memory leak when loading textures from a glTF model.
- Fixed a use-after-free bug that could cause a crash when destroying a `RasterOverlay`.

### v0.3.0 - 2021-05-03

##### Breaking Changes :mega:

- Converted `magic_enum` / `CodeCoverage.cmake` dependencies to external submodules.
- Replaced `CesiumGltf::WriteFlags` bitmask with `CesiumGltf::WriteModelOptions` struct.
  `CesiumGltf::writeModelAsEmbeddedBytes` and `CesiumGltf::writeModelAndExternalfiles`
  now use this struct for configuration.
- Removed all exceptions in `WriterException.h`, warnings / errors are now reported in
  `WriteModelResult`, which is returned from `CesiumGltf::writeModelAsEmbeddedBytes` and
  `CesiumGltf::writeModelAndExternalFiles` instead.

##### Additions :tada:

- Added support for loading the water mask from quantized-mesh terrain tiles.

##### Fixes :wrench:

- Let a tile be renderable if all its raster overlays are ready, even if some are still loading.

### v0.2.0 - 2021-04-19

##### Breaking Changes :mega:

- Moved `JsonValue` from the `CesiumGltf` library to the `CesiumUtility` library and changes some of its methods.
- Renamed `CesiumGltf::Reader` to `CesiumGltf::GltfReader`.
- Made the `readModel` and `readImage` methods on `GltfReader` instance methods instead of static methods.

##### Additions :tada:

- Added `CesiumGltfWriter` library.
- Added `CesiumJsonReader` library.
- Added diagnostic details to error messages for invalid glTF inputs.
- Added diagnostic details to error messages for failed OAuth2 authorization with `CesiumIonClient::Connection`.
- Added an `Axis` enum and `AxisTransforms` class for coordinate system transforms
- Added support for the legacy `gltfUpVector` string property in the `asset` part of tilesets. The up vector is read and passed as an `Axis` in the `extras["gltfUpVector"]` property, so that receivers may rotate the glTF model's up-vector to match the Z-up convention of 3D Tiles.
- Unknown glTF extensions are now deserialized as a `JsonValue`. Previously, they were ignored.
- Added the ability to register glTF extensions for deserialization using `GltReader::registerExtension`.
- Added `GltfReader::setExtensionState`, which can be used to request that an extension not be deserialized or that it be deserialized as a `JsonValue` even though a statically-typed class is available for the extension.

##### Fixes :wrench:

- Gave glTFs created from quantized-mesh terrain tiles a more sensible material with a `metallicFactor` of 0.0 and a `roughnessFactor` of 1.0. Previously the default glTF material was used, which has a `metallicFactor` of 1.0, leading to an undesirable appearance.
- Reported zero-length images as non-errors as `BingMapsRasterOverlay` purposely requests that the Bing servers return a zero-length image for non-existent tiles.
- 3D Tiles geometric error is now scaled by the tile's transform.
- Fixed a bug that that caused a 3D Tiles tile to fail to refine when any of its children had an unsupported type of content.

### v0.1.0 - 2021-03-30

- Initial release.<|MERGE_RESOLUTION|>--- conflicted
+++ resolved
@@ -2,17 +2,10 @@
 
 ### v0.44.0 - 2025-02-03
 
-<<<<<<< HEAD
 ##### Breaking Changes :mega:
 
 - cesium-native no longer uses the `GLM_FORCE_SIZE_T_LENGTH` option with the `glm` library
 
-##### Fixes :wrench:
-
-- Fixed a crash in `GltfWriter` that would happen when the `EXT_structural_metadata` `schema` property was null.
-
-=======
->>>>>>> 4bc3e809
 ##### Additions :tada:
 
 - Added conversion of I3dm batch table metadata to `EXT_structural_metadata` and `EXT_instance_features` extensions.
