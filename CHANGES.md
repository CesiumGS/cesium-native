--- conflicted
+++ resolved
@@ -1,6 +1,5 @@
 # Change Log
 
-<<<<<<< HEAD
 ### ? - ?
 
 ##### Breaking Changes :mega:
@@ -47,7 +46,7 @@
 - Added `PropertyAttributeView`, which views a `PropertyAttribute` in `EXT_structural_metadata`.
 - Added `PropertyAttributePropertyView`, which views a `PropertyAttributeProperty` in `EXT_structural_metadata`.
 - Added `PropertyAttributePropertyViewStatus`, which reflects the status of a `PropertyAttributePropertyView`.
-=======
+
 ### v0.27.3 - 2023-10-01
 
 ##### Additions :tada:
@@ -68,7 +67,6 @@
 
 - Added a missing include to `FeatureTexturePropertyView.h`.
 - The CMake scripts no longer attempt to add the `Catch2` subdirectory when the tests are disabled.
->>>>>>> 6e720ff0
 
 ### v0.27.1 - 2023-09-03
 
