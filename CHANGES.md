# Change Log

### ? - ?

<<<<<<< HEAD
##### Breaking Changes :mega:

- The `CesiumIonClient::Connection` constructor now takes a refresh token, a `CesiumIonClient::LoginToken` instead of a string for the access token, as well as the client ID and redirect path passed to `CesiumIonClient::Connection::authorize`. This is to accommodate new Cesium ion token refresh requirements. Use `CesiumIonClient::LoginToken::parse` to obtain a `LoginToken` from the token string.
- `CesiumIonClient::Connection::authorize` now returns a `CesiumUtility::Result<Connection>`. This removes the previous behavior of throwing an exception when authorization failed. 
- API request methods on `CesiumIonClient::Connection` are no longer marked `const` as a token refresh may modify the connection.
=======
##### Fixes :wrench:

- `CesiumRasterOverlays::WebMapServiceRasterOverlay` will no longer attempt to add a default `styles` parameter to the URL if the user has already specified one.
>>>>>>> 592070e1

##### Additions :tada:

- Added `bool` and `std::string_view` overloads for `PropertyArrayCopy`.
- Added support for the `KHR_gaussian_splatting` extension.
  - SPZ payloads for `KHR_gaussian_splatting` using the `KHR_gaussian_splatting_compression_spz_2` extension will now be decoded.
<<<<<<< HEAD
- `CesiumIonClient::Connection` will now properly use refresh tokens, automatically refreshing the connection if the access token is expired and the refresh token is still valid.
=======
- CMAKE_COMPILE_WARNING_AS_ERROR is now used, defaults to ON.
>>>>>>> 592070e1

### v0.55.0 - 2025-12-01

##### Breaking Changes :mega:

- `RasterOverlay::createTileProvider` now receives a reference to `CreateRasterOverlayTileProviderParameters` instead of a large number of individual parameters.
- The constructor parameters for `RasterOverlayTileProvider` and `QuadtreeRasterOverlayTileProvider` have changed.
- The `getCredit` method has been removed from `RasterOverlayCreditProvider`. Use `getCredits` instead.
- Renamed `CesiumRasterOverlays::TileProviderAndTile` to `RasterOverlayTileLoadResult`. It now holds a pointer to the `ActivatedRasterOverlay` instead of the `RasterOverlayTileProvider`.
- Custom functions registered with `GltfConverter` can no longer expect that external data in the glTF will be automatically loaded by the caller. If they want external data in the glTF to be loaded as well, they should use `GltfReader::readGltfAndExternalData`.

##### Additions :tada:

- Added the concept of a `CreditSource`. Every `Credit` in a `CreditSystem` has a source, and these can be mapped back to `Tileset` and `RasterOverlayTileProvider` (via their `getCreditSource` methods) in order to determine which dataset created which credits.
- Added `TilesetViewGroup::isCreditReferenced`, which can be used to determine if a particular view group references a particular `Credit`.
- Added `CreditReferencer::isCreditReferenced`, which can be used to determine if the referencer is currently referencing a particular `Credit`.
- `CreditSystem::getSnapshot` now takes an optional parameter specifying if and how to filter `Credits` with identical HTML strings.
- Added `Cesium3DTilesSelection::Tileset::waitForAllLoadsToComplete`.
- Added `CesiumGltfReader::readGltfAndExternalData`. It reads any external data before doing any postprocessing, such as decoding Draco and meshopt.

##### Fixes :wrench:

- The cmake install process previously didn't install `zlib`, which is required by `libcurl`.
- Fixed a bug that could cause an `ActivatedRasterOverlay` to be destroyed before the last `RasterOverlayTile` it created, leading to a crash.

### v0.54.0 - 2025-11-17

##### Additions :tada:

- Cesium Native can now be built with Emscripten.

### v0.53.0 - 2025-11-03

##### Breaking Changes :mega:

- Upgraded vcpkg to `2025.09.17`. This was previously done in v0.52.0 and reverted in v0.52.1.
- Removed `refreshTileProviderWithNewKey` from `BingMapsRasterOverlay` and `refreshTileProviderWithNewUrlAndHeaders` from `TileMapServiceRasterOverlay`. These were no longer used after the raster overlay refactor in `v0.52.0`.

##### Additions :tada:

- Added `AzureMapsRasterOverlay`.
- Added `Uri::ensureTrailingSlash`, which is helpful when the `Uri` represents a base URL.
- Added `GltfModifier`, which can be used to modify tile glTFs as they load, as well as apply new modifications to them later.

##### Fixes :wrench:

- Fixed a bug in `GoogleMapTilesRasterOverlay` that tried to parse credits from an erroneous viewport service response.
- Fixed issues with `GeoJsonRasterOverlay` with certain types of data.
  - Polygons with holes should now display correctly.
  - Using a GeoJSON file with data on either side of the antimeridian should now display correctly instead of causing the entire overlay to disappear.
- Fixed a bug with credits not showing on-screen when `showCreditsOnScreen` was enabled on `GoogleMapTilesRasterOverlay`.

### v0.52.1 - 2025-10-01

##### Breaking Changes :mega:

- Reverted vcpkg update that could interfere with builds on headless macOS.

### v0.52.0 - 2025-10-01

##### Breaking Changes :mega:

- `RasterOverlayTileProvider::loadTileImage` now receives a const `RasterOverlayTile`.
- `SharedAssetDepot` now uses a templatized "context" instead of separate `AsyncSystem` and `IAssetAccessor` parameters. It defaults to `SharedAssetContext`.
- Removed the following from `RasterOverlayTileProvider`:
  - The constructor overloads that were used to create a placeholder tile provider.
  - `isPlaceholder`
  - `getTile`
  - `getTileDataBytes`
  - `getNumberOfTilesLoading`
  - `removeTile`
  - `loadTile`
  - `loadTileThrottled`
- `RasterMappedTo3DTile::mapOverlayToTile` now takes an `ActivatedRasterOverlay` instead of a `RasterOverlayTileProvider`.
- Removed `getOverlays`, `getTileProviders`, and `getPlaceholderTileProviders` from `RasterOverlayCollection`. Use `getActivatedOverlays` instead.
- `SharedAssetDepot` now uses a templatized "context" instead of separate `AsyncSystem` and `IAssetAccessor` parameters. It defaults to `SharedAssetContext`.
- Removed `RasterOverlay::getCredits`, which was not actually used anywhere. Use `RasterOverlayTileProvider::addCredits` instead.
- Upgraded vcpkg to `2025.09.17`.

##### Additions :tada:

- Added `GoogleMapTilesRasterOverlay`.
- Added `invalidate` method to `SharedAssetDepot`.
- Added `RasterOverlayExternals` class. This is similar to `TilesetExternals` and is a more convenient way to pass around the various external interfaces that raster overlays use.
- Added `ActivatedRasterOverlay`, encapsulating most of the functionality that was previously found on `RasterOverlayTileProvider`.
- Added `addTileOverlays` and `updateTileOverlays` to `RasterOverlayCollection`.
- `RasterOverlayCollection::add` and `remove` now take a pointer to a const `RasterOverlay`.
- Added `CesiumUtility::TransformIterator`.
- Added `CesiumUtility::DerivedValue`.
- Added `RasterOverlayTileProvider::getExternals`.
- Added new `log` and `format` methods to `ErrorList`.
- Added `AsyncSystem::enterMainThread`.
- Added `JsonObjectJsonHandler::ValueType`.
- Added `trimWhitespace` and `splitOnCharacter` to `StringHelpers`.
- Added `IonRasterOverlay::setAssetOptions`, providing the ability to supply asset-specific options to Cesium ion when requesting an asset endpoint.

##### Fixes :wrench:

- The Cesium ion token for raster overlays is now automatically refreshed every 55 minutes. Previously, it would refresh on a 401 HTTP status code, which could cause extraneous session usage if the raster overlay ever returned a 401 error for a non-token-related reason.
- Reverted change to `RasterizedPolygonsOverlay` that could produce crashes with certain tilesets.
- Fixed a bug where `TilesetHeightQuery` would always sample the WGS84 ellipsoid, even if a different one was supplied.
- Fixed a build system bug that prevented `libblend2d.a` from being installed for iOS.
- Fixed a bug when loading terrain where custom HTTP headers were not propagated through all terrain loading requests, preventing authentication tokens and API keys from working correctly with authenticated terrain services.
- Added a move constructor and assignment operator to `TileProviderAndTile`. This is important to prevent it from inadvertently incrementing/decrementing non-thread-safe reference counts from the wrong thread while being moved.
- `LoadedTileEnumerator` now provides non-const access to enumerated `Tile` instances, even if the enumerator itself is const.

### v0.51.0 - 2025-09-02

##### Breaking Changes :mega:

- The `getRootTile`, `loadedTiles`, and `forEachLoadedTile` methods on `Tileset` now only provide a const pointer to `Tile` instances, even when called on a non-const `Tileset`. Most modifications to tile instances owned by the tileset would be unsafe.
- `ViewUpdateResult` now holds pointers to const `Tile` instances.
- The `slowlyGetCurrentStates` and `slowlyGetPreviousStates` methods of `TreeTraversalState` now return the state map with a raw pointer to a constant node as the key, even if the node pointer type is a smart pointer.
- `DebugTileStateDatabase::recordTileState` now expects the states to be provided as `std::unordered_map<const Tile*, TileSelectionState>` instead of `std::unordered_map<IntrusivePointer<Tile>, TileSelectionState>`.
- `VectorRasterizer::drawPolyline` now takes a `std::vector` instead of a `std::span`.

##### Additions :tada:

- Added `element_type` to `IntrusivePointer`, allowing it to be used with `std::pointer_types`.
- Added implicit conversion of `IntrusivePointer<T>` to `T*`.
- All properties and extensions from `tileset.json`, except `"root"`, are now parsed into `TilesetMetadata` when a tileset is loaded by `Cesium3DTilesSelection::Tileset`.
- Added `accessorView` to `PropertyAttributePropertyView` to retrieve the underlying `AccessorView`.

##### Fixes :wrench:

- Fixed a bug in `Tileset::updateViewGroupOffline` that would cause it to get stuck in an endless loop when invoked with no frustums.
- Fixed a bug with `ColorMode::Random` in `VectorStyle` that caused it to produce different results each time a raster overlay tile was rendered.
- Fixed a bug in `IonRasterOverlay` that would cause unnecessary extra use of Bing Maps sessions when manually reloading the raster overlay after an expired token was automatically refreshed.
- Fixed a bug that could lead to a crash when using raster overlays with tilesets that use "external tilesets", such as Google Photorealistic 3D Tiles.

### v0.50.0 - 2025-08-01

##### Breaking Changes :mega:

- The `RasterOverlayTileProvider` and `QuadtreeRasterOverlayTileProvider` constructors now require a `CreditSystem` parameter.

##### Additions :tada:

- Added `GeoJsonDocumentRasterOverlay` for displaying GeoJSON documents as a raster overlay.
- Improved performance of `RasterizedPolygonsOverlay`, especially when using lots of cartographic polygons at once.
- Added `ImplicitTilingUtilities::getParentID` to derive the ID of the parent for a given tile ID.
- `IonRasterOverlay` now automatically handles refreshing the Cesium ion asset token as needed.
- Added `CesiumIonAssetAccessor`, which is useful for implementing token refresh for Cesium ion assets.
- Added `refreshTileProviderWithNewKey` method to `BingMapsRasterOverlay`.
- Added `refreshTileProviderWithNewUrlAndHeaders` method to `TileMapServiceRasterOverlay`.
- Added `getAsyncDestructionCompleteEvent` method to `RasterOverlayTileProvider`.
- Added `getCreditSystem` method to `RasterOverlayTileProvider`.

### v0.49.0 - 2025-07-01

##### Breaking Changes :mega:

- Renamed `CesiumITwinClient::Connection::getAccessToken` to `CesiumITwinClient::Connection::getAuthenticationToken`.
- Renamed `CesiumITwinClient::Connection::setAccessToken` to `CesiumITwinClient::Connection::setAuthenticationToken`.

##### Additions :tada:

- Added `CesiumVectorData` library for loading data from vector formats. Currently only GeoJSON is supported.
- Added `CesiumCurl` library containing `CurlAssetAccessor`, an implementation of `IAssetAccessor` based on libcurl.
- Added support for the [iTwin Geospatial Features API](https://developer.bentley.com/apis/geospatial-features/overview/).
  - Added `CesiumITwinClient::Connection::geospatialFeatureCollections` to query for all feature collections within an iTwin.
  - Added `CesiumITwinClient::Connection::geospatialFeatures` to query features within a feature collection.
- `Cesium3DTilesSelection::TileExternalContent` now inherits from `CesiumUtility::ExtensibleObject` to store and manage extensions from its content, such as `Extension3dTilesContentVoxels`.

##### Fixes :wrench:

- Fixed crash when unloading tilesets with raster overlays when the `EllipsoidTilesetLoader` was used.
- Fixed incorrect handling of legacy maximumLevel property when the `TilesetJsonLoader` was used.
- Fixed `OrientedBoundingBox::computeDistanceSquaredToPosition()` calculation when `OrientedBoundingBox` has degenerate axes.
- Fixed sending empty authorization header `Authorization: Bearer` when no access token is provided while using `CesiumIonTilesetLoader`. Prevents potential future issues with some servers including GP3D Tiles.
- Fixed a bug where `CachingAssetAccessor` would include "revalidation" headers like `If-None-Match` in the returned `IAssetRequest` when the remote server returned new content rather than a 304 response. This could cause the header to be incorrectly included in later requests for different content.
- Fixed a bug in `SubtreeFileReader` where it did not include query parameters from the base URL when requesting an external subtree buffer.
- Fixed a bug in the parsing of the i3dm `BATCH_ID` semantic.
- Fixed a bug in the conversion of i3dm batch ids to `EXT_instance_features` feature ids.

### v0.48.0 - 2025-06-02

##### Breaking Changes :mega:

- Renamed `SubtreeWriter::writeSubtree` to `SubtreeWriter::writeSubtreeJson`.
- `SubtreeAvailability::createEmpty` now requires a boolean parameter to set initial tile availability.
- `Cesium3DTilesSelection::Tile` constructors that take initially empty or external content now also require a `TileID` to be supplied.

##### Additions :tada:

- Switched to vcpkg registry version `dbe35ceb30c688bf72e952ab23778e009a578f18`, from `2024.11.16`. We expect to upgrade again to an official tagged version in the next release.
- Added `SubtreeWriter::writeSubtreeBinary`.

##### Fixes :wrench:

- Fixed a bug where `SubtreeAvailability` wasn't updating the `constant` and `bitstream` properties of the availability object when converting constant availability to a bitstream.
- Fixed a bug where `SubtreeAvailability` attempted to update buffer data that was no longer valid.
- Fixed a bug where `TilesetContentLoaderResult` would drop its `statusCode` between `std::move`s due to its omission in the move constructor.
- Fixed a bug introduced in v0.47.0 that caused tiles upsampled for raster overlays to lose their water mask.

### v0.47.0 - 2025-05-01

##### Breaking Changes :mega:

- Deprecated the `ViewState::create` methods. Use a constructor overload instead.
- Removed `addCreditToFrame`, `startNextFrame`, `getCreditsToShowThisFrame`, and `getCreditsToNoLongerShowThisFrame` from `CreditSystem`. `CreditSystem` no longer has a notion of a "frame". Instead, credits are included and excluded by calling `addCreditReference` and `removeCreditReference`. A snaphot of the current state can be obtained by calling `getSnapshot`, and it includes both the current set of active credits as well as the credits that were removed since the last snapshot.
- Removed the following from `Cesium3DTilesSelection::Tile`:
  - `getLastSelectionState` and `setLastSelectionState`. Use `TilesetViewGroup::getTraversalState` instead.
  - `Tile::LoadedLinkedList`. Use `LoadedTileEnumerator` instead.
  - `getDoNotUnloadSubtreeCount`, `incrementDoNotUnloadSubtreeCount`, `decrementDoNotUnloadSubtreeCount`, `incrementDoNotUnloadSubtreeCountOnParent`, and `decrementDoNotUnloadSubtreeCountOnParent`. Use `addReference`, `releaseReference`, and `getReferenceCount` instead.
- The `RasterOverlayCollection` constructor now takes a `LoadedTileEnumerator` instead of a `Tile::LoadedLinkedList`.
- `TileSelectionState` no longer uses or requires a frame number. This parameter has been removed from its various methods.
- Derived `TilesetContentLoader` classes that aggregate other loaders must now implement `setOwnerOfNestedLoaders` to pass the owner through.
- `DebugTileStateDatabase::recordAllTileStates` and `recordTileState` now must be given a `TilesetViewGroup` indicating which view group to record states for.
- `ViewUpdateResult` now holds `IntrusivePointer`s to `Tile` instances rather than raw pointers.
- Deprecated `Tileset::updateView` and `updateViewOffline`. Use `updateViewGroup` and `updateViewGroupOffline` instead.

##### Additions :tada:

- Added support for building in `vcpkg` manifest mode.
- Added `TilesetViewGroup`. View groups select tiles independently from other any other view group. This is useful for applications with multiple viewports to allow them to show different levels-of-detail for the same area.
- Added `CreditReferencer` which makes it easy to track credits in a frame-oriented fashion similar to how `CreditSystem::addCreditToFrame` worked in previous releases.
- Added a `std::hash` implementation for `IntrusivePointer` that simply hashes the underlying pointer.
- Added `Math::GoldenRatio`.
- Added `TreeTraversalState` to `CesiumUtility`. It can be used to associate arbitrary data with individual nodes during a depth-first tree traversal and access that data in a later traversal.
- Added `LoadedTileEnumerator` to enumerate the loaded tiles in a `Tile` subtree.
- Added `RasterOverlayCollection::setLoadedTileEnumerator`.
- Added `TileLoadRequester`, which allows influence over which tiles in a `Cesium3DTilesSelection::Tileset` are loaded. This is the base class for `TilesetViewGroup` and `TilesetHeightRequest`.
- Added `TileLoadTask`, `TileLoadPriorityGroup`, and `TilesetFrameState`. Previously these types were private.
- Added the following to `Cesium3DTilesSelection::Tileset`:
  - `getUserCredit` - Reflects the `Credit` passed as a string into `TilesetOptions::credit`.
  - `loadedTiles`- Allows enumeration of the tileset's loaded tiles.
  - `getDefaultViewGroup` - Gets the default view group that is used when `updateView` is called.
  - `updateViewGroup` - Updates the set of tiles to render for a `TilesetViewGroup`, as well as the set of tiles that the view group would like to load.
  - `updateViewGroupOffline` - Similar to `updateViewGroup`, except that it waits until all of the view group's tiles are fully loaded.
  - `loadTiles` - Loads tiles that have been identified as required across all `TilesetViewGroup` and `TilesetHeightRequest` instances, up to limits specified in `TilesetOptions`.
- `TilesetContentLoader` instances now know the `TilesetContentManager` that owns them. This is managed with new `getOwner` and `setOwner` methods.
- Added support for orthographic and skewed perspective views.
- Added an overload of `Math::equalsEpsilon` for glm matrices.
- A tile's bounding volume and content bounding volume are now included in `TileLoadResult` for use in `prepareInLoadThread`.
- Added `convertAccessorTypeToPropertyType` and `convertPropertyTypeToAccessorType` to `CesiumGltf::PropertyType`.

##### Fixes :wrench:

- Point cloud tiles will now be upsampled for raster overlays, fixing an issue where applying a raster overlay to a point cloud tileset would cause holes to appear.
- Fixed a crash caused by invalid I3dm headers.
- Fixed a bug that could cause an assertion failure or crash when unloading a tileset with raster overlays and external tilesets.

### v0.46.0 - 2025-04-01

##### Additions :tada:

- Added new TilesetContentLoaders constructible using the new `TilesetContentLoaderFactory` constructor on `Cesium3DTilesSelection::Tileset`.
  - `ITwinCesiumCuratedContentLoader` can load tilesets from the [iTwin Cesium Curated Content API](https://developer.bentley.com/apis/cesium-curated-content/).
  - `IModelMeshExportContentLoader` can load [iModels](https://www.itwinjs.org/learning/imodels/) exported to the 3D Tiles format through the [Mesh Export API](https://developer.bentley.com/apis/mesh-export/).
  - `ITwinRealityDataContentLoader` can load 3D Tiles iTwin Reality Data through the [Reality Management API](https://developer.bentley.com/apis/reality-management/overview/).
- `ITwinCesiumCuratedContentRasterOverlay` can load imagery from the iTwin Cesium Curated Content API.
- Added `CesiumITwinClient` library for authorizing with and making requests to the iTwin API.
- Added `CesiumClientCommon` to hold shared code between `CesiumIonClient` and `CesiumITwinClient`.

##### Fixes :wrench:

- `GltfReader::resolveExternalData` now includes query parameters from the parent URL when resolving relative URLs for external buffers and textures.
- Fixed bugs that could prevent valid metadata in Instanced 3D Model (i3dm) files from being parsed correctly.
- Fixed a memory leak in `CesiumGltfReader`.
- Fixed a bug in `ImplicitTilingUtilities::computeBoundingVolume` that incorrectly subdivided a `BoundingCylinderRegion` across the discontinuity line.
- Fixed a broken link in the `ktx` vcpkg portfile that would cause this library to fail to build.

### v0.45.0 - 2025-03-03

##### Breaking Changes :mega:

- Removed `TilesetOptions::maximumSimultaneousSubtreeLoads` because it was unused.

##### Additions :tada:

- Added `convertPropertyComponentTypeToAccessorComponentType` to `PropertyType`.
- Added support for the following 3D Tiles extensions to `Cesium3DTiles`, `Cesium3DTilesReader`, and `Cesium3DTilesWriter`:
  - `3DTILES_ellipsoid`
  - `3DTILES_content_voxels`
  - `3DTILES_bounding_volume_cylinder`
- Added `BoundingCylinderRegion` to represent `3DTILES_bounding_volume_cylinder` in the `BoundingVolume` variant.
- Added generated classes for `EXT_primitive_voxels` and its dependencies in `CesiumGltf`, `CesiumGltfReader`, and `CesiumGltfWriter`.
- Added `AxisAlignedBox::fromPositions`, which creates an `AxisAlignedBox` from an input vector of positions.
- `PropertyView`, `PropertyTableView`, `PropertyTablePropertyView`, `PropertyTextureView`, and `PropertyTexturePropertyView` now support the enum metadata type in `EXT_structural_metadata`.
- Added `TypeToDimensions` class in `PropertyTypeTraits` to obtain the dimension count of a glm vector or matrix.
- Added `canRepresentPropertyType<T>` to `PropertyTypeTraits` to check if a C++ type can represent the given `PropertyType`.
- Added `getName` method to `CesiumGltf::Enum`, allowing a scalar enum value to be resolved into its corresponding name in the enum.

##### Fixes :wrench:

- `Tile` children of external tilesets will now be cleared when the external tileset is unloaded, fixing a memory leak that happened as a result of these `Tile` skeletons accumulating over time.
- Fixed parsing URIs that have a scheme followed by `:` instead of `://`.
- Fixed decoding of `KHR_mesh_quantization` normalized values.
- Requests headers specified in `TilesetOptions` are now included in tile content requests. Previously they were only included in the root tileset.json / layer.json request.
- Fixed a crash when loading a `tileset.json` without a valid root tile.
- Fixed a bug that could cause variable length string arrays in `EXT_structural_metadata` to be interpreted incorrectly.

### v0.44.3 - 2025-02-12

##### Fixes :wrench:

- Fixed another bug in `GltfUtilities::parseGltfCopyright` that could cause it to crash or produce incorrect results.

### v0.44.2 - 2025-02-10

##### Fixes :wrench:

- Fixed a bug in `GltfUtilities::parseGltfCopyright` that could cause a crash when the copyright ends with a semicolon.

### v0.44.1 - 2025-02-03

##### Fixes :wrench:

- Fixed a bug in `CesiumIonClient::Connection` that caused the `authorize` method to use an incorrect URL.

### v0.44.0 - 2025-02-03

##### Breaking Changes :mega:

- Removed `Math::rotation`. Use `glm::rotation` from `<glm/gtx/quaternion.hpp>` instead.
- Removed `Math::perpVector`. Use `glm::perp` from `<glm/gtx/perpendicular.hpp>` instead.
- Using Cesium Native in non-cmake projects now requires manually defining `GLM_ENABLE_EXPERIMENTAL`.
- cesium-native no longer uses the `GLM_FORCE_SIZE_T_LENGTH` option with the `glm` library
- `CullingVolume` has been moved from the `Cesium3DTilesSelection` namespace to the `CesiumGeometry` namespace.

##### Additions :tada:

- Added `forEachTile`, `forEachContent`, `addExtensionUsed`, `addExtensionRequired`, `removeExtensionUsed`, `removeExtensionRequired`, `isExtensionUsed`, and `isExtensionRequired` to `Cesium3DTiles::Tileset`.
- Added conversion of I3dm batch table metadata to `EXT_structural_metadata` and `EXT_instance_features` extensions.
- Added `CesiumIonClient::Connection::geocode` method for making geocoding queries against the Cesium ion geocoder API.
- Added `UrlTemplateRasterOverlay` for requesting raster tiles from services using a templated URL.
- `upsampleGltfForRasterOverlays` is now compatible with meshes using TRIANGLE_STRIP, TRIANGLE_FAN, or non-indexed TRIANGLES primitives.
- Added `requestHeaders` field to `TilesetOptions` to allow per-tileset request headers to be specified.

##### Fixes :wrench:

- Fixed a crash in `GltfWriter` that would happen when the `EXT_structural_metadata` `schema` property was null.
- Fixed a bug in `SharedAssetDepot` that could cause assertion failures in debug builds, and could rarely cause premature deletion of shared assets even in release builds.
- Fixed a bug that could cause `Tileset::sampleHeightMostDetailed` to return a height that is not the highest one when the sampled tileset contained multiple heights at the given location.
- `LayerJsonTerrainLoader` will now log errors and warnings when failing to load a `.terrain` file referenced in the layer.json, instead of silently ignoring them.
- URIs containing unicode characters are now supported.
- Fixed a crash in `CullingVolume` when the camera was very far away from the globe.
- Fixed a bug that prevented the `culture` parameter of the `BingMapsRasterOverlay` from having an effect.

### v0.43.0 - 2025-01-02

##### Breaking Changes :mega:

- Removed unused types `JsonValueMissingKey` and `JsonValueNotRealValue` from `CesiumUtility`.

##### Additions :tada:

- Added `offset` getter to `AccessorView`.
- Added `stride`, `offset`, and `data` getters to `AccessorWriter`.
- Added `value_type` typedef to `AccessorWriter`.
- Added `InstanceAttributeSemantics` to `CesiumGltf`.
- Added `VertexAttributeSemantics::FEATURE_ID_n`.
- Added a `const` version of `Tileset::forEachLoadedTile`.
- Added `DebugTileStateDatabase`, which provides tools for debugging the tile selection algorithm using SQLite.
- Added `CesiumAsync::SqliteHelper`, containing functions for working with SQLite.
- Updates generated classes for `EXT_structural_metadata`. See https://github.com/CesiumGS/glTF/pull/71.

##### Fixes :wrench:

- Fixed a bug in `thenPassThrough` that caused a compiler error when given a value by r-value refrence.
- Fixed a raster overlay bug that could cause unnecessary upsampling with failed or missing overlay tiles.
- Fixed a bug in  `SubtreeFileReader::loadBinary` that prevented valid subtrees from loading if they did not contain binary data.
- Fixed a bug in the `Tileset` selection algorithm that could cause detail to disappear during load in some cases.
- Improved the "kicking" mechanism in the tileset selection algorithm. The new criteria allows holes in a `Tileset`, when they do occur, to be filled with loaded tiles more incrementally.
- Fixed a bug in `SharedAssetDepot` that could lead to crashes and other undefined behavior when an asset in the depot outlived the depot itself.
- Fixed a bug that could cause some rotations in an Instanced 3D Model (.i3dm) to be represented incorrectly.

### v0.42.0 - 2024-12-02

##### Breaking Changes :mega:

- Cesium Native now requires C++20 and uses vcpkg `2024.11.16`.
- Switched from `gsl::span` to `std::span` throughout the library and API. The GSL library has been removed.
- The `BingMapsRasterOverlay` constructor no longer takes an `ellipsoid` parameter. Instead, it uses the ellipsoid specified in `RasterOverlayOptions`.
- The `ellipsoid` field in `RasterOverlayOptions` is no longer a `std::optional`. Instead, it defaults to WGS84 directly.
- Removed the `ellipsoid` field from `TileMapServiceRasterOverlayOptions`, `WebMapServiceRasterOverlayOptions`, and `WebMapTileServiceRasterOverlayOptions`. These overlays now use the ellipsoid in `RasterOverlayOptions` instead.
- The `schema` property of `ExtensionModelExtStructuralMetadata` is now an `IntrusivePointer` instead of a `std::optional`.

##### Additions :tada:

- Added support for `EXT_accessor_additional_types` in `AccessorView`.
- Added `EllipsoidTilesetLoader` that will generate a tileset by tessellating the surface of an ellipsoid, producing a simple globe tileset without any terrain features.
- External schemas referenced by the `schemaUri` property in the `EXT_structural_metadata` glTF extension are now loaded automatically. Two models that reference the same external schema will share a single copy of it.
- Added `getHeightSampler` method to `TilesetContentLoader`, allowing loaders to optionally provide a custom, more efficient means of querying heights using the `ITilesetHeightSampler` interface.
- Added equality operator for `JsonValue`.
- `TileLoadResult` now includes a `pAssetAccessor` that was used to retrieve the tile content and that should be used to retrieve any additional resources associated with the tile, such as external images.

##### Fixes :wrench:

- Updated the CMake install process to install the vcpkg-built Debug binaries in Debug builds. Previously the Release binaries were installed instead.
- Fixed a crash that would occur for raster overlays attempting to dereference a null `CreditSystem`.
- Fixed a bug where an empty `extensions` object would get written if an `ExtensibleObject` only had unregistered extensions.
- Tightened the tolerance of `IntersectionTests::rayTriangleParametric`, allowing it to find intersections with smaller triangles.
- Fixed a bug that could cause `GltfUtilities::intersectRayGltfModel` to crash when the model contains a primitive whose position accessor does not have min/max values.
- `IonRasterOverlay` now passes its `RasterOverlayOptions` to the `BingMapsRasterOverlay` or `TileMapServiceRasterOverlay` that it creates internally.
- Fixed a bug in `CachingAssetAccessor` that caused it to return cached request headers on a cache hit, rather than the headers included in the new request.
- External resources (such as images) referenced from 3D Tiles content will no longer fail if a Cesium ion token refresh is necessary.
- The Cesium ion token will now only be refreshed once when it expires. Previously, multiple refresh requests could be initiated at about the same time.
- Fixed a bug in `SharedAssetDepot` that could lead to a crash with assets that fail to load.
- Fixed a bug in `AccessorView` that could cause it to report the view as valid even when its `BufferView` had a negative `byteStride`.

### v0.41.0 - 2024-11-01

##### Breaking Changes :mega:

- Renamed `CesiumUtility/Gunzip.h` to `CesiumUtility/Gzip.h`.
- Renamed `ImageCesium` to `ImageAsset`.
- The `cesium` field in `CesiumGltf::Image` is now named `pAsset` and is an `IntrusivePointer` to an `ImageAsset`.
- The `image` field in `LoadedRasterOverlayImage` is now named `pImage` and is an `IntrusivePointer` to an `ImageAsset`.
- Deprecated the `readImage` and `generateMipMaps` methods on `GltfReader`. These methods are now found on `ImageDecoder`.

##### Additions :tada:

- Added `CesiumUtility::gzip`.
- Added `CesiumGeometry::Transforms::getUpAxisTransform` to get the transform that converts from one up axis to another.
- Added `TilesetSharedAssetSystem` to `Cesium3DTilesSelection` and `GltfSharedAssetSystem` to `CesiumGltfReader`.
- Added `SharedAsset` to `CesiumUtility` to serve as the base class for assets such as `ImageAsset`.
- Added `SharedAssetDepot` to `CesiumAsync` for managing assets, such as images, that can be shared among multiple models or other objects.
- Added `NetworkAssetDescriptor` and `NetworkImageAssetDescriptor`.
- `ImageAsset` (formerly `ImageCesium`) is now an `ExtensibleObject`.
- Added `VertexAttributeSemantics` to `CesiumGltf`.
- Added `ImageDecoder` to `CesiumGltfReader`.
- Added `DoublyLinkedListAdvanced` to `CesiumUtility`. It is equivalent to `DoublyLinkedList` except it allows the next and previous pointers to be in a base class of the node class.
- Added `contains` method to `DoublyLinkedList` (and `DoublyLinkedListAdvanced`).
- Added static `error` and `warning` methods to `ErrorList`, making it easy to create an instance with a single error or warning.
- `ExtensibleObject::addExtension` now takes arguments that are passed through to the extension's constructor.
- Added `Hash` to `CesiumUtility`.
- Added `emplace` and `reset` methods to `IntrusivePointer`.
- Added `Result<T>` and `ResultPointer<T>` classes to represent the result of an operation that might complete with warnings and errors.

##### Fixes :wrench:

- Fixed missing ellipsoid parameters that would lead to incorrect results when using non-WGS84 ellipsoids.
- Fixed a bug in `AsyncSystem::all` where the resolved values of individual futures were copied instead of moved into the output array.
- Improved the hash function for `QuadtreeTileID`.

### v0.40.1 - 2024-10-01

##### Fixes :wrench:

- Fixed a regression in v0.40.0 that could cause tilesets with raster overlays to fail to load in some cases.

### v0.40.0 - 2024-10-01

##### Breaking Changes :mega:

- Renamed `shouldContentContinueUpdating` to `getMightHaveLatentChildren` and `setContentShouldContinueUpdating` to `setMightHaveLatentChildren` on the `Tile` class.
- `LoadedRasterOverlayImage` now has a single `errorList` property instead of separate `errors` and `warnings` properties.

##### Additions :tada:

- Added `sampleHeightMostDetailed` method to `Tileset`.
- `AxisAlignedBox` now has `constexpr` constructors.

##### Fixes :wrench:

- Fixed a bug that prevented use of `Tileset` with a nullptr `IPrepareRendererResources`.
- Fixed a bug in `IntersectionTests::rayOBBParametric` that could cause incorrect results for some oriented bounding boxes.
- `GltfUtilities::intersectRayGltfModel` now reports a warning when given a model it can't compute the intersection with because it uses required extensions that are not supported.
- Errors while loading raster overlays are now logged. Previously, they were silently ignored in many cases.
- A raster overlay image failing to load will no longer completely prevent the geometry tile to which it is attached from rendering. Instead, once the raster overlay fails, the geometry tile will be shown without the raster overlay.
- Fixed a bug in the various `catchImmediately` and `catchInMainThread` functions in `CesiumAsync` that prevented use of a mutable lambda.

### v0.39.0 - 2024-09-02

##### Breaking Changes :mega:

- Setting the CMake variable `PRIVATE_CESIUM_SQLITE` will no longer automatically rename all of the SQLite symbols. It must also be paired with a vcpkg overlay port that renames the symbols in SQLite itself.
- `PropertyArrayView` is now exclusively a view, with no ability to own the data it is viewing. The new `PropertyArrayCopy` can be used when an owning view is required.

##### Additions :tada:

- Added `CesiumGltfWriter::SchemaWriter` for serializing schemas in [EXT_structural_metadata](https://github.com/CesiumGS/glTF/tree/3d-tiles-next/extensions/2.0/Vendor/EXT_structural_metadata).
- Added `resolveExternalImages` flag to `GltfReaderOptions`, which is true by default.
- Added `removeExtensionUsed` and `removeExtensionRequired` methods to `CesiumGltf::Model`.
- Added `getFeatureIdAccessorView` overload for retrieving feature IDs from `EXT_instance_features`.
- Added `CesiumGeospatial::EarthGravitationalModel1996Grid` class to allow transforming heights on a WGS84 ellipsoid into heights above mean sea level using the EGM96 model.

##### Fixes :wrench:

- Fixed a bug in `WebMapTileServiceRasterOverlay` that caused it to compute the `TileRow` incorrectly when used with a tiling scheme with multiple tiles in the Y direction at the root.
- `KHR_texture_transform` is now removed from `extensionsUsed` and `extensionsRequired` after it is applied by `GltfReader`.
- Fixed a bug in the i3dm loader that caused glTF with multiple nodes to not be instanced correctly.

### v0.38.0 - 2024-08-01

##### Breaking Changes :mega:

- `AccessorWriter` constructor now takes `std::byte*` instead of `uint8_t*`.

##### Additions :tada:

- Added `rayTriangle` intersection function that returns the intersection point between a ray and a triangle.
- Added `intersectRayGltfModel` intersection function that returns the first intersection point between a ray and a glTF model.
- Added `convertAccessorComponentTypeToPropertyComponentType`, which converts integer glTF accessor component types to their best-fitting `PropertyComponentType`.

##### Fixes :wrench:

- Fixed a bug that prevented raster overlays from being correctly applied when a non-standard "glTF up axis" is in use.

### v0.37.0 - 2024-07-01

##### Additions :tada:

- Added full support for custom ellipsoids by setting `TilesetOptions::ellipsoid` when creating a tileset.
  - Many methods have been updated with an additional ellipsoid parameter to support this. The WGS84 ellipsoid is used as a default parameter here to ensure API compatibility.
  - `CESIUM_DISABLE_DEFAULT_ELLIPSOID` can be defined to disable the WGS84 default parameter, exposing through errors the places in your code that are still assuming a WGS84 ellipsoid.
- Added `removeUnusedMeshes` and `removeUnusedMaterials` to `GltfUtilities`.
- Added `rayEllipsoid` static method to `CesiumGeometry::IntersectionTests`.
- Added equality operator for `Cartographic`.
- Added `CESIUM_MSVC_STATIC_RUNTIME_ENABLED` option to the CMake scripts. It is OFF by default, and when enabled, configures any MS visual studio projects for the "Multi-threaded" (/MT) runtime library rather than "Multi-threaded DLL" (/MD)

##### Fixes :wrench:

- Fixed several problems with the loader for the 3D Tiles Instanced 3D Mesh (i3dm) format:
  - When an instance transform cannot be decomposed into position, rotation, and scale, a warning will now be logged and an identity transformation will be used. Previously, an undefined transformation would be used.
  - The `gltfUpAxis` property is now accounted for, if present.
  - Paths to images in i3dm content are now resolved correctly.
  - Extraneous spaces at the end of an external glTF URI are now ignored. These are sometimes added as padding in order to meet alignment requirements.
- Removed an overly-eager degenerate triangle test in the 2D version of `IntersectionTests::pointInTriangle` that could discard intersections in small - but valid - triangles.
- Fixed a bug while upsampling tiles for raster overlays that could cause them to have an incorrect bounding box, which in some cases would lead to the raster overlay being missing entirely from the upsampled tile.

### v0.36.0 - 2024-06-03

##### Breaking Changes :mega:

- `FeatureId::propertyTable` is now `int32_t` instead of `std::optional<int64_t>`
- `ExtensionMeshPrimitiveExtStructuralMetadata::propertyTextures` and `ExtensionMeshPrimitiveExtStructuralMetadata::propertyAttributes` are now vectors of `int32_t` instead of `int64_t`.

##### Additions :tada:

- Added support for I3DM 3D Tile content files.
- Added `forEachNodeInScene` to `CesiumGltf::Model`.
- Added `removeUnusedBuffers` to `GltfUtilities`.
- Added the following new methods to the `Uri` class: `unescape`, `unixPathToUriPath`, `windowsPathToUriPath`, `nativePathToUriPath`, `uriPathToUnixPath`, `uriPathToWindowsPath`, and `uriPathToNativePath`.
- Added `LayerWriter` to the `CesiumQuantizedMeshTerrain` library and namespace.
- Drastically improved the performance of `GltfUtilities::collapseToSingleBuffer` for glTFs with many buffers and bufferViews.

##### Fixes :wrench:

- Added support for the following glTF extensions to `Model::merge`. Previously these extensions could end up broken after merging.
  - `KHR_texture_basisu`
  - `EXT_texture_webp`
  - `EXT_mesh_gpu_instancing`
  - `EXT_meshopt_compression`
  - `CESIUM_primitive_outline`
  - `CESIUM_tile_edges`
- Fixed a bug in `GltfUtilities::compactBuffer` where it would not preserve the alignment of the bufferViews.
- The `collapseToSingleBuffer` and `moveBufferContent` functions in `GltfUtilities` now align to an 8-byte boundary rather than a 4-byte boundary, because bufferViews associated with some glTF extensions require this larger alignment.
- `GltfUtilities::collapseToSingleBuffer` now works correctly even if some of the buffers in the model have a `uri` property and the data at that URI has not yet been loaded. Such buffers are left unmodified.
- `GltfUtilities::collapseToSingleBuffer` now works correctly with bufferViews that have the `EXT_meshopt_compression` extension.
- `GltfUtilities::compactBuffer` now accounts for bufferViews with the `EXT_meshopt_compression` when determining unused buffer ranges.
- When `GltfReader` decodes buffers with data URLs, and the size of the data in the URL does not match the buffer's `byteLength`, the `byteLength` is now updated and a warning is raised. Previously, the mismatch was ignored and would cause problems later when trying to use these buffers.
- `EXT_meshopt_compression` and `KHR_mesh_quantization` are now removed from `extensionsUsed` and `extensionsRequired` after they are decoded by `GltfReader`.
- The glTF accessor for the texture coordinates created by `RasterOverlayUtilities::createRasterOverlayTextureCoordinates` now has min/max values that accurately reflect the range of values. Previously, the minimum was always set to 0.0 and the maximum to 1.0.
- Fixed a bug in the `waitInMainThread` method on `Future` and `SharedFuture` that could cause it to never return if the waited-for future rejected.
- Moved the small amount of Abseil code embedded into the s2geometry library from the `absl` namespace to the `cesium_s2geometry_absl` namespace, in order to avoid linker errors when linking against both cesium-native and the full Abseil library.
- Fixed a crash in `ExtensionWriterContext` when attempting to write statically-typed extensions that aren't registered. Now a warning is reported.

### v0.35.0 - 2024-05-01

##### Breaking Changes :mega:

- Moved `upsampleGltfForRasterOverlays` into `RasterOverlayUtilities`. Previously it was a global function. Also added two new parameters to it, prior to the existing `textureCoordinateIndex` parameter.
- Moved `QuantizedMeshLoader` from `Cesium3DTilesContent` to `CesiumQuantizedMeshTerrain`. If experiencing related linker errors, add `CesiumQuantizedMeshTerrain` to the libraries you link against.
- `Connection::authorize` now requires an `ApplicationData` parameter, which represents the `appData` retrieved from a Cesium ion server.

##### Additions :tada:

- Added a new `CesiumQuantizedMeshTerrain` library and namespace, containing classes for working with terrain in the `quantized-mesh-1.0` format and its `layer.json` file.
- Added `getComponentCountFromPropertyType` to `PropertyType`.
- Added `removeExtension` to `ExtensibleObject`.
- Added `IndexFromAccessor` to retrieve the index supplied by `IndexAccessorType`.
- Added `NormalAccessorType`, which is a type definition for a normal accessor. It can be constructed using `getNormalAccessorView`.
- Added `Uri::getPath` and `Uri::setPath`.
- Added `TileTransform::setTransform`.
- Added `GlobeRectangle::splitAtAntiMeridian`.
- Added `BoundingRegionBuilder::toGlobeRectangle`.
- Added `GlobeRectangle::equals` and `GlobeRectangle::equalsEpsilon`.
- `upsampleGltfForRasterOverlays` now accepts two new parameters, `hasInvertedVCoordinate` and `textureCoordinateAttributeBaseName`.
- `upsampleGltfForRasterOverlays` now copies images from the parent glTF into the output model.
- Added `waitInMainThread` method to `Future` and `SharedFuture`.
- Added `forEachRootNodeInScene`, `addExtensionUsed`, `addExtensionRequired`, `isExtensionUsed`, and `isExtensionRequired` methods to `CesiumGltf::Model`.
- Added `getNodeTransform`, `setNodeTransform`, `removeUnusedTextures`, `removeUnusedSamplers`, `removeUnusedImages`, `removeUnusedAccessors`, `removeUnusedBufferViews`, and `compactBuffers` methods to `GltfUtilities`.
- Added `postprocessGltf` method to `GltfReader`.
- `Model::merge` now merges the `EXT_structural_metadata` and `EXT_mesh_features` extensions. It also now returns an `ErrorList`, used to report warnings and errors about the merge process.

##### Fixes :wrench:

- Fixed a bug in `joinToString` when given a collection containing empty strings.
- `QuantizedMeshLoader` now creates spec-compliant glTFs from a quantized-mesh terrain tile. Previously, the generated glTF had small problems that could confuse some clients.
- Fixed a bug in `TileMapServiceRasterOverlay` that caused it to build URLs incorrectly when given a URL with query parameters.
- glTFs converted from a legacy batch table to a `EXT_structural_metadata` now:
  - Add the `EXT_structural_metadata` and `EXT_mesh_features` extensions to the glTF's `extensionsUsed` list.
  - Omit property table properties without any values at all. Previously, such property table properties would have a `values` field referring to an invalid bufferView, which is contrary to the extension's specification.
  - Rename the `_BATCHID` attribute to `_FEATURE_ID_0` inside the `KHR_draco_mesh_compression` extension (if present), in addition to the primitive's `attributes`. Previously, meshes still Draco-compressed after the upgrade, by setting `options.decodeDraco=false`, did not have the proper attribute name.
- glTFs converted from 3D Tiles B3DMs with the `RTC_CENTER` property will now have `CESIUM_RTC` added to their `extensionsRequired` and `extensionsUsed` lists.
- glTFs converted from the 3D Tiles PNTS format now:
  - Have their `asset.version` field correctly set to `"2.0"`. Previously the version was not set, which is invalid.
  - Have the `KHR_materials_unlit` extension added to the glTF's `extensionsUsed` list when the point cloud does not have normals.
  - Have a default `scene`.
  - Have the `CESIUM_RTC` extension added to the glTF's `extensionsRequired` and `extensionsUsed` lists when the PNTS uses the `RTC_CENTER` property.
- When glTFs are loaded with `applyTextureTransform` set to true, the accessors and bufferViews created for the newly-generated texture coordinates now have their `byteOffset` set to zero. Previously, they inherited the value from the original `KHR_texture_transform`-dependent objects, which was incorrect.
- `bufferViews` created for indices during Draco decoding no longer have their `byteStride` property set, as this is unnecessary and disallowed by the specification.
- `bufferViews` created for vertex attributes during Draco decoding now have their `target` property correctly set to `BufferView::Target::ARRAY_BUFFER`.
- After a glTF has been Draco-decoded, the `KHR_draco_mesh_compression` extension is now removed from the primitives, as well as from `extensionsUsed` and `extensionsRequired`.
- For glTFs converted from quantized-mesh tiles, accessors created for the position attribute now have their minimum and maximum values set correctly to include the vertices that form the skirt around the edge of the tile.
- Fixed some glTF validation problems with the mode produced by `upsampleGltfForRasterOverlays`.
- `RasterOverlayUtilities::createRasterOverlayTextureCoordinates` no longer fails when the model spans the anti-meridian. However, only the larger part of the model on one side of the anti-meridian will have useful texture coordinates.
- Fixed a bug that caused `GltfWriter` to create an invalid GLB if its total size would be greater than or equal to 4 GiB. Because it is not possible to produce a valid GLB of this size, GltfWriter now reports an error instead.
- `CesiumUtility::Uri::resolve` can now properly parse protocol-relative URIs (such as `//example.com`).
- Fixed a bug where the `GltfReader` was not able to read a model when the BIN chunk of the GLB data was more than 3 bytes larger than the size of the JSON-defined `buffer`.

### v0.34.0 - 2024-04-01

##### Breaking Changes :mega:

- Renamed `IntersectionTests::pointInTriangle2D` to `IntersectionTests::pointInTriangle`.

##### Additions :tada:

- Added `AccessorWriter` constructor that takes an `AccessorView`.
- Added `PositionAccessorType`, which is a type definition for a position accessor. It can be constructed using `getPositionAccessorView`.
- Added overloads of `IntersectionTests::pointInTriangle` that handle 3D points. One overload includes a `barycentricCoordinates` parameter that outputs the barycentric coordinates at that point.
- Added overloads of `ImplicitTilingUtilities::computeBoundingVolume` that take a `Cesium3DTiles::BoundingVolume`.
- Added overloads of `ImplicitTilingUtilities::computeBoundingVolume` that take an `S2CellBoundingVolume` and an `OctreeTileID`. Previously only `QuadtreeTileID` was supported.
- Added `setOrientedBoundingBox`, `setBoundingRegion`, `setBoundingSphere`, and `setS2CellBoundingVolume` functions to `TileBoundingVolumes`.

##### Fixes :wrench:

- Fixed a bug where coordinates returned from `SimplePlanarEllipsoidCurve` were inverted if one of the input points had a negative height.
- Fixed a bug where `Tileset::ComputeLoadProgress` could incorrectly report 100% before all tiles finished their main thread loading.

### v0.33.0 - 2024-03-01

##### Breaking Changes :mega:

- Removed support for `EXT_feature_metadata` in `CesiumGltf`, `CesiumGltfReader`, and `CesiumGltfWriter`. This extension was replaced by `EXT_mesh_features`, `EXT_instance_features`, and `EXT_structural_metadata`.
- Moved `ReferenceCountedNonThreadSafe<T>` to `ReferenceCounted.h`. It is also now a type alias for `ReferenceCounted<T, false>` rather than an actual class.
- Renamed `applyKHRTextureTransform` to `applyKhrTextureTransform`. The corresponding header file was similarly renamed to `CesiumGltf/applyKhrTextureTransform.h`.

##### Additions :tada:

- Added `TextureViewOptions`, which includes the following flags:
  - `applyKhrTextureTransformExtension`: When true, the view will automatically transform texture coordinates before sampling the texture.
  - `makeImageCopy`: When true, the view will make its own CPU copy of the image data.
- Added `TextureView`. It views an arbitrary glTF texture and can be affected by `TextureViewOptions`. `FeatureIdTextureView` and `PropertyTexturePropertyView` now inherit from this class.
- Added `options` parameter to `PropertyTextureView::getPropertyView` and `PropertyTextureView::forEachProperty`, allowing views to be constructed with property-specific options.
- Added `KhrTextureTransform`, a utility class that parses the `KHR_texture_transform` glTF extension and reports whether it is valid. UVs may be transformed on the CPU using `applyTransform`.
- Added `contains` method to `BoundingSphere`.
- Added `GlobeRectangle::MAXIMUM` static field.
- Added `ReferenceCountedThreadSafe` type alias.
- Added `SimplePlanarEllipsoidCurve` class to help with calculating fly-to paths.
- Added `sizeBytes` field to `ImageCesium`, allowing its size to be tracked for caching purposes even after its `pixelData` has been cleared.
- Added `scaleToGeocentricSurface` method to `Ellipsoid`.

##### Fixes :wrench:

- Fixed a bug in `BoundingVolume::estimateGlobeRectangle` where it returned an incorrect rectangle for boxes and spheres that encompass the entire globe.
- Fixed an incorrect computation of wrapped texture coordinates in `applySamplerWrapS` and `applySamplerWrapT`.

### v0.32.0 - 2024-02-01

##### Breaking Changes :mega:

- `IndicesForFaceFromAccessor` now properly supports `TRIANGLE_STRIP` and `TRIANGLE_FAN` modes. This requires the struct to be initialized with the correct primitive mode.

##### Additions :tada:

- Added support for Web Map Tile Service (WMTS) with `WebMapTileServiceRasterOverlay`.
- Added conversions from `std::string` to other metadata types in `MetadataConversions`. This enables the same conversions as `std::string_view`, while allowing runtime engines to use `std::string` for convenience.
- Added `applyTextureTransform` property to `TilesetOptions`, which indicates whether to preemptively apply transforms to texture coordinates for textures with the `KHR_texture_transform` extension.
- Added `loadGltf` method to `GltfReader`, making it easier to do a full, asynchronous load of a glTF.

##### Fixes :wrench:

- Fixed a bug in `FeatureIdTextureView` where it ignored the wrap values specified on the texture's sampler.
- Fixed a bug that could cause binary implicit tiling subtrees with buffers padded to 8-bytes to fail to load.
- Fixed a bug where upgraded batch table properties were not always assigned sentinel values, even when such values were available and required.
- Fixed incorrect behavior in `PropertyTablePropertyView` where `arrayOffsets` were treated as byte offsets, instead of as array indices.

### v0.31.0 - 2023-12-14

##### Additions :tada:

- Add `defaults` method to `CesiumIonClient::Connection`.

##### Fixes :wrench:

- Fixed a crash in `SubtreeAvailability::loadSubtree`.
- Fixed a bug where the `getApiUrl` method of `CesiumIonClient::Connection` would not return the default API URL if the attempt to access `config.json` failed in a more serious way, such as because of an invalid hostname.

### v0.30.0 - 2023-12-01

##### Breaking Changes :mega:

- Moved `ErrorList`, `CreditSystem`, and `Credit` from `Cesium3DTilesSelection` to `CesiumUtility`.
- Moved `GltfUtilities` from `Cesium3DTilesSelection` to `Cesium3DTilesContent`.
- Moved `RasterOverlay`, `RasterOverlayTileProvider`, `RasterOverlayTile`, `QuadtreeRasterOverlayTileProvider`, `RasterOverlayLoadFailure`, `RasterOverlayDetails`, and all of the `RasterOverlay`-derived types to a new `CesiumRasterOverlays` library and namespace.
- Moved `createRasterOverlayTextureCoordinates` method from `GltfUtilities` to a new `RasterOverlayUtilities` class in the `CesiumRasterOverlays` library.
- `GltfUtilities::parseGltfCopyright` now returns the credits as a vector of `std::string_view` instances. Previously it took a `CreditSystem` and created credits directly.
- The `SubtreeAvailability` constructor and `loadSubtree` static method now take an `ImplicitTileSubdivisionScheme` enumeration parameter instead of a `powerOf2` parameter. They also now require a `levelsInSubtree` parameter, which is needed when switching from constant to bitstream availability. Lastly, the constructor now takes a `Subtree` parameter instead of a `std::vector<std::vector<std::byte>>` representing the buffers.
- `SubtreeConstantAvailability`, `SubtreeBufferViewAvailability`, and `AvailabilityView` are now members of `SubtreeAvailability`.
- Moved `ImageManipulation` from `CesiumGltfReader` to `CesiumGltfContent`.
- Added some new parameters to `RasterOverlayUtilities::createRasterOverlayTextureCoordinates` and changed the order of some existing parameters.

##### Additions :tada:

- Added new `Cesium3DTilesContent` library and namespace. It has classes for loading, converting, and manipulating 3D Tiles tile content.
- Added new `CesiumGltfContent` library and namespace. It has classes for manipulating in-memory glTF files.
- Added new `CesiumRasterOverlays` library and namespace. It has classes for working with massive textures draped over glTFs and 3D Tiles.
- Added `MetadataConversions`, which enables metadata values to be converted to different types for better usability in runtime engines.
- Added various `typedef`s to catch all possible types of `AccessorView`s for an attribute, including `FeatureIdAccessorType` for feature ID attribute accessors, `IndexAccessorType` for index accessors, and `TexCoordAccessorType` for texture coordinate attribute accessors.
- Added `getFeatureIdAccessorView`, `getIndexAccessorView`, and `getTexCoordAccessorView` to retrieve the `AccessorView` as a `FeatureIdAccessorType`, `IndexAccessorType`, or `TexCoordAccessorType` respectively.
- Added `StatusFromAccessor` and `CountFromAccessor` visitors to retrieve the accessor status and size respectively. This can be used with `FeatureIdAccessorType`, `IndexAccessorType`, or `TexCoordAccessorType`.
- Added `FeatureIdFromAccessor` to retrieve feature IDs from a `FeatureIdAccessorType`.
- Added `IndicesForFaceFromAccessor` to retrieve the indices of the vertices that make up a face, as supplied by `IndexAccessorType`.
- Added `TexCoordFromAccessor` to retrieve the texture coordinates from a `TexCoordAccessorType`.
- Added `TileBoundingVolumes` class to `Cesium3DTilesContent`, making it easier to create the rich bounding volume types in `CesiumGeometry` and `CesiumGeospatial` from the simple vector representations in `Cesium3DTiles`.
- Added `transform` method to `CesiumGeometry::BoundingSphere`.
- Added `toSphere`, `fromSphere`, and `fromAxisAligned` methods to `CesiumGeometry::OrientedBoundingBox`.
- Added `TileTransform` class to `Cesium3DTilesContent`, making it easier to create a `glm::dmat4` from the `transform` property of a `Cesium3DTiles::Tile`.
- Added `ImplicitTilingUtilities` class to `Cesium3DTilesContent`.
- Added overloads of `isTileAvailable`, `isContentAvailable`, and `isSubtreeAvailable` on the `SubtreeAvailability` class that take the subtree root tile ID and the tile ID of interest, instead of a relative level and Morton index.
- Added `fromSubtree` and `createEmpty` static methods to `SubtreeAvailability`.
- Added new `set` methods to `SubtreeAvailability`, allowing the availability information to be modified.
- Added `SubtreeFileReader` class, used to read `Cesium3DTiles::Subtree` from a binary or JSON subtree file.
- Added `pointInTriangle2D` static method to `CesiumGeometry::IntersectionTests`.
- Added `rectangleIsWithinPolygons` and `rectangleIsOutsidePolygons` static methods to `CartographicPolygon`.
- Raster overlays now use `IPrepareRasterOverlayRendererResources`, which contains only overlay-related methods, instead of `IPrepareRendererResources`, which contains tileset-related methods as well. `IPrepareRendererResources` derives from `IPrepareRasterOverlayRendererResources` so existing code should continue to work without modification.
- Added `collapseToSingleBuffer` and `moveBufferContent` methods to `GltfUtilities`.
- Added `savePng` method to `ImageManipulation`.
- `RasterOverlayTileProvider::loadTile` now returns a future that resolves when the tile is done loading.
- Added `computeDesiredScreenPixels` and `computeTranslationAndScale` methods to `RasterOverlayUtilities`.
- Added `Future<T>::thenPassThrough`, used to easily pass additional values through to the next continuation.

##### Fixes :wrench:

- Fixed a bug in `OrientedBoundingBox::contains` where it didn't account for the bounding box's center.
- Fixed compiler error when calling `PropertyAttributeView::forEachProperty`.
- Fixed crash when loading glTFs with data uri images.
- Fixed WD4996 warnings-as-errors when compiling with Visual Studio 2002 v17.8.

### v0.29.0 - 2023-11-01

##### Breaking Changes :mega:

- Removed `PropertyTablePropertyViewType` and `NormalizedPropertyTablePropertyViewType`, as well as their counterparts for property textures and property attributes. When compiled with Clang, the large `std::variant` definitions would significantly stall compilation.

##### Fixes :wrench:

- Updated the Cesium ion OAuth2 URL from `https://cesium.com/ion/oauth` to `https://ion.cesium.com/oauth`, avoiding a redirect.

### v0.28.1 - 2023-10-02

##### Breaking Changes :mega:

- Cesium Native is now only regularly tested on Visual Studio 2019+, GCC 11.x+, and Clang 12+. Other compilers - including older ones - are likely to work, but are not tested.

##### Additions :tada:

- Added `getClass` to `PropertyTableView`, `PropertyTextureView`, and `PropertyAttributeView`. This can be used to retrieve the metadata `Class` associated with the view.
- Added `PropertyViewStatus::EmptyPropertyWithDefault` to indicate when a property contains no data, but has a valid default value.
- A glTF `bufferView` with a `byteStride` of zero is now treated as if the `byteStride` is not defined at all. Such a glTF technically violates the spec (the minimum value is 4), but the new behavior is sensible enough and consistent with CesiumJS.

##### Fixes :wrench:

- Fixed the handling of omitted metadata properties in `PropertyTableView`, `PropertyTextureView`, and `PropertyAttributeView` instances. Previously, if a property was not `required` and omitted, it would be initialized as invalid with the `ErrorNonexistentProperty` status. Now, it will be treated as valid as long as the property defines a valid `defaultProperty`. A special instance of `PropertyTablePropertyView`, `PropertyTexturePropertyView`, or `PropertyAttributePropertyView` will be constructed to allow the property's default value to be retrieved, either via `defaultValue` or `get`. `getRaw` may not be called on this special instance.

### v0.28.0 - 2023-09-08

##### Breaking Changes :mega:

- Views of the data contained by `EXT_feature_metadata` will no longer supported by Cesium Native. The extension will still be parsed, but it will log a warning.
- Batch tables will be converted to `EXT_structural_metadata` instead of `EXT_feature_metadata`.
- In `CesiumGltf`, all generated classes related to `EXT_feature_metadata` are now prefixed with `ExtensionExtFeatureMetadata`. For example, `ClassProperty` has become `ExtensionExtFeatureMetadataClassProperty`. This also extends to the glTF reader and writer.
- In `CesiumGltf`, all generated classes related to `EXT_structural_metadata` have had their `ExtensionExtStructuralMetadata` prefix removed. For example, `ExtensionExtStructuralMetadataClassProperty` has become `ClassProperty`. This also extends to the glTF reader and writer.
- In `CesiumGltf`, `ExtensionExtMeshFeaturesFeatureId` and `ExtensionExtMeshFeaturesFeatureIdTexture` have been renamed to `FeatureId` and `FeatureIdTexture` respectively.
- Replaced `FeatureIDTextureView` with `FeatureIdTextureView`, which views a `FeatureIdTexture` in `EXT_mesh_features`. Feature ID textures from `EXT_feature_metadata` are no longer supported.
- Replaced `MetadataFeatureTableView` with `PropertyTableView`, which views a `PropertyTable` in `EXT_structural_metadata`.
- Replaced `MetadataPropertyView` with `PropertyTablePropertyView`, which is a view of a `PropertyTableProperty` in `EXT_structural_metadata`. This takes two template parameters: a typename `T` , and a `bool` indicating whether or not the values are normalized.
- Replaced `MetadataPropertyViewStatus` with `PropertyTablePropertyViewStatus`. `PropertyTablePropertyViewStatus` is a class that inherits from `PropertyViewStatus`, defining additional error codes in the form of `static const` values.
- Replaced `FeatureTextureView` with `PropertyTextureView`, which views a `PropertyTexture` in `EXT_structural_metadata`.
- Replaced `FeatureTexturePropertyView` with `PropertyTexturePropertyView`, which is a view of a `PropertyTextureProperty` in `EXT_structural_metadata`. This takes two template parameters: a typename `T` , and a `bool` indicating whether or not the values are normalized.
- Removed `FeatureTexturePropertyComponentType`, `FeatureTexturePropertyChannelOffsets`, and `FeatureTexturePropertyValue`. `PropertyTextureProperty` retrieves the values with the type indicated by its class property.
- Replaced `FeatureTexturePropertyViewStatus` with `PropertyTexturePropertyViewStatus`. `PropertyTexturePropertyViewStatus` is a class that inherits from `PropertyViewStatus`, defining additional error codes in the form of `static const` values.
- Renamed `FeatureIDTextureViewStatus` to `FeatureIdTextureViewStatus` for consistency.
- Renamed `MetadataArrayView` to `PropertyArrayView`.
- Renamed `FeatureTextureViewStatus` to `PropertyTextureViewStatus`.
- Refactored `PropertyType` to reflect the values of `type` in a `ClassProperty` from `EXT_structural_metadata`.

##### Additions :tada:

- Added `PropertyView`, which acts as a base class for all metadata property views. This takes two template parameters: a type `T` , and a `bool` indicating whether or not the values are normalized.
- Added `PropertyViewStatus`, which defines public `static const` values for various property errors.
- Added `PropertyTableViewStatus` to indicate whether a `PropertyTableView` is valid.
- Added `PropertyComponentType` to reflect the values of `componentType` in a `ClassProperty` from `EXT_structural_metadata`.
- Added `PropertyAttributeView`, which views a `PropertyAttribute` in `EXT_structural_metadata`.
- Added `PropertyAttributePropertyView`, which views a `PropertyAttributeProperty` in `EXT_structural_metadata`.
- Added `PropertyAttributePropertyViewStatus`, which reflects the status of a `PropertyAttributePropertyView`.

### v0.27.3 - 2023-10-01

##### Additions :tada:

- Added support for Cesium ion `"externalType"` assets.

##### Fixes :wrench:

- Fixed corner cases where `Tileset::ComputeLoadProgress` can incorrectly report done (100%) before all tiles are actually loaded for the current view.

### v0.27.2 - 2023-09-20

##### Additions :tada:

- Added `CESIUM_GLM_STRICT_ENABLED` option to the CMake scripts. It is ON by default, but when set to OFF it disables the `GLM_FORCE_XYZW_ONLY`, `GLM_FORCE_EXPLICIT_CTOR`, and `GLM_FORCE_SIZE_T_LENGTH` options in the GLM library.

##### Fixes :wrench:

- Added a missing include to `FeatureTexturePropertyView.h`.
- The CMake scripts no longer attempt to add the `Catch2` subdirectory when the tests are disabled.

### v0.27.1 - 2023-09-03

##### Fixes :wrench:

- Fixed a bug that could cause a crash when loading tiles with a raster overlay.

### v0.27.0 - 2023-09-01

##### Breaking Changes :mega:

- Renamed `ExtensionReaderContext` to `JsonReaderOptions`, and the `getExtensions` method on various JSON reader classes to `getOptions`.
- `IExtensionJsonHandler` no longer derives from `IJsonHandler`. Instead, it has a new pure virtual method, `getHandler`, that must be implemented to allow clients to obtain the `IJsonHandler`. In almost all implementations, this should simply return `*this`.
- In `SubtreeReader`, `SchemaReader`, and `TilesetReader`, the `readSubtree`, `readSchema`, and `readTileset` methods (respectively) have been renamed to `readFromJson` and return a templated `ReadJsonResult` instead of a bespoke result class.
- `TileExternalContent` is now heap allocated and stored in `TileContent` with a `std::unique_ptr`.
- The root `Tile` of a `Cesium3DTilesSelection::Tileset` now represents the tileset.json itself, and the `root` tile specified in the tileset.json is its only child. This makes the shape of the tile tree consistent between a standard top-level tileset and an external tileset embedded elsewhere in the tree. In both cases, the "tile" that represents the tileset.json itself has content of type `TileExternalContent`.

##### Additions :tada:

- Added new constructors to `LocalHorizontalCoordinateSystem` taking ECEF<->Local transformation matrices directly.
- Unknown properties in objects read with a `JsonReader` are now stored in the `unknownProperties` property on `ExtensibleObject` by default. To ignore them, as was done in previous versions, call `setCaptureUnknownProperties` on `JsonReaderOptions`.
- Added `ValueType` type alias to `ArrayJsonHandler`, for consistency with other JSON handlers.
- Added an overload of `JsonReader::readJson` that takes a `rapidjson::Value` instead of a byte buffer. This allows a subtree of a `rapidjson::Document` to be easily and efficiently converted into statically-typed classes via `IJsonHandler`.
- Added `*Reader` classes to `CesiumGltfReader` and `Cesium3DTilesReader` to allow each of the classes to be individually read from JSON.
- Added `getExternalContent` method to the `TileContent` class.
- `TileExternalContent` now holds the metadata (`schema`, `schemaUri`, `metadata`, and `groups`) stored in the tileset.json.
- Added `loadMetadata` and `getMetadata` methods to `Cesium3DTilesSelection::Tileset`. They provide access to `TilesetMetadata` instance representing the metadata associated with a tileset.json.
- Added `MetadataQuery` class to make it easier to find properties with specific semantics in `TilesetMetadata`.

##### Fixes :wrench:

- Fixed a bug where an empty error message would get propagated to a tileset's `loadErrorCallback`.
- Fixed several small build script issues to allow cesium-native to be used in Univeral Windows Platform (UWP) applications, such as those that run on Holo Lens 2.
- When KTX2 transcoding fails, the image will now be fully decompressed instead of returning an error.
- Fixed a bug that could cause higher-detail tiles to continue showing when zooming out quickly on a tileset that uses "additive" refinement.
- Fixed a bug that could cause a tile to never finish upsampling because its non-rendered parent never finishes loading.

### v0.26.0 - 2023-08-01

##### Additions :tada:

- Added caching support for Google Maps Photorealistic 3D Tiles. Or other cases where the origin server is using combinations of HTTP header directives that previously caused tiles not to go to disk cache (such as `max-age-0`, `stale-while-revalidate`, and `Expires`).
- Added support for the `EXT_meshopt_compression` extension, which allows decompressing mesh data using the meshoptimizer library. Also added support for the `KHR_mesh_quantization` and `KHR_texture_transform` extensions, which are often used together with the `EXT_meshopt_compression` extension to optimize the size and performance of glTF files.

##### Fixes :wrench:

- Fixed a bug in the 3D Tiles selection algorithm that could cause missing detail if a tileset had a leaf tile that was considered "unconditionally refined" due to having a geometric error larger than its parent's.
- Fixed a bug where `GltfReader::readImage` would always populate `mipPositions` when reading KTX2 images, even when the KTX2 file indicated that it had no mip levels and that they should be created, if necessary, from the base image. As a result, `generateMipMaps` wouldn't generate any mipmaps for the image.

### v0.25.1 - 2023-07-03

##### Additions :tada:

- Included generated glTF and 3D Tiles classes in the generated referenced documentation.
- Updated the 3D Tiles class generator to use the `main` branch instead of the `draft-1.1` branch.

### v0.25.0 - 2023-06-01

##### Additions :tada:

- Added `computeTransformationToAnotherLocal` method to `LocalHorizontalCoordinateSystem`.
- Added support for the `KHR_materials_variants` extension to the glTF reader and writer.
- Added `GunzipAssetAccessor`. It can decorate another asset accessor in order to automatically gunzip responses (if they're gzipped) even if they're missing the proper `Content-Encoding` header.

##### Fixes :wrench:

- On Tileset Load Failure, warning/error messages will always be logged even if the failure callback is set.
- Fixed a bug that caused meshes to be missing entirely when upsampled from a parent with `UNSIGNED_BYTE` indices.

### v0.24.0 - 2023-05-01

##### Additions :tada:

- `WebMapServiceRasterOverlay` now allows query parameters in the base URL when building GetCapabilities and GetMap requests.
- Added support for parsing implicit tilesets that conform to the 3D Tiles 1.1 Spec.

##### Fixes :wrench:

- Fixed various `libjpeg-turbo` build errors, including ones that occurred when building for iOS.

### v0.23.0 - 2023-04-03

##### Breaking Changes :mega:

- Removed `tilesLoadingLowPriority`, `tilesLoadingMediumPriority`, and `tilesLoadingHighPriority` from `ViewUpdateResult`. Use `workerThreadTileLoadQueueLength` and `mainThreadTileLoadQueueLength` instead.

##### Additions :tada:

- Added `getOrientedBoundingBoxFromBoundingVolume` to the `Cesium3DTilesSelection` namespace.
- Added `transform` and `toAxisAligned` methods to `OrientedBoundingBox`.
- Switched to `libjpeg-turbo` instead of `stb` for faster jpeg decoding.
- Added `getNumberOfTilesLoaded` method to `Tileset`.
- Changed how `TilesetOptions::forbidHoles` works so that it loads much more quickly, while still guaranteeing there are no holes in the tileset.
- Added `frameNumber` property to `ViewUpdateResult`.
- Added getters for the `stride` and `data` fields of `AccessorView`.
- Added `startNewFrame` method to `ITileExcluder`.
- Added `CreditSystem.setShowOnScreen` and `Tileset.setShowCreditsOnScreen` to allow on-screen credit rendering to be toggled at runtime.

##### Fixes :wrench:

- Fixed a bug that caused the `center` field of `AxisAlignedBox` to be incorrect.
- Fixed a bug that caused the main thread to sometimes load low-priority tiles before high-priority ones. This could result in much longer waits than necessary for a tileset's appropriate level-of-detail to be shown.
- Fixed a bug that prevented WebP and KTX2 textures from working in the common case where only the extension specified the `source` property, not the glTF's main `Texture` definition.

### v0.22.1 - 2023-03-06

##### Fixes :wrench:

- Fixed a crash that could occur when a batch table property had fewer values than the model had features.

### v0.22.0 - 2023-03-01

##### Breaking Changes :mega:

- Renamed `CesiumGeometry::AxisTransforms` to simply `Transforms`.
- Renamed `CesiumGeospatial::Transforms` to `GlobeTransforms`.

##### Additions :tada:

- Added `GlobeAnchor`, making it easy to define a coordinate system that anchors an object to the globe and maintains it as the object moves or as the local coordinate system it is defined in changes.
- Added support for loading tilesets with `pnts` content. Point clouds are converted to `glTF`s with a single `POINTS` primitive, while batch tables are converted to `EXT_feature_metadata`.
- Added `createTranslationRotationScaleMatrix` and `computeTranslationRotationScaleFromMatrix` methods to `CesiumGeometry::Transforms`.
- Added `CesiumUtility::AttributeCompression` for encoding and decoding vertex attributes in different formats.

##### Fixes :wrench:

- Fixed a bug that could cause holes to appear in a tileset, even with frustum culling disabled, when the tileset includes some empty tiles with a geometric error greater than their parent's.

### v0.21.3 - 2023-02-01

##### Fixes :wrench:

- Fixed a bug that could prevent loading in tilesets that are additively-refined and have external tilesets, such as Cesium OSM Buildings.
- Fixed a bug that could cause parent tiles to be incorrectly culled in tilesets with additive ("ADD") refinement. This could cause geometry to disappear when moving in closer, or fail to appear at all.
- When unloading tile content, raster overlay tiles are now detached from geometry tiles _before_ the geometry tile content is unloaded.
- Added missing `#include <string>` in generated glTF and 3D Tiles header files.
- Replaced `std::sprintf` with `std::snprintf`, fixing a warning-as-error in newer versions of Xcode.
- Upgraded tinyxml2 [from commit 1aeb57d26bc303d5cfa1a9ff2a331df7ba278656 to commit e05956094c27117f989d22f25b75633123d72a83](https://github.com/leethomason/tinyxml2/compare/1aeb57d26bc303d5cfa1a9ff2a331df7ba278656...e05956094c27117f989d22f25b75633123d72a83).

### v0.21.2 - 2022-12-09

##### Additions :tada:

- Added the ability to specify the endpoint URL of the Cesium ion API when constructing an `IonRasterOverlay`.

##### Fixes :wrench:

- Removed the logged warning about the use of the `gltfUpAxis` property in a 3D Tiles tileset.json. While not technically spec-compliant, this property is quite common and we are not going to remove support for it anytime soon.

### v0.21.1 - 2022-12-02

##### Fixes :wrench:

- Fixed a bug that could cause an assertion failure - and on rare occasions a more serious problem - when creating a tile provider for a `TileMapServiceRasterOverlay` or a `WebMapServiceRasterOverlay`.

### v0.21.0 - 2022-11-01

##### Breaking Changes :mega:

- On `IPrepareRendererResources`, the `image` parameter passed to `prepareRasterInLoadThread` and the `rasterTile` parameter passed to `prepareRasterInMainThread` are no longer const. These methods are now allowed to modify the parameters during load.
- `IPrepareRendererResources::prepareInLoadThread` now takes a `TileLoadResult` and returns a `Future<TileLoadResultAndRenderResources>`, allowing it to work asynchronously rather than just blocking a worker thread until it is finished.
- `RasterOverlay::createTileProvider` now takes the owner pointer as an `IntrusivePointer` instead of a raw pointer, and returns a future that resolves to a `RasterOverlay::CreateTileProviderResult`.

##### Additions :tada:

- Added `mainThreadLoadingTimeLimit` and `tileCacheUnloadTimeLimit` properties to `TilesetOptions`, allowing a limit to be placed on how much time is spent loading and unloading tiles per frame.
- Added `GltfReader::generateMipMaps` method.
- Added the `getImage` method to `RasterOverlayTile`.
- Added `LocalHorizontalCoordinateSystem`, which is used to create convenient right- or left-handeded coordinate systems with an origin at a point on the globe.

##### Fixes :wrench:

- Fixed a bug that could cause a crash when adding raster overlays to sparse tilesets and zooming close enough to cause them to be upsampled.

### v0.20.0 - 2022-10-03

##### Breaking Changes :mega:

- `TileRenderContent::lodTransitionPercentage` now always goes from 0.0 --> 1.0 regardless of if the tile is fading in or out.
- Added a new parameter to `IPrepareRendererResources::prepareInLoadThread`, `rendererOptions`, to allow passing arbitrary data from the renderer.

##### Fixes :wrench:

- In `CesiumGltfWriter`, `accessor.byteOffset` and `bufferView.byteOffset` are no longer written if the value is 0. This fixes validation errors for accessors that don't have buffer views, e.g. attributes that are Draco compressed.
- Fixed a bug where failed tiles don't clean up any raster overlay tiles that are mapped to them, and therefore cannot be rendered as empty tiles.
- Fixed a bug that prevented access to Cesium Ion assets by using expired Access Tokens.

### v0.19.0 - 2022-09-01

##### Breaking Changes :mega:

- `RasterOverlayCollection` no longer accepts a `Tileset` in its constructor. Instead, it now accepts a `Tile::LoadedLinkList` and a `TilesetExternals`.
- Removed `TileContext`. It has been replaced by the `TilesetContentLoader` interface.
- Removed `TileContentFactory`. Instead, conversions of various types to glTF can be registered with `GltfConverters`.
- Removed `TileContentLoadInput`. It has been replaced by `TileLoadInput` and `TilesetContentLoader`.
- Removed `TileContentLoadResult`. It has been replaced by `TileContent`.
- Removed `TileContentLoader`. It has been replaced by `TilesetContentLoader` and `GltfConverters`.
- Removed `ImplicitTraversal`. It has been replaced by `TilesetContentLoader` and `GltfConverters`.
- Removed many methods from the `Cesium3DTilesSelection::Tileset` class: `getUrl()`, `getIonAssetID()`, `getIonAssetToken()`, `notifyTileStartLoading`, `notifyTileDoneLoading()`, `notifyTileUnloading()`, `loadTilesFromJson()`, `requestTileContent()`, `requestAvailabilitySubtree()`, `addContext()`, and `getGltfUpAxis()`. Most of these were already not recommended for use outside of cesium-native.
- Removed many methods from the `Cesium3DTilesSelection::Tile` class: `getTileset()`, `getContext()`, `setContext()`, `getContent()`, `setEmptyContent()`, `getRendererResources()`, `setState()`, `loadContent()`, `processLoadedContent()`, `unloadContent()`, `update()`, and `markPermanentlyFailed()`. Most of these were already not recommended for use outside of cesium-native.

##### Additions :tada:

- Quantized-mesh terrain and implicit octree and quadtree tilesets can now skip levels-of-detail when traversing, so the correct detail is loaded more quickly.
- Added new options to `TilesetOptions` supporting smooth transitions between tiles at different levels-of-detail. A tile's transition percentage can be retrieved from `TileRenderContent::lodTransitionPercentage`.
- Added support for loading WebP images inside glTFs and raster overlays. WebP textures can be provided directly in a glTF texture or in the `EXT_texture_webp` extension.
- Added support for `KHR_texture_transform` to `CesiumGltf`, `CesiumGltfReader`, and `CesiumGltfWriter`
- `Tileset` can be constructed with a `TilesetContentLoader` and a root `Tile` for loading and rendering different 3D Tile-like formats or creating a procedural tileset.

##### Fixes :wrench:

- Fixed a bug where the Raster Overlay passed to the `loadErrorCallback` would not be the one that the user created, but instead an aggregated overlay that was created internally.

### v0.18.1 - 2022-08-04

##### Fixes :wrench:

- Fixed a bug in `SqliteCache` where the last access time of resources was not updated correctly, sometimes causing more recently used resources to be evicted from the cache before less recently used ones.

### v0.18.0 - 2022-08-01

##### Breaking Changes :mega:

- Removed support for 3D Tiles Next extensions in `TilesetWriter` and `TilesetReader` that have been promoted to core in 3D Tiles 1.1
  - [3DTILES_multiple_contents](https://github.com/CesiumGS/3d-tiles/tree/main/extensions/3DTILES_multiple_contents)
  - [3DTILES_implicit_tiling](https://github.com/CesiumGS/3d-tiles/tree/main/extensions/3DTILES_implicit_tiling)
  - [3DTILES_metadata](https://github.com/CesiumGS/3d-tiles/tree/main/extensions/3DTILES_metadata)
  - [3DTILES_content_gltf](https://github.com/CesiumGS/3d-tiles/tree/main/extensions/3DTILES_content_gltf)
- Removed the `getSupportsRasterOverlays` from `Tileset` because the property is no longer relevant now that all tilesets support raster overlays.

##### Additions :tada:

- Added support for [3D Tiles 1.1](https://github.com/CesiumGS/3d-tiles/pull/666) in `TilesetWriter` and `TilesetReader`.
- Added a `TileOcclusionRendererProxyPool` to `TilesetExternals`. If a renderer implements and provides this interface, the tile occlusion information is used to avoid refining parent tiles that are completely occluded, reducing the number of tiles loaded.
- `Tileset` can now estimate the percentage of the tiles for the current view that have been loaded by calling the `computeLoadProgress` method.
- Enabled loading Tile Map Service (TMS) URLs that do not have a file named "tilemapresource.xml", such as from GeoServer.
- Added support for Tile Map Service documents that use the "local" profile when the SRS is mercator or geodetic.

### v0.17.0 - 2022-07-01

##### Fixes :wrench:

- Fixed crash when parsing an empty copyright string in the glTF model.

### v0.16.0 - 2022-06-01

##### Additions :tada:

- Added option to the `RasterizedPolygonsOverlay` to invert the selection, so everything outside the polygons gets rasterized instead of inside.
- The `RasterizedPolygonsTileExcluder` excludes tiles outside the selection instead of inside when given an inverted `RasterizedPolygonsOverlay`.
- Tiles are now upsampled using the projection of the first raster overlay in the list with more detail.

##### Fixes :wrench:

- For consistency with CesiumJS and compatibility with third-party terrain tilers widely used in the community, the `bounds` property of the `layer.json` file of a quantized-mesh terrain tileset is now ignored, and the terrain is assumed to cover the entire globe.

### v0.15.2 - 2022-05-13

##### Fixes :wrench:

- Fixed a bug where upsampled quadtree tiles could have siblings with mismatching projections.

In addition to the above, this release updates the following third-party libraries used by cesium-native:

- `cpp-httplib` to v0.10.3 ([changes](https://github.com/yhirose/cpp-httplib/compare/c7486ead96dad647b9783941722b5944ac1aaefa...d73395e1dc652465fa9524266cd26ad57365491f))
- `draco` to v1.5.2 ([changes](https://github.com/google/draco/compare/9bf5d2e4833d445acc85eb95da42d715d3711c6f...bd1e8de7dd0596c2cbe5929cbe1f5d2257cd33db))
- `earcut` to v2.2.3 ([changes](https://github.com/mapbox/earcut.hpp/compare/6d18edf0ce046023a7cb55e69c4cd9ba90e2c716...b28acde132cdb8e0ef536a96ca7ada8a651f9169))
- `PicoSHA2` to commit `1677374f23352716fc52183255a40c1b8e1d53eb` ([changes](https://github.com/okdshin/PicoSHA2/compare/b699e6c900be6e00152db5a3d123c1db42ea13d0...1677374f23352716fc52183255a40c1b8e1d53eb))
- `rapidjson` to commit `fcb23c2dbf561ec0798529be4f66394d3e4996d8` ([changes](https://github.com/Tencent/rapidjson/compare/fd3dc29a5c2852df569e1ea81dbde2c412ac5051...fcb23c2dbf561ec0798529be4f66394d3e4996d8))
- `spdlog` to v1.10.0 ([changes](https://github.com/gabime/spdlog/compare/cbe9448650176797739dbab13961ef4c07f4290f...76fb40d95455f249bd70824ecfcae7a8f0930fa3))
- `stb` to commit `af1a5bc352164740c1cc1354942b1c6b72eacb8a` ([changes](https://github.com/nothings/stb/compare/b42009b3b9d4ca35bc703f5310eedc74f584be58...af1a5bc352164740c1cc1354942b1c6b72eacb8a))
- `uriparser` to v0.9.6 ([changes](https://github.com/uriparser/uriparser/compare/e8a338e0c65fd875a46067d711750e4c13e044e7...24df44b74753017acfaec4b3a30097a8a2ae1ae1))

### v0.15.1 - 2022-05-05

##### Fixes :wrench:

- Fixed a bug that could cause tiles in external tilesets to fail to load.

### v0.15.0 - 2022-05-02

##### Additions :tada:

- Improved the load performance when `TilesetOptions::forbidHoles` is enabled by only loading child tiles when their parent does not meet the necessary screen-space error requirement.
- Added support for loading availability metadata from quantized-mesh layer.json. Previously, only availability embedded in terrain tiles was used.
- Added support for quantized-mesh terrain tilesets that specify a parent layer.
- Added support for metadata from the `3DTILES_batch_table_hierarchy` extension.

##### Fixes :wrench:

- Fixed a bug that could cause the same tiles to be continually loaded and unloaded when `TilesetOptions::forbidHoles` was enabled.
- Fixed a bug that could sometimes cause tilesets to fail to show their full detail when making changes to raster overlays.
- Fixed a bug that could cause holes even with `TilesetOptions::forbidHoles` enabled, particularly when using external tilesets.
- Tiles will no longer be selected to render when they have no content and they have a higher "geometric error" than their parent. In previous versions, this situation could briefly lead to holes while the children of such tiles loaded.
- Fixed a bug where `IPrepareRendererResources::prepareInMainThread` was called on a `Tile` before that `Tile` was updated with loaded content.
- Fixed a bug where getting bad data from the SQLite request cache could cause a crash. If the SQLite database is corrupt, it will now be deleted and recreated.

### v0.14.1 - 2022-04-14

##### Fixes :wrench:

- Fixed a crash caused by using an aggregated overlay of `IonRasterOverlay` after it is freed.
- Fix a bug introduced in v0.14.0 that caused Tile Map Service (TMS) overlays from Cesium ion to fail to load.

### v0.14.0 - 2022-04-01

##### Breaking Changes :mega:

- Added a new parameter, `rendererOptions`, to `IPrepareRendererResources::prepareRasterInLoadThread`.
- Changed the type of Cesium ion asset IDs from `uint32_t` to `int64_t`.
- Various changes in the `Cesium3DTiles`, `Cesium3DTilesReader`, and `Cesium3DTilesWriter` namespaces to match the evolving 3D Tiles Next specifications.
- Removed `getTextureCoordinateIndex` from `FeatureIDTextureView` and `FeatureTexturePropertyView`. Use `getTextureCoordinateAttributeId` instead.

##### Additions :tada:

- Added `WebMapServiceRasterOverlay` to pull raster overlays from a WMS server.
- Added support for the following glTF extensions to `CesiumGltf`, `CesiumGltfReader`, and `CesiumGltfWriter`:
  - `EXT_instance_features`
  - `EXT_structural_metadata`
  - `MAXAR_mesh_variants`
- Added an in-memory cache for Cesium ion asset endpoint responses in order to avoid repeated requests.
- Added `ScopeGuard` class to automatically a execute function when exiting a scope.
- The glTF `copyright` property, if present, is now included in the credits that `Tileset` adds to the `CreditSystem`. If the `copyright` has multiple parts separate by semicolons, these are treated as separate credits.
- Credits reported by `CreditSystem::getCreditsToShowThisFrame` are now sorted based on the number of occurrences, with the most common credits first.
- `Tileset` and `RasterOverlay` credits can now be shown on the screen, rather than in a separate credit popup.
- Added `FeatureTexturePropertyView::getSwizzle` method.
- Added `IsMetadataArray` template to check if a type is a `MetadataArrayView`.
- Added a `rendererOptions` property to `RasterOverlayOptions` to pass arbitrary data to `prepareRasterInLoadThread`.
- Added `Uri::escape`.

##### Fixes :wrench:

- Fixed an issue that could lead to compilation failures when passing an lvalue reference to `Promise::resolve()`.
- Fixed upsampling for `EXT_feature_metadata` feature tables.
- Fixed a bug that could cause the size of external images to be accounted for incorrectly when tracking the number of bytes loaded for caching purposes.
- Fixed a bug that prevented tiles from loading when "Forbid Holes" option was enabled.

### v0.13.0 - 2022-03-01

##### Breaking Changes :mega:

- Renamed constants in `CesiumUtility::Math` to use PascalCase instead of SCREAMING_SNAKE_CASE.

##### Additions :tada:

- Added support for the `CESIUM_RTC` and `KHR_texture_basisu` glTF extensions.
- Added support for 3D Tiles that do not have a geometric error, improving compatibility with tilesets that don't quite match the 3D Tiles spec.
- Exposed the Cesium ion endpoint URL as a parameter on tilesets and raster overlays.
- `TilesetOptions` and `RasterOverlayOptions` each have a new option to report which compressed textured formats are supported on the client platform. Ideal formats amongst the available ones are picked for each KTX2 texture that is later encountered.
- The `ImageCesium` class nows convey which GPU pixel compression format (if any) is used. This informs what to expect in the image's pixel buffer.
- The `ImageCesium` class can now contain pre-computed mipmaps, if they exist. In that case, all the mips will be in the pixel buffer and the delineation between each mip will be described in `ImageCesium::mipPositions`.
- Tileset content with the known file extensions ".gltf", ".glb", and ".terrain" can now be loaded even if the Content-Type is incorrect. This is especially helpful for loading tilesets from `file:` URLs.
- Created tighter fitting bounding volumes for terrain tiles by excluding skirt vertices.

##### Fixes :wrench:

- Fixed bug that could cause properties types in a B3DM Batch Table to be deduced incorrectly, leading to a crash when accessing property values.
- Fixed a bug where implicit tiles were not receiving the root transform and so could sometimes end up in the wrong place.

### v0.12.0 - 2022-02-01

##### Breaking Changes :mega:

- Renamed `IAssetAccessor::requestAsset` to `get`.
- Renamed `IAssetAccessor::post` to `request` and added a new parameter in the second position to specify the HTTP verb to use.
- `Token` in `CesiumIonClient` has been updated to match Cesium ion's v2 REST API endpoint, so several fields have been renamed. The `tokens` method also now returns future that resolves to a `TokenList` instead of a plain vector of `Token` instances.
- Renamed `GltfReader::readModel`, `ModelReaderResult`, and `ReadModelOptions` to `GltfReader::readGltf`, `GltfReaderResult`, and `GltfReaderOptions` respectively.
- Removed `writeModelAsEmbeddedBytes`, `writeModelAndExternalFiles`, `WriteModelResult`, `WriteModelOptions`, and `WriteGLTFCallback`. Use `GltfWriter::writeGltf`, `GltfWriter::writeGlb`, `GltfWriterResult`, and `GltfWriterOptions` instead.

##### Additions :tada:

- Added `TilesetWriterOptions` for serializing tileset JSON.
- Added support for the following extensions in `GltfWriter` and `GltfReader`:
  - [KHR_materials_unlit](https://github.com/KhronosGroup/glTF/tree/main/extensions/2.0/Khronos/KHR_materials_unlit)
  - [EXT_mesh_gpu_instancing](https://github.com/KhronosGroup/glTF/tree/main/extensions/2.0/Vendor/EXT_mesh_gpu_instancing)
  - [EXT_meshopt_compression](https://github.com/KhronosGroup/glTF/tree/main/extensions/2.0/Vendor/EXT_meshopt_compression)
  - [EXT_mesh_features](https://github.com/CesiumGS/glTF/tree/3d-tiles-next/extensions/2.0/Vendor/EXT_mesh_features)
  - [CESIUM_tile_edges](https://github.com/CesiumGS/glTF/pull/47)
- Added support for the following extensions in `TilesetWriter` and `TilesetReader`:
  - [3DTILES_multiple_contents](https://github.com/CesiumGS/3d-tiles/tree/main/extensions/3DTILES_multiple_contents)
  - [3DTILES_implicit_tiling](https://github.com/CesiumGS/3d-tiles/tree/main/extensions/3DTILES_implicit_tiling)
  - [3DTILES_metadata](https://github.com/CesiumGS/3d-tiles/tree/main/extensions/3DTILES_metadata)
- Added `SubtreeWriter` and `SubtreeReader` for serializing and deserializing the subtree format in [3DTILES_implicit_tiling](https://github.com/CesiumGS/3d-tiles/tree/main/extensions/3DTILES_implicit_tiling).
- Added `SchemaWriter` and `SchemaReader` for serializing and deserializing schemas in [EXT_mesh_features](https://github.com/CesiumGS/glTF/tree/3d-tiles-next/extensions/2.0/Vendor/EXT_mesh_features) and [3DTILES_metadata](https://github.com/CesiumGS/3d-tiles/tree/main/extensions/3DTILES_metadata).
- Added `hasExtension` to `ExtensibleObject`.
- Added `CESIUM_TESTS_ENABLED` option to the build system.
- Added support in the JSON reader for reading doubles with no fractional value as integers.
- Added case-insensitive comparison for Cesium 3D Tiles "refine" property values.
- Added new capabilities to `Connection` in `CesiumIonClient`:
  - The `tokens` method now uses the v2 service endpoint and allows a number of options to be specified.
  - Added a `token` method to allow details of a single token to be retrieved.
  - Added `nextPage` and `previousPage` methods to allow paging through tokens.
  - Added `modifyToken` method.
  - Added static `getIdFromToken` method to obtain a token ID from a given token value.
- Added `loadErrorCallback` to `TilesetOptions` and `RasterOverlayOptions`. This callback is invoked when the `Tileset` or `RasterOverlay` encounter a load error, allowing the error to be handled by application code.
- Enable `IntrusivePointer<T>` to be converted to `IntrusivePointer<U>` if U is a base class of T.

##### Fixes :wrench:

- Fixes a bug where `notifyTileDoneLoading` was not called when encountering Ion responses that can't be parsed.
- Fixed a bug that prevented a continuation attached to a `SharedFuture` from returning a `Future` itself.
- Fixed incorrect child subtree index calculation in implicit tiles.
- Fixed `computeDistanceSquaredToPosition` in `BoundingSphere`.

### v0.11.0 - 2022-01-03

##### Breaking Changes :mega:

- The `CesiumGltfReader` project now uses the `CesiumGltfReader` namespace instead of the `CesiumGltf` namespace.
- The `CesiumGltfWriter` project now uses the `CesiumGltfWriter` namespace instead of the `CesiumGltf` namespace.
- The `Cesium3DTilesReader` project now uses the `Cesium3DTilesReader` namespace instead of the `Cesium3DTiles` namespace.

##### Additions :tada:

- Added `Cesium3DTilesWriter` library.

##### Fixes :wrench:

- Fixed a bug in `QuadtreeRasterOverlayTileProvider` that caused incorrect level-of-detail selection for overlays that use a global (or otherwise large) tiling scheme but have non-global (or otherwise smaller) coverage.

### v0.10.0 - 2021-12-01

##### Breaking Changes :mega:

- `QuadtreeRasterOverlayTileProvider::computeLevelFromGeometricError` has been removed. `computeLevelFromTargetScreenPixels` may be useful as a replacement.
- The constructor of `RasterOverlayTileProvider` now requires a coverage rectangle.
- `RasterOverlayTileProvider::getTile` now takes a `targetScreenPixels` instead of a `targetGeometricError`.
- The constructor of `RasterMappedTo3DTile` now requires a texture coordinate index.
- The constructor of `RasterOverlayTile` now takes a `targetScreenPixels` instead of a `targetGeometricError`. And the corresponding `getTargetGeometricError` has been removed.
- Removed `TileContentLoadResult::rasterOverlayProjections`. This field is now found in the `overlayDetails`.
- Removed `obtainGlobeRectangle` from `TileUtilities.h`. Use `estimateGlobeRectangle` in `BoundingVolume.h` instead.
- cesium-native now uses the following options with the `glm` library:
  - `GLM_FORCE_XYZW_ONLY`
  - `GLM_FORCE_EXPLICIT_CTOR`
  - `GLM_FORCE_SIZE_T_LENGTH`

##### Additions :tada:

- Added support for the [3DTILES_implicit_tiling](https://github.com/CesiumGS/3d-tiles/tree/main/extensions/3DTILES_implicit_tiling) extension.
- Added support for the [3DTILES_bounding_volume_S2](https://github.com/CesiumGS/3d-tiles/tree/main/extensions/3DTILES_bounding_volume_S2) extension.
- Added support for raster overlays, including clipping polygons, on any 3D Tiles tileset.
- Added support for external glTF buffers and images.
- Raster overlay level-of detail is now selected using "target screen pixels" rather than the hard-to-interpret geometric error value.
- A `RasterOverlay` can now be configured with a `maximumScreenSpaceError` independent of the screen-space error used for the geometry.
- `RasterOverlay::loadTileProvider` now returns a `SharedFuture`, making it easy to attach a continuation to run when the load completes.
- Added `GltfContent::applyRtcCenter` and `applyGltfUpAxisTransform`.
- Clipping polygon edges now remain sharp even when zooming in past the available geometry detail.
- Added `DebugColorizeTilesRasterOverlay`.
- Added `BoundingRegionBuilder` to `CesiumGeospatial`.
- Added `GlobeRectangle::EMPTY` static field and `GlobeRectangle::isEmpty` method.
- Added the ability to set the coordinates of a `GlobeRectangle` after construction.

##### Fixes :wrench:

- Improved the computation of bounding regions and overlay texture coordinates from geometry, particularly for geometry that crosses the anti-meridian or touches the poles.
- Fixed a bug that would result in incorrect geometry when upsampling a glTF with a position accessor pointing to a bufferView that did not start at the beginning of its buffer.
- Fixed a problem that could cause incorrect distance computation for a degenerate bounding region that is a single point with a min/max height.
- Improved the numerical stability of `GlobeRectangle::computeCenter` and `GlobeRectangle::contains`.
- Error messages are no longer printed to the Output Log when an upsampled tile happens to have a primitive with no vertices.
- Fixed a bug that could cause memory corruption when a decoded Draco mesh was larger than indicated by the corresponding glTF accessor.
- Fixed a bug that could cause the wrong triangle indices to be used for a Draco-encoded glTF.

### v0.9.0 - 2021-11-01

##### Breaking Changes :mega:

- Changed the following properties in CesiumGltf:
  - `BufferView::target` now defaults to `std::nullopt` instead of `Target::ARRAY_BUFFER`.
  - `ClassProperty::type` now defaults to `Type::INT8` instead of empty string.
  - `ClassProperty::componentType` is now an optional string instead of a `JsonValue`.
  - `FeatureTexture::classProperty` is no longer optional, consistent with changes to the extension spec.
  - `Image::mimeType` now defaults to empty string instead of `MimeType::image_jpeg`.
  - `Sampler::magFilter` and `Sampler::minFilter` now default to `std::nullopt` instead of `MagFilter::NEAREST`.
- The version of `ExtensibleObject` in the `CesiumGltf` library and namespace has been removed. Use the one in the `CesiumUtility` library and namespace instead.
- Renamed the following glTF extension classes:
  - `KHR_draco_mesh_compression` -> `ExtensionKhrDracoMeshCompression`.
  - `MeshPrimitiveEXT_feature_metadata` -> `ExtensionMeshPrimitiveExtFeatureMetadata`
  - `ModelEXT_feature_metadata` -> `ExtensionModelExtFeatureMetadata`
- `CesiumGltf::ReaderContext` has been removed. It has been replaced with either `CesiumJsonReader::ExtensionReaderContext` or `GltfReader`.

##### Additions :tada:

- Added new `Cesium3DTiles` and `Cesium3DTilesReader` libraries. They are useful for reading and working with 3D Tiles tilesets.

##### Fixes :wrench:

- Fixed a bug that could cause crashes or incorrect behavior when using raster overlays.
- Fixed a bug that caused 3D Tiles content to fail to load when the status code was zero. This code is used by libcurl for successful read of `file://` URLs, so the bug prevented loading from such URLs in some environments.
- Errors and warnings that occur while loading glTF textures are now include in the model load errors and warnings.
- Fixes how `generate-classes` deals with reserved C++ keywords. Property names that are C++ keywords should be appended with "Property" as was already done,
  but when parsing JSONs the original property name string should be used.

### v0.8.0 - 2021-10-01

##### Breaking Changes :mega:

- glTF enums are now represented in CesiumGltf as their underlying type (int32 or string) rather than as an enum class.
- Tile content loaders now return a `Future`, which allows them to be asynchronous and make further network requests.

##### Fixes :wrench:

- Fixed a bug that caused the `RTC_CENTER` semantic in a B3DM feature table to be ignored if any of the values happened to be integers rather than floating-point numbers. This caused these tiles to render in the wrong location.

### v0.7.2 - 2021-09-14

##### Fixes :wrench:

- Fixed a bug where the "forbidHoles" option was not working with raster overlays and external tilesets.

### v0.7.1 - 2021-09-14

##### Fixes :wrench:

- Fixed a bug introduced in v0.7.0 where credits from a `QuadtreeRasterOverlayTileProvider` were not collected and reported.
- Fixed a bug where disabling frustum culling caused external tilesets to not load.

### v0.7.0 - 2021-09-01

##### Breaking Changes :mega:

- Renamed the `Cesium3DTiles` namespace and library to `Cesium3DTilesSelection`.
- Deleted `Cesium3DTilesSelection::Gltf` and moved functionality into `CesiumGltf::Model`.
- Renamed `Rectangle::intersect` and `GlobeRectangle::intersect` to `computeIntersection`.
- `RasterOverlay` and derived classes now require a `name` parameter to their constructors.
- Changed the type of texture coordinate IDs used in the raster overlay system from `uint32_t` to `int32_t`.
- `RasterOverlayTileProvider` is no longer quadtree-oriented. Instead, it requires derived classes to provide an image for a particular requested rectangle and geometric error. Classes that previously derived from `RasterOverlayTileProvider` should now derive from `QuadtreeRasterOverlayTileProvider` and implement `loadQuadtreeTileImage` instead of `loadTileImage`.
- Removed `TilesetOptions::enableWaterMask`, which didn't have any effect anyway. `TilesetContentOptions::enableWaterMask` still exists and works.

##### Additions :tada:

- Added `Future<T>::isReady`.
- Added `Future<T>::share`, which returns a `SharedFuture<T>` and allows multiple continuations to be attached.
- Added an option in `TilesetOptions::ContentOptions` to generate smooth normals when the original glTFs were missing normals.
- Added `ImageManipulation` class to `CesiumGltfReader`.
- Added `Math::roundUp` and `Math::roundDown`.
- Added `Rectangle::computeUnion`.

##### Fixes :wrench:

- Fixed a bug that caused CesiumGltfWriter to write a material's normal texture info into a property named `normalTextureInfo` rather than `normalTexture`.
- Fixed a bug in `TileMapServiceRasterOverlay` that caused it to show only the lowest resolution tiles if missing a `tilemapresource.xml` file.

### v0.6.0 - 2021-08-02

##### Breaking Changes :mega:

- `Future<T>::wait` now returns the resolved value and throws if the Future rejected, rather than returning a `std::variant` and slicing the exception to `std::exception`.
- `Tileset::updateView` and `Tileset::updateViewOffline` now take `std::vector<ViewState>` instead of a single `ViewState`.

##### Additions :tada:

- Added support for the `EXT_feature_metadata` glTF extension.
- Added automatic conversion of the B3DM batch table to the `EXT_feature_metadata` extension.
- Added `CESIUM_COVERAGE_ENABLED` option to the build system.
- Added `AsyncSystem::dispatchOneMainThreadTask` to dispatch a single task, rather than all the tasks that are waiting.
- Added `AsyncSystem::createPromise` to create a Promise directly, rather than via a callback as in `AsyncSystem::createFuture`.
- Added `AsyncSystem::catchImmediately` to catch a Future rejection immediately in any thread.
- Added `AsyncSystem::all` to create a Future that resolves when a list of Futures resolve.
- Added support for multiple frustums in the `Tileset` selection algorithm.

##### Fixes :wrench:

- Fixed a bug that prevented `.then` functions from being used on a `Future<void>` when CESIUM_TRACING_ENABLED was ON.

### v0.5.0 - 2021-07-01

##### Breaking Changes :mega:

- `TilesetExternals` now has an `AsyncSystem` instead of a shared pointer to an `ITaskProcessor`.

##### Additions :tada:

- Added a performance tracing framework via `CESIUM_TRACE_*` macros.
- Added `Future<T>::thenImmediately`.
- Added `AsyncSystem::createThreadPool` and `Future<T>::thenInThreadPool`.
- `Future<T>::thenInWorkerThread` and `Future<T>::thenInMainThread` now arrange for their continuations to be executed immediately when the Future is resolved, if the Future is resolved in the correct thread.
- Moved all request cache database access to a dedicated thread, in order to free up worker threads for parallelizable work.

### v0.4.0 - 2021-06-01

##### Additions :tada:

- Added `Cesium3DTiles::TileIdUtilities` with a `createTileIdString` function to create logging/debugging strings for `TileID` objects.
- Accessing the same Bing Maps layer multiple times in a single application run now reuses the same Bing Maps session instead of starting a new one each time.
- Added a configure-time build option, `PRIVATE_CESIUM_SQLITE`, to rename all `sqlite3*` symbols to `cesium_sqlite3*`.

##### Fixes :wrench:

- Matched draco's decoded indices to gltf primitive if indices attribute does not match with the decompressed indices.
- `createAccessorView` now creates an (invalid) `AccessorView` with a standard numeric type on error, rather than creating `AccessorView<nullptr_t>`. This makes it easier to use a simple lambda as the callback.
- Disabled `HTTPLIB_USE_ZLIB_IF_AVAILABLE` and `HTTPLIB_USE_OPENSSL_IF_AVAILABLE` because these libraries are not required for our use for cpp-httplib and they cause problems on some systems.

### v0.3.1 - 2021-05-13

##### Fixes :wrench:

- Fixed a memory leak when loading textures from a glTF model.
- Fixed a use-after-free bug that could cause a crash when destroying a `RasterOverlay`.

### v0.3.0 - 2021-05-03

##### Breaking Changes :mega:

- Converted `magic_enum` / `CodeCoverage.cmake` dependencies to external submodules.
- Replaced `CesiumGltf::WriteFlags` bitmask with `CesiumGltf::WriteModelOptions` struct.
  `CesiumGltf::writeModelAsEmbeddedBytes` and `CesiumGltf::writeModelAndExternalfiles`
  now use this struct for configuration.
- Removed all exceptions in `WriterException.h`, warnings / errors are now reported in
  `WriteModelResult`, which is returned from `CesiumGltf::writeModelAsEmbeddedBytes` and
  `CesiumGltf::writeModelAndExternalFiles` instead.

##### Additions :tada:

- Added support for loading the water mask from quantized-mesh terrain tiles.

##### Fixes :wrench:

- Let a tile be renderable if all its raster overlays are ready, even if some are still loading.

### v0.2.0 - 2021-04-19

##### Breaking Changes :mega:

- Moved `JsonValue` from the `CesiumGltf` library to the `CesiumUtility` library and changes some of its methods.
- Renamed `CesiumGltf::Reader` to `CesiumGltf::GltfReader`.
- Made the `readModel` and `readImage` methods on `GltfReader` instance methods instead of static methods.

##### Additions :tada:

- Added `CesiumGltfWriter` library.
- Added `CesiumJsonReader` library.
- Added diagnostic details to error messages for invalid glTF inputs.
- Added diagnostic details to error messages for failed OAuth2 authorization with `CesiumIonClient::Connection`.
- Added an `Axis` enum and `AxisTransforms` class for coordinate system transforms
- Added support for the legacy `gltfUpVector` string property in the `asset` part of tilesets. The up vector is read and passed as an `Axis` in the `extras["gltfUpVector"]` property, so that receivers may rotate the glTF model's up-vector to match the Z-up convention of 3D Tiles.
- Unknown glTF extensions are now deserialized as a `JsonValue`. Previously, they were ignored.
- Added the ability to register glTF extensions for deserialization using `GltReader::registerExtension`.
- Added `GltfReader::setExtensionState`, which can be used to request that an extension not be deserialized or that it be deserialized as a `JsonValue` even though a statically-typed class is available for the extension.

##### Fixes :wrench:

- Gave glTFs created from quantized-mesh terrain tiles a more sensible material with a `metallicFactor` of 0.0 and a `roughnessFactor` of 1.0. Previously the default glTF material was used, which has a `metallicFactor` of 1.0, leading to an undesirable appearance.
- Reported zero-length images as non-errors as `BingMapsRasterOverlay` purposely requests that the Bing servers return a zero-length image for non-existent tiles.
- 3D Tiles geometric error is now scaled by the tile's transform.
- Fixed a bug that that caused a 3D Tiles tile to fail to refine when any of its children had an unsupported type of content.

### v0.1.0 - 2021-03-30

- Initial release.<|MERGE_RESOLUTION|>--- conflicted
+++ resolved
@@ -2,28 +2,23 @@
 
 ### ? - ?
 
-<<<<<<< HEAD
 ##### Breaking Changes :mega:
 
 - The `CesiumIonClient::Connection` constructor now takes a refresh token, a `CesiumIonClient::LoginToken` instead of a string for the access token, as well as the client ID and redirect path passed to `CesiumIonClient::Connection::authorize`. This is to accommodate new Cesium ion token refresh requirements. Use `CesiumIonClient::LoginToken::parse` to obtain a `LoginToken` from the token string.
 - `CesiumIonClient::Connection::authorize` now returns a `CesiumUtility::Result<Connection>`. This removes the previous behavior of throwing an exception when authorization failed. 
 - API request methods on `CesiumIonClient::Connection` are no longer marked `const` as a token refresh may modify the connection.
-=======
-##### Fixes :wrench:
-
-- `CesiumRasterOverlays::WebMapServiceRasterOverlay` will no longer attempt to add a default `styles` parameter to the URL if the user has already specified one.
->>>>>>> 592070e1
 
 ##### Additions :tada:
 
 - Added `bool` and `std::string_view` overloads for `PropertyArrayCopy`.
 - Added support for the `KHR_gaussian_splatting` extension.
   - SPZ payloads for `KHR_gaussian_splatting` using the `KHR_gaussian_splatting_compression_spz_2` extension will now be decoded.
-<<<<<<< HEAD
 - `CesiumIonClient::Connection` will now properly use refresh tokens, automatically refreshing the connection if the access token is expired and the refresh token is still valid.
-=======
 - CMAKE_COMPILE_WARNING_AS_ERROR is now used, defaults to ON.
->>>>>>> 592070e1
+
+##### Fixes :wrench:
+
+- `CesiumRasterOverlays::WebMapServiceRasterOverlay` will no longer attempt to add a default `styles` parameter to the URL if the user has already specified one.
 
 ### v0.55.0 - 2025-12-01
 
