--- conflicted
+++ resolved
@@ -2,7 +2,6 @@
 
 ### ? - ?
 
-<<<<<<< HEAD
 ##### Breaking Changes :mega:
 
 - The `getRootTile`, `loadedTiles`, and `forEachLoadedTile` methods on `Tileset` now only provide a const pointer to `Tile` instances, even when called on a non-const `Tileset`. Most modifications to tile instances owned by the tileset would be unsafe.
@@ -14,11 +13,10 @@
 
 - Added `element_type` to `IntrusivePointer`, allowing it to be used with `std::pointer_types`.
 - Added implicit conversion of `IntrusivePointer<T>` to `T*`.
-=======
+
 ##### Fixes :wrench:
 
 - Fixed a bug in `Tileset::updateViewGroupOffline` that would cause it to get stuck in an endless loop when invoked with no frustums.
->>>>>>> e19684a8
 
 ### v0.50.0 - 2025-08-01
 
