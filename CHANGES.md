--- conflicted
+++ resolved
@@ -2,14 +2,13 @@
 
 ### ? - ?
 
-<<<<<<< HEAD
 ##### Additions :tada:
 
 - Added `waitInMainThread` method to `AsyncSystem`.
-=======
-##### Fixes :wrench:
+
+##### Fixes :wrench:
+
 - Fixed a bug where coordinates returned from `SimplePlanarEllipsoidCurve` were inverted if one of the input points had a negative height.
->>>>>>> ca7be0d3
 
 ### v0.33.0 - 2024-03-01
 
