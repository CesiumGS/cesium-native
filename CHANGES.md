# Change Log

### ? - ?

##### Breaking Changes :mega:

- `FeatureId::propertyTable` is now `int32_t` instead of `std::optional<int64_t>`
- `ExtensionMeshPrimitiveExtStructuralMetadata::propertyTextures` and `ExtensionMeshPrimitiveExtStructuralMetadata::propertyAttributes` are now vectors of `int32_t` instead of `int64_t`.

##### Additions :tada:

- Added support for I3DM 3D Tile content files.
- Added `forEachNodeInScene` to `CesiumGltf::Model`.
- Added `removeUnusedBuffers` to `GltfUtilities`.
- Added the following new methods to the `Uri` class: `unescape`, `unixPathToUriPath`, `windowsPathToUriPath`, `nativePathToUriPath`, `uriPathToUnixPath`, `uriPathToWindowsPath`, and `uriPathToNativePath`.
- Added `LayerWriter` to the `CesiumQuantizedMeshTerrain` library and namespace.
- Drastically improved the performance of `GltfUtilities::collapseToSingleBuffer` for glTFs with many buffers and bufferViews.

##### Fixes :wrench:

- Added support for the following glTF extensions to `Model::merge`. Previously these extensions could end up broken after merging.
  - `KHR_texture_basisu`
  - `EXT_texture_webp`
  - `EXT_mesh_gpu_instancing`
  - `EXT_meshopt_compression`
  - `CESIUM_primitive_outline`
  - `CESIUM_tile_edges`
- Fixed a bug in `GltfUtilities::compactBuffer` where it would not preserve the alignment of the bufferViews.
- The `collapseToSingleBuffer` and `moveBufferContent` functions in `GltfUtilities` now align to an 8-byte boundary rather than a 4-byte boundary, because bufferViews associated with some glTF extensions require this larger alignment.
- `GltfUtilities::collapseToSingleBuffer` now works correctly even if some of the buffers in the model have a `uri` property and the data at that URI has not yet been loaded. Such buffers are left unmodified.
- `GltfUtilities::collapseToSingleBuffer` now works correctly with bufferViews that have the `EXT_meshopt_compression` extension.
- `GltfUtilities::compactBuffer` now accounts for bufferViews with the `EXT_meshopt_compression` when determining unused buffer ranges.
- When `GltfReader` decodes buffers with data URLs, and the size of the data in the URL does not match the buffer's `byteLength`, the `byteLength` is now updated and a warning is raised. Previously, the mismatch was ignored and would cause problems later when trying to use these buffers.
- `EXT_meshopt_compression` and `KHR_mesh_quantization` are now removed from `extensionsUsed` and `extensionsRequired` after they are decoded by `GltfReader`.
<<<<<<< HEAD
- Fixed a crash in `ExtensionWriterContext` when attempting to write statically-typed extensions that aren't registered.
=======
- The glTF accessor for the texture coordinates created by `RasterOverlayUtilities::createRasterOverlayTextureCoordinates` now has min/max values that accurately reflect the range of values. Previously, the minimum was always set to 0.0 and the maximum to 1.0.
- Fixed a bug in the `waitInMainThread` method on `Future` and `SharedFuture` that could cause it to never return if the waited-for future rejected.
- Moved the small amount of Abseil code embedded into the s2geometry library from the `absl` namespace to the `cesium_s2geometry_absl` namespace, in order to avoid linker errors when linking against both cesium-native and the full Abseil library.
>>>>>>> ed3b88b2

### v0.35.0 - 2024-05-01

##### Breaking Changes :mega:

- Moved `upsampleGltfForRasterOverlays` into `RasterOverlayUtilities`. Previously it was a global function. Also added two new parameters to it, prior to the existing `textureCoordinateIndex` parameter.
- Moved `QuantizedMeshLoader` from `Cesium3DTilesContent` to `CesiumQuantizedMeshTerrain`. If experiencing related linker errors, add `CesiumQuantizedMeshTerrain` to the libraries you link against.
- `Connection::authorize` now requires an `ApplicationData` parameter, which represents the `appData` retrieved from a Cesium ion server.

##### Additions :tada:

- Added a new `CesiumQuantizedMeshTerrain` library and namespace, containing classes for working with terrain in the `quantized-mesh-1.0` format and its `layer.json` file.
- Added `getComponentCountFromPropertyType` to `PropertyType`.
- Added `removeExtension` to `ExtensibleObject`.
- Added `IndexFromAccessor` to retrieve the index supplied by `IndexAccessorType`.
- Added `NormalAccessorType`, which is a type definition for a normal accessor. It can be constructed using `getNormalAccessorView`.
- Added `Uri::getPath` and `Uri::setPath`.
- Added `TileTransform::setTransform`.
- Added `GlobeRectangle::splitAtAntiMeridian`.
- Added `BoundingRegionBuilder::toGlobeRectangle`.
- Added `GlobeRectangle::equals` and `GlobeRectangle::equalsEpsilon`.
- `upsampleGltfForRasterOverlays` now accepts two new parameters, `hasInvertedVCoordinate` and `textureCoordinateAttributeBaseName`.
- `upsampleGltfForRasterOverlays` now copies images from the parent glTF into the output model.
- Added `waitInMainThread` method to `Future` and `SharedFuture`.
- Added `forEachRootNodeInScene`, `addExtensionUsed`, `addExtensionRequired`, `isExtensionUsed`, and `isExtensionRequired` methods to `CesiumGltf::Model`.
- Added `getNodeTransform`, `setNodeTransform`, `removeUnusedTextures`, `removeUnusedSamplers`, `removeUnusedImages`, `removeUnusedAccessors`, `removeUnusedBufferViews`, and `compactBuffers` methods to `GltfUtilities`.
- Added `postprocessGltf` method to `GltfReader`.
- `Model::merge` now merges the `EXT_structural_metadata` and `EXT_mesh_features` extensions. It also now returns an `ErrorList`, used to report warnings and errors about the merge process.

##### Fixes :wrench:

- Fixed a bug in `joinToString` when given a collection containing empty strings.
- `QuantizedMeshLoader` now creates spec-compliant glTFs from a quantized-mesh terrain tile. Previously, the generated glTF had small problems that could confuse some clients.
- Fixed a bug in `TileMapServiceRasterOverlay` that caused it to build URLs incorrectly when given a URL with query parameters.
- glTFs converted from a legacy batch table to a `EXT_structural_metadata` now:
  - Add the `EXT_structural_metadata` and `EXT_mesh_features` extensions to the glTF's `extensionsUsed` list.
  - Omit property table properties without any values at all. Previously, such property table properties would have a `values` field referring to an invalid bufferView, which is contrary to the extension's specification.
  - Rename the `_BATCHID` attribute to `_FEATURE_ID_0` inside the `KHR_draco_mesh_compression` extension (if present), in addition to the primitive's `attributes`. Previously, meshes still Draco-compressed after the upgrade, by setting `options.decodeDraco=false`, did not have the proper attribute name.
- glTFs converted from 3D Tiles B3DMs with the `RTC_CENTER` property will now have `CESIUM_RTC` added to their `extensionsRequired` and `extensionsUsed` lists.
- glTFs converted from the 3D Tiles PNTS format now:
  - Have their `asset.version` field correctly set to `"2.0"`. Previously the version was not set, which is invalid.
  - Have the `KHR_materials_unlit` extension added to the glTF's `extensionsUsed` list when the point cloud does not have normals.
  - Have a default `scene`.
  - Have the `CESIUM_RTC` extension added to the glTF's `extensionsRequired` and `extensionsUsed` lists when the PNTS uses the `RTC_CENTER` property.
- When glTFs are loaded with `applyTextureTransform` set to true, the accessors and bufferViews created for the newly-generated texture coordinates now have their `byteOffset` set to zero. Previously, they inherited the value from the original `KHR_texture_transform`-dependent objects, which was incorrect.
- `bufferViews` created for indices during Draco decoding no longer have their `byteStride` property set, as this is unnecessary and disallowed by the specification.
- `bufferViews` created for vertex attributes during Draco decoding now have their `target` property correctly set to `BufferView::Target::ARRAY_BUFFER`.
- After a glTF has been Draco-decoded, the `KHR_draco_mesh_compression` extension is now removed from the primitives, as well as from `extensionsUsed` and `extensionsRequired`.
- For glTFs converted from quantized-mesh tiles, accessors created for the position attribute now have their minimum and maximum values set correctly to include the vertices that form the skirt around the edge of the tile.
- Fixed some glTF validation problems with the mode produced by `upsampleGltfForRasterOverlays`.
- `RasterOverlayUtilities::createRasterOverlayTextureCoordinates` no longer fails when the model spans the anti-meridian. However, only the larger part of the model on one side of the anti-meridian will have useful texture coordinates.
- Fixed a bug that caused `GltfWriter` to create an invalid GLB if its total size would be greater than or equal to 4 GiB. Because it is not possible to produce a valid GLB of this size, GltfWriter now reports an error instead.
- `CesiumUtility::Uri::resolve` can now properly parse protocol-relative URIs (such as `//example.com`).
- Fixed a bug where the `GltfReader` was not able to read a model when the BIN chunk of the GLB data was more than 3 bytes larger than the size of the JSON-defined `buffer`.

### v0.34.0 - 2024-04-01

##### Breaking Changes :mega:

- Renamed `IntersectionTests::pointInTriangle2D` to `IntersectionTests::pointInTriangle`.

##### Additions :tada:

- Added `AccessorWriter` constructor that takes an `AccessorView`.
- Added `PositionAccessorType`, which is a type definition for a position accessor. It can be constructed using `getPositionAccessorView`.
- Added overloads of `IntersectionTests::pointInTriangle` that handle 3D points. One overload includes a `barycentricCoordinates` parameter that outputs the barycentric coordinates at that point.
- Added overloads of `ImplicitTilingUtilities::computeBoundingVolume` that take a `Cesium3DTiles::BoundingVolume`.
- Added overloads of `ImplicitTilingUtilities::computeBoundingVolume` that take an `S2CellBoundingVolume` and an `OctreeTileID`. Previously only `QuadtreeTileID` was supported.
- Added `setOrientedBoundingBox`, `setBoundingRegion`, `setBoundingSphere`, and `setS2CellBoundingVolume` functions to `TileBoundingVolumes`.

##### Fixes :wrench:

- Fixed a bug where coordinates returned from `SimplePlanarEllipsoidCurve` were inverted if one of the input points had a negative height.
- Fixed a bug where `Tileset::ComputeLoadProgress` could incorrectly report 100% before all tiles finished their main thread loading.

### v0.33.0 - 2024-03-01

##### Breaking Changes :mega:

- Removed support for `EXT_feature_metadata` in `CesiumGltf`, `CesiumGltfReader`, and `CesiumGltfWriter`. This extension was replaced by `EXT_mesh_features`, `EXT_instance_features`, and `EXT_structural_metadata`.
- Moved `ReferenceCountedNonThreadSafe<T>` to `ReferenceCounted.h`. It is also now a type alias for `ReferenceCounted<T, false>` rather than an actual class.
- Renamed `applyKHRTextureTransform` to `applyKhrTextureTransform`. The corresponding header file was similarly renamed to `CesiumGltf/applyKhrTextureTransform.h`.

##### Additions :tada:

- Added `TextureViewOptions`, which includes the following flags:
  - `applyKhrTextureTransformExtension`: When true, the view will automatically transform texture coordinates before sampling the texture.
  - `makeImageCopy`: When true, the view will make its own CPU copy of the image data.
- Added `TextureView`. It views an arbitrary glTF texture and can be affected by `TextureViewOptions`. `FeatureIdTextureView` and `PropertyTexturePropertyView` now inherit from this class.
- Added `options` parameter to `PropertyTextureView::getPropertyView` and `PropertyTextureView::forEachProperty`, allowing views to be constructed with property-specific options.
- Added `KhrTextureTransform`, a utility class that parses the `KHR_texture_transform` glTF extension and reports whether it is valid. UVs may be transformed on the CPU using `applyTransform`.
- Added `contains` method to `BoundingSphere`.
- Added `GlobeRectangle::MAXIMUM` static field.
- Added `ReferenceCountedThreadSafe` type alias.
- Added `SimplePlanarEllipsoidCurve` class to help with calculating fly-to paths.
- Added `sizeBytes` field to `ImageCesium`, allowing its size to be tracked for caching purposes even after its `pixelData` has been cleared.
- Added `scaleToGeocentricSurface` method to `Ellipsoid`.

##### Fixes :wrench:

- Fixed a bug in `BoundingVolume::estimateGlobeRectangle` where it returned an incorrect rectangle for boxes and spheres that encompass the entire globe.
- Fixed an incorrect computation of wrapped texture coordinates in `applySamplerWrapS` and `applySamplerWrapT`.

### v0.32.0 - 2024-02-01

##### Breaking Changes :mega:

- `IndicesForFaceFromAccessor` now properly supports `TRIANGLE_STRIP` and `TRIANGLE_FAN` modes. This requires the struct to be initialized with the correct primitive mode.

##### Additions :tada:

- Added support for Web Map Tile Service (WMTS) with `WebMapTileServiceRasterOverlay`.
- Added conversions from `std::string` to other metadata types in `MetadataConversions`. This enables the same conversions as `std::string_view`, while allowing runtime engines to use `std::string` for convenience.
- Added `applyTextureTransform` property to `TilesetOptions`, which indicates whether to preemptively apply transforms to texture coordinates for textures with the `KHR_texture_transform` extension.
- Added `loadGltf` method to `GltfReader`, making it easier to do a full, asynchronous load of a glTF.

##### Fixes :wrench:

- Fixed a bug in `FeatureIdTextureView` where it ignored the wrap values specified on the texture's sampler.
- Fixed a bug that could cause binary implicit tiling subtrees with buffers padded to 8-bytes to fail to load.
- Fixed a bug where upgraded batch table properties were not always assigned sentinel values, even when such values were available and required.
- Fixed incorrect behavior in `PropertyTablePropertyView` where `arrayOffsets` were treated as byte offsets, instead of as array indices.

### v0.31.0 - 2023-12-14

##### Additions :tada:

- Add `defaults` method to `CesiumIonClient::Connection`.

##### Fixes :wrench:

- Fixed a crash in `SubtreeAvailability::loadSubtree`.
- Fixed a bug where the `getApiUrl` method of `CesiumIonClient::Connection` would not return the default API URL if the attempt to access `config.json` failed in a more serious way, such as because of an invalid hostname.

### v0.30.0 - 2023-12-01

##### Breaking Changes :mega:

- Moved `ErrorList`, `CreditSystem`, and `Credit` from `Cesium3DTilesSelection` to `CesiumUtility`.
- Moved `GltfUtilities` from `Cesium3DTilesSelection` to `Cesium3DTilesContent`.
- Moved `RasterOverlay`, `RasterOverlayTileProvider`, `RasterOverlayTile`, `QuadtreeRasterOverlayTileProvider`, `RasterOverlayLoadFailure`, `RasterOverlayDetails`, and all of the `RasterOverlay`-derived types to a new `CesiumRasterOverlays` library and namespace.
- Moved `createRasterOverlayTextureCoordinates` method from `GltfUtilities` to a new `RasterOverlayUtilities` class in the `CesiumRasterOverlays` library.
- `GltfUtilities::parseGltfCopyright` now returns the credits as a vector of `std::string_view` instances. Previously it took a `CreditSystem` and created credits directly.
- The `SubtreeAvailability` constructor and `loadSubtree` static method now take an `ImplicitTileSubdivisionScheme` enumeration parameter instead of a `powerOf2` parameter. They also now require a `levelsInSubtree` parameter, which is needed when switching from constant to bitstream availability. Lastly, the constructor now takes a `Subtree` parameter instead of a `std::vector<std::vector<std::byte>>` representing the buffers.
- `SubtreeConstantAvailability`, `SubtreeBufferViewAvailability`, and `AvailabilityView` are now members of `SubtreeAvailability`.
- Moved `ImageManipulation` from `CesiumGltfReader` to `CesiumGltfContent`.
- Added some new parameters to `RasterOverlayUtilities::createRasterOverlayTextureCoordinates` and changed the order of some existing parameters.

##### Additions :tada:

- Added new `Cesium3DTilesContent` library and namespace. It has classes for loading, converting, and manipulating 3D Tiles tile content.
- Added new `CesiumGltfContent` library and namespace. It has classes for manipulating in-memory glTF files.
- Added new `CesiumRasterOverlays` library and namespace. It has classes for working with massive textures draped over glTFs and 3D Tiles.
- Added `MetadataConversions`, which enables metadata values to be converted to different types for better usability in runtime engines.
- Added various `typedef`s to catch all possible types of `AccessorView`s for an attribute, including `FeatureIdAccessorType` for feature ID attribute accessors, `IndexAccessorType` for index accessors, and `TexCoordAccessorType` for texture coordinate attribute accessors.
- Added `getFeatureIdAccessorView`, `getIndexAccessorView`, and `getTexCoordAccessorView` to retrieve the `AccessorView` as a `FeatureIdAccessorType`, `IndexAccessorType`, or `TexCoordAccessorType` respectively.
- Added `StatusFromAccessor` and `CountFromAccessor` visitors to retrieve the accessor status and size respectively. This can be used with `FeatureIdAccessorType`, `IndexAccessorType`, or `TexCoordAccessorType`.
- Added `FeatureIdFromAccessor` to retrieve feature IDs from a `FeatureIdAccessorType`.
- Added `IndicesForFaceFromAccessor` to retrieve the indices of the vertices that make up a face, as supplied by `IndexAccessorType`.
- Added `TexCoordFromAccessor` to retrieve the texture coordinates from a `TexCoordAccessorType`.
- Added `TileBoundingVolumes` class to `Cesium3DTilesContent`, making it easier to create the rich bounding volume types in `CesiumGeometry` and `CesiumGeospatial` from the simple vector representations in `Cesium3DTiles`.
- Added `transform` method to `CesiumGeometry::BoundingSphere`.
- Added `toSphere`, `fromSphere`, and `fromAxisAligned` methods to `CesiumGeometry::OrientedBoundingBox`.
- Added `TileTransform` class to `Cesium3DTilesContent`, making it easier to create a `glm::dmat4` from the `transform` property of a `Cesium3DTiles::Tile`.
- Added `ImplicitTilingUtilities` class to `Cesium3DTilesContent`.
- Added overloads of `isTileAvailable`, `isContentAvailable`, and `isSubtreeAvailable` on the `SubtreeAvailability` class that take the subtree root tile ID and the tile ID of interest, instead of a relative level and Morton index.
- Added `fromSubtree` and `createEmpty` static methods to `SubtreeAvailability`.
- Added new `set` methods to `SubtreeAvailability`, allowing the availability information to be modified.
- Added `SubtreeFileReader` class, used to read `Cesium3DTiles::Subtree` from a binary or JSON subtree file.
- Added `pointInTriangle2D` static method to `CesiumGeometry::IntersectionTests`.
- Added `rectangleIsWithinPolygons` and `rectangleIsOutsidePolygons` static methods to `CartographicPolygon`.
- Raster overlays now use `IPrepareRasterOverlayRendererResources`, which contains only overlay-related methods, instead of `IPrepareRendererResources`, which contains tileset-related methods as well. `IPrepareRendererResources` derives from `IPrepareRasterOverlayRendererResources` so existing code should continue to work without modification.
- Added `collapseToSingleBuffer` and `moveBufferContent` methods to `GltfUtilities`.
- Added `savePng` method to `ImageManipulation`.
- `RasterOverlayTileProvider::loadTile` now returns a future that resolves when the tile is done loading.
- Added `computeDesiredScreenPixels` and `computeTranslationAndScale` methods to `RasterOverlayUtilities`.
- Added `Future<T>::thenPassThrough`, used to easily pass additional values through to the next continuation.

##### Fixes :wrench:

- Fixed a bug in `OrientedBoundingBox::contains` where it didn't account for the bounding box's center.
- Fixed compiler error when calling `PropertyAttributeView::forEachProperty`.
- Fixed crash when loading glTFs with data uri images.
- Fixed WD4996 warnings-as-errors when compiling with Visual Studio 2002 v17.8.

### v0.29.0 - 2023-11-01

##### Breaking Changes :mega:

- Removed `PropertyTablePropertyViewType` and `NormalizedPropertyTablePropertyViewType`, as well as their counterparts for property textures and property attributes. When compiled with Clang, the large `std::variant` definitions would significantly stall compilation.

##### Fixes :wrench:

- Updated the Cesium ion OAuth2 URL from `https://cesium.com/ion/oauth` to `https://ion.cesium.com/oauth`, avoiding a redirect.

### v0.28.1 - 2023-10-02

##### Breaking Changes :mega:

- Cesium Native is now only regularly tested on Visual Studio 2019+, GCC 11.x+, and Clang 12+. Other compilers - including older ones - are likely to work, but are not tested.

##### Additions :tada:

- Added `getClass` to `PropertyTableView`, `PropertyTextureView`, and `PropertyAttributeView`. This can be used to retrieve the metadata `Class` associated with the view.
- Added `PropertyViewStatus::EmptyPropertyWithDefault` to indicate when a property contains no data, but has a valid default value.
- A glTF `bufferView` with a `byteStride` of zero is now treated as if the `byteStride` is not defined at all. Such a glTF technically violates the spec (the minimum value is 4), but the new behavior is sensible enough and consistent with CesiumJS.

##### Fixes :wrench:

- Fixed the handling of omitted metadata properties in `PropertyTableView`, `PropertyTextureView`, and `PropertyAttributeView` instances. Previously, if a property was not `required` and omitted, it would be initialized as invalid with the `ErrorNonexistentProperty` status. Now, it will be treated as valid as long as the property defines a valid `defaultProperty`. A special instance of `PropertyTablePropertyView`, `PropertyTexturePropertyView`, or `PropertyAttributePropertyView` will be constructed to allow the property's default value to be retrieved, either via `defaultValue` or `get`. `getRaw` may not be called on this special instance.

### v0.28.0 - 2023-09-08

##### Breaking Changes :mega:

- Views of the data contained by `EXT_feature_metadata` will no longer supported by Cesium Native. The extension will still be parsed, but it will log a warning.
- Batch tables will be converted to `EXT_structural_metadata` instead of `EXT_feature_metadata`.
- In `CesiumGltf`, all generated classes related to `EXT_feature_metadata` are now prefixed with `ExtensionExtFeatureMetadata`. For example, `ClassProperty` has become `ExtensionExtFeatureMetadataClassProperty`. This also extends to the glTF reader and writer.
- In `CesiumGltf`, all generated classes related to `EXT_structural_metadata` have had their `ExtensionExtStructuralMetadata` prefix removed. For example, `ExtensionExtStructuralMetadataClassProperty` has become `ClassProperty`. This also extends to the glTF reader and writer.
- In `CesiumGltf`, `ExtensionExtMeshFeaturesFeatureId` and `ExtensionExtMeshFeaturesFeatureIdTexture` have been renamed to `FeatureId` and `FeatureIdTexture` respectively.
- Replaced `FeatureIDTextureView` with `FeatureIdTextureView`, which views a `FeatureIdTexture` in `EXT_mesh_features`. Feature ID textures from `EXT_feature_metadata` are no longer supported.
- Replaced `MetadataFeatureTableView` with `PropertyTableView`, which views a `PropertyTable` in `EXT_structural_metadata`.
- Replaced `MetadataPropertyView` with `PropertyTablePropertyView`, which is a view of a `PropertyTableProperty` in `EXT_structural_metadata`. This takes two template parameters: a typename `T` , and a `bool` indicating whether or not the values are normalized.
- Replaced `MetadataPropertyViewStatus` with `PropertyTablePropertyViewStatus`. `PropertyTablePropertyViewStatus` is a class that inherits from `PropertyViewStatus`, defining additional error codes in the form of `static const` values.
- Replaced `FeatureTextureView` with `PropertyTextureView`, which views a `PropertyTexture` in `EXT_structural_metadata`.
- Replaced `FeatureTexturePropertyView` with `PropertyTexturePropertyView`, which is a view of a `PropertyTextureProperty` in `EXT_structural_metadata`. This takes two template parameters: a typename `T` , and a `bool` indicating whether or not the values are normalized.
- Removed `FeatureTexturePropertyComponentType`, `FeatureTexturePropertyChannelOffsets`, and `FeatureTexturePropertyValue`. `PropertyTextureProperty` retrieves the values with the type indicated by its class property.
- Replaced `FeatureTexturePropertyViewStatus` with `PropertyTexturePropertyViewStatus`. `PropertyTexturePropertyViewStatus` is a class that inherits from `PropertyViewStatus`, defining additional error codes in the form of `static const` values.
- Renamed `FeatureIDTextureViewStatus` to `FeatureIdTextureViewStatus` for consistency.
- Renamed `MetadataArrayView` to `PropertyArrayView`.
- Renamed `FeatureTextureViewStatus` to `PropertyTextureViewStatus`.
- Refactored `PropertyType` to reflect the values of `type` in a `ClassProperty` from `EXT_structural_metadata`.

##### Additions :tada:

- Added `PropertyView`, which acts as a base class for all metadata property views. This takes two template parameters: a type `T` , and a `bool` indicating whether or not the values are normalized.
- Added `PropertyViewStatus`, which defines public `static const` values for various property errors.
- Added `PropertyTableViewStatus` to indicate whether a `PropertyTableView` is valid.
- Added `PropertyComponentType` to reflect the values of `componentType` in a `ClassProperty` from `EXT_structural_metadata`.
- Added `PropertyAttributeView`, which views a `PropertyAttribute` in `EXT_structural_metadata`.
- Added `PropertyAttributePropertyView`, which views a `PropertyAttributeProperty` in `EXT_structural_metadata`.
- Added `PropertyAttributePropertyViewStatus`, which reflects the status of a `PropertyAttributePropertyView`.

### v0.27.3 - 2023-10-01

##### Additions :tada:

- Added support for Cesium ion `"externalType"` assets.

##### Fixes :wrench:

- Fixed corner cases where `Tileset::ComputeLoadProgress` can incorrectly report done (100%) before all tiles are actually loaded for the current view.

### v0.27.2 - 2023-09-20

##### Additions :tada:

- Added `CESIUM_GLM_STRICT_ENABLED` option to the CMake scripts. It is ON by default, but when set to OFF it disables the `GLM_FORCE_XYZW_ONLY`, `GLM_FORCE_EXPLICIT_CTOR`, and `GLM_FORCE_SIZE_T_LENGTH` options in the GLM library.

##### Fixes :wrench:

- Added a missing include to `FeatureTexturePropertyView.h`.
- The CMake scripts no longer attempt to add the `Catch2` subdirectory when the tests are disabled.

### v0.27.1 - 2023-09-03

##### Fixes :wrench:

- Fixed a bug that could cause a crash when loading tiles with a raster overlay.

### v0.27.0 - 2023-09-01

##### Breaking Changes :mega:

- Renamed `ExtensionReaderContext` to `JsonReaderOptions`, and the `getExtensions` method on various JSON reader classes to `getOptions`.
- `IExtensionJsonHandler` no longer derives from `IJsonHandler`. Instead, it has a new pure virtual method, `getHandler`, that must be implemented to allow clients to obtain the `IJsonHandler`. In almost all implementations, this should simply return `*this`.
- In `SubtreeReader`, `SchemaReader`, and `TilesetReader`, the `readSubtree`, `readSchema`, and `readTileset` methods (respectively) have been renamed to `readFromJson` and return a templated `ReadJsonResult` instead of a bespoke result class.
- `TileExternalContent` is now heap allocated and stored in `TileContent` with a `std::unique_ptr`.
- The root `Tile` of a `Cesium3DTilesSelection::Tileset` now represents the tileset.json itself, and the `root` tile specified in the tileset.json is its only child. This makes the shape of the tile tree consistent between a standard top-level tileset and an external tileset embedded elsewhere in the tree. In both cases, the "tile" that represents the tileset.json itself has content of type `TileExternalContent`.

##### Additions :tada:

- Added new constructors to `LocalHorizontalCoordinateSystem` taking ECEF<->Local transformation matrices directly.
- Unknown properties in objects read with a `JsonReader` are now stored in the `unknownProperties` property on `ExtensibleObject` by default. To ignore them, as was done in previous versions, call `setCaptureUnknownProperties` on `JsonReaderOptions`.
- Added `ValueType` type alias to `ArrayJsonHandler`, for consistency with other JSON handlers.
- Added an overload of `JsonReader::readJson` that takes a `rapidjson::Value` instead of a byte buffer. This allows a subtree of a `rapidjson::Document` to be easily and efficiently converted into statically-typed classes via `IJsonHandler`.
- Added `*Reader` classes to `CesiumGltfReader` and `Cesium3DTilesReader` to allow each of the classes to be individually read from JSON.
- Added `getExternalContent` method to the `TileContent` class.
- `TileExternalContent` now holds the metadata (`schema`, `schemaUri`, `metadata`, and `groups`) stored in the tileset.json.
- Added `loadMetadata` and `getMetadata` methods to `Cesium3DTilesSelection::Tileset`. They provide access to `TilesetMetadata` instance representing the metadata associated with a tileset.json.
- Added `MetadataQuery` class to make it easier to find properties with specific semantics in `TilesetMetadata`.

##### Fixes :wrench:

- Fixed a bug where an empty error message would get propagated to a tileset's `loadErrorCallback`.
- Fixed several small build script issues to allow cesium-native to be used in Univeral Windows Platform (UWP) applications, such as those that run on Holo Lens 2.
- When KTX2 transcoding fails, the image will now be fully decompressed instead of returning an error.
- Fixed a bug that could cause higher-detail tiles to continue showing when zooming out quickly on a tileset that uses "additive" refinement.
- Fixed a bug that could cause a tile to never finish upsampling because its non-rendered parent never finishes loading.

### v0.26.0 - 2023-08-01

##### Additions :tada:

- Added caching support for Google Maps Photorealistic 3D Tiles. Or other cases where the origin server is using combinations of HTTP header directives that previously caused tiles not to go to disk cache (such as `max-age-0`, `stale-while-revalidate`, and `Expires`).
- Added support for the `EXT_meshopt_compression` extension, which allows decompressing mesh data using the meshoptimizer library. Also added support for the `KHR_mesh_quantization` and `KHR_texture_transform` extensions, which are often used together with the `EXT_meshopt_compression` extension to optimize the size and performance of glTF files.

##### Fixes :wrench:

- Fixed a bug in the 3D Tiles selection algorithm that could cause missing detail if a tileset had a leaf tile that was considered "unconditionally refined" due to having a geometric error larger than its parent's.
- Fixed a bug where `GltfReader::readImage` would always populate `mipPositions` when reading KTX2 images, even when the KTX2 file indicated that it had no mip levels and that they should be created, if necessary, from the base image. As a result, `generateMipMaps` wouldn't generate any mipmaps for the image.

### v0.25.1 - 2023-07-03

##### Additions :tada:

- Included generated glTF and 3D Tiles classes in the generated referenced documentation.
- Updated the 3D Tiles class generator to use the `main` branch instead of the `draft-1.1` branch.

### v0.25.0 - 2023-06-01

##### Additions :tada:

- Added `computeTransformationToAnotherLocal` method to `LocalHorizontalCoordinateSystem`.
- Added support for the `KHR_materials_variants` extension to the glTF reader and writer.
- Added `GunzipAssetAccessor`. It can decorate another asset accessor in order to automatically gunzip responses (if they're gzipped) even if they're missing the proper `Content-Encoding` header.

##### Fixes :wrench:

- On Tileset Load Failure, warning/error messages will always be logged even if the failure callback is set.
- Fixed a bug that caused meshes to be missing entirely when upsampled from a parent with `UNSIGNED_BYTE` indices.

### v0.24.0 - 2023-05-01

##### Additions :tada:

- `WebMapServiceRasterOverlay` now allows query parameters in the base URL when building GetCapabilities and GetMap requests.
- Added support for parsing implicit tilesets that conform to the 3D Tiles 1.1 Spec.

##### Fixes :wrench:

- Fixed various `libjpeg-turbo` build errors, including ones that occurred when building for iOS.

### v0.23.0 - 2023-04-03

##### Breaking Changes :mega:

- Removed `tilesLoadingLowPriority`, `tilesLoadingMediumPriority`, and `tilesLoadingHighPriority` from `ViewUpdateResult`. Use `workerThreadTileLoadQueueLength` and `mainThreadTileLoadQueueLength` instead.

##### Additions :tada:

- Added `getOrientedBoundingBoxFromBoundingVolume` to the `Cesium3DTilesSelection` namespace.
- Added `transform` and `toAxisAligned` methods to `OrientedBoundingBox`.
- Switched to `libjpeg-turbo` instead of `stb` for faster jpeg decoding.
- Added `getNumberOfTilesLoaded` method to `Tileset`.
- Changed how `TilesetOptions::forbidHoles` works so that it loads much more quickly, while still guaranteeing there are no holes in the tileset.
- Added `frameNumber` property to `ViewUpdateResult`.
- Added getters for the `stride` and `data` fields of `AccessorView`.
- Added `startNewFrame` method to `ITileExcluder`.
- Added `CreditSystem.setShowOnScreen` and `Tileset.setShowCreditsOnScreen` to allow on-screen credit rendering to be toggled at runtime.

##### Fixes :wrench:

- Fixed a bug that caused the `center` field of `AxisAlignedBox` to be incorrect.
- Fixed a bug that caused the main thread to sometimes load low-priority tiles before high-priority ones. This could result in much longer waits than necessary for a tileset's appropriate level-of-detail to be shown.
- Fixed a bug that prevented WebP and KTX2 textures from working in the common case where only the extension specified the `source` property, not the glTF's main `Texture` definition.

### v0.22.1 - 2023-03-06

##### Fixes :wrench:

- Fixed a crash that could occur when a batch table property had fewer values than the model had features.

### v0.22.0 - 2023-03-01

##### Breaking Changes :mega:

- Renamed `CesiumGeometry::AxisTransforms` to simply `Transforms`.
- Renamed `CesiumGeospatial::Transforms` to `GlobeTransforms`.

##### Additions :tada:

- Added `GlobeAnchor`, making it easy to define a coordinate system that anchors an object to the globe and maintains it as the object moves or as the local coordinate system it is defined in changes.
- Added support for loading tilesets with `pnts` content. Point clouds are converted to `glTF`s with a single `POINTS` primitive, while batch tables are converted to `EXT_feature_metadata`.
- Added `createTranslationRotationScaleMatrix` and `computeTranslationRotationScaleFromMatrix` methods to `CesiumGeometry::Transforms`.
- Added `CesiumUtility::AttributeCompression` for encoding and decoding vertex attributes in different formats.

##### Fixes :wrench:

- Fixed a bug that could cause holes to appear in a tileset, even with frustum culling disabled, when the tileset includes some empty tiles with a geometric error greater than their parent's.

### v0.21.3 - 2023-02-01

##### Fixes :wrench:

- Fixed a bug that could prevent loading in tilesets that are additively-refined and have external tilesets, such as Cesium OSM Buildings.
- Fixed a bug that could cause parent tiles to be incorrectly culled in tilesets with additive ("ADD") refinement. This could cause geometry to disappear when moving in closer, or fail to appear at all.
- When unloading tile content, raster overlay tiles are now detached from geometry tiles _before_ the geometry tile content is unloaded.
- Added missing `#include <string>` in generated glTF and 3D Tiles header files.
- Replaced `std::sprintf` with `std::snprintf`, fixing a warning-as-error in newer versions of Xcode.
- Upgraded tinyxml2 [from commit 1aeb57d26bc303d5cfa1a9ff2a331df7ba278656 to commit e05956094c27117f989d22f25b75633123d72a83](https://github.com/leethomason/tinyxml2/compare/1aeb57d26bc303d5cfa1a9ff2a331df7ba278656...e05956094c27117f989d22f25b75633123d72a83).

### v0.21.2 - 2022-12-09

##### Additions :tada:

- Added the ability to specify the endpoint URL of the Cesium ion API when constructing an `IonRasterOverlay`.

##### Fixes :wrench:

- Removed the logged warning about the use of the `gltfUpAxis` property in a 3D Tiles tileset.json. While not technically spec-compliant, this property is quite common and we are not going to remove support for it anytime soon.

### v0.21.1 - 2022-12-02

##### Fixes :wrench:

- Fixed a bug that could cause an assertion failure - and on rare occasions a more serious problem - when creating a tile provider for a `TileMapServiceRasterOverlay` or a `WebMapServiceRasterOverlay`.

### v0.21.0 - 2022-11-01

##### Breaking Changes :mega:

- On `IPrepareRendererResources`, the `image` parameter passed to `prepareRasterInLoadThread` and the `rasterTile` parameter passed to `prepareRasterInMainThread` are no longer const. These methods are now allowed to modify the parameters during load.
- `IPrepareRendererResources::prepareInLoadThread` now takes a `TileLoadResult` and returns a `Future<TileLoadResultAndRenderResources>`, allowing it to work asynchronously rather than just blocking a worker thread until it is finished.
- `RasterOverlay::createTileProvider` now takes the owner pointer as an `IntrusivePointer` instead of a raw pointer, and returns a future that resolves to a `RasterOverlay::CreateTileProviderResult`.

##### Additions :tada:

- Added `mainThreadLoadingTimeLimit` and `tileCacheUnloadTimeLimit` properties to `TilesetOptions`, allowing a limit to be placed on how much time is spent loading and unloading tiles per frame.
- Added `GltfReader::generateMipMaps` method.
- Added the `getImage` method to `RasterOverlayTile`.
- Added `LocalHorizontalCoordinateSystem`, which is used to create convenient right- or left-handeded coordinate systems with an origin at a point on the globe.

##### Fixes :wrench:

- Fixed a bug that could cause a crash when adding raster overlays to sparse tilesets and zooming close enough to cause them to be upsampled.

### v0.20.0 - 2022-10-03

##### Breaking Changes :mega:

- `TileRenderContent::lodTransitionPercentage` now always goes from 0.0 --> 1.0 regardless of if the tile is fading in or out.
- Added a new parameter to `IPrepareRendererResources::prepareInLoadThread`, `rendererOptions`, to allow passing arbitrary data from the renderer.

##### Fixes :wrench:

- In `CesiumGltfWriter`, `accessor.byteOffset` and `bufferView.byteOffset` are no longer written if the value is 0. This fixes validation errors for accessors that don't have buffer views, e.g. attributes that are Draco compressed.
- Fixed a bug where failed tiles don't clean up any raster overlay tiles that are mapped to them, and therefore cannot be rendered as empty tiles.
- Fixed a bug that prevented access to Cesium Ion assets by using expired Access Tokens.

### v0.19.0 - 2022-09-01

##### Breaking Changes :mega:

- `RasterOverlayCollection` no longer accepts a `Tileset` in its constructor. Instead, it now accepts a `Tile::LoadedLinkList` and a `TilesetExternals`.
- Removed `TileContext`. It has been replaced by the `TilesetContentLoader` interface.
- Removed `TileContentFactory`. Instead, conversions of various types to glTF can be registered with `GltfConverters`.
- Removed `TileContentLoadInput`. It has been replaced by `TileLoadInput` and `TilesetContentLoader`.
- Removed `TileContentLoadResult`. It has been replaced by `TileContent`.
- Removed `TileContentLoader`. It has been replaced by `TilesetContentLoader` and `GltfConverters`.
- Removed `ImplicitTraversal`. It has been replaced by `TilesetContentLoader` and `GltfConverters`.
- Removed many methods from the `Cesium3DTilesSelection::Tileset` class: `getUrl()`, `getIonAssetID()`, `getIonAssetToken()`, `notifyTileStartLoading`, `notifyTileDoneLoading()`, `notifyTileUnloading()`, `loadTilesFromJson()`, `requestTileContent()`, `requestAvailabilitySubtree()`, `addContext()`, and `getGltfUpAxis()`. Most of these were already not recommended for use outside of cesium-native.
- Removed many methods from the `Cesium3DTilesSelection::Tile` class: `getTileset()`, `getContext()`, `setContext()`, `getContent()`, `setEmptyContent()`, `getRendererResources()`, `setState()`, `loadContent()`, `processLoadedContent()`, `unloadContent()`, `update()`, and `markPermanentlyFailed()`. Most of these were already not recommended for use outside of cesium-native.

##### Additions :tada:

- Quantized-mesh terrain and implicit octree and quadtree tilesets can now skip levels-of-detail when traversing, so the correct detail is loaded more quickly.
- Added new options to `TilesetOptions` supporting smooth transitions between tiles at different levels-of-detail. A tile's transition percentage can be retrieved from `TileRenderContent::lodTransitionPercentage`.
- Added support for loading WebP images inside glTFs and raster overlays. WebP textures can be provided directly in a glTF texture or in the `EXT_texture_webp` extension.
- Added support for `KHR_texture_transform` to `CesiumGltf`, `CesiumGltfReader`, and `CesiumGltfWriter`
- `Tileset` can be constructed with a `TilesetContentLoader` and a root `Tile` for loading and rendering different 3D Tile-like formats or creating a procedural tileset.

##### Fixes :wrench:

- Fixed a bug where the Raster Overlay passed to the `loadErrorCallback` would not be the one that the user created, but instead an aggregated overlay that was created internally.

### v0.18.1 - 2022-08-04

##### Fixes :wrench:

- Fixed a bug in `SqliteCache` where the last access time of resources was not updated correctly, sometimes causing more recently used resources to be evicted from the cache before less recently used ones.

### v0.18.0 - 2022-08-01

##### Breaking Changes :mega:

- Removed support for 3D Tiles Next extensions in `TilesetWriter` and `TilesetReader` that have been promoted to core in 3D Tiles 1.1
  - [3DTILES_multiple_contents](https://github.com/CesiumGS/3d-tiles/tree/main/extensions/3DTILES_multiple_contents)
  - [3DTILES_implicit_tiling](https://github.com/CesiumGS/3d-tiles/tree/main/extensions/3DTILES_implicit_tiling)
  - [3DTILES_metadata](https://github.com/CesiumGS/3d-tiles/tree/main/extensions/3DTILES_metadata)
  - [3DTILES_content_gltf](https://github.com/CesiumGS/3d-tiles/tree/main/extensions/3DTILES_content_gltf)
- Removed the `getSupportsRasterOverlays` from `Tileset` because the property is no longer relevant now that all tilesets support raster overlays.

##### Additions :tada:

- Added support for [3D Tiles 1.1](https://github.com/CesiumGS/3d-tiles/pull/666) in `TilesetWriter` and `TilesetReader`.
- Added a `TileOcclusionRendererProxyPool` to `TilesetExternals`. If a renderer implements and provides this interface, the tile occlusion information is used to avoid refining parent tiles that are completely occluded, reducing the number of tiles loaded.
- `Tileset` can now estimate the percentage of the tiles for the current view that have been loaded by calling the `computeLoadProgress` method.
- Enabled loading Tile Map Service (TMS) URLs that do not have a file named "tilemapresource.xml", such as from GeoServer.
- Added support for Tile Map Service documents that use the "local" profile when the SRS is mercator or geodetic.

### v0.17.0 - 2022-07-01

##### Fixes :wrench:

- Fixed crash when parsing an empty copyright string in the glTF model.

### v0.16.0 - 2022-06-01

##### Additions :tada:

- Added option to the `RasterizedPolygonsOverlay` to invert the selection, so everything outside the polygons gets rasterized instead of inside.
- The `RasterizedPolygonsTileExcluder` excludes tiles outside the selection instead of inside when given an inverted `RasterizedPolygonsOverlay`.
- Tiles are now upsampled using the projection of the first raster overlay in the list with more detail.

##### Fixes :wrench:

- For consistency with CesiumJS and compatibility with third-party terrain tilers widely used in the community, the `bounds` property of the `layer.json` file of a quantized-mesh terrain tileset is now ignored, and the terrain is assumed to cover the entire globe.

### v0.15.2 - 2022-05-13

##### Fixes :wrench:

- Fixed a bug where upsampled quadtree tiles could have siblings with mismatching projections.

In addition to the above, this release updates the following third-party libraries used by cesium-native:

- `cpp-httplib` to v0.10.3 ([changes](https://github.com/yhirose/cpp-httplib/compare/c7486ead96dad647b9783941722b5944ac1aaefa...d73395e1dc652465fa9524266cd26ad57365491f))
- `draco` to v1.5.2 ([changes](https://github.com/google/draco/compare/9bf5d2e4833d445acc85eb95da42d715d3711c6f...bd1e8de7dd0596c2cbe5929cbe1f5d2257cd33db))
- `earcut` to v2.2.3 ([changes](https://github.com/mapbox/earcut.hpp/compare/6d18edf0ce046023a7cb55e69c4cd9ba90e2c716...b28acde132cdb8e0ef536a96ca7ada8a651f9169))
- `PicoSHA2` to commit `1677374f23352716fc52183255a40c1b8e1d53eb` ([changes](https://github.com/okdshin/PicoSHA2/compare/b699e6c900be6e00152db5a3d123c1db42ea13d0...1677374f23352716fc52183255a40c1b8e1d53eb))
- `rapidjson` to commit `fcb23c2dbf561ec0798529be4f66394d3e4996d8` ([changes](https://github.com/Tencent/rapidjson/compare/fd3dc29a5c2852df569e1ea81dbde2c412ac5051...fcb23c2dbf561ec0798529be4f66394d3e4996d8))
- `spdlog` to v1.10.0 ([changes](https://github.com/gabime/spdlog/compare/cbe9448650176797739dbab13961ef4c07f4290f...76fb40d95455f249bd70824ecfcae7a8f0930fa3))
- `stb` to commit `af1a5bc352164740c1cc1354942b1c6b72eacb8a` ([changes](https://github.com/nothings/stb/compare/b42009b3b9d4ca35bc703f5310eedc74f584be58...af1a5bc352164740c1cc1354942b1c6b72eacb8a))
- `uriparser` to v0.9.6 ([changes](https://github.com/uriparser/uriparser/compare/e8a338e0c65fd875a46067d711750e4c13e044e7...24df44b74753017acfaec4b3a30097a8a2ae1ae1))

### v0.15.1 - 2022-05-05

##### Fixes :wrench:

- Fixed a bug that could cause tiles in external tilesets to fail to load.

### v0.15.0 - 2022-05-02

##### Additions :tada:

- Improved the load performance when `TilesetOptions::forbidHoles` is enabled by only loading child tiles when their parent does not meet the necessary screen-space error requirement.
- Added support for loading availability metadata from quantized-mesh layer.json. Previously, only availability embedded in terrain tiles was used.
- Added support for quantized-mesh terrain tilesets that specify a parent layer.
- Added support for metadata from the `3DTILES_batch_table_hierarchy` extension.

##### Fixes :wrench:

- Fixed a bug that could cause the same tiles to be continually loaded and unloaded when `TilesetOptions::forbidHoles` was enabled.
- Fixed a bug that could sometimes cause tilesets to fail to show their full detail when making changes to raster overlays.
- Fixed a bug that could cause holes even with `TilesetOptions::forbidHoles` enabled, particularly when using external tilesets.
- Tiles will no longer be selected to render when they have no content and they have a higher "geometric error" than their parent. In previous versions, this situation could briefly lead to holes while the children of such tiles loaded.
- Fixed a bug where `IPrepareRendererResources::prepareInMainThread` was called on a `Tile` before that `Tile` was updated with loaded content.
- Fixed a bug where getting bad data from the SQLite request cache could cause a crash. If the SQLite database is corrupt, it will now be deleted and recreated.

### v0.14.1 - 2022-04-14

##### Fixes :wrench:

- Fixed a crash caused by using an aggregated overlay of `IonRasterOverlay` after it is freed.
- Fix a bug introduced in v0.14.0 that caused Tile Map Service (TMS) overlays from Cesium ion to fail to load.

### v0.14.0 - 2022-04-01

##### Breaking Changes :mega:

- Added a new parameter, `rendererOptions`, to `IPrepareRendererResources::prepareRasterInLoadThread`.
- Changed the type of Cesium ion asset IDs from `uint32_t` to `int64_t`.
- Various changes in the `Cesium3DTiles`, `Cesium3DTilesReader`, and `Cesium3DTilesWriter` namespaces to match the evolving 3D Tiles Next specifications.
- Removed `getTextureCoordinateIndex` from `FeatureIDTextureView` and `FeatureTexturePropertyView`. Use `getTextureCoordinateAttributeId` instead.

##### Additions :tada:

- Added `WebMapServiceRasterOverlay` to pull raster overlays from a WMS server.
- Added support for the following glTF extensions to `CesiumGltf`, `CesiumGltfReader`, and `CesiumGltfWriter`:
  - `EXT_instance_features`
  - `EXT_structural_metadata`
  - `MAXAR_mesh_variants`
- Added an in-memory cache for Cesium ion asset endpoint responses in order to avoid repeated requests.
- Added `ScopeGuard` class to automatically a execute function when exiting a scope.
- The glTF `copyright` property, if present, is now included in the credits that `Tileset` adds to the `CreditSystem`. If the `copyright` has multiple parts separate by semicolons, these are treated as separate credits.
- Credits reported by `CreditSystem::getCreditsToShowThisFrame` are now sorted based on the number of occurrences, with the most common credits first.
- `Tileset` and `RasterOverlay` credits can now be shown on the screen, rather than in a separate credit popup.
- Added `FeatureTexturePropertyView::getSwizzle` method.
- Added `IsMetadataArray` template to check if a type is a `MetadataArrayView`.
- Added a `rendererOptions` property to `RasterOverlayOptions` to pass arbitrary data to `prepareRasterInLoadThread`.
- Added `Uri::escape`.

##### Fixes :wrench:

- Fixed an issue that could lead to compilation failures when passing an lvalue reference to `Promise::resolve()`.
- Fixed upsampling for `EXT_feature_metadata` feature tables.
- Fixed a bug that could cause the size of external images to be accounted for incorrectly when tracking the number of bytes loaded for caching purposes.
- Fixed a bug that prevented tiles from loading when "Forbid Holes" option was enabled.

### v0.13.0 - 2022-03-01

##### Breaking Changes :mega:

- Renamed constants in `CesiumUtility::Math` to use PascalCase instead of SCREAMING_SNAKE_CASE.

##### Additions :tada:

- Added support for the `CESIUM_RTC` and `KHR_texture_basisu` glTF extensions.
- Added support for 3D Tiles that do not have a geometric error, improving compatibility with tilesets that don't quite match the 3D Tiles spec.
- Exposed the Cesium ion endpoint URL as a parameter on tilesets and raster overlays.
- `TilesetOptions` and `RasterOverlayOptions` each have a new option to report which compressed textured formats are supported on the client platform. Ideal formats amongst the available ones are picked for each KTX2 texture that is later encountered.
- The `ImageCesium` class nows convey which GPU pixel compression format (if any) is used. This informs what to expect in the image's pixel buffer.
- The `ImageCesium` class can now contain pre-computed mipmaps, if they exist. In that case, all the mips will be in the pixel buffer and the delineation between each mip will be described in `ImageCesium::mipPositions`.
- Tileset content with the known file extensions ".gltf", ".glb", and ".terrain" can now be loaded even if the Content-Type is incorrect. This is especially helpful for loading tilesets from `file:` URLs.
- Created tighter fitting bounding volumes for terrain tiles by excluding skirt vertices.

##### Fixes :wrench:

- Fixed bug that could cause properties types in a B3DM Batch Table to be deduced incorrectly, leading to a crash when accessing property values.
- Fixed a bug where implicit tiles were not receiving the root transform and so could sometimes end up in the wrong place.

### v0.12.0 - 2022-02-01

##### Breaking Changes :mega:

- Renamed `IAssetAccessor::requestAsset` to `get`.
- Renamed `IAssetAccessor::post` to `request` and added a new parameter in the second position to specify the HTTP verb to use.
- `Token` in `CesiumIonClient` has been updated to match Cesium ion's v2 REST API endpoint, so several fields have been renamed. The `tokens` method also now returns future that resolves to a `TokenList` instead of a plain vector of `Token` instances.
- Renamed `GltfReader::readModel`, `ModelReaderResult`, and `ReadModelOptions` to `GltfReader::readGltf`, `GltfReaderResult`, and `GltfReaderOptions` respectively.
- Removed `writeModelAsEmbeddedBytes`, `writeModelAndExternalFiles`, `WriteModelResult`, `WriteModelOptions`, and `WriteGLTFCallback`. Use `GltfWriter::writeGltf`, `GltfWriter::writeGlb`, `GltfWriterResult`, and `GltfWriterOptions` instead.

##### Additions :tada:

- Added `TilesetWriterOptions` for serializing tileset JSON.
- Added support for the following extensions in `GltfWriter` and `GltfReader`:
  - [KHR_materials_unlit](https://github.com/KhronosGroup/glTF/tree/main/extensions/2.0/Khronos/KHR_materials_unlit)
  - [EXT_mesh_gpu_instancing](https://github.com/KhronosGroup/glTF/tree/main/extensions/2.0/Vendor/EXT_mesh_gpu_instancing)
  - [EXT_meshopt_compression](https://github.com/KhronosGroup/glTF/tree/main/extensions/2.0/Vendor/EXT_meshopt_compression)
  - [EXT_mesh_features](https://github.com/CesiumGS/glTF/tree/3d-tiles-next/extensions/2.0/Vendor/EXT_mesh_features)
  - [CESIUM_tile_edges](https://github.com/CesiumGS/glTF/pull/47)
- Added support for the following extensions in `TilesetWriter` and `TilesetReader`:
  - [3DTILES_multiple_contents](https://github.com/CesiumGS/3d-tiles/tree/main/extensions/3DTILES_multiple_contents)
  - [3DTILES_implicit_tiling](https://github.com/CesiumGS/3d-tiles/tree/main/extensions/3DTILES_implicit_tiling)
  - [3DTILES_metadata](https://github.com/CesiumGS/3d-tiles/tree/main/extensions/3DTILES_metadata)
- Added `SubtreeWriter` and `SubtreeReader` for serializing and deserializing the subtree format in [3DTILES_implicit_tiling](https://github.com/CesiumGS/3d-tiles/tree/main/extensions/3DTILES_implicit_tiling).
- Added `SchemaWriter` and `SchemaReader` for serializing and deserializing schemas in [EXT_mesh_features](https://github.com/CesiumGS/glTF/tree/3d-tiles-next/extensions/2.0/Vendor/EXT_mesh_features) and [3DTILES_metadata](https://github.com/CesiumGS/3d-tiles/tree/main/extensions/3DTILES_metadata).
- Added `hasExtension` to `ExtensibleObject`.
- Added `CESIUM_TESTS_ENABLED` option to the build system.
- Added support in the JSON reader for reading doubles with no fractional value as integers.
- Added case-insensitive comparison for Cesium 3D Tiles "refine" property values.
- Added new capabilities to `Connection` in `CesiumIonClient`:
  - The `tokens` method now uses the v2 service endpoint and allows a number of options to be specified.
  - Added a `token` method to allow details of a single token to be retrieved.
  - Added `nextPage` and `previousPage` methods to allow paging through tokens.
  - Added `modifyToken` method.
  - Added static `getIdFromToken` method to obtain a token ID from a given token value.
- Added `loadErrorCallback` to `TilesetOptions` and `RasterOverlayOptions`. This callback is invoked when the `Tileset` or `RasterOverlay` encounter a load error, allowing the error to be handled by application code.
- Enable `IntrusivePointer<T>` to be converted to `IntrusivePointer<U>` if U is a base class of T.

##### Fixes :wrench:

- Fixes a bug where `notifyTileDoneLoading` was not called when encountering Ion responses that can't be parsed.
- Fixed a bug that prevented a continuation attached to a `SharedFuture` from returning a `Future` itself.
- Fixed incorrect child subtree index calculation in implicit tiles.
- Fixed `computeDistanceSquaredToPosition` in `BoundingSphere`.

### v0.11.0 - 2022-01-03

##### Breaking Changes :mega:

- The `CesiumGltfReader` project now uses the `CesiumGltfReader` namespace instead of the `CesiumGltf` namespace.
- The `CesiumGltfWriter` project now uses the `CesiumGltfWriter` namespace instead of the `CesiumGltf` namespace.
- The `Cesium3DTilesReader` project now uses the `Cesium3DTilesReader` namespace instead of the `Cesium3DTiles` namespace.

##### Additions :tada:

- Added `Cesium3DTilesWriter` library.

##### Fixes :wrench:

- Fixed a bug in `QuadtreeRasterOverlayTileProvider` that caused incorrect level-of-detail selection for overlays that use a global (or otherwise large) tiling scheme but have non-global (or otherwise smaller) coverage.

### v0.10.0 - 2021-12-01

##### Breaking Changes :mega:

- `QuadtreeRasterOverlayTileProvider::computeLevelFromGeometricError` has been removed. `computeLevelFromTargetScreenPixels` may be useful as a replacement.
- The constructor of `RasterOverlayTileProvider` now requires a coverage rectangle.
- `RasterOverlayTileProvider::getTile` now takes a `targetScreenPixels` instead of a `targetGeometricError`.
- The constructor of `RasterMappedTo3DTile` now requires a texture coordinate index.
- The constructor of `RasterOverlayTile` now takes a `targetScreenPixels` instead of a `targetGeometricError`. And the corresponding `getTargetGeometricError` has been removed.
- Removed `TileContentLoadResult::rasterOverlayProjections`. This field is now found in the `overlayDetails`.
- Removed `obtainGlobeRectangle` from `TileUtilities.h`. Use `estimateGlobeRectangle` in `BoundingVolume.h` instead.
- cesium-native now uses the following options with the `glm` library:
  - `GLM_FORCE_XYZW_ONLY`
  - `GLM_FORCE_EXPLICIT_CTOR`
  - `GLM_FORCE_SIZE_T_LENGTH`

##### Additions :tada:

- Added support for the [3DTILES_implicit_tiling](https://github.com/CesiumGS/3d-tiles/tree/main/extensions/3DTILES_implicit_tiling) extension.
- Added support for the [3DTILES_bounding_volume_S2](https://github.com/CesiumGS/3d-tiles/tree/main/extensions/3DTILES_bounding_volume_S2) extension.
- Added support for raster overlays, including clipping polygons, on any 3D Tiles tileset.
- Added support for external glTF buffers and images.
- Raster overlay level-of detail is now selected using "target screen pixels" rather than the hard-to-interpret geometric error value.
- A `RasterOverlay` can now be configured with a `maximumScreenSpaceError` independent of the screen-space error used for the geometry.
- `RasterOverlay::loadTileProvider` now returns a `SharedFuture`, making it easy to attach a continuation to run when the load completes.
- Added `GltfContent::applyRtcCenter` and `applyGltfUpAxisTransform`.
- Clipping polygon edges now remain sharp even when zooming in past the available geometry detail.
- Added `DebugColorizeTilesRasterOverlay`.
- Added `BoundingRegionBuilder` to `CesiumGeospatial`.
- Added `GlobeRectangle::EMPTY` static field and `GlobeRectangle::isEmpty` method.
- Added the ability to set the coordinates of a `GlobeRectangle` after construction.

##### Fixes :wrench:

- Improved the computation of bounding regions and overlay texture coordinates from geometry, particularly for geometry that crosses the anti-meridian or touches the poles.
- Fixed a bug that would result in incorrect geometry when upsampling a glTF with a position accessor pointing to a bufferView that did not start at the beginning of its buffer.
- Fixed a problem that could cause incorrect distance computation for a degenerate bounding region that is a single point with a min/max height.
- Improved the numerical stability of `GlobeRectangle::computeCenter` and `GlobeRectangle::contains`.
- Error messages are no longer printed to the Output Log when an upsampled tile happens to have a primitive with no vertices.
- Fixed a bug that could cause memory corruption when a decoded Draco mesh was larger than indicated by the corresponding glTF accessor.
- Fixed a bug that could cause the wrong triangle indices to be used for a Draco-encoded glTF.

### v0.9.0 - 2021-11-01

##### Breaking Changes :mega:

- Changed the following properties in CesiumGltf:
  - `BufferView::target` now defaults to `std::nullopt` instead of `Target::ARRAY_BUFFER`.
  - `ClassProperty::type` now defaults to `Type::INT8` instead of empty string.
  - `ClassProperty::componentType` is now an optional string instead of a `JsonValue`.
  - `FeatureTexture::classProperty` is no longer optional, consistent with changes to the extension spec.
  - `Image::mimeType` now defaults to empty string instead of `MimeType::image_jpeg`.
  - `Sampler::magFilter` and `Sampler::minFilter` now default to `std::nullopt` instead of `MagFilter::NEAREST`.
- The version of `ExtensibleObject` in the `CesiumGltf` library and namespace has been removed. Use the one in the `CesiumUtility` library and namespace instead.
- Renamed the following glTF extension classes:
  - `KHR_draco_mesh_compression` -> `ExtensionKhrDracoMeshCompression`.
  - `MeshPrimitiveEXT_feature_metadata` -> `ExtensionMeshPrimitiveExtFeatureMetadata`
  - `ModelEXT_feature_metadata` -> `ExtensionModelExtFeatureMetadata`
- `CesiumGltf::ReaderContext` has been removed. It has been replaced with either `CesiumJsonReader::ExtensionReaderContext` or `GltfReader`.

##### Additions :tada:

- Added new `Cesium3DTiles` and `Cesium3DTilesReader` libraries. They are useful for reading and working with 3D Tiles tilesets.

##### Fixes :wrench:

- Fixed a bug that could cause crashes or incorrect behavior when using raster overlays.
- Fixed a bug that caused 3D Tiles content to fail to load when the status code was zero. This code is used by libcurl for successful read of `file://` URLs, so the bug prevented loading from such URLs in some environments.
- Errors and warnings that occur while loading glTF textures are now include in the model load errors and warnings.
- Fixes how `generate-classes` deals with reserved C++ keywords. Property names that are C++ keywords should be appended with "Property" as was already done,
  but when parsing JSONs the original property name string should be used.

### v0.8.0 - 2021-10-01

##### Breaking Changes :mega:

- glTF enums are now represented in CesiumGltf as their underlying type (int32 or string) rather than as an enum class.
- Tile content loaders now return a `Future`, which allows them to be asynchronous and make further network requests.

##### Fixes :wrench:

- Fixed a bug that caused the `RTC_CENTER` semantic in a B3DM feature table to be ignored if any of the values happened to be integers rather than floating-point numbers. This caused these tiles to render in the wrong location.

### v0.7.2 - 2021-09-14

##### Fixes :wrench:

- Fixed a bug where the "forbidHoles" option was not working with raster overlays and external tilesets.

### v0.7.1 - 2021-09-14

##### Fixes :wrench:

- Fixed a bug introduced in v0.7.0 where credits from a `QuadtreeRasterOverlayTileProvider` were not collected and reported.
- Fixed a bug where disabling frustum culling caused external tilesets to not load.

### v0.7.0 - 2021-09-01

##### Breaking Changes :mega:

- Renamed the `Cesium3DTiles` namespace and library to `Cesium3DTilesSelection`.
- Deleted `Cesium3DTilesSelection::Gltf` and moved functionality into `CesiumGltf::Model`.
- Renamed `Rectangle::intersect` and `GlobeRectangle::intersect` to `computeIntersection`.
- `RasterOverlay` and derived classes now require a `name` parameter to their constructors.
- Changed the type of texture coordinate IDs used in the raster overlay system from `uint32_t` to `int32_t`.
- `RasterOverlayTileProvider` is no longer quadtree-oriented. Instead, it requires derived classes to provide an image for a particular requested rectangle and geometric error. Classes that previously derived from `RasterOverlayTileProvider` should now derive from `QuadtreeRasterOverlayTileProvider` and implement `loadQuadtreeTileImage` instead of `loadTileImage`.
- Removed `TilesetOptions::enableWaterMask`, which didn't have any effect anyway. `TilesetContentOptions::enableWaterMask` still exists and works.

##### Additions :tada:

- Added `Future<T>::isReady`.
- Added `Future<T>::share`, which returns a `SharedFuture<T>` and allows multiple continuations to be attached.
- Added an option in `TilesetOptions::ContentOptions` to generate smooth normals when the original glTFs were missing normals.
- Added `ImageManipulation` class to `CesiumGltfReader`.
- Added `Math::roundUp` and `Math::roundDown`.
- Added `Rectangle::computeUnion`.

##### Fixes :wrench:

- Fixed a bug that caused CesiumGltfWriter to write a material's normal texture info into a property named `normalTextureInfo` rather than `normalTexture`.
- Fixed a bug in `TileMapServiceRasterOverlay` that caused it to show only the lowest resolution tiles if missing a `tilemapresource.xml` file.

### v0.6.0 - 2021-08-02

##### Breaking Changes :mega:

- `Future<T>::wait` now returns the resolved value and throws if the Future rejected, rather than returning a `std::variant` and slicing the exception to `std::exception`.
- `Tileset::updateView` and `Tileset::updateViewOffline` now take `std::vector<ViewState>` instead of a single `ViewState`.

##### Additions :tada:

- Added support for the `EXT_feature_metadata` glTF extension.
- Added automatic conversion of the B3DM batch table to the `EXT_feature_metadata` extension.
- Added `CESIUM_COVERAGE_ENABLED` option to the build system.
- Added `AsyncSystem::dispatchOneMainThreadTask` to dispatch a single task, rather than all the tasks that are waiting.
- Added `AsyncSystem::createPromise` to create a Promise directly, rather than via a callback as in `AsyncSystem::createFuture`.
- Added `AsyncSystem::catchImmediately` to catch a Future rejection immediately in any thread.
- Added `AsyncSystem::all` to create a Future that resolves when a list of Futures resolve.
- Added support for multiple frustums in the `Tileset` selection algorithm.

##### Fixes :wrench:

- Fixed a bug that prevented `.then` functions from being used on a `Future<void>` when CESIUM_TRACING_ENABLED was ON.

### v0.5.0 - 2021-07-01

##### Breaking Changes :mega:

- `TilesetExternals` now has an `AsyncSystem` instead of a shared pointer to an `ITaskProcessor`.

##### Additions :tada:

- Added a performance tracing framework via `CESIUM_TRACE_*` macros.
- Added `Future<T>::thenImmediately`.
- Added `AsyncSystem::createThreadPool` and `Future<T>::thenInThreadPool`.
- `Future<T>::thenInWorkerThread` and `Future<T>::thenInMainThread` now arrange for their continuations to be executed immediately when the Future is resolved, if the Future is resolved in the correct thread.
- Moved all request cache database access to a dedicated thread, in order to free up worker threads for parallelizable work.

### v0.4.0 - 2021-06-01

##### Additions :tada:

- Added `Cesium3DTiles::TileIdUtilities` with a `createTileIdString` function to create logging/debugging strings for `TileID` objects.
- Accessing the same Bing Maps layer multiple times in a single application run now reuses the same Bing Maps session instead of starting a new one each time.
- Added a configure-time build option, `PRIVATE_CESIUM_SQLITE`, to rename all `sqlite3*` symbols to `cesium_sqlite3*`.

##### Fixes :wrench:

- Matched draco's decoded indices to gltf primitive if indices attribute does not match with the decompressed indices.
- `createAccessorView` now creates an (invalid) `AccessorView` with a standard numeric type on error, rather than creating `AccessorView<nullptr_t>`. This makes it easier to use a simple lambda as the callback.
- Disabled `HTTPLIB_USE_ZLIB_IF_AVAILABLE` and `HTTPLIB_USE_OPENSSL_IF_AVAILABLE` because these libraries are not required for our use for cpp-httplib and they cause problems on some systems.

### v0.3.1 - 2021-05-13

##### Fixes :wrench:

- Fixed a memory leak when loading textures from a glTF model.
- Fixed a use-after-free bug that could cause a crash when destroying a `RasterOverlay`.

### v0.3.0 - 2021-05-03

##### Breaking Changes :mega:

- Converted `magic_enum` / `CodeCoverage.cmake` dependencies to external submodules.
- Replaced `CesiumGltf::WriteFlags` bitmask with `CesiumGltf::WriteModelOptions` struct.
  `CesiumGltf::writeModelAsEmbeddedBytes` and `CesiumGltf::writeModelAndExternalfiles`
  now use this struct for configuration.
- Removed all exceptions in `WriterException.h`, warnings / errors are now reported in
  `WriteModelResult`, which is returned from `CesiumGltf::writeModelAsEmbeddedBytes` and
  `CesiumGltf::writeModelAndExternalFiles` instead.

##### Additions :tada:

- Added support for loading the water mask from quantized-mesh terrain tiles.

##### Fixes :wrench:

- Let a tile be renderable if all its raster overlays are ready, even if some are still loading.

### v0.2.0 - 2021-04-19

##### Breaking Changes :mega:

- Moved `JsonValue` from the `CesiumGltf` library to the `CesiumUtility` library and changes some of its methods.
- Renamed `CesiumGltf::Reader` to `CesiumGltf::GltfReader`.
- Made the `readModel` and `readImage` methods on `GltfReader` instance methods instead of static methods.

##### Additions :tada:

- Added `CesiumGltfWriter` library.
- Added `CesiumJsonReader` library.
- Added diagnostic details to error messages for invalid glTF inputs.
- Added diagnostic details to error messages for failed OAuth2 authorization with `CesiumIonClient::Connection`.
- Added an `Axis` enum and `AxisTransforms` class for coordinate system transforms
- Added support for the legacy `gltfUpVector` string property in the `asset` part of tilesets. The up vector is read and passed as an `Axis` in the `extras["gltfUpVector"]` property, so that receivers may rotate the glTF model's up-vector to match the Z-up convention of 3D Tiles.
- Unknown glTF extensions are now deserialized as a `JsonValue`. Previously, they were ignored.
- Added the ability to register glTF extensions for deserialization using `GltReader::registerExtension`.
- Added `GltfReader::setExtensionState`, which can be used to request that an extension not be deserialized or that it be deserialized as a `JsonValue` even though a statically-typed class is available for the extension.

##### Fixes :wrench:

- Gave glTFs created from quantized-mesh terrain tiles a more sensible material with a `metallicFactor` of 0.0 and a `roughnessFactor` of 1.0. Previously the default glTF material was used, which has a `metallicFactor` of 1.0, leading to an undesirable appearance.
- Reported zero-length images as non-errors as `BingMapsRasterOverlay` purposely requests that the Bing servers return a zero-length image for non-existent tiles.
- 3D Tiles geometric error is now scaled by the tile's transform.
- Fixed a bug that that caused a 3D Tiles tile to fail to refine when any of its children had an unsupported type of content.

### v0.1.0 - 2021-03-30

- Initial release.<|MERGE_RESOLUTION|>--- conflicted
+++ resolved
@@ -32,13 +32,10 @@
 - `GltfUtilities::compactBuffer` now accounts for bufferViews with the `EXT_meshopt_compression` when determining unused buffer ranges.
 - When `GltfReader` decodes buffers with data URLs, and the size of the data in the URL does not match the buffer's `byteLength`, the `byteLength` is now updated and a warning is raised. Previously, the mismatch was ignored and would cause problems later when trying to use these buffers.
 - `EXT_meshopt_compression` and `KHR_mesh_quantization` are now removed from `extensionsUsed` and `extensionsRequired` after they are decoded by `GltfReader`.
-<<<<<<< HEAD
-- Fixed a crash in `ExtensionWriterContext` when attempting to write statically-typed extensions that aren't registered.
-=======
 - The glTF accessor for the texture coordinates created by `RasterOverlayUtilities::createRasterOverlayTextureCoordinates` now has min/max values that accurately reflect the range of values. Previously, the minimum was always set to 0.0 and the maximum to 1.0.
 - Fixed a bug in the `waitInMainThread` method on `Future` and `SharedFuture` that could cause it to never return if the waited-for future rejected.
 - Moved the small amount of Abseil code embedded into the s2geometry library from the `absl` namespace to the `cesium_s2geometry_absl` namespace, in order to avoid linker errors when linking against both cesium-native and the full Abseil library.
->>>>>>> ed3b88b2
+- Fixed a crash in `ExtensionWriterContext` when attempting to write statically-typed extensions that aren't registered.
 
 ### v0.35.0 - 2024-05-01
 
