--- conflicted
+++ resolved
@@ -4,12 +4,9 @@
 
 ##### Additions :tada:
 
-<<<<<<< HEAD
+- Added `Uri::getPath` and `Uri::setPath`.
+- Added `TileTransform::setTransform`.
 - Added `BoundingRegionBuilder::toGlobeRectangle`.
-=======
-- Added `Uri::getPath` and `Uri::setPath`.
->>>>>>> b2a1c6d2
-- Added `TileTransform::setTransform`.
 
 ##### Fixes :wrench:
 
