# Change Log

### ? - ?

##### Additions :tada:

- Added `CesiumVectorData` library for loading data from vector formats. Currently only GeoJSON is supported.

### v0.48.0 - 2025-06-02

##### Additions :tada:

- Added `CesiumVectorData` library for loading data from vector formats. Currently only GeoJSON is supported.
- Added support for the [iTwin Geospatial Features API](https://developer.bentley.com/apis/geospatial-features/overview/).
  - Added `CesiumITwinClient::Connection::geospatialFeatureCollections` to query for all feature collections within an iTwin.
  - Added `CesiumITwinClient::Connection::geospatialFeatures` to query features within a feature collection.
- Added `convertAccessorTypeToPropertyType` and `convertPropertyTypeToAccessorType` to `CesiumGltf::PropertyType`.
- Added support for building in `vcpkg` manifest mode.
- Added `SubtreeWriter::writeSubtreeBinary`.
- 
##### Breaking Changes :mega:

- Renamed `SubtreeWriter::writeSubtree` to `SubtreeWriter::writeSubtreeJson`.
- `SubtreeAvailability::createEmpty` now requires a boolean parameter to set initial tile availability.
- `Cesium3DTilesSelection::Tile` constructors that take initially empty or external content now also require a `TileID` to be supplied.

<<<<<<< HEAD
=======
##### Additions :tada:

- Switched to vcpkg registry version `dbe35ceb30c688bf72e952ab23778e009a578f18`, from `2024.11.16`. We expect to upgrade again to an official tagged version in the next release.
- Added `SubtreeWriter::writeSubtreeBinary`.

>>>>>>> 94fbad24
##### Fixes :wrench:

- Fixed a bug where `SubtreeAvailability` wasn't updating the `constant` and `bitstream` properties of the availability object when converting constant availability to a bitstream.
- Fixed a bug where `SubtreeAvailability` attempted to update buffer data that was no longer valid.
- Fixed a bug where `TilesetContentLoaderResult` would drop its `statusCode` between `std::move`s due to its omission in the move constructor.
- Fixed a bug introduced in v0.47.0 that caused tiles upsampled for raster overlays to lose their water mask.

### v0.47.0 - 2025-05-01

##### Breaking Changes :mega:

- Deprecated the `ViewState::create` methods. Use a constructor overload instead.
- Removed `addCreditToFrame`, `startNextFrame`, `getCreditsToShowThisFrame`, and `getCreditsToNoLongerShowThisFrame` from `CreditSystem`. `CreditSystem` no longer has a notion of a "frame". Instead, credits are included and excluded by calling `addCreditReference` and `removeCreditReference`. A snaphot of the current state can be obtained by calling `getSnapshot`, and it includes both the current set of active credits as well as the credits that were removed since the last snapshot.
- Removed the following from `Cesium3DTilesSelection::Tile`:
  - `getLastSelectionState` and `setLastSelectionState`. Use `TilesetViewGroup::getTraversalState` instead.
  - `Tile::LoadedLinkedList`. Use `LoadedTileEnumerator` instead.
  - `getDoNotUnloadSubtreeCount`, `incrementDoNotUnloadSubtreeCount`, `decrementDoNotUnloadSubtreeCount`, `incrementDoNotUnloadSubtreeCountOnParent`, and `decrementDoNotUnloadSubtreeCountOnParent`. Use `addReference`, `releaseReference`, and `getReferenceCount` instead.
- The `RasterOverlayCollection` constructor now takes a `LoadedTileEnumerator` instead of a `Tile::LoadedLinkedList`.
- `TileSelectionState` no longer uses or requires a frame number. This parameter has been removed from its various methods.
- Derived `TilesetContentLoader` classes that aggregate other loaders must now implement `setOwnerOfNestedLoaders` to pass the owner through.
- `DebugTileStateDatabase::recordAllTileStates` and `recordTileState` now must be given a `TilesetViewGroup` indicating which view group to record states for.
- `ViewUpdateResult` now holds `IntrusivePointer`s to `Tile` instances rather than raw pointers.
- Deprecated `Tileset::updateView` and `updateViewOffline`. Use `updateViewGroup` and `updateViewGroupOffline` instead.

##### Additions :tada:

- Added support for building in `vcpkg` manifest mode.
- Added `TilesetViewGroup`. View groups select tiles independently from other any other view group. This is useful for applications with multiple viewports to allow them to show different levels-of-detail for the same area.
- Added `CreditReferencer` which makes it easy to track credits in a frame-oriented fashion similar to how `CreditSystem::addCreditToFrame` worked in previous releases.
- Added a `std::hash` implementation for `IntrusivePointer` that simply hashes the underlying pointer.
- Added `Math::GoldenRatio`.
- Added `TreeTraversalState` to `CesiumUtility`. It can be used to associate arbitrary data with individual nodes during a depth-first tree traversal and access that data in a later traversal.
- Added `LoadedTileEnumerator` to enumerate the loaded tiles in a `Tile` subtree.
- Added `RasterOverlayCollection::setLoadedTileEnumerator`.
- Added `TileLoadRequester`, which allows influence over which tiles in a `Cesium3DTilesSelection::Tileset` are loaded. This is the base class for `TilesetViewGroup` and `TilesetHeightRequest`.
- Added `TileLoadTask`, `TileLoadPriorityGroup`, and `TilesetFrameState`. Previously these types were private.
- Added the following to `Cesium3DTilesSelection::Tileset`:
  - `getUserCredit` - Reflects the `Credit` passed as a string into `TilesetOptions::credit`.
  - `loadedTiles`- Allows enumeration of the tileset's loaded tiles.
  - `getDefaultViewGroup` - Gets the default view group that is used when `updateView` is called.
  - `updateViewGroup` - Updates the set of tiles to render for a `TilesetViewGroup`, as well as the set of tiles that the view group would like to load.
  - `updateViewGroupOffline` - Similar to `updateViewGroup`, except that it waits until all of the view group's tiles are fully loaded.
  - `loadTiles` - Loads tiles that have been identified as required across all `TilesetViewGroup` and `TilesetHeightRequest` instances, up to limits specified in `TilesetOptions`.
- `TilesetContentLoader` instances now know the `TilesetContentManager` that owns them. This is managed with new `getOwner` and `setOwner` methods.
- Added support for orthographic and skewed perspective views.
- Added an overload of `Math::equalsEpsilon` for glm matrices.
- A tile's bounding volume and content bounding volume are now included in `TileLoadResult` for use in `prepareInLoadThread`.
- Added `convertAccessorTypeToPropertyType` and `convertPropertyTypeToAccessorType` to `CesiumGltf::PropertyType`.

##### Fixes :wrench:

- Point cloud tiles will now be upsampled for raster overlays, fixing an issue where applying a raster overlay to a point cloud tileset would cause holes to appear.
- Fixed a crash caused by invalid I3dm headers.
- Fixed a bug that could cause an assertion failure or crash when unloading a tileset with raster overlays and external tilesets.

### v0.46.0 - 2025-04-01

##### Additions :tada:

- Added new TilesetContentLoaders constructible using the new `TilesetContentLoaderFactory` constructor on `Cesium3DTilesSelection::Tileset`.
  - `ITwinCesiumCuratedContentLoader` can load tilesets from the [iTwin Cesium Curated Content API](https://developer.bentley.com/apis/cesium-curated-content/).
  - `IModelMeshExportContentLoader` can load [iModels](https://www.itwinjs.org/learning/imodels/) exported to the 3D Tiles format through the [Mesh Export API](https://developer.bentley.com/apis/mesh-export/).
  - `ITwinRealityDataContentLoader` can load 3D Tiles iTwin Reality Data through the [Reality Management API](https://developer.bentley.com/apis/reality-management/overview/).
- `ITwinCesiumCuratedContentRasterOverlay` can load imagery from the iTwin Cesium Curated Content API.
- Added `CesiumITwinClient` library for authorizing with and making requests to the iTwin API.
- Added `CesiumClientCommon` to hold shared code between `CesiumIonClient` and `CesiumITwinClient`.

##### Fixes :wrench:

- `GltfReader::resolveExternalData` now includes query parameters from the parent URL when resolving relative URLs for external buffers and textures.
- Fixed bugs that could prevent valid metadata in Instanced 3D Model (i3dm) files from being parsed correctly.
- Fixed a memory leak in `CesiumGltfReader`.
- Fixed a bug in `ImplicitTilingUtilities::computeBoundingVolume` that incorrectly subdivided a `BoundingCylinderRegion` across the discontinuity line.
- Fixed a broken link in the `ktx` vcpkg portfile that would cause this library to fail to build.

### v0.45.0 - 2025-03-03

##### Breaking Changes :mega:

- Removed `TilesetOptions::maximumSimultaneousSubtreeLoads` because it was unused.

##### Additions :tada:

- Added `convertPropertyComponentTypeToAccessorComponentType` to `PropertyType`.
- Added support for the following 3D Tiles extensions to `Cesium3DTiles`, `Cesium3DTilesReader`, and `Cesium3DTilesWriter`:
  - `3DTILES_ellipsoid`
  - `3DTILES_content_voxels`
  - `3DTILES_bounding_volume_cylinder`
- Added `BoundingCylinderRegion` to represent `3DTILES_bounding_volume_cylinder` in the `BoundingVolume` variant.
- Added generated classes for `EXT_primitive_voxels` and its dependencies in `CesiumGltf`, `CesiumGltfReader`, and `CesiumGltfWriter`.
- Added `AxisAlignedBox::fromPositions`, which creates an `AxisAlignedBox` from an input vector of positions.
- `PropertyView`, `PropertyTableView`, `PropertyTablePropertyView`, `PropertyTextureView`, and `PropertyTexturePropertyView` now support the enum metadata type in `EXT_structural_metadata`.
- Added `TypeToDimensions` class in `PropertyTypeTraits` to obtain the dimension count of a glm vector or matrix.
- Added `canRepresentPropertyType<T>` to `PropertyTypeTraits` to check if a C++ type can represent the given `PropertyType`.
- Added `getName` method to `CesiumGltf::Enum`, allowing a scalar enum value to be resolved into its corresponding name in the enum.

##### Fixes :wrench:

- `Tile` children of external tilesets will now be cleared when the external tileset is unloaded, fixing a memory leak that happened as a result of these `Tile` skeletons accumulating over time.
- Fixed parsing URIs that have a scheme followed by `:` instead of `://`.
- Fixed decoding of `KHR_mesh_quantization` normalized values.
- Requests headers specified in `TilesetOptions` are now included in tile content requests. Previously they were only included in the root tileset.json / layer.json request.
- Fixed a crash when loading a `tileset.json` without a valid root tile.
- Fixed a bug that could cause variable length string arrays in `EXT_structural_metadata` to be interpreted incorrectly.

### v0.44.3 - 2025-02-12

##### Fixes :wrench:

- Fixed another bug in `GltfUtilities::parseGltfCopyright` that could cause it to crash or produce incorrect results.

### v0.44.2 - 2025-02-10

##### Fixes :wrench:

- Fixed a bug in `GltfUtilities::parseGltfCopyright` that could cause a crash when the copyright ends with a semicolon.

### v0.44.1 - 2025-02-03

##### Fixes :wrench:

- Fixed a bug in `CesiumIonClient::Connection` that caused the `authorize` method to use an incorrect URL.

### v0.44.0 - 2025-02-03

##### Breaking Changes :mega:

- Removed `Math::rotation`. Use `glm::rotation` from `<glm/gtx/quaternion.hpp>` instead.
- Removed `Math::perpVector`. Use `glm::perp` from `<glm/gtx/perpendicular.hpp>` instead.
- Using Cesium Native in non-cmake projects now requires manually defining `GLM_ENABLE_EXPERIMENTAL`.
- cesium-native no longer uses the `GLM_FORCE_SIZE_T_LENGTH` option with the `glm` library
- `CullingVolume` has been moved from the `Cesium3DTilesSelection` namespace to the `CesiumGeometry` namespace.

##### Additions :tada:

- Added `forEachTile`, `forEachContent`, `addExtensionUsed`, `addExtensionRequired`, `removeExtensionUsed`, `removeExtensionRequired`, `isExtensionUsed`, and `isExtensionRequired` to `Cesium3DTiles::Tileset`.
- Added conversion of I3dm batch table metadata to `EXT_structural_metadata` and `EXT_instance_features` extensions.
- Added `CesiumIonClient::Connection::geocode` method for making geocoding queries against the Cesium ion geocoder API.
- Added `UrlTemplateRasterOverlay` for requesting raster tiles from services using a templated URL.
- `upsampleGltfForRasterOverlays` is now compatible with meshes using TRIANGLE_STRIP, TRIANGLE_FAN, or non-indexed TRIANGLES primitives.
- Added `requestHeaders` field to `TilesetOptions` to allow per-tileset request headers to be specified.

##### Fixes :wrench:

- Fixed a crash in `GltfWriter` that would happen when the `EXT_structural_metadata` `schema` property was null.
- Fixed a bug in `SharedAssetDepot` that could cause assertion failures in debug builds, and could rarely cause premature deletion of shared assets even in release builds.
- Fixed a bug that could cause `Tileset::sampleHeightMostDetailed` to return a height that is not the highest one when the sampled tileset contained multiple heights at the given location.
- `LayerJsonTerrainLoader` will now log errors and warnings when failing to load a `.terrain` file referenced in the layer.json, instead of silently ignoring them.
- URIs containing unicode characters are now supported.
- Fixed a crash in `CullingVolume` when the camera was very far away from the globe.
- Fixed a bug that prevented the `culture` parameter of the `BingMapsRasterOverlay` from having an effect.

### v0.43.0 - 2025-01-02

##### Breaking Changes :mega:

- Removed unused types `JsonValueMissingKey` and `JsonValueNotRealValue` from `CesiumUtility`.

##### Additions :tada:

- Added `offset` getter to `AccessorView`.
- Added `stride`, `offset`, and `data` getters to `AccessorWriter`.
- Added `value_type` typedef to `AccessorWriter`.
- Added `InstanceAttributeSemantics` to `CesiumGltf`.
- Added `VertexAttributeSemantics::FEATURE_ID_n`.
- Added a `const` version of `Tileset::forEachLoadedTile`.
- Added `DebugTileStateDatabase`, which provides tools for debugging the tile selection algorithm using SQLite.
- Added `CesiumAsync::SqliteHelper`, containing functions for working with SQLite.
- Updates generated classes for `EXT_structural_metadata`. See https://github.com/CesiumGS/glTF/pull/71.

##### Fixes :wrench:

- Fixed a bug in `thenPassThrough` that caused a compiler error when given a value by r-value refrence.
- Fixed a raster overlay bug that could cause unnecessary upsampling with failed or missing overlay tiles.
- Fixed a bug in  `SubtreeFileReader::loadBinary` that prevented valid subtrees from loading if they did not contain binary data.
- Fixed a bug in the `Tileset` selection algorithm that could cause detail to disappear during load in some cases.
- Improved the "kicking" mechanism in the tileset selection algorithm. The new criteria allows holes in a `Tileset`, when they do occur, to be filled with loaded tiles more incrementally.
- Fixed a bug in `SharedAssetDepot` that could lead to crashes and other undefined behavior when an asset in the depot outlived the depot itself.
- Fixed a bug that could cause some rotations in an Instanced 3D Model (.i3dm) to be represented incorrectly.

### v0.42.0 - 2024-12-02

##### Breaking Changes :mega:

- Cesium Native now requires C++20 and uses vcpkg `2024.11.16`.
- Switched from `gsl::span` to `std::span` throughout the library and API. The GSL library has been removed.
- The `BingMapsRasterOverlay` constructor no longer takes an `ellipsoid` parameter. Instead, it uses the ellipsoid specified in `RasterOverlayOptions`.
- The `ellipsoid` field in `RasterOverlayOptions` is no longer a `std::optional`. Instead, it defaults to WGS84 directly.
- Removed the `ellipsoid` field from `TileMapServiceRasterOverlayOptions`, `WebMapServiceRasterOverlayOptions`, and `WebMapTileServiceRasterOverlayOptions`. These overlays now use the ellipsoid in `RasterOverlayOptions` instead.
- The `schema` property of `ExtensionModelExtStructuralMetadata` is now an `IntrusivePointer` instead of a `std::optional`.

##### Additions :tada:

- Added support for `EXT_accessor_additional_types` in `AccessorView`.
- Added `EllipsoidTilesetLoader` that will generate a tileset by tessellating the surface of an ellipsoid, producing a simple globe tileset without any terrain features.
- External schemas referenced by the `schemaUri` property in the `EXT_structural_metadata` glTF extension are now loaded automatically. Two models that reference the same external schema will share a single copy of it.
- Added `getHeightSampler` method to `TilesetContentLoader`, allowing loaders to optionally provide a custom, more efficient means of querying heights using the `ITilesetHeightSampler` interface.
- Added equality operator for `JsonValue`.
- `TileLoadResult` now includes a `pAssetAccessor` that was used to retrieve the tile content and that should be used to retrieve any additional resources associated with the tile, such as external images.

##### Fixes :wrench:

- Updated the CMake install process to install the vcpkg-built Debug binaries in Debug builds. Previously the Release binaries were installed instead.
- Fixed a crash that would occur for raster overlays attempting to dereference a null `CreditSystem`.
- Fixed a bug where an empty `extensions` object would get written if an `ExtensibleObject` only had unregistered extensions.
- Tightened the tolerance of `IntersectionTests::rayTriangleParametric`, allowing it to find intersections with smaller triangles.
- Fixed a bug that could cause `GltfUtilities::intersectRayGltfModel` to crash when the model contains a primitive whose position accessor does not have min/max values.
- `IonRasterOverlay` now passes its `RasterOverlayOptions` to the `BingMapsRasterOverlay` or `TileMapServiceRasterOverlay` that it creates internally.
- Fixed a bug in `CachingAssetAccessor` that caused it to return cached request headers on a cache hit, rather than the headers included in the new request.
- External resources (such as images) referenced from 3D Tiles content will no longer fail if a Cesium ion token refresh is necessary.
- The Cesium ion token will now only be refreshed once when it expires. Previously, multiple refresh requests could be initiated at about the same time.
- Fixed a bug in `SharedAssetDepot` that could lead to a crash with assets that fail to load.
- Fixed a bug in `AccessorView` that could cause it to report the view as valid even when its `BufferView` had a negative `byteStride`.

### v0.41.0 - 2024-11-01

##### Breaking Changes :mega:

- Renamed `CesiumUtility/Gunzip.h` to `CesiumUtility/Gzip.h`.
- Renamed `ImageCesium` to `ImageAsset`.
- The `cesium` field in `CesiumGltf::Image` is now named `pAsset` and is an `IntrusivePointer` to an `ImageAsset`.
- The `image` field in `LoadedRasterOverlayImage` is now named `pImage` and is an `IntrusivePointer` to an `ImageAsset`.
- Deprecated the `readImage` and `generateMipMaps` methods on `GltfReader`. These methods are now found on `ImageDecoder`.

##### Additions :tada:

- Added `CesiumUtility::gzip`.
- Added `CesiumGeometry::Transforms::getUpAxisTransform` to get the transform that converts from one up axis to another.
- Added `TilesetSharedAssetSystem` to `Cesium3DTilesSelection` and `GltfSharedAssetSystem` to `CesiumGltfReader`.
- Added `SharedAsset` to `CesiumUtility` to serve as the base class for assets such as `ImageAsset`.
- Added `SharedAssetDepot` to `CesiumAsync` for managing assets, such as images, that can be shared among multiple models or other objects.
- Added `NetworkAssetDescriptor` and `NetworkImageAssetDescriptor`.
- `ImageAsset` (formerly `ImageCesium`) is now an `ExtensibleObject`.
- Added `VertexAttributeSemantics` to `CesiumGltf`.
- Added `ImageDecoder` to `CesiumGltfReader`.
- Added `DoublyLinkedListAdvanced` to `CesiumUtility`. It is equivalent to `DoublyLinkedList` except it allows the next and previous pointers to be in a base class of the node class.
- Added `contains` method to `DoublyLinkedList` (and `DoublyLinkedListAdvanced`).
- Added static `error` and `warning` methods to `ErrorList`, making it easy to create an instance with a single error or warning.
- `ExtensibleObject::addExtension` now takes arguments that are passed through to the extension's constructor.
- Added `Hash` to `CesiumUtility`.
- Added `emplace` and `reset` methods to `IntrusivePointer`.
- Added `Result<T>` and `ResultPointer<T>` classes to represent the result of an operation that might complete with warnings and errors.

##### Fixes :wrench:

- Fixed missing ellipsoid parameters that would lead to incorrect results when using non-WGS84 ellipsoids.
- Fixed a bug in `AsyncSystem::all` where the resolved values of individual futures were copied instead of moved into the output array.
- Improved the hash function for `QuadtreeTileID`.

### v0.40.1 - 2024-10-01

##### Fixes :wrench:

- Fixed a regression in v0.40.0 that could cause tilesets with raster overlays to fail to load in some cases.

### v0.40.0 - 2024-10-01

##### Breaking Changes :mega:

- Renamed `shouldContentContinueUpdating` to `getMightHaveLatentChildren` and `setContentShouldContinueUpdating` to `setMightHaveLatentChildren` on the `Tile` class.
- `LoadedRasterOverlayImage` now has a single `errorList` property instead of separate `errors` and `warnings` properties.

##### Additions :tada:

- Added `sampleHeightMostDetailed` method to `Tileset`.
- `AxisAlignedBox` now has `constexpr` constructors.

##### Fixes :wrench:

- Fixed a bug that prevented use of `Tileset` with a nullptr `IPrepareRendererResources`.
- Fixed a bug in `IntersectionTests::rayOBBParametric` that could cause incorrect results for some oriented bounding boxes.
- `GltfUtilities::intersectRayGltfModel` now reports a warning when given a model it can't compute the intersection with because it uses required extensions that are not supported.
- Errors while loading raster overlays are now logged. Previously, they were silently ignored in many cases.
- A raster overlay image failing to load will no longer completely prevent the geometry tile to which it is attached from rendering. Instead, once the raster overlay fails, the geometry tile will be shown without the raster overlay.
- Fixed a bug in the various `catchImmediately` and `catchInMainThread` functions in `CesiumAsync` that prevented use of a mutable lambda.

### v0.39.0 - 2024-09-02

##### Breaking Changes :mega:

- Setting the CMake variable `PRIVATE_CESIUM_SQLITE` will no longer automatically rename all of the SQLite symbols. It must also be paired with a vcpkg overlay port that renames the symbols in SQLite itself.
- `PropertyArrayView` is now exclusively a view, with no ability to own the data it is viewing. The new `PropertyArrayCopy` can be used when an owning view is required.

##### Additions :tada:

- Added `CesiumGltfWriter::SchemaWriter` for serializing schemas in [EXT_structural_metadata](https://github.com/CesiumGS/glTF/tree/3d-tiles-next/extensions/2.0/Vendor/EXT_structural_metadata).
- Added `resolveExternalImages` flag to `GltfReaderOptions`, which is true by default.
- Added `removeExtensionUsed` and `removeExtensionRequired` methods to `CesiumGltf::Model`.
- Added `getFeatureIdAccessorView` overload for retrieving feature IDs from `EXT_instance_features`.
- Added `CesiumGeospatial::EarthGravitationalModel1996Grid` class to allow transforming heights on a WGS84 ellipsoid into heights above mean sea level using the EGM96 model.

##### Fixes :wrench:

- Fixed a bug in `WebMapTileServiceRasterOverlay` that caused it to compute the `TileRow` incorrectly when used with a tiling scheme with multiple tiles in the Y direction at the root.
- `KHR_texture_transform` is now removed from `extensionsUsed` and `extensionsRequired` after it is applied by `GltfReader`.
- Fixed a bug in the i3dm loader that caused glTF with multiple nodes to not be instanced correctly.

### v0.38.0 - 2024-08-01

##### Breaking Changes :mega:

- `AccessorWriter` constructor now takes `std::byte*` instead of `uint8_t*`.

##### Additions :tada:

- Added `rayTriangle` intersection function that returns the intersection point between a ray and a triangle.
- Added `intersectRayGltfModel` intersection function that returns the first intersection point between a ray and a glTF model.
- Added `convertAccessorComponentTypeToPropertyComponentType`, which converts integer glTF accessor component types to their best-fitting `PropertyComponentType`.

##### Fixes :wrench:

- Fixed a bug that prevented raster overlays from being correctly applied when a non-standard "glTF up axis" is in use.

### v0.37.0 - 2024-07-01

##### Additions :tada:

- Added full support for custom ellipsoids by setting `TilesetOptions::ellipsoid` when creating a tileset.
  - Many methods have been updated with an additional ellipsoid parameter to support this. The WGS84 ellipsoid is used as a default parameter here to ensure API compatibility.
  - `CESIUM_DISABLE_DEFAULT_ELLIPSOID` can be defined to disable the WGS84 default parameter, exposing through errors the places in your code that are still assuming a WGS84 ellipsoid.
- Added `removeUnusedMeshes` and `removeUnusedMaterials` to `GltfUtilities`.
- Added `rayEllipsoid` static method to `CesiumGeometry::IntersectionTests`.
- Added equality operator for `Cartographic`.
- Added `CESIUM_MSVC_STATIC_RUNTIME_ENABLED` option to the CMake scripts. It is OFF by default, and when enabled, configures any MS visual studio projects for the "Multi-threaded" (/MT) runtime library rather than "Multi-threaded DLL" (/MD)

##### Fixes :wrench:

- Fixed several problems with the loader for the 3D Tiles Instanced 3D Mesh (i3dm) format:
  - When an instance transform cannot be decomposed into position, rotation, and scale, a warning will now be logged and an identity transformation will be used. Previously, an undefined transformation would be used.
  - The `gltfUpAxis` property is now accounted for, if present.
  - Paths to images in i3dm content are now resolved correctly.
  - Extraneous spaces at the end of an external glTF URI are now ignored. These are sometimes added as padding in order to meet alignment requirements.
- Removed an overly-eager degenerate triangle test in the 2D version of `IntersectionTests::pointInTriangle` that could discard intersections in small - but valid - triangles.
- Fixed a bug while upsampling tiles for raster overlays that could cause them to have an incorrect bounding box, which in some cases would lead to the raster overlay being missing entirely from the upsampled tile.

### v0.36.0 - 2024-06-03

##### Breaking Changes :mega:

- `FeatureId::propertyTable` is now `int32_t` instead of `std::optional<int64_t>`
- `ExtensionMeshPrimitiveExtStructuralMetadata::propertyTextures` and `ExtensionMeshPrimitiveExtStructuralMetadata::propertyAttributes` are now vectors of `int32_t` instead of `int64_t`.

##### Additions :tada:

- Added support for I3DM 3D Tile content files.
- Added `forEachNodeInScene` to `CesiumGltf::Model`.
- Added `removeUnusedBuffers` to `GltfUtilities`.
- Added the following new methods to the `Uri` class: `unescape`, `unixPathToUriPath`, `windowsPathToUriPath`, `nativePathToUriPath`, `uriPathToUnixPath`, `uriPathToWindowsPath`, and `uriPathToNativePath`.
- Added `LayerWriter` to the `CesiumQuantizedMeshTerrain` library and namespace.
- Drastically improved the performance of `GltfUtilities::collapseToSingleBuffer` for glTFs with many buffers and bufferViews.

##### Fixes :wrench:

- Added support for the following glTF extensions to `Model::merge`. Previously these extensions could end up broken after merging.
  - `KHR_texture_basisu`
  - `EXT_texture_webp`
  - `EXT_mesh_gpu_instancing`
  - `EXT_meshopt_compression`
  - `CESIUM_primitive_outline`
  - `CESIUM_tile_edges`
- Fixed a bug in `GltfUtilities::compactBuffer` where it would not preserve the alignment of the bufferViews.
- The `collapseToSingleBuffer` and `moveBufferContent` functions in `GltfUtilities` now align to an 8-byte boundary rather than a 4-byte boundary, because bufferViews associated with some glTF extensions require this larger alignment.
- `GltfUtilities::collapseToSingleBuffer` now works correctly even if some of the buffers in the model have a `uri` property and the data at that URI has not yet been loaded. Such buffers are left unmodified.
- `GltfUtilities::collapseToSingleBuffer` now works correctly with bufferViews that have the `EXT_meshopt_compression` extension.
- `GltfUtilities::compactBuffer` now accounts for bufferViews with the `EXT_meshopt_compression` when determining unused buffer ranges.
- When `GltfReader` decodes buffers with data URLs, and the size of the data in the URL does not match the buffer's `byteLength`, the `byteLength` is now updated and a warning is raised. Previously, the mismatch was ignored and would cause problems later when trying to use these buffers.
- `EXT_meshopt_compression` and `KHR_mesh_quantization` are now removed from `extensionsUsed` and `extensionsRequired` after they are decoded by `GltfReader`.
- The glTF accessor for the texture coordinates created by `RasterOverlayUtilities::createRasterOverlayTextureCoordinates` now has min/max values that accurately reflect the range of values. Previously, the minimum was always set to 0.0 and the maximum to 1.0.
- Fixed a bug in the `waitInMainThread` method on `Future` and `SharedFuture` that could cause it to never return if the waited-for future rejected.
- Moved the small amount of Abseil code embedded into the s2geometry library from the `absl` namespace to the `cesium_s2geometry_absl` namespace, in order to avoid linker errors when linking against both cesium-native and the full Abseil library.
- Fixed a crash in `ExtensionWriterContext` when attempting to write statically-typed extensions that aren't registered. Now a warning is reported.

### v0.35.0 - 2024-05-01

##### Breaking Changes :mega:

- Moved `upsampleGltfForRasterOverlays` into `RasterOverlayUtilities`. Previously it was a global function. Also added two new parameters to it, prior to the existing `textureCoordinateIndex` parameter.
- Moved `QuantizedMeshLoader` from `Cesium3DTilesContent` to `CesiumQuantizedMeshTerrain`. If experiencing related linker errors, add `CesiumQuantizedMeshTerrain` to the libraries you link against.
- `Connection::authorize` now requires an `ApplicationData` parameter, which represents the `appData` retrieved from a Cesium ion server.

##### Additions :tada:

- Added a new `CesiumQuantizedMeshTerrain` library and namespace, containing classes for working with terrain in the `quantized-mesh-1.0` format and its `layer.json` file.
- Added `getComponentCountFromPropertyType` to `PropertyType`.
- Added `removeExtension` to `ExtensibleObject`.
- Added `IndexFromAccessor` to retrieve the index supplied by `IndexAccessorType`.
- Added `NormalAccessorType`, which is a type definition for a normal accessor. It can be constructed using `getNormalAccessorView`.
- Added `Uri::getPath` and `Uri::setPath`.
- Added `TileTransform::setTransform`.
- Added `GlobeRectangle::splitAtAntiMeridian`.
- Added `BoundingRegionBuilder::toGlobeRectangle`.
- Added `GlobeRectangle::equals` and `GlobeRectangle::equalsEpsilon`.
- `upsampleGltfForRasterOverlays` now accepts two new parameters, `hasInvertedVCoordinate` and `textureCoordinateAttributeBaseName`.
- `upsampleGltfForRasterOverlays` now copies images from the parent glTF into the output model.
- Added `waitInMainThread` method to `Future` and `SharedFuture`.
- Added `forEachRootNodeInScene`, `addExtensionUsed`, `addExtensionRequired`, `isExtensionUsed`, and `isExtensionRequired` methods to `CesiumGltf::Model`.
- Added `getNodeTransform`, `setNodeTransform`, `removeUnusedTextures`, `removeUnusedSamplers`, `removeUnusedImages`, `removeUnusedAccessors`, `removeUnusedBufferViews`, and `compactBuffers` methods to `GltfUtilities`.
- Added `postprocessGltf` method to `GltfReader`.
- `Model::merge` now merges the `EXT_structural_metadata` and `EXT_mesh_features` extensions. It also now returns an `ErrorList`, used to report warnings and errors about the merge process.

##### Fixes :wrench:

- Fixed a bug in `joinToString` when given a collection containing empty strings.
- `QuantizedMeshLoader` now creates spec-compliant glTFs from a quantized-mesh terrain tile. Previously, the generated glTF had small problems that could confuse some clients.
- Fixed a bug in `TileMapServiceRasterOverlay` that caused it to build URLs incorrectly when given a URL with query parameters.
- glTFs converted from a legacy batch table to a `EXT_structural_metadata` now:
  - Add the `EXT_structural_metadata` and `EXT_mesh_features` extensions to the glTF's `extensionsUsed` list.
  - Omit property table properties without any values at all. Previously, such property table properties would have a `values` field referring to an invalid bufferView, which is contrary to the extension's specification.
  - Rename the `_BATCHID` attribute to `_FEATURE_ID_0` inside the `KHR_draco_mesh_compression` extension (if present), in addition to the primitive's `attributes`. Previously, meshes still Draco-compressed after the upgrade, by setting `options.decodeDraco=false`, did not have the proper attribute name.
- glTFs converted from 3D Tiles B3DMs with the `RTC_CENTER` property will now have `CESIUM_RTC` added to their `extensionsRequired` and `extensionsUsed` lists.
- glTFs converted from the 3D Tiles PNTS format now:
  - Have their `asset.version` field correctly set to `"2.0"`. Previously the version was not set, which is invalid.
  - Have the `KHR_materials_unlit` extension added to the glTF's `extensionsUsed` list when the point cloud does not have normals.
  - Have a default `scene`.
  - Have the `CESIUM_RTC` extension added to the glTF's `extensionsRequired` and `extensionsUsed` lists when the PNTS uses the `RTC_CENTER` property.
- When glTFs are loaded with `applyTextureTransform` set to true, the accessors and bufferViews created for the newly-generated texture coordinates now have their `byteOffset` set to zero. Previously, they inherited the value from the original `KHR_texture_transform`-dependent objects, which was incorrect.
- `bufferViews` created for indices during Draco decoding no longer have their `byteStride` property set, as this is unnecessary and disallowed by the specification.
- `bufferViews` created for vertex attributes during Draco decoding now have their `target` property correctly set to `BufferView::Target::ARRAY_BUFFER`.
- After a glTF has been Draco-decoded, the `KHR_draco_mesh_compression` extension is now removed from the primitives, as well as from `extensionsUsed` and `extensionsRequired`.
- For glTFs converted from quantized-mesh tiles, accessors created for the position attribute now have their minimum and maximum values set correctly to include the vertices that form the skirt around the edge of the tile.
- Fixed some glTF validation problems with the mode produced by `upsampleGltfForRasterOverlays`.
- `RasterOverlayUtilities::createRasterOverlayTextureCoordinates` no longer fails when the model spans the anti-meridian. However, only the larger part of the model on one side of the anti-meridian will have useful texture coordinates.
- Fixed a bug that caused `GltfWriter` to create an invalid GLB if its total size would be greater than or equal to 4 GiB. Because it is not possible to produce a valid GLB of this size, GltfWriter now reports an error instead.
- `CesiumUtility::Uri::resolve` can now properly parse protocol-relative URIs (such as `//example.com`).
- Fixed a bug where the `GltfReader` was not able to read a model when the BIN chunk of the GLB data was more than 3 bytes larger than the size of the JSON-defined `buffer`.

### v0.34.0 - 2024-04-01

##### Breaking Changes :mega:

- Renamed `IntersectionTests::pointInTriangle2D` to `IntersectionTests::pointInTriangle`.

##### Additions :tada:

- Added `AccessorWriter` constructor that takes an `AccessorView`.
- Added `PositionAccessorType`, which is a type definition for a position accessor. It can be constructed using `getPositionAccessorView`.
- Added overloads of `IntersectionTests::pointInTriangle` that handle 3D points. One overload includes a `barycentricCoordinates` parameter that outputs the barycentric coordinates at that point.
- Added overloads of `ImplicitTilingUtilities::computeBoundingVolume` that take a `Cesium3DTiles::BoundingVolume`.
- Added overloads of `ImplicitTilingUtilities::computeBoundingVolume` that take an `S2CellBoundingVolume` and an `OctreeTileID`. Previously only `QuadtreeTileID` was supported.
- Added `setOrientedBoundingBox`, `setBoundingRegion`, `setBoundingSphere`, and `setS2CellBoundingVolume` functions to `TileBoundingVolumes`.

##### Fixes :wrench:

- Fixed a bug where coordinates returned from `SimplePlanarEllipsoidCurve` were inverted if one of the input points had a negative height.
- Fixed a bug where `Tileset::ComputeLoadProgress` could incorrectly report 100% before all tiles finished their main thread loading.

### v0.33.0 - 2024-03-01

##### Breaking Changes :mega:

- Removed support for `EXT_feature_metadata` in `CesiumGltf`, `CesiumGltfReader`, and `CesiumGltfWriter`. This extension was replaced by `EXT_mesh_features`, `EXT_instance_features`, and `EXT_structural_metadata`.
- Moved `ReferenceCountedNonThreadSafe<T>` to `ReferenceCounted.h`. It is also now a type alias for `ReferenceCounted<T, false>` rather than an actual class.
- Renamed `applyKHRTextureTransform` to `applyKhrTextureTransform`. The corresponding header file was similarly renamed to `CesiumGltf/applyKhrTextureTransform.h`.

##### Additions :tada:

- Added `TextureViewOptions`, which includes the following flags:
  - `applyKhrTextureTransformExtension`: When true, the view will automatically transform texture coordinates before sampling the texture.
  - `makeImageCopy`: When true, the view will make its own CPU copy of the image data.
- Added `TextureView`. It views an arbitrary glTF texture and can be affected by `TextureViewOptions`. `FeatureIdTextureView` and `PropertyTexturePropertyView` now inherit from this class.
- Added `options` parameter to `PropertyTextureView::getPropertyView` and `PropertyTextureView::forEachProperty`, allowing views to be constructed with property-specific options.
- Added `KhrTextureTransform`, a utility class that parses the `KHR_texture_transform` glTF extension and reports whether it is valid. UVs may be transformed on the CPU using `applyTransform`.
- Added `contains` method to `BoundingSphere`.
- Added `GlobeRectangle::MAXIMUM` static field.
- Added `ReferenceCountedThreadSafe` type alias.
- Added `SimplePlanarEllipsoidCurve` class to help with calculating fly-to paths.
- Added `sizeBytes` field to `ImageCesium`, allowing its size to be tracked for caching purposes even after its `pixelData` has been cleared.
- Added `scaleToGeocentricSurface` method to `Ellipsoid`.

##### Fixes :wrench:

- Fixed a bug in `BoundingVolume::estimateGlobeRectangle` where it returned an incorrect rectangle for boxes and spheres that encompass the entire globe.
- Fixed an incorrect computation of wrapped texture coordinates in `applySamplerWrapS` and `applySamplerWrapT`.

### v0.32.0 - 2024-02-01

##### Breaking Changes :mega:

- `IndicesForFaceFromAccessor` now properly supports `TRIANGLE_STRIP` and `TRIANGLE_FAN` modes. This requires the struct to be initialized with the correct primitive mode.

##### Additions :tada:

- Added support for Web Map Tile Service (WMTS) with `WebMapTileServiceRasterOverlay`.
- Added conversions from `std::string` to other metadata types in `MetadataConversions`. This enables the same conversions as `std::string_view`, while allowing runtime engines to use `std::string` for convenience.
- Added `applyTextureTransform` property to `TilesetOptions`, which indicates whether to preemptively apply transforms to texture coordinates for textures with the `KHR_texture_transform` extension.
- Added `loadGltf` method to `GltfReader`, making it easier to do a full, asynchronous load of a glTF.

##### Fixes :wrench:

- Fixed a bug in `FeatureIdTextureView` where it ignored the wrap values specified on the texture's sampler.
- Fixed a bug that could cause binary implicit tiling subtrees with buffers padded to 8-bytes to fail to load.
- Fixed a bug where upgraded batch table properties were not always assigned sentinel values, even when such values were available and required.
- Fixed incorrect behavior in `PropertyTablePropertyView` where `arrayOffsets` were treated as byte offsets, instead of as array indices.

### v0.31.0 - 2023-12-14

##### Additions :tada:

- Add `defaults` method to `CesiumIonClient::Connection`.

##### Fixes :wrench:

- Fixed a crash in `SubtreeAvailability::loadSubtree`.
- Fixed a bug where the `getApiUrl` method of `CesiumIonClient::Connection` would not return the default API URL if the attempt to access `config.json` failed in a more serious way, such as because of an invalid hostname.

### v0.30.0 - 2023-12-01

##### Breaking Changes :mega:

- Moved `ErrorList`, `CreditSystem`, and `Credit` from `Cesium3DTilesSelection` to `CesiumUtility`.
- Moved `GltfUtilities` from `Cesium3DTilesSelection` to `Cesium3DTilesContent`.
- Moved `RasterOverlay`, `RasterOverlayTileProvider`, `RasterOverlayTile`, `QuadtreeRasterOverlayTileProvider`, `RasterOverlayLoadFailure`, `RasterOverlayDetails`, and all of the `RasterOverlay`-derived types to a new `CesiumRasterOverlays` library and namespace.
- Moved `createRasterOverlayTextureCoordinates` method from `GltfUtilities` to a new `RasterOverlayUtilities` class in the `CesiumRasterOverlays` library.
- `GltfUtilities::parseGltfCopyright` now returns the credits as a vector of `std::string_view` instances. Previously it took a `CreditSystem` and created credits directly.
- The `SubtreeAvailability` constructor and `loadSubtree` static method now take an `ImplicitTileSubdivisionScheme` enumeration parameter instead of a `powerOf2` parameter. They also now require a `levelsInSubtree` parameter, which is needed when switching from constant to bitstream availability. Lastly, the constructor now takes a `Subtree` parameter instead of a `std::vector<std::vector<std::byte>>` representing the buffers.
- `SubtreeConstantAvailability`, `SubtreeBufferViewAvailability`, and `AvailabilityView` are now members of `SubtreeAvailability`.
- Moved `ImageManipulation` from `CesiumGltfReader` to `CesiumGltfContent`.
- Added some new parameters to `RasterOverlayUtilities::createRasterOverlayTextureCoordinates` and changed the order of some existing parameters.

##### Additions :tada:

- Added new `Cesium3DTilesContent` library and namespace. It has classes for loading, converting, and manipulating 3D Tiles tile content.
- Added new `CesiumGltfContent` library and namespace. It has classes for manipulating in-memory glTF files.
- Added new `CesiumRasterOverlays` library and namespace. It has classes for working with massive textures draped over glTFs and 3D Tiles.
- Added `MetadataConversions`, which enables metadata values to be converted to different types for better usability in runtime engines.
- Added various `typedef`s to catch all possible types of `AccessorView`s for an attribute, including `FeatureIdAccessorType` for feature ID attribute accessors, `IndexAccessorType` for index accessors, and `TexCoordAccessorType` for texture coordinate attribute accessors.
- Added `getFeatureIdAccessorView`, `getIndexAccessorView`, and `getTexCoordAccessorView` to retrieve the `AccessorView` as a `FeatureIdAccessorType`, `IndexAccessorType`, or `TexCoordAccessorType` respectively.
- Added `StatusFromAccessor` and `CountFromAccessor` visitors to retrieve the accessor status and size respectively. This can be used with `FeatureIdAccessorType`, `IndexAccessorType`, or `TexCoordAccessorType`.
- Added `FeatureIdFromAccessor` to retrieve feature IDs from a `FeatureIdAccessorType`.
- Added `IndicesForFaceFromAccessor` to retrieve the indices of the vertices that make up a face, as supplied by `IndexAccessorType`.
- Added `TexCoordFromAccessor` to retrieve the texture coordinates from a `TexCoordAccessorType`.
- Added `TileBoundingVolumes` class to `Cesium3DTilesContent`, making it easier to create the rich bounding volume types in `CesiumGeometry` and `CesiumGeospatial` from the simple vector representations in `Cesium3DTiles`.
- Added `transform` method to `CesiumGeometry::BoundingSphere`.
- Added `toSphere`, `fromSphere`, and `fromAxisAligned` methods to `CesiumGeometry::OrientedBoundingBox`.
- Added `TileTransform` class to `Cesium3DTilesContent`, making it easier to create a `glm::dmat4` from the `transform` property of a `Cesium3DTiles::Tile`.
- Added `ImplicitTilingUtilities` class to `Cesium3DTilesContent`.
- Added overloads of `isTileAvailable`, `isContentAvailable`, and `isSubtreeAvailable` on the `SubtreeAvailability` class that take the subtree root tile ID and the tile ID of interest, instead of a relative level and Morton index.
- Added `fromSubtree` and `createEmpty` static methods to `SubtreeAvailability`.
- Added new `set` methods to `SubtreeAvailability`, allowing the availability information to be modified.
- Added `SubtreeFileReader` class, used to read `Cesium3DTiles::Subtree` from a binary or JSON subtree file.
- Added `pointInTriangle2D` static method to `CesiumGeometry::IntersectionTests`.
- Added `rectangleIsWithinPolygons` and `rectangleIsOutsidePolygons` static methods to `CartographicPolygon`.
- Raster overlays now use `IPrepareRasterOverlayRendererResources`, which contains only overlay-related methods, instead of `IPrepareRendererResources`, which contains tileset-related methods as well. `IPrepareRendererResources` derives from `IPrepareRasterOverlayRendererResources` so existing code should continue to work without modification.
- Added `collapseToSingleBuffer` and `moveBufferContent` methods to `GltfUtilities`.
- Added `savePng` method to `ImageManipulation`.
- `RasterOverlayTileProvider::loadTile` now returns a future that resolves when the tile is done loading.
- Added `computeDesiredScreenPixels` and `computeTranslationAndScale` methods to `RasterOverlayUtilities`.
- Added `Future<T>::thenPassThrough`, used to easily pass additional values through to the next continuation.

##### Fixes :wrench:

- Fixed a bug in `OrientedBoundingBox::contains` where it didn't account for the bounding box's center.
- Fixed compiler error when calling `PropertyAttributeView::forEachProperty`.
- Fixed crash when loading glTFs with data uri images.
- Fixed WD4996 warnings-as-errors when compiling with Visual Studio 2002 v17.8.

### v0.29.0 - 2023-11-01

##### Breaking Changes :mega:

- Removed `PropertyTablePropertyViewType` and `NormalizedPropertyTablePropertyViewType`, as well as their counterparts for property textures and property attributes. When compiled with Clang, the large `std::variant` definitions would significantly stall compilation.

##### Fixes :wrench:

- Updated the Cesium ion OAuth2 URL from `https://cesium.com/ion/oauth` to `https://ion.cesium.com/oauth`, avoiding a redirect.

### v0.28.1 - 2023-10-02

##### Breaking Changes :mega:

- Cesium Native is now only regularly tested on Visual Studio 2019+, GCC 11.x+, and Clang 12+. Other compilers - including older ones - are likely to work, but are not tested.

##### Additions :tada:

- Added `getClass` to `PropertyTableView`, `PropertyTextureView`, and `PropertyAttributeView`. This can be used to retrieve the metadata `Class` associated with the view.
- Added `PropertyViewStatus::EmptyPropertyWithDefault` to indicate when a property contains no data, but has a valid default value.
- A glTF `bufferView` with a `byteStride` of zero is now treated as if the `byteStride` is not defined at all. Such a glTF technically violates the spec (the minimum value is 4), but the new behavior is sensible enough and consistent with CesiumJS.

##### Fixes :wrench:

- Fixed the handling of omitted metadata properties in `PropertyTableView`, `PropertyTextureView`, and `PropertyAttributeView` instances. Previously, if a property was not `required` and omitted, it would be initialized as invalid with the `ErrorNonexistentProperty` status. Now, it will be treated as valid as long as the property defines a valid `defaultProperty`. A special instance of `PropertyTablePropertyView`, `PropertyTexturePropertyView`, or `PropertyAttributePropertyView` will be constructed to allow the property's default value to be retrieved, either via `defaultValue` or `get`. `getRaw` may not be called on this special instance.

### v0.28.0 - 2023-09-08

##### Breaking Changes :mega:

- Views of the data contained by `EXT_feature_metadata` will no longer supported by Cesium Native. The extension will still be parsed, but it will log a warning.
- Batch tables will be converted to `EXT_structural_metadata` instead of `EXT_feature_metadata`.
- In `CesiumGltf`, all generated classes related to `EXT_feature_metadata` are now prefixed with `ExtensionExtFeatureMetadata`. For example, `ClassProperty` has become `ExtensionExtFeatureMetadataClassProperty`. This also extends to the glTF reader and writer.
- In `CesiumGltf`, all generated classes related to `EXT_structural_metadata` have had their `ExtensionExtStructuralMetadata` prefix removed. For example, `ExtensionExtStructuralMetadataClassProperty` has become `ClassProperty`. This also extends to the glTF reader and writer.
- In `CesiumGltf`, `ExtensionExtMeshFeaturesFeatureId` and `ExtensionExtMeshFeaturesFeatureIdTexture` have been renamed to `FeatureId` and `FeatureIdTexture` respectively.
- Replaced `FeatureIDTextureView` with `FeatureIdTextureView`, which views a `FeatureIdTexture` in `EXT_mesh_features`. Feature ID textures from `EXT_feature_metadata` are no longer supported.
- Replaced `MetadataFeatureTableView` with `PropertyTableView`, which views a `PropertyTable` in `EXT_structural_metadata`.
- Replaced `MetadataPropertyView` with `PropertyTablePropertyView`, which is a view of a `PropertyTableProperty` in `EXT_structural_metadata`. This takes two template parameters: a typename `T` , and a `bool` indicating whether or not the values are normalized.
- Replaced `MetadataPropertyViewStatus` with `PropertyTablePropertyViewStatus`. `PropertyTablePropertyViewStatus` is a class that inherits from `PropertyViewStatus`, defining additional error codes in the form of `static const` values.
- Replaced `FeatureTextureView` with `PropertyTextureView`, which views a `PropertyTexture` in `EXT_structural_metadata`.
- Replaced `FeatureTexturePropertyView` with `PropertyTexturePropertyView`, which is a view of a `PropertyTextureProperty` in `EXT_structural_metadata`. This takes two template parameters: a typename `T` , and a `bool` indicating whether or not the values are normalized.
- Removed `FeatureTexturePropertyComponentType`, `FeatureTexturePropertyChannelOffsets`, and `FeatureTexturePropertyValue`. `PropertyTextureProperty` retrieves the values with the type indicated by its class property.
- Replaced `FeatureTexturePropertyViewStatus` with `PropertyTexturePropertyViewStatus`. `PropertyTexturePropertyViewStatus` is a class that inherits from `PropertyViewStatus`, defining additional error codes in the form of `static const` values.
- Renamed `FeatureIDTextureViewStatus` to `FeatureIdTextureViewStatus` for consistency.
- Renamed `MetadataArrayView` to `PropertyArrayView`.
- Renamed `FeatureTextureViewStatus` to `PropertyTextureViewStatus`.
- Refactored `PropertyType` to reflect the values of `type` in a `ClassProperty` from `EXT_structural_metadata`.

##### Additions :tada:

- Added `PropertyView`, which acts as a base class for all metadata property views. This takes two template parameters: a type `T` , and a `bool` indicating whether or not the values are normalized.
- Added `PropertyViewStatus`, which defines public `static const` values for various property errors.
- Added `PropertyTableViewStatus` to indicate whether a `PropertyTableView` is valid.
- Added `PropertyComponentType` to reflect the values of `componentType` in a `ClassProperty` from `EXT_structural_metadata`.
- Added `PropertyAttributeView`, which views a `PropertyAttribute` in `EXT_structural_metadata`.
- Added `PropertyAttributePropertyView`, which views a `PropertyAttributeProperty` in `EXT_structural_metadata`.
- Added `PropertyAttributePropertyViewStatus`, which reflects the status of a `PropertyAttributePropertyView`.

### v0.27.3 - 2023-10-01

##### Additions :tada:

- Added support for Cesium ion `"externalType"` assets.

##### Fixes :wrench:

- Fixed corner cases where `Tileset::ComputeLoadProgress` can incorrectly report done (100%) before all tiles are actually loaded for the current view.

### v0.27.2 - 2023-09-20

##### Additions :tada:

- Added `CESIUM_GLM_STRICT_ENABLED` option to the CMake scripts. It is ON by default, but when set to OFF it disables the `GLM_FORCE_XYZW_ONLY`, `GLM_FORCE_EXPLICIT_CTOR`, and `GLM_FORCE_SIZE_T_LENGTH` options in the GLM library.

##### Fixes :wrench:

- Added a missing include to `FeatureTexturePropertyView.h`.
- The CMake scripts no longer attempt to add the `Catch2` subdirectory when the tests are disabled.

### v0.27.1 - 2023-09-03

##### Fixes :wrench:

- Fixed a bug that could cause a crash when loading tiles with a raster overlay.

### v0.27.0 - 2023-09-01

##### Breaking Changes :mega:

- Renamed `ExtensionReaderContext` to `JsonReaderOptions`, and the `getExtensions` method on various JSON reader classes to `getOptions`.
- `IExtensionJsonHandler` no longer derives from `IJsonHandler`. Instead, it has a new pure virtual method, `getHandler`, that must be implemented to allow clients to obtain the `IJsonHandler`. In almost all implementations, this should simply return `*this`.
- In `SubtreeReader`, `SchemaReader`, and `TilesetReader`, the `readSubtree`, `readSchema`, and `readTileset` methods (respectively) have been renamed to `readFromJson` and return a templated `ReadJsonResult` instead of a bespoke result class.
- `TileExternalContent` is now heap allocated and stored in `TileContent` with a `std::unique_ptr`.
- The root `Tile` of a `Cesium3DTilesSelection::Tileset` now represents the tileset.json itself, and the `root` tile specified in the tileset.json is its only child. This makes the shape of the tile tree consistent between a standard top-level tileset and an external tileset embedded elsewhere in the tree. In both cases, the "tile" that represents the tileset.json itself has content of type `TileExternalContent`.

##### Additions :tada:

- Added new constructors to `LocalHorizontalCoordinateSystem` taking ECEF<->Local transformation matrices directly.
- Unknown properties in objects read with a `JsonReader` are now stored in the `unknownProperties` property on `ExtensibleObject` by default. To ignore them, as was done in previous versions, call `setCaptureUnknownProperties` on `JsonReaderOptions`.
- Added `ValueType` type alias to `ArrayJsonHandler`, for consistency with other JSON handlers.
- Added an overload of `JsonReader::readJson` that takes a `rapidjson::Value` instead of a byte buffer. This allows a subtree of a `rapidjson::Document` to be easily and efficiently converted into statically-typed classes via `IJsonHandler`.
- Added `*Reader` classes to `CesiumGltfReader` and `Cesium3DTilesReader` to allow each of the classes to be individually read from JSON.
- Added `getExternalContent` method to the `TileContent` class.
- `TileExternalContent` now holds the metadata (`schema`, `schemaUri`, `metadata`, and `groups`) stored in the tileset.json.
- Added `loadMetadata` and `getMetadata` methods to `Cesium3DTilesSelection::Tileset`. They provide access to `TilesetMetadata` instance representing the metadata associated with a tileset.json.
- Added `MetadataQuery` class to make it easier to find properties with specific semantics in `TilesetMetadata`.

##### Fixes :wrench:

- Fixed a bug where an empty error message would get propagated to a tileset's `loadErrorCallback`.
- Fixed several small build script issues to allow cesium-native to be used in Univeral Windows Platform (UWP) applications, such as those that run on Holo Lens 2.
- When KTX2 transcoding fails, the image will now be fully decompressed instead of returning an error.
- Fixed a bug that could cause higher-detail tiles to continue showing when zooming out quickly on a tileset that uses "additive" refinement.
- Fixed a bug that could cause a tile to never finish upsampling because its non-rendered parent never finishes loading.

### v0.26.0 - 2023-08-01

##### Additions :tada:

- Added caching support for Google Maps Photorealistic 3D Tiles. Or other cases where the origin server is using combinations of HTTP header directives that previously caused tiles not to go to disk cache (such as `max-age-0`, `stale-while-revalidate`, and `Expires`).
- Added support for the `EXT_meshopt_compression` extension, which allows decompressing mesh data using the meshoptimizer library. Also added support for the `KHR_mesh_quantization` and `KHR_texture_transform` extensions, which are often used together with the `EXT_meshopt_compression` extension to optimize the size and performance of glTF files.

##### Fixes :wrench:

- Fixed a bug in the 3D Tiles selection algorithm that could cause missing detail if a tileset had a leaf tile that was considered "unconditionally refined" due to having a geometric error larger than its parent's.
- Fixed a bug where `GltfReader::readImage` would always populate `mipPositions` when reading KTX2 images, even when the KTX2 file indicated that it had no mip levels and that they should be created, if necessary, from the base image. As a result, `generateMipMaps` wouldn't generate any mipmaps for the image.

### v0.25.1 - 2023-07-03

##### Additions :tada:

- Included generated glTF and 3D Tiles classes in the generated referenced documentation.
- Updated the 3D Tiles class generator to use the `main` branch instead of the `draft-1.1` branch.

### v0.25.0 - 2023-06-01

##### Additions :tada:

- Added `computeTransformationToAnotherLocal` method to `LocalHorizontalCoordinateSystem`.
- Added support for the `KHR_materials_variants` extension to the glTF reader and writer.
- Added `GunzipAssetAccessor`. It can decorate another asset accessor in order to automatically gunzip responses (if they're gzipped) even if they're missing the proper `Content-Encoding` header.

##### Fixes :wrench:

- On Tileset Load Failure, warning/error messages will always be logged even if the failure callback is set.
- Fixed a bug that caused meshes to be missing entirely when upsampled from a parent with `UNSIGNED_BYTE` indices.

### v0.24.0 - 2023-05-01

##### Additions :tada:

- `WebMapServiceRasterOverlay` now allows query parameters in the base URL when building GetCapabilities and GetMap requests.
- Added support for parsing implicit tilesets that conform to the 3D Tiles 1.1 Spec.

##### Fixes :wrench:

- Fixed various `libjpeg-turbo` build errors, including ones that occurred when building for iOS.

### v0.23.0 - 2023-04-03

##### Breaking Changes :mega:

- Removed `tilesLoadingLowPriority`, `tilesLoadingMediumPriority`, and `tilesLoadingHighPriority` from `ViewUpdateResult`. Use `workerThreadTileLoadQueueLength` and `mainThreadTileLoadQueueLength` instead.

##### Additions :tada:

- Added `getOrientedBoundingBoxFromBoundingVolume` to the `Cesium3DTilesSelection` namespace.
- Added `transform` and `toAxisAligned` methods to `OrientedBoundingBox`.
- Switched to `libjpeg-turbo` instead of `stb` for faster jpeg decoding.
- Added `getNumberOfTilesLoaded` method to `Tileset`.
- Changed how `TilesetOptions::forbidHoles` works so that it loads much more quickly, while still guaranteeing there are no holes in the tileset.
- Added `frameNumber` property to `ViewUpdateResult`.
- Added getters for the `stride` and `data` fields of `AccessorView`.
- Added `startNewFrame` method to `ITileExcluder`.
- Added `CreditSystem.setShowOnScreen` and `Tileset.setShowCreditsOnScreen` to allow on-screen credit rendering to be toggled at runtime.

##### Fixes :wrench:

- Fixed a bug that caused the `center` field of `AxisAlignedBox` to be incorrect.
- Fixed a bug that caused the main thread to sometimes load low-priority tiles before high-priority ones. This could result in much longer waits than necessary for a tileset's appropriate level-of-detail to be shown.
- Fixed a bug that prevented WebP and KTX2 textures from working in the common case where only the extension specified the `source` property, not the glTF's main `Texture` definition.

### v0.22.1 - 2023-03-06

##### Fixes :wrench:

- Fixed a crash that could occur when a batch table property had fewer values than the model had features.

### v0.22.0 - 2023-03-01

##### Breaking Changes :mega:

- Renamed `CesiumGeometry::AxisTransforms` to simply `Transforms`.
- Renamed `CesiumGeospatial::Transforms` to `GlobeTransforms`.

##### Additions :tada:

- Added `GlobeAnchor`, making it easy to define a coordinate system that anchors an object to the globe and maintains it as the object moves or as the local coordinate system it is defined in changes.
- Added support for loading tilesets with `pnts` content. Point clouds are converted to `glTF`s with a single `POINTS` primitive, while batch tables are converted to `EXT_feature_metadata`.
- Added `createTranslationRotationScaleMatrix` and `computeTranslationRotationScaleFromMatrix` methods to `CesiumGeometry::Transforms`.
- Added `CesiumUtility::AttributeCompression` for encoding and decoding vertex attributes in different formats.

##### Fixes :wrench:

- Fixed a bug that could cause holes to appear in a tileset, even with frustum culling disabled, when the tileset includes some empty tiles with a geometric error greater than their parent's.

### v0.21.3 - 2023-02-01

##### Fixes :wrench:

- Fixed a bug that could prevent loading in tilesets that are additively-refined and have external tilesets, such as Cesium OSM Buildings.
- Fixed a bug that could cause parent tiles to be incorrectly culled in tilesets with additive ("ADD") refinement. This could cause geometry to disappear when moving in closer, or fail to appear at all.
- When unloading tile content, raster overlay tiles are now detached from geometry tiles _before_ the geometry tile content is unloaded.
- Added missing `#include <string>` in generated glTF and 3D Tiles header files.
- Replaced `std::sprintf` with `std::snprintf`, fixing a warning-as-error in newer versions of Xcode.
- Upgraded tinyxml2 [from commit 1aeb57d26bc303d5cfa1a9ff2a331df7ba278656 to commit e05956094c27117f989d22f25b75633123d72a83](https://github.com/leethomason/tinyxml2/compare/1aeb57d26bc303d5cfa1a9ff2a331df7ba278656...e05956094c27117f989d22f25b75633123d72a83).

### v0.21.2 - 2022-12-09

##### Additions :tada:

- Added the ability to specify the endpoint URL of the Cesium ion API when constructing an `IonRasterOverlay`.

##### Fixes :wrench:

- Removed the logged warning about the use of the `gltfUpAxis` property in a 3D Tiles tileset.json. While not technically spec-compliant, this property is quite common and we are not going to remove support for it anytime soon.

### v0.21.1 - 2022-12-02

##### Fixes :wrench:

- Fixed a bug that could cause an assertion failure - and on rare occasions a more serious problem - when creating a tile provider for a `TileMapServiceRasterOverlay` or a `WebMapServiceRasterOverlay`.

### v0.21.0 - 2022-11-01

##### Breaking Changes :mega:

- On `IPrepareRendererResources`, the `image` parameter passed to `prepareRasterInLoadThread` and the `rasterTile` parameter passed to `prepareRasterInMainThread` are no longer const. These methods are now allowed to modify the parameters during load.
- `IPrepareRendererResources::prepareInLoadThread` now takes a `TileLoadResult` and returns a `Future<TileLoadResultAndRenderResources>`, allowing it to work asynchronously rather than just blocking a worker thread until it is finished.
- `RasterOverlay::createTileProvider` now takes the owner pointer as an `IntrusivePointer` instead of a raw pointer, and returns a future that resolves to a `RasterOverlay::CreateTileProviderResult`.

##### Additions :tada:

- Added `mainThreadLoadingTimeLimit` and `tileCacheUnloadTimeLimit` properties to `TilesetOptions`, allowing a limit to be placed on how much time is spent loading and unloading tiles per frame.
- Added `GltfReader::generateMipMaps` method.
- Added the `getImage` method to `RasterOverlayTile`.
- Added `LocalHorizontalCoordinateSystem`, which is used to create convenient right- or left-handeded coordinate systems with an origin at a point on the globe.

##### Fixes :wrench:

- Fixed a bug that could cause a crash when adding raster overlays to sparse tilesets and zooming close enough to cause them to be upsampled.

### v0.20.0 - 2022-10-03

##### Breaking Changes :mega:

- `TileRenderContent::lodTransitionPercentage` now always goes from 0.0 --> 1.0 regardless of if the tile is fading in or out.
- Added a new parameter to `IPrepareRendererResources::prepareInLoadThread`, `rendererOptions`, to allow passing arbitrary data from the renderer.

##### Fixes :wrench:

- In `CesiumGltfWriter`, `accessor.byteOffset` and `bufferView.byteOffset` are no longer written if the value is 0. This fixes validation errors for accessors that don't have buffer views, e.g. attributes that are Draco compressed.
- Fixed a bug where failed tiles don't clean up any raster overlay tiles that are mapped to them, and therefore cannot be rendered as empty tiles.
- Fixed a bug that prevented access to Cesium Ion assets by using expired Access Tokens.

### v0.19.0 - 2022-09-01

##### Breaking Changes :mega:

- `RasterOverlayCollection` no longer accepts a `Tileset` in its constructor. Instead, it now accepts a `Tile::LoadedLinkList` and a `TilesetExternals`.
- Removed `TileContext`. It has been replaced by the `TilesetContentLoader` interface.
- Removed `TileContentFactory`. Instead, conversions of various types to glTF can be registered with `GltfConverters`.
- Removed `TileContentLoadInput`. It has been replaced by `TileLoadInput` and `TilesetContentLoader`.
- Removed `TileContentLoadResult`. It has been replaced by `TileContent`.
- Removed `TileContentLoader`. It has been replaced by `TilesetContentLoader` and `GltfConverters`.
- Removed `ImplicitTraversal`. It has been replaced by `TilesetContentLoader` and `GltfConverters`.
- Removed many methods from the `Cesium3DTilesSelection::Tileset` class: `getUrl()`, `getIonAssetID()`, `getIonAssetToken()`, `notifyTileStartLoading`, `notifyTileDoneLoading()`, `notifyTileUnloading()`, `loadTilesFromJson()`, `requestTileContent()`, `requestAvailabilitySubtree()`, `addContext()`, and `getGltfUpAxis()`. Most of these were already not recommended for use outside of cesium-native.
- Removed many methods from the `Cesium3DTilesSelection::Tile` class: `getTileset()`, `getContext()`, `setContext()`, `getContent()`, `setEmptyContent()`, `getRendererResources()`, `setState()`, `loadContent()`, `processLoadedContent()`, `unloadContent()`, `update()`, and `markPermanentlyFailed()`. Most of these were already not recommended for use outside of cesium-native.

##### Additions :tada:

- Quantized-mesh terrain and implicit octree and quadtree tilesets can now skip levels-of-detail when traversing, so the correct detail is loaded more quickly.
- Added new options to `TilesetOptions` supporting smooth transitions between tiles at different levels-of-detail. A tile's transition percentage can be retrieved from `TileRenderContent::lodTransitionPercentage`.
- Added support for loading WebP images inside glTFs and raster overlays. WebP textures can be provided directly in a glTF texture or in the `EXT_texture_webp` extension.
- Added support for `KHR_texture_transform` to `CesiumGltf`, `CesiumGltfReader`, and `CesiumGltfWriter`
- `Tileset` can be constructed with a `TilesetContentLoader` and a root `Tile` for loading and rendering different 3D Tile-like formats or creating a procedural tileset.

##### Fixes :wrench:

- Fixed a bug where the Raster Overlay passed to the `loadErrorCallback` would not be the one that the user created, but instead an aggregated overlay that was created internally.

### v0.18.1 - 2022-08-04

##### Fixes :wrench:

- Fixed a bug in `SqliteCache` where the last access time of resources was not updated correctly, sometimes causing more recently used resources to be evicted from the cache before less recently used ones.

### v0.18.0 - 2022-08-01

##### Breaking Changes :mega:

- Removed support for 3D Tiles Next extensions in `TilesetWriter` and `TilesetReader` that have been promoted to core in 3D Tiles 1.1
  - [3DTILES_multiple_contents](https://github.com/CesiumGS/3d-tiles/tree/main/extensions/3DTILES_multiple_contents)
  - [3DTILES_implicit_tiling](https://github.com/CesiumGS/3d-tiles/tree/main/extensions/3DTILES_implicit_tiling)
  - [3DTILES_metadata](https://github.com/CesiumGS/3d-tiles/tree/main/extensions/3DTILES_metadata)
  - [3DTILES_content_gltf](https://github.com/CesiumGS/3d-tiles/tree/main/extensions/3DTILES_content_gltf)
- Removed the `getSupportsRasterOverlays` from `Tileset` because the property is no longer relevant now that all tilesets support raster overlays.

##### Additions :tada:

- Added support for [3D Tiles 1.1](https://github.com/CesiumGS/3d-tiles/pull/666) in `TilesetWriter` and `TilesetReader`.
- Added a `TileOcclusionRendererProxyPool` to `TilesetExternals`. If a renderer implements and provides this interface, the tile occlusion information is used to avoid refining parent tiles that are completely occluded, reducing the number of tiles loaded.
- `Tileset` can now estimate the percentage of the tiles for the current view that have been loaded by calling the `computeLoadProgress` method.
- Enabled loading Tile Map Service (TMS) URLs that do not have a file named "tilemapresource.xml", such as from GeoServer.
- Added support for Tile Map Service documents that use the "local" profile when the SRS is mercator or geodetic.

### v0.17.0 - 2022-07-01

##### Fixes :wrench:

- Fixed crash when parsing an empty copyright string in the glTF model.

### v0.16.0 - 2022-06-01

##### Additions :tada:

- Added option to the `RasterizedPolygonsOverlay` to invert the selection, so everything outside the polygons gets rasterized instead of inside.
- The `RasterizedPolygonsTileExcluder` excludes tiles outside the selection instead of inside when given an inverted `RasterizedPolygonsOverlay`.
- Tiles are now upsampled using the projection of the first raster overlay in the list with more detail.

##### Fixes :wrench:

- For consistency with CesiumJS and compatibility with third-party terrain tilers widely used in the community, the `bounds` property of the `layer.json` file of a quantized-mesh terrain tileset is now ignored, and the terrain is assumed to cover the entire globe.

### v0.15.2 - 2022-05-13

##### Fixes :wrench:

- Fixed a bug where upsampled quadtree tiles could have siblings with mismatching projections.

In addition to the above, this release updates the following third-party libraries used by cesium-native:

- `cpp-httplib` to v0.10.3 ([changes](https://github.com/yhirose/cpp-httplib/compare/c7486ead96dad647b9783941722b5944ac1aaefa...d73395e1dc652465fa9524266cd26ad57365491f))
- `draco` to v1.5.2 ([changes](https://github.com/google/draco/compare/9bf5d2e4833d445acc85eb95da42d715d3711c6f...bd1e8de7dd0596c2cbe5929cbe1f5d2257cd33db))
- `earcut` to v2.2.3 ([changes](https://github.com/mapbox/earcut.hpp/compare/6d18edf0ce046023a7cb55e69c4cd9ba90e2c716...b28acde132cdb8e0ef536a96ca7ada8a651f9169))
- `PicoSHA2` to commit `1677374f23352716fc52183255a40c1b8e1d53eb` ([changes](https://github.com/okdshin/PicoSHA2/compare/b699e6c900be6e00152db5a3d123c1db42ea13d0...1677374f23352716fc52183255a40c1b8e1d53eb))
- `rapidjson` to commit `fcb23c2dbf561ec0798529be4f66394d3e4996d8` ([changes](https://github.com/Tencent/rapidjson/compare/fd3dc29a5c2852df569e1ea81dbde2c412ac5051...fcb23c2dbf561ec0798529be4f66394d3e4996d8))
- `spdlog` to v1.10.0 ([changes](https://github.com/gabime/spdlog/compare/cbe9448650176797739dbab13961ef4c07f4290f...76fb40d95455f249bd70824ecfcae7a8f0930fa3))
- `stb` to commit `af1a5bc352164740c1cc1354942b1c6b72eacb8a` ([changes](https://github.com/nothings/stb/compare/b42009b3b9d4ca35bc703f5310eedc74f584be58...af1a5bc352164740c1cc1354942b1c6b72eacb8a))
- `uriparser` to v0.9.6 ([changes](https://github.com/uriparser/uriparser/compare/e8a338e0c65fd875a46067d711750e4c13e044e7...24df44b74753017acfaec4b3a30097a8a2ae1ae1))

### v0.15.1 - 2022-05-05

##### Fixes :wrench:

- Fixed a bug that could cause tiles in external tilesets to fail to load.

### v0.15.0 - 2022-05-02

##### Additions :tada:

- Improved the load performance when `TilesetOptions::forbidHoles` is enabled by only loading child tiles when their parent does not meet the necessary screen-space error requirement.
- Added support for loading availability metadata from quantized-mesh layer.json. Previously, only availability embedded in terrain tiles was used.
- Added support for quantized-mesh terrain tilesets that specify a parent layer.
- Added support for metadata from the `3DTILES_batch_table_hierarchy` extension.

##### Fixes :wrench:

- Fixed a bug that could cause the same tiles to be continually loaded and unloaded when `TilesetOptions::forbidHoles` was enabled.
- Fixed a bug that could sometimes cause tilesets to fail to show their full detail when making changes to raster overlays.
- Fixed a bug that could cause holes even with `TilesetOptions::forbidHoles` enabled, particularly when using external tilesets.
- Tiles will no longer be selected to render when they have no content and they have a higher "geometric error" than their parent. In previous versions, this situation could briefly lead to holes while the children of such tiles loaded.
- Fixed a bug where `IPrepareRendererResources::prepareInMainThread` was called on a `Tile` before that `Tile` was updated with loaded content.
- Fixed a bug where getting bad data from the SQLite request cache could cause a crash. If the SQLite database is corrupt, it will now be deleted and recreated.

### v0.14.1 - 2022-04-14

##### Fixes :wrench:

- Fixed a crash caused by using an aggregated overlay of `IonRasterOverlay` after it is freed.
- Fix a bug introduced in v0.14.0 that caused Tile Map Service (TMS) overlays from Cesium ion to fail to load.

### v0.14.0 - 2022-04-01

##### Breaking Changes :mega:

- Added a new parameter, `rendererOptions`, to `IPrepareRendererResources::prepareRasterInLoadThread`.
- Changed the type of Cesium ion asset IDs from `uint32_t` to `int64_t`.
- Various changes in the `Cesium3DTiles`, `Cesium3DTilesReader`, and `Cesium3DTilesWriter` namespaces to match the evolving 3D Tiles Next specifications.
- Removed `getTextureCoordinateIndex` from `FeatureIDTextureView` and `FeatureTexturePropertyView`. Use `getTextureCoordinateAttributeId` instead.

##### Additions :tada:

- Added `WebMapServiceRasterOverlay` to pull raster overlays from a WMS server.
- Added support for the following glTF extensions to `CesiumGltf`, `CesiumGltfReader`, and `CesiumGltfWriter`:
  - `EXT_instance_features`
  - `EXT_structural_metadata`
  - `MAXAR_mesh_variants`
- Added an in-memory cache for Cesium ion asset endpoint responses in order to avoid repeated requests.
- Added `ScopeGuard` class to automatically a execute function when exiting a scope.
- The glTF `copyright` property, if present, is now included in the credits that `Tileset` adds to the `CreditSystem`. If the `copyright` has multiple parts separate by semicolons, these are treated as separate credits.
- Credits reported by `CreditSystem::getCreditsToShowThisFrame` are now sorted based on the number of occurrences, with the most common credits first.
- `Tileset` and `RasterOverlay` credits can now be shown on the screen, rather than in a separate credit popup.
- Added `FeatureTexturePropertyView::getSwizzle` method.
- Added `IsMetadataArray` template to check if a type is a `MetadataArrayView`.
- Added a `rendererOptions` property to `RasterOverlayOptions` to pass arbitrary data to `prepareRasterInLoadThread`.
- Added `Uri::escape`.

##### Fixes :wrench:

- Fixed an issue that could lead to compilation failures when passing an lvalue reference to `Promise::resolve()`.
- Fixed upsampling for `EXT_feature_metadata` feature tables.
- Fixed a bug that could cause the size of external images to be accounted for incorrectly when tracking the number of bytes loaded for caching purposes.
- Fixed a bug that prevented tiles from loading when "Forbid Holes" option was enabled.

### v0.13.0 - 2022-03-01

##### Breaking Changes :mega:

- Renamed constants in `CesiumUtility::Math` to use PascalCase instead of SCREAMING_SNAKE_CASE.

##### Additions :tada:

- Added support for the `CESIUM_RTC` and `KHR_texture_basisu` glTF extensions.
- Added support for 3D Tiles that do not have a geometric error, improving compatibility with tilesets that don't quite match the 3D Tiles spec.
- Exposed the Cesium ion endpoint URL as a parameter on tilesets and raster overlays.
- `TilesetOptions` and `RasterOverlayOptions` each have a new option to report which compressed textured formats are supported on the client platform. Ideal formats amongst the available ones are picked for each KTX2 texture that is later encountered.
- The `ImageCesium` class nows convey which GPU pixel compression format (if any) is used. This informs what to expect in the image's pixel buffer.
- The `ImageCesium` class can now contain pre-computed mipmaps, if they exist. In that case, all the mips will be in the pixel buffer and the delineation between each mip will be described in `ImageCesium::mipPositions`.
- Tileset content with the known file extensions ".gltf", ".glb", and ".terrain" can now be loaded even if the Content-Type is incorrect. This is especially helpful for loading tilesets from `file:` URLs.
- Created tighter fitting bounding volumes for terrain tiles by excluding skirt vertices.

##### Fixes :wrench:

- Fixed bug that could cause properties types in a B3DM Batch Table to be deduced incorrectly, leading to a crash when accessing property values.
- Fixed a bug where implicit tiles were not receiving the root transform and so could sometimes end up in the wrong place.

### v0.12.0 - 2022-02-01

##### Breaking Changes :mega:

- Renamed `IAssetAccessor::requestAsset` to `get`.
- Renamed `IAssetAccessor::post` to `request` and added a new parameter in the second position to specify the HTTP verb to use.
- `Token` in `CesiumIonClient` has been updated to match Cesium ion's v2 REST API endpoint, so several fields have been renamed. The `tokens` method also now returns future that resolves to a `TokenList` instead of a plain vector of `Token` instances.
- Renamed `GltfReader::readModel`, `ModelReaderResult`, and `ReadModelOptions` to `GltfReader::readGltf`, `GltfReaderResult`, and `GltfReaderOptions` respectively.
- Removed `writeModelAsEmbeddedBytes`, `writeModelAndExternalFiles`, `WriteModelResult`, `WriteModelOptions`, and `WriteGLTFCallback`. Use `GltfWriter::writeGltf`, `GltfWriter::writeGlb`, `GltfWriterResult`, and `GltfWriterOptions` instead.

##### Additions :tada:

- Added `TilesetWriterOptions` for serializing tileset JSON.
- Added support for the following extensions in `GltfWriter` and `GltfReader`:
  - [KHR_materials_unlit](https://github.com/KhronosGroup/glTF/tree/main/extensions/2.0/Khronos/KHR_materials_unlit)
  - [EXT_mesh_gpu_instancing](https://github.com/KhronosGroup/glTF/tree/main/extensions/2.0/Vendor/EXT_mesh_gpu_instancing)
  - [EXT_meshopt_compression](https://github.com/KhronosGroup/glTF/tree/main/extensions/2.0/Vendor/EXT_meshopt_compression)
  - [EXT_mesh_features](https://github.com/CesiumGS/glTF/tree/3d-tiles-next/extensions/2.0/Vendor/EXT_mesh_features)
  - [CESIUM_tile_edges](https://github.com/CesiumGS/glTF/pull/47)
- Added support for the following extensions in `TilesetWriter` and `TilesetReader`:
  - [3DTILES_multiple_contents](https://github.com/CesiumGS/3d-tiles/tree/main/extensions/3DTILES_multiple_contents)
  - [3DTILES_implicit_tiling](https://github.com/CesiumGS/3d-tiles/tree/main/extensions/3DTILES_implicit_tiling)
  - [3DTILES_metadata](https://github.com/CesiumGS/3d-tiles/tree/main/extensions/3DTILES_metadata)
- Added `SubtreeWriter` and `SubtreeReader` for serializing and deserializing the subtree format in [3DTILES_implicit_tiling](https://github.com/CesiumGS/3d-tiles/tree/main/extensions/3DTILES_implicit_tiling).
- Added `SchemaWriter` and `SchemaReader` for serializing and deserializing schemas in [EXT_mesh_features](https://github.com/CesiumGS/glTF/tree/3d-tiles-next/extensions/2.0/Vendor/EXT_mesh_features) and [3DTILES_metadata](https://github.com/CesiumGS/3d-tiles/tree/main/extensions/3DTILES_metadata).
- Added `hasExtension` to `ExtensibleObject`.
- Added `CESIUM_TESTS_ENABLED` option to the build system.
- Added support in the JSON reader for reading doubles with no fractional value as integers.
- Added case-insensitive comparison for Cesium 3D Tiles "refine" property values.
- Added new capabilities to `Connection` in `CesiumIonClient`:
  - The `tokens` method now uses the v2 service endpoint and allows a number of options to be specified.
  - Added a `token` method to allow details of a single token to be retrieved.
  - Added `nextPage` and `previousPage` methods to allow paging through tokens.
  - Added `modifyToken` method.
  - Added static `getIdFromToken` method to obtain a token ID from a given token value.
- Added `loadErrorCallback` to `TilesetOptions` and `RasterOverlayOptions`. This callback is invoked when the `Tileset` or `RasterOverlay` encounter a load error, allowing the error to be handled by application code.
- Enable `IntrusivePointer<T>` to be converted to `IntrusivePointer<U>` if U is a base class of T.

##### Fixes :wrench:

- Fixes a bug where `notifyTileDoneLoading` was not called when encountering Ion responses that can't be parsed.
- Fixed a bug that prevented a continuation attached to a `SharedFuture` from returning a `Future` itself.
- Fixed incorrect child subtree index calculation in implicit tiles.
- Fixed `computeDistanceSquaredToPosition` in `BoundingSphere`.

### v0.11.0 - 2022-01-03

##### Breaking Changes :mega:

- The `CesiumGltfReader` project now uses the `CesiumGltfReader` namespace instead of the `CesiumGltf` namespace.
- The `CesiumGltfWriter` project now uses the `CesiumGltfWriter` namespace instead of the `CesiumGltf` namespace.
- The `Cesium3DTilesReader` project now uses the `Cesium3DTilesReader` namespace instead of the `Cesium3DTiles` namespace.

##### Additions :tada:

- Added `Cesium3DTilesWriter` library.

##### Fixes :wrench:

- Fixed a bug in `QuadtreeRasterOverlayTileProvider` that caused incorrect level-of-detail selection for overlays that use a global (or otherwise large) tiling scheme but have non-global (or otherwise smaller) coverage.

### v0.10.0 - 2021-12-01

##### Breaking Changes :mega:

- `QuadtreeRasterOverlayTileProvider::computeLevelFromGeometricError` has been removed. `computeLevelFromTargetScreenPixels` may be useful as a replacement.
- The constructor of `RasterOverlayTileProvider` now requires a coverage rectangle.
- `RasterOverlayTileProvider::getTile` now takes a `targetScreenPixels` instead of a `targetGeometricError`.
- The constructor of `RasterMappedTo3DTile` now requires a texture coordinate index.
- The constructor of `RasterOverlayTile` now takes a `targetScreenPixels` instead of a `targetGeometricError`. And the corresponding `getTargetGeometricError` has been removed.
- Removed `TileContentLoadResult::rasterOverlayProjections`. This field is now found in the `overlayDetails`.
- Removed `obtainGlobeRectangle` from `TileUtilities.h`. Use `estimateGlobeRectangle` in `BoundingVolume.h` instead.
- cesium-native now uses the following options with the `glm` library:
  - `GLM_FORCE_XYZW_ONLY`
  - `GLM_FORCE_EXPLICIT_CTOR`
  - `GLM_FORCE_SIZE_T_LENGTH`

##### Additions :tada:

- Added support for the [3DTILES_implicit_tiling](https://github.com/CesiumGS/3d-tiles/tree/main/extensions/3DTILES_implicit_tiling) extension.
- Added support for the [3DTILES_bounding_volume_S2](https://github.com/CesiumGS/3d-tiles/tree/main/extensions/3DTILES_bounding_volume_S2) extension.
- Added support for raster overlays, including clipping polygons, on any 3D Tiles tileset.
- Added support for external glTF buffers and images.
- Raster overlay level-of detail is now selected using "target screen pixels" rather than the hard-to-interpret geometric error value.
- A `RasterOverlay` can now be configured with a `maximumScreenSpaceError` independent of the screen-space error used for the geometry.
- `RasterOverlay::loadTileProvider` now returns a `SharedFuture`, making it easy to attach a continuation to run when the load completes.
- Added `GltfContent::applyRtcCenter` and `applyGltfUpAxisTransform`.
- Clipping polygon edges now remain sharp even when zooming in past the available geometry detail.
- Added `DebugColorizeTilesRasterOverlay`.
- Added `BoundingRegionBuilder` to `CesiumGeospatial`.
- Added `GlobeRectangle::EMPTY` static field and `GlobeRectangle::isEmpty` method.
- Added the ability to set the coordinates of a `GlobeRectangle` after construction.

##### Fixes :wrench:

- Improved the computation of bounding regions and overlay texture coordinates from geometry, particularly for geometry that crosses the anti-meridian or touches the poles.
- Fixed a bug that would result in incorrect geometry when upsampling a glTF with a position accessor pointing to a bufferView that did not start at the beginning of its buffer.
- Fixed a problem that could cause incorrect distance computation for a degenerate bounding region that is a single point with a min/max height.
- Improved the numerical stability of `GlobeRectangle::computeCenter` and `GlobeRectangle::contains`.
- Error messages are no longer printed to the Output Log when an upsampled tile happens to have a primitive with no vertices.
- Fixed a bug that could cause memory corruption when a decoded Draco mesh was larger than indicated by the corresponding glTF accessor.
- Fixed a bug that could cause the wrong triangle indices to be used for a Draco-encoded glTF.

### v0.9.0 - 2021-11-01

##### Breaking Changes :mega:

- Changed the following properties in CesiumGltf:
  - `BufferView::target` now defaults to `std::nullopt` instead of `Target::ARRAY_BUFFER`.
  - `ClassProperty::type` now defaults to `Type::INT8` instead of empty string.
  - `ClassProperty::componentType` is now an optional string instead of a `JsonValue`.
  - `FeatureTexture::classProperty` is no longer optional, consistent with changes to the extension spec.
  - `Image::mimeType` now defaults to empty string instead of `MimeType::image_jpeg`.
  - `Sampler::magFilter` and `Sampler::minFilter` now default to `std::nullopt` instead of `MagFilter::NEAREST`.
- The version of `ExtensibleObject` in the `CesiumGltf` library and namespace has been removed. Use the one in the `CesiumUtility` library and namespace instead.
- Renamed the following glTF extension classes:
  - `KHR_draco_mesh_compression` -> `ExtensionKhrDracoMeshCompression`.
  - `MeshPrimitiveEXT_feature_metadata` -> `ExtensionMeshPrimitiveExtFeatureMetadata`
  - `ModelEXT_feature_metadata` -> `ExtensionModelExtFeatureMetadata`
- `CesiumGltf::ReaderContext` has been removed. It has been replaced with either `CesiumJsonReader::ExtensionReaderContext` or `GltfReader`.

##### Additions :tada:

- Added new `Cesium3DTiles` and `Cesium3DTilesReader` libraries. They are useful for reading and working with 3D Tiles tilesets.

##### Fixes :wrench:

- Fixed a bug that could cause crashes or incorrect behavior when using raster overlays.
- Fixed a bug that caused 3D Tiles content to fail to load when the status code was zero. This code is used by libcurl for successful read of `file://` URLs, so the bug prevented loading from such URLs in some environments.
- Errors and warnings that occur while loading glTF textures are now include in the model load errors and warnings.
- Fixes how `generate-classes` deals with reserved C++ keywords. Property names that are C++ keywords should be appended with "Property" as was already done,
  but when parsing JSONs the original property name string should be used.

### v0.8.0 - 2021-10-01

##### Breaking Changes :mega:

- glTF enums are now represented in CesiumGltf as their underlying type (int32 or string) rather than as an enum class.
- Tile content loaders now return a `Future`, which allows them to be asynchronous and make further network requests.

##### Fixes :wrench:

- Fixed a bug that caused the `RTC_CENTER` semantic in a B3DM feature table to be ignored if any of the values happened to be integers rather than floating-point numbers. This caused these tiles to render in the wrong location.

### v0.7.2 - 2021-09-14

##### Fixes :wrench:

- Fixed a bug where the "forbidHoles" option was not working with raster overlays and external tilesets.

### v0.7.1 - 2021-09-14

##### Fixes :wrench:

- Fixed a bug introduced in v0.7.0 where credits from a `QuadtreeRasterOverlayTileProvider` were not collected and reported.
- Fixed a bug where disabling frustum culling caused external tilesets to not load.

### v0.7.0 - 2021-09-01

##### Breaking Changes :mega:

- Renamed the `Cesium3DTiles` namespace and library to `Cesium3DTilesSelection`.
- Deleted `Cesium3DTilesSelection::Gltf` and moved functionality into `CesiumGltf::Model`.
- Renamed `Rectangle::intersect` and `GlobeRectangle::intersect` to `computeIntersection`.
- `RasterOverlay` and derived classes now require a `name` parameter to their constructors.
- Changed the type of texture coordinate IDs used in the raster overlay system from `uint32_t` to `int32_t`.
- `RasterOverlayTileProvider` is no longer quadtree-oriented. Instead, it requires derived classes to provide an image for a particular requested rectangle and geometric error. Classes that previously derived from `RasterOverlayTileProvider` should now derive from `QuadtreeRasterOverlayTileProvider` and implement `loadQuadtreeTileImage` instead of `loadTileImage`.
- Removed `TilesetOptions::enableWaterMask`, which didn't have any effect anyway. `TilesetContentOptions::enableWaterMask` still exists and works.

##### Additions :tada:

- Added `Future<T>::isReady`.
- Added `Future<T>::share`, which returns a `SharedFuture<T>` and allows multiple continuations to be attached.
- Added an option in `TilesetOptions::ContentOptions` to generate smooth normals when the original glTFs were missing normals.
- Added `ImageManipulation` class to `CesiumGltfReader`.
- Added `Math::roundUp` and `Math::roundDown`.
- Added `Rectangle::computeUnion`.

##### Fixes :wrench:

- Fixed a bug that caused CesiumGltfWriter to write a material's normal texture info into a property named `normalTextureInfo` rather than `normalTexture`.
- Fixed a bug in `TileMapServiceRasterOverlay` that caused it to show only the lowest resolution tiles if missing a `tilemapresource.xml` file.

### v0.6.0 - 2021-08-02

##### Breaking Changes :mega:

- `Future<T>::wait` now returns the resolved value and throws if the Future rejected, rather than returning a `std::variant` and slicing the exception to `std::exception`.
- `Tileset::updateView` and `Tileset::updateViewOffline` now take `std::vector<ViewState>` instead of a single `ViewState`.

##### Additions :tada:

- Added support for the `EXT_feature_metadata` glTF extension.
- Added automatic conversion of the B3DM batch table to the `EXT_feature_metadata` extension.
- Added `CESIUM_COVERAGE_ENABLED` option to the build system.
- Added `AsyncSystem::dispatchOneMainThreadTask` to dispatch a single task, rather than all the tasks that are waiting.
- Added `AsyncSystem::createPromise` to create a Promise directly, rather than via a callback as in `AsyncSystem::createFuture`.
- Added `AsyncSystem::catchImmediately` to catch a Future rejection immediately in any thread.
- Added `AsyncSystem::all` to create a Future that resolves when a list of Futures resolve.
- Added support for multiple frustums in the `Tileset` selection algorithm.

##### Fixes :wrench:

- Fixed a bug that prevented `.then` functions from being used on a `Future<void>` when CESIUM_TRACING_ENABLED was ON.

### v0.5.0 - 2021-07-01

##### Breaking Changes :mega:

- `TilesetExternals` now has an `AsyncSystem` instead of a shared pointer to an `ITaskProcessor`.

##### Additions :tada:

- Added a performance tracing framework via `CESIUM_TRACE_*` macros.
- Added `Future<T>::thenImmediately`.
- Added `AsyncSystem::createThreadPool` and `Future<T>::thenInThreadPool`.
- `Future<T>::thenInWorkerThread` and `Future<T>::thenInMainThread` now arrange for their continuations to be executed immediately when the Future is resolved, if the Future is resolved in the correct thread.
- Moved all request cache database access to a dedicated thread, in order to free up worker threads for parallelizable work.

### v0.4.0 - 2021-06-01

##### Additions :tada:

- Added `Cesium3DTiles::TileIdUtilities` with a `createTileIdString` function to create logging/debugging strings for `TileID` objects.
- Accessing the same Bing Maps layer multiple times in a single application run now reuses the same Bing Maps session instead of starting a new one each time.
- Added a configure-time build option, `PRIVATE_CESIUM_SQLITE`, to rename all `sqlite3*` symbols to `cesium_sqlite3*`.

##### Fixes :wrench:

- Matched draco's decoded indices to gltf primitive if indices attribute does not match with the decompressed indices.
- `createAccessorView` now creates an (invalid) `AccessorView` with a standard numeric type on error, rather than creating `AccessorView<nullptr_t>`. This makes it easier to use a simple lambda as the callback.
- Disabled `HTTPLIB_USE_ZLIB_IF_AVAILABLE` and `HTTPLIB_USE_OPENSSL_IF_AVAILABLE` because these libraries are not required for our use for cpp-httplib and they cause problems on some systems.

### v0.3.1 - 2021-05-13

##### Fixes :wrench:

- Fixed a memory leak when loading textures from a glTF model.
- Fixed a use-after-free bug that could cause a crash when destroying a `RasterOverlay`.

### v0.3.0 - 2021-05-03

##### Breaking Changes :mega:

- Converted `magic_enum` / `CodeCoverage.cmake` dependencies to external submodules.
- Replaced `CesiumGltf::WriteFlags` bitmask with `CesiumGltf::WriteModelOptions` struct.
  `CesiumGltf::writeModelAsEmbeddedBytes` and `CesiumGltf::writeModelAndExternalfiles`
  now use this struct for configuration.
- Removed all exceptions in `WriterException.h`, warnings / errors are now reported in
  `WriteModelResult`, which is returned from `CesiumGltf::writeModelAsEmbeddedBytes` and
  `CesiumGltf::writeModelAndExternalFiles` instead.

##### Additions :tada:

- Added support for loading the water mask from quantized-mesh terrain tiles.

##### Fixes :wrench:

- Let a tile be renderable if all its raster overlays are ready, even if some are still loading.

### v0.2.0 - 2021-04-19

##### Breaking Changes :mega:

- Moved `JsonValue` from the `CesiumGltf` library to the `CesiumUtility` library and changes some of its methods.
- Renamed `CesiumGltf::Reader` to `CesiumGltf::GltfReader`.
- Made the `readModel` and `readImage` methods on `GltfReader` instance methods instead of static methods.

##### Additions :tada:

- Added `CesiumGltfWriter` library.
- Added `CesiumJsonReader` library.
- Added diagnostic details to error messages for invalid glTF inputs.
- Added diagnostic details to error messages for failed OAuth2 authorization with `CesiumIonClient::Connection`.
- Added an `Axis` enum and `AxisTransforms` class for coordinate system transforms
- Added support for the legacy `gltfUpVector` string property in the `asset` part of tilesets. The up vector is read and passed as an `Axis` in the `extras["gltfUpVector"]` property, so that receivers may rotate the glTF model's up-vector to match the Z-up convention of 3D Tiles.
- Unknown glTF extensions are now deserialized as a `JsonValue`. Previously, they were ignored.
- Added the ability to register glTF extensions for deserialization using `GltReader::registerExtension`.
- Added `GltfReader::setExtensionState`, which can be used to request that an extension not be deserialized or that it be deserialized as a `JsonValue` even though a statically-typed class is available for the extension.

##### Fixes :wrench:

- Gave glTFs created from quantized-mesh terrain tiles a more sensible material with a `metallicFactor` of 0.0 and a `roughnessFactor` of 1.0. Previously the default glTF material was used, which has a `metallicFactor` of 1.0, leading to an undesirable appearance.
- Reported zero-length images as non-errors as `BingMapsRasterOverlay` purposely requests that the Bing servers return a zero-length image for non-existent tiles.
- 3D Tiles geometric error is now scaled by the tile's transform.
- Fixed a bug that that caused a 3D Tiles tile to fail to refine when any of its children had an unsupported type of content.

### v0.1.0 - 2021-03-30

- Initial release.<|MERGE_RESOLUTION|>--- conflicted
+++ resolved
@@ -1,12 +1,6 @@
 # Change Log
 
 ### ? - ?
-
-##### Additions :tada:
-
-- Added `CesiumVectorData` library for loading data from vector formats. Currently only GeoJSON is supported.
-
-### v0.48.0 - 2025-06-02
 
 ##### Additions :tada:
 
@@ -14,24 +8,20 @@
 - Added support for the [iTwin Geospatial Features API](https://developer.bentley.com/apis/geospatial-features/overview/).
   - Added `CesiumITwinClient::Connection::geospatialFeatureCollections` to query for all feature collections within an iTwin.
   - Added `CesiumITwinClient::Connection::geospatialFeatures` to query features within a feature collection.
-- Added `convertAccessorTypeToPropertyType` and `convertPropertyTypeToAccessorType` to `CesiumGltf::PropertyType`.
-- Added support for building in `vcpkg` manifest mode.
-- Added `SubtreeWriter::writeSubtreeBinary`.
-- 
+
+### v0.48.0 - 2025-06-02
+
 ##### Breaking Changes :mega:
 
 - Renamed `SubtreeWriter::writeSubtree` to `SubtreeWriter::writeSubtreeJson`.
 - `SubtreeAvailability::createEmpty` now requires a boolean parameter to set initial tile availability.
 - `Cesium3DTilesSelection::Tile` constructors that take initially empty or external content now also require a `TileID` to be supplied.
 
-<<<<<<< HEAD
-=======
 ##### Additions :tada:
 
 - Switched to vcpkg registry version `dbe35ceb30c688bf72e952ab23778e009a578f18`, from `2024.11.16`. We expect to upgrade again to an official tagged version in the next release.
 - Added `SubtreeWriter::writeSubtreeBinary`.
 
->>>>>>> 94fbad24
 ##### Fixes :wrench:
 
 - Fixed a bug where `SubtreeAvailability` wasn't updating the `constant` and `bitstream` properties of the availability object when converting constant availability to a bitstream.
