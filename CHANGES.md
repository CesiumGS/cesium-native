--- conflicted
+++ resolved
@@ -25,13 +25,10 @@
 - Added `fromSubtree` and `createEmpty` static methods to `SubtreeAvailability`.
 - Added new `set` methods to `SubtreeAvailability`, allowing the availability information to be modified.
 - Added `SubtreeFileReader` class, used to read `Cesium3DTiles::Subtree` from a binary or JSON subtree file.
-<<<<<<< HEAD
 - Added `pointInTriangle2D` static method to `CesiumGeometry::IntersectionTests`.
 - Added `rectangleIsWithinPolygons` and `rectangleIsOutsidePolygons` static methods to `CartographicPolygon`.
 - Raster overlays now use `IPrepareRasterOverlayRendererResources`, which contains only overlay-related methods, instead of `IPrepareRendererResources`, which contains tileset-related methods as well. `IPrepareRendererResources` derives from `IPrepareRasterOverlayRendererResources` so existing code should continue to work without modification.
-=======
 - Added `Future<T>::thenPassThrough`, used to easily pass additional values through to the next continuation.
->>>>>>> 1a82401d
 
 ##### Fixes :wrench:
 
