--- conflicted
+++ resolved
@@ -10,13 +10,10 @@
 
 - Added `Uri::getPath` and `Uri::setPath`.
 - Added `TileTransform::setTransform`.
-<<<<<<< HEAD
 - Added `GlobeRectangle::splitAtAntiMeridian`.
-=======
 - Added a new `CesiumQuantizedMeshTerrain` library and namespace, containing classes for working with terrain in the `quantized-mesh-1.0` format and its `layer.json` file.
 - Added `BoundingRegionBuilder::toGlobeRectangle`.
 - Added `waitInMainThread` method to `Future` and `SharedFuture`.
->>>>>>> f57a92bc
 
 ##### Fixes :wrench:
 
