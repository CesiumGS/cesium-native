# Change Log

### ? - ?

##### Breaking Changes :mega:

- `RasterOverlayTileProvider::loadTileImage` now receives a const `RasterOverlayTile`.
- Removed the following from `RasterOverlayTileProvider`:
  - The constructor overloads that were used to create a placeholder tile provider.
  - `isPlaceholder`
  - `getTile`
  - `getTileDataBytes`
  - `getNumberOfTilesLoading`
  - `removeTile`
  - `loadTile`
  - `loadTileThrottled`
- `RasterMappedTo3DTile::mapOverlayToTile` now takes an `ActivatedRasterOverlay` instead of a `RasterOverlayTileProvider`.
- Removed `getOverlays`, `getTileProviders`, and `getPlaceholderTileProviders` from `RasterOverlayCollection`. Use `getActivatedOverlays` instead.

##### Additions :tada:

- Added `invalidate` method to `SharedAssetDepot`.
- Added `RasterOverlayExternals` class. This is similar to `TilesetExternals` and is a more convenient way to pass around the various external interfaces that raster overlays use.
- Added `ActivatedRasterOverlay`, encapsulating most of the functionality that was previously found on `RasterOverlayTileProvider`.
- Added `addTileOverlays` and `updateTileOverlays` to `RasterOverlayCollection`.
- `RasterOverlayCollection::add` and `remove` now take a pointer to a const `RasterOverlay`.
- Added `CesiumUtility::TransformIterator`.

##### Fixes :wrench:

- `LoadedTileEnumerator` now provides non-const access to enumerated `Tile` instances, even if the enumerator itself is const.
<<<<<<< HEAD
=======

##### Fixes :wrench:

- Fixed a build system bug that prevented `libblend2d.a` from being installed for iOS.
- Added a move constructor and assignment operator to `TileProviderAndTile`. This is important to prevent it from inadvertently incrementing/decrementing non-thread-safe reference counts from the wrong thread while being moved.
>>>>>>> bcf3771f

### v0.51.0 - 2025-09-02

##### Breaking Changes :mega:

- The `getRootTile`, `loadedTiles`, and `forEachLoadedTile` methods on `Tileset` now only provide a const pointer to `Tile` instances, even when called on a non-const `Tileset`. Most modifications to tile instances owned by the tileset would be unsafe.
- `ViewUpdateResult` now holds pointers to const `Tile` instances.
- The `slowlyGetCurrentStates` and `slowlyGetPreviousStates` methods of `TreeTraversalState` now return the state map with a raw pointer to a constant node as the key, even if the node pointer type is a smart pointer.
- `DebugTileStateDatabase::recordTileState` now expects the states to be provided as `std::unordered_map<const Tile*, TileSelectionState>` instead of `std::unordered_map<IntrusivePointer<Tile>, TileSelectionState>`.
- `VectorRasterizer::drawPolyline` now takes a `std::vector` instead of a `std::span`.

##### Additions :tada:

- Added `element_type` to `IntrusivePointer`, allowing it to be used with `std::pointer_types`.
- Added implicit conversion of `IntrusivePointer<T>` to `T*`.
- All properties and extensions from `tileset.json`, except `"root"`, are now parsed into `TilesetMetadata` when a tileset is loaded by `Cesium3DTilesSelection::Tileset`.
- Added `accessorView` to `PropertyAttributePropertyView` to retrieve the underlying `AccessorView`.

##### Fixes :wrench:

- Fixed a bug in `Tileset::updateViewGroupOffline` that would cause it to get stuck in an endless loop when invoked with no frustums.
- Fixed a bug with `ColorMode::Random` in `VectorStyle` that caused it to produce different results each time a raster overlay tile was rendered.
- Fixed a bug in `IonRasterOverlay` that would cause unnecessary extra use of Bing Maps sessions when manually reloading the raster overlay after an expired token was automatically refreshed.
- Fixed a bug that could lead to a crash when using raster overlays with tilesets that use "external tilesets", such as Google Photorealistic 3D Tiles.

### v0.50.0 - 2025-08-01

##### Breaking Changes :mega:

- The `RasterOverlayTileProvider` and `QuadtreeRasterOverlayTileProvider` constructors now require a `CreditSystem` parameter.

##### Additions :tada:

- Added `GeoJsonDocumentRasterOverlay` for displaying GeoJSON documents as a raster overlay.
- Improved performance of `RasterizedPolygonsOverlay`, especially when using lots of cartographic polygons at once.
- Added `ImplicitTilingUtilities::getParentID` to derive the ID of the parent for a given tile ID.
- `IonRasterOverlay` now automatically handles refreshing the Cesium ion asset token as needed.
- Added `CesiumIonAssetAccessor`, which is useful for implementing token refresh for Cesium ion assets.
- Added `refreshTileProviderWithNewKey` method to `BingMapsRasterOverlay`.
- Added `refreshTileProviderWithNewUrlAndHeaders` method to `TileMapServiceRasterOverlay`.
- Added `getAsyncDestructionCompleteEvent` method to `RasterOverlayTileProvider`.
- Added `getCreditSystem` method to `RasterOverlayTileProvider`.

### v0.49.0 - 2025-07-01

##### Breaking Changes :mega:

- Renamed `CesiumITwinClient::Connection::getAccessToken` to `CesiumITwinClient::Connection::getAuthenticationToken`.
- Renamed `CesiumITwinClient::Connection::setAccessToken` to `CesiumITwinClient::Connection::setAuthenticationToken`.

##### Additions :tada:

- Added `CesiumVectorData` library for loading data from vector formats. Currently only GeoJSON is supported.
- Added `CesiumCurl` library containing `CurlAssetAccessor`, an implementation of `IAssetAccessor` based on libcurl.
- Added support for the [iTwin Geospatial Features API](https://developer.bentley.com/apis/geospatial-features/overview/).
  - Added `CesiumITwinClient::Connection::geospatialFeatureCollections` to query for all feature collections within an iTwin.
  - Added `CesiumITwinClient::Connection::geospatialFeatures` to query features within a feature collection.
- `Cesium3DTilesSelection::TileExternalContent` now inherits from `CesiumUtility::ExtensibleObject` to store and manage extensions from its content, such as `Extension3dTilesContentVoxels`.

##### Fixes :wrench:

- Fixed crash when unloading tilesets with raster overlays when the `EllipsoidTilesetLoader` was used.
- Fixed incorrect handling of legacy maximumLevel property when the `TilesetJsonLoader` was used.
- Fixed `OrientedBoundingBox::computeDistanceSquaredToPosition()` calculation when `OrientedBoundingBox` has degenerate axes.
- Fixed sending empty authorization header `Authorization: Bearer` when no access token is provided while using `CesiumIonTilesetLoader`. Prevents potential future issues with some servers including GP3D Tiles.
- Fixed a bug where `CachingAssetAccessor` would include "revalidation" headers like `If-None-Match` in the returned `IAssetRequest` when the remote server returned new content rather than a 304 response. This could cause the header to be incorrectly included in later requests for different content.
- Fixed a bug in `SubtreeFileReader` where it did not include query parameters from the base URL when requesting an external subtree buffer.
- Fixed a bug in the parsing of the i3dm `BATCH_ID` semantic.
- Fixed a bug in the conversion of i3dm batch ids to `EXT_instance_features` feature ids.

### v0.48.0 - 2025-06-02

##### Breaking Changes :mega:

- Renamed `SubtreeWriter::writeSubtree` to `SubtreeWriter::writeSubtreeJson`.
- `SubtreeAvailability::createEmpty` now requires a boolean parameter to set initial tile availability.
- `Cesium3DTilesSelection::Tile` constructors that take initially empty or external content now also require a `TileID` to be supplied.

##### Additions :tada:

- Switched to vcpkg registry version `dbe35ceb30c688bf72e952ab23778e009a578f18`, from `2024.11.16`. We expect to upgrade again to an official tagged version in the next release.
- Added `SubtreeWriter::writeSubtreeBinary`.

##### Fixes :wrench:

- Fixed a bug where `SubtreeAvailability` wasn't updating the `constant` and `bitstream` properties of the availability object when converting constant availability to a bitstream.
- Fixed a bug where `SubtreeAvailability` attempted to update buffer data that was no longer valid.
- Fixed a bug where `TilesetContentLoaderResult` would drop its `statusCode` between `std::move`s due to its omission in the move constructor.
- Fixed a bug introduced in v0.47.0 that caused tiles upsampled for raster overlays to lose their water mask.

### v0.47.0 - 2025-05-01

##### Breaking Changes :mega:

- Deprecated the `ViewState::create` methods. Use a constructor overload instead.
- Removed `addCreditToFrame`, `startNextFrame`, `getCreditsToShowThisFrame`, and `getCreditsToNoLongerShowThisFrame` from `CreditSystem`. `CreditSystem` no longer has a notion of a "frame". Instead, credits are included and excluded by calling `addCreditReference` and `removeCreditReference`. A snaphot of the current state can be obtained by calling `getSnapshot`, and it includes both the current set of active credits as well as the credits that were removed since the last snapshot.
- Removed the following from `Cesium3DTilesSelection::Tile`:
  - `getLastSelectionState` and `setLastSelectionState`. Use `TilesetViewGroup::getTraversalState` instead.
  - `Tile::LoadedLinkedList`. Use `LoadedTileEnumerator` instead.
  - `getDoNotUnloadSubtreeCount`, `incrementDoNotUnloadSubtreeCount`, `decrementDoNotUnloadSubtreeCount`, `incrementDoNotUnloadSubtreeCountOnParent`, and `decrementDoNotUnloadSubtreeCountOnParent`. Use `addReference`, `releaseReference`, and `getReferenceCount` instead.
- The `RasterOverlayCollection` constructor now takes a `LoadedTileEnumerator` instead of a `Tile::LoadedLinkedList`.
- `TileSelectionState` no longer uses or requires a frame number. This parameter has been removed from its various methods.
- Derived `TilesetContentLoader` classes that aggregate other loaders must now implement `setOwnerOfNestedLoaders` to pass the owner through.
- `DebugTileStateDatabase::recordAllTileStates` and `recordTileState` now must be given a `TilesetViewGroup` indicating which view group to record states for.
- `ViewUpdateResult` now holds `IntrusivePointer`s to `Tile` instances rather than raw pointers.
- Deprecated `Tileset::updateView` and `updateViewOffline`. Use `updateViewGroup` and `updateViewGroupOffline` instead.

##### Additions :tada:

- Added support for building in `vcpkg` manifest mode.
- Added `TilesetViewGroup`. View groups select tiles independently from other any other view group. This is useful for applications with multiple viewports to allow them to show different levels-of-detail for the same area.
- Added `CreditReferencer` which makes it easy to track credits in a frame-oriented fashion similar to how `CreditSystem::addCreditToFrame` worked in previous releases.
- Added a `std::hash` implementation for `IntrusivePointer` that simply hashes the underlying pointer.
- Added `Math::GoldenRatio`.
- Added `TreeTraversalState` to `CesiumUtility`. It can be used to associate arbitrary data with individual nodes during a depth-first tree traversal and access that data in a later traversal.
- Added `LoadedTileEnumerator` to enumerate the loaded tiles in a `Tile` subtree.
- Added `RasterOverlayCollection::setLoadedTileEnumerator`.
- Added `TileLoadRequester`, which allows influence over which tiles in a `Cesium3DTilesSelection::Tileset` are loaded. This is the base class for `TilesetViewGroup` and `TilesetHeightRequest`.
- Added `TileLoadTask`, `TileLoadPriorityGroup`, and `TilesetFrameState`. Previously these types were private.
- Added the following to `Cesium3DTilesSelection::Tileset`:
  - `getUserCredit` - Reflects the `Credit` passed as a string into `TilesetOptions::credit`.
  - `loadedTiles`- Allows enumeration of the tileset's loaded tiles.
  - `getDefaultViewGroup` - Gets the default view group that is used when `updateView` is called.
  - `updateViewGroup` - Updates the set of tiles to render for a `TilesetViewGroup`, as well as the set of tiles that the view group would like to load.
  - `updateViewGroupOffline` - Similar to `updateViewGroup`, except that it waits until all of the view group's tiles are fully loaded.
  - `loadTiles` - Loads tiles that have been identified as required across all `TilesetViewGroup` and `TilesetHeightRequest` instances, up to limits specified in `TilesetOptions`.
- `TilesetContentLoader` instances now know the `TilesetContentManager` that owns them. This is managed with new `getOwner` and `setOwner` methods.
- Added support for orthographic and skewed perspective views.
- Added an overload of `Math::equalsEpsilon` for glm matrices.
- A tile's bounding volume and content bounding volume are now included in `TileLoadResult` for use in `prepareInLoadThread`.
- Added `convertAccessorTypeToPropertyType` and `convertPropertyTypeToAccessorType` to `CesiumGltf::PropertyType`.

##### Fixes :wrench:

- Point cloud tiles will now be upsampled for raster overlays, fixing an issue where applying a raster overlay to a point cloud tileset would cause holes to appear.
- Fixed a crash caused by invalid I3dm headers.
- Fixed a bug that could cause an assertion failure or crash when unloading a tileset with raster overlays and external tilesets.

### v0.46.0 - 2025-04-01

##### Additions :tada:

- Added new TilesetContentLoaders constructible using the new `TilesetContentLoaderFactory` constructor on `Cesium3DTilesSelection::Tileset`.
  - `ITwinCesiumCuratedContentLoader` can load tilesets from the [iTwin Cesium Curated Content API](https://developer.bentley.com/apis/cesium-curated-content/).
  - `IModelMeshExportContentLoader` can load [iModels](https://www.itwinjs.org/learning/imodels/) exported to the 3D Tiles format through the [Mesh Export API](https://developer.bentley.com/apis/mesh-export/).
  - `ITwinRealityDataContentLoader` can load 3D Tiles iTwin Reality Data through the [Reality Management API](https://developer.bentley.com/apis/reality-management/overview/).
- `ITwinCesiumCuratedContentRasterOverlay` can load imagery from the iTwin Cesium Curated Content API.
- Added `CesiumITwinClient` library for authorizing with and making requests to the iTwin API.
- Added `CesiumClientCommon` to hold shared code between `CesiumIonClient` and `CesiumITwinClient`.

##### Fixes :wrench:

- `GltfReader::resolveExternalData` now includes query parameters from the parent URL when resolving relative URLs for external buffers and textures.
- Fixed bugs that could prevent valid metadata in Instanced 3D Model (i3dm) files from being parsed correctly.
- Fixed a memory leak in `CesiumGltfReader`.
- Fixed a bug in `ImplicitTilingUtilities::computeBoundingVolume` that incorrectly subdivided a `BoundingCylinderRegion` across the discontinuity line.
- Fixed a broken link in the `ktx` vcpkg portfile that would cause this library to fail to build.

### v0.45.0 - 2025-03-03

##### Breaking Changes :mega:

- Removed `TilesetOptions::maximumSimultaneousSubtreeLoads` because it was unused.

##### Additions :tada:

- Added `convertPropertyComponentTypeToAccessorComponentType` to `PropertyType`.
- Added support for the following 3D Tiles extensions to `Cesium3DTiles`, `Cesium3DTilesReader`, and `Cesium3DTilesWriter`:
  - `3DTILES_ellipsoid`
  - `3DTILES_content_voxels`
  - `3DTILES_bounding_volume_cylinder`
- Added `BoundingCylinderRegion` to represent `3DTILES_bounding_volume_cylinder` in the `BoundingVolume` variant.
- Added generated classes for `EXT_primitive_voxels` and its dependencies in `CesiumGltf`, `CesiumGltfReader`, and `CesiumGltfWriter`.
- Added `AxisAlignedBox::fromPositions`, which creates an `AxisAlignedBox` from an input vector of positions.
- `PropertyView`, `PropertyTableView`, `PropertyTablePropertyView`, `PropertyTextureView`, and `PropertyTexturePropertyView` now support the enum metadata type in `EXT_structural_metadata`.
- Added `TypeToDimensions` class in `PropertyTypeTraits` to obtain the dimension count of a glm vector or matrix.
- Added `canRepresentPropertyType<T>` to `PropertyTypeTraits` to check if a C++ type can represent the given `PropertyType`.
- Added `getName` method to `CesiumGltf::Enum`, allowing a scalar enum value to be resolved into its corresponding name in the enum.

##### Fixes :wrench:

- `Tile` children of external tilesets will now be cleared when the external tileset is unloaded, fixing a memory leak that happened as a result of these `Tile` skeletons accumulating over time.
- Fixed parsing URIs that have a scheme followed by `:` instead of `://`.
- Fixed decoding of `KHR_mesh_quantization` normalized values.
- Requests headers specified in `TilesetOptions` are now included in tile content requests. Previously they were only included in the root tileset.json / layer.json request.
- Fixed a crash when loading a `tileset.json` without a valid root tile.
- Fixed a bug that could cause variable length string arrays in `EXT_structural_metadata` to be interpreted incorrectly.

### v0.44.3 - 2025-02-12

##### Fixes :wrench:

- Fixed another bug in `GltfUtilities::parseGltfCopyright` that could cause it to crash or produce incorrect results.

### v0.44.2 - 2025-02-10

##### Fixes :wrench:

- Fixed a bug in `GltfUtilities::parseGltfCopyright` that could cause a crash when the copyright ends with a semicolon.

### v0.44.1 - 2025-02-03

##### Fixes :wrench:

- Fixed a bug in `CesiumIonClient::Connection` that caused the `authorize` method to use an incorrect URL.

### v0.44.0 - 2025-02-03

##### Breaking Changes :mega:

- Removed `Math::rotation`. Use `glm::rotation` from `<glm/gtx/quaternion.hpp>` instead.
- Removed `Math::perpVector`. Use `glm::perp` from `<glm/gtx/perpendicular.hpp>` instead.
- Using Cesium Native in non-cmake projects now requires manually defining `GLM_ENABLE_EXPERIMENTAL`.
- cesium-native no longer uses the `GLM_FORCE_SIZE_T_LENGTH` option with the `glm` library
- `CullingVolume` has been moved from the `Cesium3DTilesSelection` namespace to the `CesiumGeometry` namespace.

##### Additions :tada:

- Added `forEachTile`, `forEachContent`, `addExtensionUsed`, `addExtensionRequired`, `removeExtensionUsed`, `removeExtensionRequired`, `isExtensionUsed`, and `isExtensionRequired` to `Cesium3DTiles::Tileset`.
- Added conversion of I3dm batch table metadata to `EXT_structural_metadata` and `EXT_instance_features` extensions.
- Added `CesiumIonClient::Connection::geocode` method for making geocoding queries against the Cesium ion geocoder API.
- Added `UrlTemplateRasterOverlay` for requesting raster tiles from services using a templated URL.
- `upsampleGltfForRasterOverlays` is now compatible with meshes using TRIANGLE_STRIP, TRIANGLE_FAN, or non-indexed TRIANGLES primitives.
- Added `requestHeaders` field to `TilesetOptions` to allow per-tileset request headers to be specified.

##### Fixes :wrench:

- Fixed a crash in `GltfWriter` that would happen when the `EXT_structural_metadata` `schema` property was null.
- Fixed a bug in `SharedAssetDepot` that could cause assertion failures in debug builds, and could rarely cause premature deletion of shared assets even in release builds.
- Fixed a bug that could cause `Tileset::sampleHeightMostDetailed` to return a height that is not the highest one when the sampled tileset contained multiple heights at the given location.
- `LayerJsonTerrainLoader` will now log errors and warnings when failing to load a `.terrain` file referenced in the layer.json, instead of silently ignoring them.
- URIs containing unicode characters are now supported.
- Fixed a crash in `CullingVolume` when the camera was very far away from the globe.
- Fixed a bug that prevented the `culture` parameter of the `BingMapsRasterOverlay` from having an effect.

### v0.43.0 - 2025-01-02

##### Breaking Changes :mega:

- Removed unused types `JsonValueMissingKey` and `JsonValueNotRealValue` from `CesiumUtility`.

##### Additions :tada:

- Added `offset` getter to `AccessorView`.
- Added `stride`, `offset`, and `data` getters to `AccessorWriter`.
- Added `value_type` typedef to `AccessorWriter`.
- Added `InstanceAttributeSemantics` to `CesiumGltf`.
- Added `VertexAttributeSemantics::FEATURE_ID_n`.
- Added a `const` version of `Tileset::forEachLoadedTile`.
- Added `DebugTileStateDatabase`, which provides tools for debugging the tile selection algorithm using SQLite.
- Added `CesiumAsync::SqliteHelper`, containing functions for working with SQLite.
- Updates generated classes for `EXT_structural_metadata`. See https://github.com/CesiumGS/glTF/pull/71.

##### Fixes :wrench:

- Fixed a bug in `thenPassThrough` that caused a compiler error when given a value by r-value refrence.
- Fixed a raster overlay bug that could cause unnecessary upsampling with failed or missing overlay tiles.
- Fixed a bug in  `SubtreeFileReader::loadBinary` that prevented valid subtrees from loading if they did not contain binary data.
- Fixed a bug in the `Tileset` selection algorithm that could cause detail to disappear during load in some cases.
- Improved the "kicking" mechanism in the tileset selection algorithm. The new criteria allows holes in a `Tileset`, when they do occur, to be filled with loaded tiles more incrementally.
- Fixed a bug in `SharedAssetDepot` that could lead to crashes and other undefined behavior when an asset in the depot outlived the depot itself.
- Fixed a bug that could cause some rotations in an Instanced 3D Model (.i3dm) to be represented incorrectly.

### v0.42.0 - 2024-12-02

##### Breaking Changes :mega:

- Cesium Native now requires C++20 and uses vcpkg `2024.11.16`.
- Switched from `gsl::span` to `std::span` throughout the library and API. The GSL library has been removed.
- The `BingMapsRasterOverlay` constructor no longer takes an `ellipsoid` parameter. Instead, it uses the ellipsoid specified in `RasterOverlayOptions`.
- The `ellipsoid` field in `RasterOverlayOptions` is no longer a `std::optional`. Instead, it defaults to WGS84 directly.
- Removed the `ellipsoid` field from `TileMapServiceRasterOverlayOptions`, `WebMapServiceRasterOverlayOptions`, and `WebMapTileServiceRasterOverlayOptions`. These overlays now use the ellipsoid in `RasterOverlayOptions` instead.
- The `schema` property of `ExtensionModelExtStructuralMetadata` is now an `IntrusivePointer` instead of a `std::optional`.

##### Additions :tada:

- Added support for `EXT_accessor_additional_types` in `AccessorView`.
- Added `EllipsoidTilesetLoader` that will generate a tileset by tessellating the surface of an ellipsoid, producing a simple globe tileset without any terrain features.
- External schemas referenced by the `schemaUri` property in the `EXT_structural_metadata` glTF extension are now loaded automatically. Two models that reference the same external schema will share a single copy of it.
- Added `getHeightSampler` method to `TilesetContentLoader`, allowing loaders to optionally provide a custom, more efficient means of querying heights using the `ITilesetHeightSampler` interface.
- Added equality operator for `JsonValue`.
- `TileLoadResult` now includes a `pAssetAccessor` that was used to retrieve the tile content and that should be used to retrieve any additional resources associated with the tile, such as external images.

##### Fixes :wrench:

- Updated the CMake install process to install the vcpkg-built Debug binaries in Debug builds. Previously the Release binaries were installed instead.
- Fixed a crash that would occur for raster overlays attempting to dereference a null `CreditSystem`.
- Fixed a bug where an empty `extensions` object would get written if an `ExtensibleObject` only had unregistered extensions.
- Tightened the tolerance of `IntersectionTests::rayTriangleParametric`, allowing it to find intersections with smaller triangles.
- Fixed a bug that could cause `GltfUtilities::intersectRayGltfModel` to crash when the model contains a primitive whose position accessor does not have min/max values.
- `IonRasterOverlay` now passes its `RasterOverlayOptions` to the `BingMapsRasterOverlay` or `TileMapServiceRasterOverlay` that it creates internally.
- Fixed a bug in `CachingAssetAccessor` that caused it to return cached request headers on a cache hit, rather than the headers included in the new request.
- External resources (such as images) referenced from 3D Tiles content will no longer fail if a Cesium ion token refresh is necessary.
- The Cesium ion token will now only be refreshed once when it expires. Previously, multiple refresh requests could be initiated at about the same time.
- Fixed a bug in `SharedAssetDepot` that could lead to a crash with assets that fail to load.
- Fixed a bug in `AccessorView` that could cause it to report the view as valid even when its `BufferView` had a negative `byteStride`.

### v0.41.0 - 2024-11-01

##### Breaking Changes :mega:

- Renamed `CesiumUtility/Gunzip.h` to `CesiumUtility/Gzip.h`.
- Renamed `ImageCesium` to `ImageAsset`.
- The `cesium` field in `CesiumGltf::Image` is now named `pAsset` and is an `IntrusivePointer` to an `ImageAsset`.
- The `image` field in `LoadedRasterOverlayImage` is now named `pImage` and is an `IntrusivePointer` to an `ImageAsset`.
- Deprecated the `readImage` and `generateMipMaps` methods on `GltfReader`. These methods are now found on `ImageDecoder`.

##### Additions :tada:

- Added `CesiumUtility::gzip`.
- Added `CesiumGeometry::Transforms::getUpAxisTransform` to get the transform that converts from one up axis to another.
- Added `TilesetSharedAssetSystem` to `Cesium3DTilesSelection` and `GltfSharedAssetSystem` to `CesiumGltfReader`.
- Added `SharedAsset` to `CesiumUtility` to serve as the base class for assets such as `ImageAsset`.
- Added `SharedAssetDepot` to `CesiumAsync` for managing assets, such as images, that can be shared among multiple models or other objects.
- Added `NetworkAssetDescriptor` and `NetworkImageAssetDescriptor`.
- `ImageAsset` (formerly `ImageCesium`) is now an `ExtensibleObject`.
- Added `VertexAttributeSemantics` to `CesiumGltf`.
- Added `ImageDecoder` to `CesiumGltfReader`.
- Added `DoublyLinkedListAdvanced` to `CesiumUtility`. It is equivalent to `DoublyLinkedList` except it allows the next and previous pointers to be in a base class of the node class.
- Added `contains` method to `DoublyLinkedList` (and `DoublyLinkedListAdvanced`).
- Added static `error` and `warning` methods to `ErrorList`, making it easy to create an instance with a single error or warning.
- `ExtensibleObject::addExtension` now takes arguments that are passed through to the extension's constructor.
- Added `Hash` to `CesiumUtility`.
- Added `emplace` and `reset` methods to `IntrusivePointer`.
- Added `Result<T>` and `ResultPointer<T>` classes to represent the result of an operation that might complete with warnings and errors.

##### Fixes :wrench:

- Fixed missing ellipsoid parameters that would lead to incorrect results when using non-WGS84 ellipsoids.
- Fixed a bug in `AsyncSystem::all` where the resolved values of individual futures were copied instead of moved into the output array.
- Improved the hash function for `QuadtreeTileID`.

### v0.40.1 - 2024-10-01

##### Fixes :wrench:

- Fixed a regression in v0.40.0 that could cause tilesets with raster overlays to fail to load in some cases.

### v0.40.0 - 2024-10-01

##### Breaking Changes :mega:

- Renamed `shouldContentContinueUpdating` to `getMightHaveLatentChildren` and `setContentShouldContinueUpdating` to `setMightHaveLatentChildren` on the `Tile` class.
- `LoadedRasterOverlayImage` now has a single `errorList` property instead of separate `errors` and `warnings` properties.

##### Additions :tada:

- Added `sampleHeightMostDetailed` method to `Tileset`.
- `AxisAlignedBox` now has `constexpr` constructors.

##### Fixes :wrench:

- Fixed a bug that prevented use of `Tileset` with a nullptr `IPrepareRendererResources`.
- Fixed a bug in `IntersectionTests::rayOBBParametric` that could cause incorrect results for some oriented bounding boxes.
- `GltfUtilities::intersectRayGltfModel` now reports a warning when given a model it can't compute the intersection with because it uses required extensions that are not supported.
- Errors while loading raster overlays are now logged. Previously, they were silently ignored in many cases.
- A raster overlay image failing to load will no longer completely prevent the geometry tile to which it is attached from rendering. Instead, once the raster overlay fails, the geometry tile will be shown without the raster overlay.
- Fixed a bug in the various `catchImmediately` and `catchInMainThread` functions in `CesiumAsync` that prevented use of a mutable lambda.

### v0.39.0 - 2024-09-02

##### Breaking Changes :mega:

- Setting the CMake variable `PRIVATE_CESIUM_SQLITE` will no longer automatically rename all of the SQLite symbols. It must also be paired with a vcpkg overlay port that renames the symbols in SQLite itself.
- `PropertyArrayView` is now exclusively a view, with no ability to own the data it is viewing. The new `PropertyArrayCopy` can be used when an owning view is required.

##### Additions :tada:

- Added `CesiumGltfWriter::SchemaWriter` for serializing schemas in [EXT_structural_metadata](https://github.com/CesiumGS/glTF/tree/3d-tiles-next/extensions/2.0/Vendor/EXT_structural_metadata).
- Added `resolveExternalImages` flag to `GltfReaderOptions`, which is true by default.
- Added `removeExtensionUsed` and `removeExtensionRequired` methods to `CesiumGltf::Model`.
- Added `getFeatureIdAccessorView` overload for retrieving feature IDs from `EXT_instance_features`.
- Added `CesiumGeospatial::EarthGravitationalModel1996Grid` class to allow transforming heights on a WGS84 ellipsoid into heights above mean sea level using the EGM96 model.

##### Fixes :wrench:

- Fixed a bug in `WebMapTileServiceRasterOverlay` that caused it to compute the `TileRow` incorrectly when used with a tiling scheme with multiple tiles in the Y direction at the root.
- `KHR_texture_transform` is now removed from `extensionsUsed` and `extensionsRequired` after it is applied by `GltfReader`.
- Fixed a bug in the i3dm loader that caused glTF with multiple nodes to not be instanced correctly.

### v0.38.0 - 2024-08-01

##### Breaking Changes :mega:

- `AccessorWriter` constructor now takes `std::byte*` instead of `uint8_t*`.

##### Additions :tada:

- Added `rayTriangle` intersection function that returns the intersection point between a ray and a triangle.
- Added `intersectRayGltfModel` intersection function that returns the first intersection point between a ray and a glTF model.
- Added `convertAccessorComponentTypeToPropertyComponentType`, which converts integer glTF accessor component types to their best-fitting `PropertyComponentType`.

##### Fixes :wrench:

- Fixed a bug that prevented raster overlays from being correctly applied when a non-standard "glTF up axis" is in use.

### v0.37.0 - 2024-07-01

##### Additions :tada:

- Added full support for custom ellipsoids by setting `TilesetOptions::ellipsoid` when creating a tileset.
  - Many methods have been updated with an additional ellipsoid parameter to support this. The WGS84 ellipsoid is used as a default parameter here to ensure API compatibility.
  - `CESIUM_DISABLE_DEFAULT_ELLIPSOID` can be defined to disable the WGS84 default parameter, exposing through errors the places in your code that are still assuming a WGS84 ellipsoid.
- Added `removeUnusedMeshes` and `removeUnusedMaterials` to `GltfUtilities`.
- Added `rayEllipsoid` static method to `CesiumGeometry::IntersectionTests`.
- Added equality operator for `Cartographic`.
- Added `CESIUM_MSVC_STATIC_RUNTIME_ENABLED` option to the CMake scripts. It is OFF by default, and when enabled, configures any MS visual studio projects for the "Multi-threaded" (/MT) runtime library rather than "Multi-threaded DLL" (/MD)

##### Fixes :wrench:

- Fixed several problems with the loader for the 3D Tiles Instanced 3D Mesh (i3dm) format:
  - When an instance transform cannot be decomposed into position, rotation, and scale, a warning will now be logged and an identity transformation will be used. Previously, an undefined transformation would be used.
  - The `gltfUpAxis` property is now accounted for, if present.
  - Paths to images in i3dm content are now resolved correctly.
  - Extraneous spaces at the end of an external glTF URI are now ignored. These are sometimes added as padding in order to meet alignment requirements.
- Removed an overly-eager degenerate triangle test in the 2D version of `IntersectionTests::pointInTriangle` that could discard intersections in small - but valid - triangles.
- Fixed a bug while upsampling tiles for raster overlays that could cause them to have an incorrect bounding box, which in some cases would lead to the raster overlay being missing entirely from the upsampled tile.

### v0.36.0 - 2024-06-03

##### Breaking Changes :mega:

- `FeatureId::propertyTable` is now `int32_t` instead of `std::optional<int64_t>`
- `ExtensionMeshPrimitiveExtStructuralMetadata::propertyTextures` and `ExtensionMeshPrimitiveExtStructuralMetadata::propertyAttributes` are now vectors of `int32_t` instead of `int64_t`.

##### Additions :tada:

- Added support for I3DM 3D Tile content files.
- Added `forEachNodeInScene` to `CesiumGltf::Model`.
- Added `removeUnusedBuffers` to `GltfUtilities`.
- Added the following new methods to the `Uri` class: `unescape`, `unixPathToUriPath`, `windowsPathToUriPath`, `nativePathToUriPath`, `uriPathToUnixPath`, `uriPathToWindowsPath`, and `uriPathToNativePath`.
- Added `LayerWriter` to the `CesiumQuantizedMeshTerrain` library and namespace.
- Drastically improved the performance of `GltfUtilities::collapseToSingleBuffer` for glTFs with many buffers and bufferViews.

##### Fixes :wrench:

- Added support for the following glTF extensions to `Model::merge`. Previously these extensions could end up broken after merging.
  - `KHR_texture_basisu`
  - `EXT_texture_webp`
  - `EXT_mesh_gpu_instancing`
  - `EXT_meshopt_compression`
  - `CESIUM_primitive_outline`
  - `CESIUM_tile_edges`
- Fixed a bug in `GltfUtilities::compactBuffer` where it would not preserve the alignment of the bufferViews.
- The `collapseToSingleBuffer` and `moveBufferContent` functions in `GltfUtilities` now align to an 8-byte boundary rather than a 4-byte boundary, because bufferViews associated with some glTF extensions require this larger alignment.
- `GltfUtilities::collapseToSingleBuffer` now works correctly even if some of the buffers in the model have a `uri` property and the data at that URI has not yet been loaded. Such buffers are left unmodified.
- `GltfUtilities::collapseToSingleBuffer` now works correctly with bufferViews that have the `EXT_meshopt_compression` extension.
- `GltfUtilities::compactBuffer` now accounts for bufferViews with the `EXT_meshopt_compression` when determining unused buffer ranges.
- When `GltfReader` decodes buffers with data URLs, and the size of the data in the URL does not match the buffer's `byteLength`, the `byteLength` is now updated and a warning is raised. Previously, the mismatch was ignored and would cause problems later when trying to use these buffers.
- `EXT_meshopt_compression` and `KHR_mesh_quantization` are now removed from `extensionsUsed` and `extensionsRequired` after they are decoded by `GltfReader`.
- The glTF accessor for the texture coordinates created by `RasterOverlayUtilities::createRasterOverlayTextureCoordinates` now has min/max values that accurately reflect the range of values. Previously, the minimum was always set to 0.0 and the maximum to 1.0.
- Fixed a bug in the `waitInMainThread` method on `Future` and `SharedFuture` that could cause it to never return if the waited-for future rejected.
- Moved the small amount of Abseil code embedded into the s2geometry library from the `absl` namespace to the `cesium_s2geometry_absl` namespace, in order to avoid linker errors when linking against both cesium-native and the full Abseil library.
- Fixed a crash in `ExtensionWriterContext` when attempting to write statically-typed extensions that aren't registered. Now a warning is reported.

### v0.35.0 - 2024-05-01

##### Breaking Changes :mega:

- Moved `upsampleGltfForRasterOverlays` into `RasterOverlayUtilities`. Previously it was a global function. Also added two new parameters to it, prior to the existing `textureCoordinateIndex` parameter.
- Moved `QuantizedMeshLoader` from `Cesium3DTilesContent` to `CesiumQuantizedMeshTerrain`. If experiencing related linker errors, add `CesiumQuantizedMeshTerrain` to the libraries you link against.
- `Connection::authorize` now requires an `ApplicationData` parameter, which represents the `appData` retrieved from a Cesium ion server.

##### Additions :tada:

- Added a new `CesiumQuantizedMeshTerrain` library and namespace, containing classes for working with terrain in the `quantized-mesh-1.0` format and its `layer.json` file.
- Added `getComponentCountFromPropertyType` to `PropertyType`.
- Added `removeExtension` to `ExtensibleObject`.
- Added `IndexFromAccessor` to retrieve the index supplied by `IndexAccessorType`.
- Added `NormalAccessorType`, which is a type definition for a normal accessor. It can be constructed using `getNormalAccessorView`.
- Added `Uri::getPath` and `Uri::setPath`.
- Added `TileTransform::setTransform`.
- Added `GlobeRectangle::splitAtAntiMeridian`.
- Added `BoundingRegionBuilder::toGlobeRectangle`.
- Added `GlobeRectangle::equals` and `GlobeRectangle::equalsEpsilon`.
- `upsampleGltfForRasterOverlays` now accepts two new parameters, `hasInvertedVCoordinate` and `textureCoordinateAttributeBaseName`.
- `upsampleGltfForRasterOverlays` now copies images from the parent glTF into the output model.
- Added `waitInMainThread` method to `Future` and `SharedFuture`.
- Added `forEachRootNodeInScene`, `addExtensionUsed`, `addExtensionRequired`, `isExtensionUsed`, and `isExtensionRequired` methods to `CesiumGltf::Model`.
- Added `getNodeTransform`, `setNodeTransform`, `removeUnusedTextures`, `removeUnusedSamplers`, `removeUnusedImages`, `removeUnusedAccessors`, `removeUnusedBufferViews`, and `compactBuffers` methods to `GltfUtilities`.
- Added `postprocessGltf` method to `GltfReader`.
- `Model::merge` now merges the `EXT_structural_metadata` and `EXT_mesh_features` extensions. It also now returns an `ErrorList`, used to report warnings and errors about the merge process.

##### Fixes :wrench:

- Fixed a bug in `joinToString` when given a collection containing empty strings.
- `QuantizedMeshLoader` now creates spec-compliant glTFs from a quantized-mesh terrain tile. Previously, the generated glTF had small problems that could confuse some clients.
- Fixed a bug in `TileMapServiceRasterOverlay` that caused it to build URLs incorrectly when given a URL with query parameters.
- glTFs converted from a legacy batch table to a `EXT_structural_metadata` now:
  - Add the `EXT_structural_metadata` and `EXT_mesh_features` extensions to the glTF's `extensionsUsed` list.
  - Omit property table properties without any values at all. Previously, such property table properties would have a `values` field referring to an invalid bufferView, which is contrary to the extension's specification.
  - Rename the `_BATCHID` attribute to `_FEATURE_ID_0` inside the `KHR_draco_mesh_compression` extension (if present), in addition to the primitive's `attributes`. Previously, meshes still Draco-compressed after the upgrade, by setting `options.decodeDraco=false`, did not have the proper attribute name.
- glTFs converted from 3D Tiles B3DMs with the `RTC_CENTER` property will now have `CESIUM_RTC` added to their `extensionsRequired` and `extensionsUsed` lists.
- glTFs converted from the 3D Tiles PNTS format now:
  - Have their `asset.version` field correctly set to `"2.0"`. Previously the version was not set, which is invalid.
  - Have the `KHR_materials_unlit` extension added to the glTF's `extensionsUsed` list when the point cloud does not have normals.
  - Have a default `scene`.
  - Have the `CESIUM_RTC` extension added to the glTF's `extensionsRequired` and `extensionsUsed` lists when the PNTS uses the `RTC_CENTER` property.
- When glTFs are loaded with `applyTextureTransform` set to true, the accessors and bufferViews created for the newly-generated texture coordinates now have their `byteOffset` set to zero. Previously, they inherited the value from the original `KHR_texture_transform`-dependent objects, which was incorrect.
- `bufferViews` created for indices during Draco decoding no longer have their `byteStride` property set, as this is unnecessary and disallowed by the specification.
- `bufferViews` created for vertex attributes during Draco decoding now have their `target` property correctly set to `BufferView::Target::ARRAY_BUFFER`.
- After a glTF has been Draco-decoded, the `KHR_draco_mesh_compression` extension is now removed from the primitives, as well as from `extensionsUsed` and `extensionsRequired`.
- For glTFs converted from quantized-mesh tiles, accessors created for the position attribute now have their minimum and maximum values set correctly to include the vertices that form the skirt around the edge of the tile.
- Fixed some glTF validation problems with the mode produced by `upsampleGltfForRasterOverlays`.
- `RasterOverlayUtilities::createRasterOverlayTextureCoordinates` no longer fails when the model spans the anti-meridian. However, only the larger part of the model on one side of the anti-meridian will have useful texture coordinates.
- Fixed a bug that caused `GltfWriter` to create an invalid GLB if its total size would be greater than or equal to 4 GiB. Because it is not possible to produce a valid GLB of this size, GltfWriter now reports an error instead.
- `CesiumUtility::Uri::resolve` can now properly parse protocol-relative URIs (such as `//example.com`).
- Fixed a bug where the `GltfReader` was not able to read a model when the BIN chunk of the GLB data was more than 3 bytes larger than the size of the JSON-defined `buffer`.

### v0.34.0 - 2024-04-01

##### Breaking Changes :mega:

- Renamed `IntersectionTests::pointInTriangle2D` to `IntersectionTests::pointInTriangle`.

##### Additions :tada:

- Added `AccessorWriter` constructor that takes an `AccessorView`.
- Added `PositionAccessorType`, which is a type definition for a position accessor. It can be constructed using `getPositionAccessorView`.
- Added overloads of `IntersectionTests::pointInTriangle` that handle 3D points. One overload includes a `barycentricCoordinates` parameter that outputs the barycentric coordinates at that point.
- Added overloads of `ImplicitTilingUtilities::computeBoundingVolume` that take a `Cesium3DTiles::BoundingVolume`.
- Added overloads of `ImplicitTilingUtilities::computeBoundingVolume` that take an `S2CellBoundingVolume` and an `OctreeTileID`. Previously only `QuadtreeTileID` was supported.
- Added `setOrientedBoundingBox`, `setBoundingRegion`, `setBoundingSphere`, and `setS2CellBoundingVolume` functions to `TileBoundingVolumes`.

##### Fixes :wrench:

- Fixed a bug where coordinates returned from `SimplePlanarEllipsoidCurve` were inverted if one of the input points had a negative height.
- Fixed a bug where `Tileset::ComputeLoadProgress` could incorrectly report 100% before all tiles finished their main thread loading.

### v0.33.0 - 2024-03-01

##### Breaking Changes :mega:

- Removed support for `EXT_feature_metadata` in `CesiumGltf`, `CesiumGltfReader`, and `CesiumGltfWriter`. This extension was replaced by `EXT_mesh_features`, `EXT_instance_features`, and `EXT_structural_metadata`.
- Moved `ReferenceCountedNonThreadSafe<T>` to `ReferenceCounted.h`. It is also now a type alias for `ReferenceCounted<T, false>` rather than an actual class.
- Renamed `applyKHRTextureTransform` to `applyKhrTextureTransform`. The corresponding header file was similarly renamed to `CesiumGltf/applyKhrTextureTransform.h`.

##### Additions :tada:

- Added `TextureViewOptions`, which includes the following flags:
  - `applyKhrTextureTransformExtension`: When true, the view will automatically transform texture coordinates before sampling the texture.
  - `makeImageCopy`: When true, the view will make its own CPU copy of the image data.
- Added `TextureView`. It views an arbitrary glTF texture and can be affected by `TextureViewOptions`. `FeatureIdTextureView` and `PropertyTexturePropertyView` now inherit from this class.
- Added `options` parameter to `PropertyTextureView::getPropertyView` and `PropertyTextureView::forEachProperty`, allowing views to be constructed with property-specific options.
- Added `KhrTextureTransform`, a utility class that parses the `KHR_texture_transform` glTF extension and reports whether it is valid. UVs may be transformed on the CPU using `applyTransform`.
- Added `contains` method to `BoundingSphere`.
- Added `GlobeRectangle::MAXIMUM` static field.
- Added `ReferenceCountedThreadSafe` type alias.
- Added `SimplePlanarEllipsoidCurve` class to help with calculating fly-to paths.
- Added `sizeBytes` field to `ImageCesium`, allowing its size to be tracked for caching purposes even after its `pixelData` has been cleared.
- Added `scaleToGeocentricSurface` method to `Ellipsoid`.

##### Fixes :wrench:

- Fixed a bug in `BoundingVolume::estimateGlobeRectangle` where it returned an incorrect rectangle for boxes and spheres that encompass the entire globe.
- Fixed an incorrect computation of wrapped texture coordinates in `applySamplerWrapS` and `applySamplerWrapT`.

### v0.32.0 - 2024-02-01

##### Breaking Changes :mega:

- `IndicesForFaceFromAccessor` now properly supports `TRIANGLE_STRIP` and `TRIANGLE_FAN` modes. This requires the struct to be initialized with the correct primitive mode.

##### Additions :tada:

- Added support for Web Map Tile Service (WMTS) with `WebMapTileServiceRasterOverlay`.
- Added conversions from `std::string` to other metadata types in `MetadataConversions`. This enables the same conversions as `std::string_view`, while allowing runtime engines to use `std::string` for convenience.
- Added `applyTextureTransform` property to `TilesetOptions`, which indicates whether to preemptively apply transforms to texture coordinates for textures with the `KHR_texture_transform` extension.
- Added `loadGltf` method to `GltfReader`, making it easier to do a full, asynchronous load of a glTF.

##### Fixes :wrench:

- Fixed a bug in `FeatureIdTextureView` where it ignored the wrap values specified on the texture's sampler.
- Fixed a bug that could cause binary implicit tiling subtrees with buffers padded to 8-bytes to fail to load.
- Fixed a bug where upgraded batch table properties were not always assigned sentinel values, even when such values were available and required.
- Fixed incorrect behavior in `PropertyTablePropertyView` where `arrayOffsets` were treated as byte offsets, instead of as array indices.

### v0.31.0 - 2023-12-14

##### Additions :tada:

- Add `defaults` method to `CesiumIonClient::Connection`.

##### Fixes :wrench:

- Fixed a crash in `SubtreeAvailability::loadSubtree`.
- Fixed a bug where the `getApiUrl` method of `CesiumIonClient::Connection` would not return the default API URL if the attempt to access `config.json` failed in a more serious way, such as because of an invalid hostname.

### v0.30.0 - 2023-12-01

##### Breaking Changes :mega:

- Moved `ErrorList`, `CreditSystem`, and `Credit` from `Cesium3DTilesSelection` to `CesiumUtility`.
- Moved `GltfUtilities` from `Cesium3DTilesSelection` to `Cesium3DTilesContent`.
- Moved `RasterOverlay`, `RasterOverlayTileProvider`, `RasterOverlayTile`, `QuadtreeRasterOverlayTileProvider`, `RasterOverlayLoadFailure`, `RasterOverlayDetails`, and all of the `RasterOverlay`-derived types to a new `CesiumRasterOverlays` library and namespace.
- Moved `createRasterOverlayTextureCoordinates` method from `GltfUtilities` to a new `RasterOverlayUtilities` class in the `CesiumRasterOverlays` library.
- `GltfUtilities::parseGltfCopyright` now returns the credits as a vector of `std::string_view` instances. Previously it took a `CreditSystem` and created credits directly.
- The `SubtreeAvailability` constructor and `loadSubtree` static method now take an `ImplicitTileSubdivisionScheme` enumeration parameter instead of a `powerOf2` parameter. They also now require a `levelsInSubtree` parameter, which is needed when switching from constant to bitstream availability. Lastly, the constructor now takes a `Subtree` parameter instead of a `std::vector<std::vector<std::byte>>` representing the buffers.
- `SubtreeConstantAvailability`, `SubtreeBufferViewAvailability`, and `AvailabilityView` are now members of `SubtreeAvailability`.
- Moved `ImageManipulation` from `CesiumGltfReader` to `CesiumGltfContent`.
- Added some new parameters to `RasterOverlayUtilities::createRasterOverlayTextureCoordinates` and changed the order of some existing parameters.

##### Additions :tada:

- Added new `Cesium3DTilesContent` library and namespace. It has classes for loading, converting, and manipulating 3D Tiles tile content.
- Added new `CesiumGltfContent` library and namespace. It has classes for manipulating in-memory glTF files.
- Added new `CesiumRasterOverlays` library and namespace. It has classes for working with massive textures draped over glTFs and 3D Tiles.
- Added `MetadataConversions`, which enables metadata values to be converted to different types for better usability in runtime engines.
- Added various `typedef`s to catch all possible types of `AccessorView`s for an attribute, including `FeatureIdAccessorType` for feature ID attribute accessors, `IndexAccessorType` for index accessors, and `TexCoordAccessorType` for texture coordinate attribute accessors.
- Added `getFeatureIdAccessorView`, `getIndexAccessorView`, and `getTexCoordAccessorView` to retrieve the `AccessorView` as a `FeatureIdAccessorType`, `IndexAccessorType`, or `TexCoordAccessorType` respectively.
- Added `StatusFromAccessor` and `CountFromAccessor` visitors to retrieve the accessor status and size respectively. This can be used with `FeatureIdAccessorType`, `IndexAccessorType`, or `TexCoordAccessorType`.
- Added `FeatureIdFromAccessor` to retrieve feature IDs from a `FeatureIdAccessorType`.
- Added `IndicesForFaceFromAccessor` to retrieve the indices of the vertices that make up a face, as supplied by `IndexAccessorType`.
- Added `TexCoordFromAccessor` to retrieve the texture coordinates from a `TexCoordAccessorType`.
- Added `TileBoundingVolumes` class to `Cesium3DTilesContent`, making it easier to create the rich bounding volume types in `CesiumGeometry` and `CesiumGeospatial` from the simple vector representations in `Cesium3DTiles`.
- Added `transform` method to `CesiumGeometry::BoundingSphere`.
- Added `toSphere`, `fromSphere`, and `fromAxisAligned` methods to `CesiumGeometry::OrientedBoundingBox`.
- Added `TileTransform` class to `Cesium3DTilesContent`, making it easier to create a `glm::dmat4` from the `transform` property of a `Cesium3DTiles::Tile`.
- Added `ImplicitTilingUtilities` class to `Cesium3DTilesContent`.
- Added overloads of `isTileAvailable`, `isContentAvailable`, and `isSubtreeAvailable` on the `SubtreeAvailability` class that take the subtree root tile ID and the tile ID of interest, instead of a relative level and Morton index.
- Added `fromSubtree` and `createEmpty` static methods to `SubtreeAvailability`.
- Added new `set` methods to `SubtreeAvailability`, allowing the availability information to be modified.
- Added `SubtreeFileReader` class, used to read `Cesium3DTiles::Subtree` from a binary or JSON subtree file.
- Added `pointInTriangle2D` static method to `CesiumGeometry::IntersectionTests`.
- Added `rectangleIsWithinPolygons` and `rectangleIsOutsidePolygons` static methods to `CartographicPolygon`.
- Raster overlays now use `IPrepareRasterOverlayRendererResources`, which contains only overlay-related methods, instead of `IPrepareRendererResources`, which contains tileset-related methods as well. `IPrepareRendererResources` derives from `IPrepareRasterOverlayRendererResources` so existing code should continue to work without modification.
- Added `collapseToSingleBuffer` and `moveBufferContent` methods to `GltfUtilities`.
- Added `savePng` method to `ImageManipulation`.
- `RasterOverlayTileProvider::loadTile` now returns a future that resolves when the tile is done loading.
- Added `computeDesiredScreenPixels` and `computeTranslationAndScale` methods to `RasterOverlayUtilities`.
- Added `Future<T>::thenPassThrough`, used to easily pass additional values through to the next continuation.

##### Fixes :wrench:

- Fixed a bug in `OrientedBoundingBox::contains` where it didn't account for the bounding box's center.
- Fixed compiler error when calling `PropertyAttributeView::forEachProperty`.
- Fixed crash when loading glTFs with data uri images.
- Fixed WD4996 warnings-as-errors when compiling with Visual Studio 2002 v17.8.

### v0.29.0 - 2023-11-01

##### Breaking Changes :mega:

- Removed `PropertyTablePropertyViewType` and `NormalizedPropertyTablePropertyViewType`, as well as their counterparts for property textures and property attributes. When compiled with Clang, the large `std::variant` definitions would significantly stall compilation.

##### Fixes :wrench:

- Updated the Cesium ion OAuth2 URL from `https://cesium.com/ion/oauth` to `https://ion.cesium.com/oauth`, avoiding a redirect.

### v0.28.1 - 2023-10-02

##### Breaking Changes :mega:

- Cesium Native is now only regularly tested on Visual Studio 2019+, GCC 11.x+, and Clang 12+. Other compilers - including older ones - are likely to work, but are not tested.

##### Additions :tada:

- Added `getClass` to `PropertyTableView`, `PropertyTextureView`, and `PropertyAttributeView`. This can be used to retrieve the metadata `Class` associated with the view.
- Added `PropertyViewStatus::EmptyPropertyWithDefault` to indicate when a property contains no data, but has a valid default value.
- A glTF `bufferView` with a `byteStride` of zero is now treated as if the `byteStride` is not defined at all. Such a glTF technically violates the spec (the minimum value is 4), but the new behavior is sensible enough and consistent with CesiumJS.

##### Fixes :wrench:

- Fixed the handling of omitted metadata properties in `PropertyTableView`, `PropertyTextureView`, and `PropertyAttributeView` instances. Previously, if a property was not `required` and omitted, it would be initialized as invalid with the `ErrorNonexistentProperty` status. Now, it will be treated as valid as long as the property defines a valid `defaultProperty`. A special instance of `PropertyTablePropertyView`, `PropertyTexturePropertyView`, or `PropertyAttributePropertyView` will be constructed to allow the property's default value to be retrieved, either via `defaultValue` or `get`. `getRaw` may not be called on this special instance.

### v0.28.0 - 2023-09-08

##### Breaking Changes :mega:

- Views of the data contained by `EXT_feature_metadata` will no longer supported by Cesium Native. The extension will still be parsed, but it will log a warning.
- Batch tables will be converted to `EXT_structural_metadata` instead of `EXT_feature_metadata`.
- In `CesiumGltf`, all generated classes related to `EXT_feature_metadata` are now prefixed with `ExtensionExtFeatureMetadata`. For example, `ClassProperty` has become `ExtensionExtFeatureMetadataClassProperty`. This also extends to the glTF reader and writer.
- In `CesiumGltf`, all generated classes related to `EXT_structural_metadata` have had their `ExtensionExtStructuralMetadata` prefix removed. For example, `ExtensionExtStructuralMetadataClassProperty` has become `ClassProperty`. This also extends to the glTF reader and writer.
- In `CesiumGltf`, `ExtensionExtMeshFeaturesFeatureId` and `ExtensionExtMeshFeaturesFeatureIdTexture` have been renamed to `FeatureId` and `FeatureIdTexture` respectively.
- Replaced `FeatureIDTextureView` with `FeatureIdTextureView`, which views a `FeatureIdTexture` in `EXT_mesh_features`. Feature ID textures from `EXT_feature_metadata` are no longer supported.
- Replaced `MetadataFeatureTableView` with `PropertyTableView`, which views a `PropertyTable` in `EXT_structural_metadata`.
- Replaced `MetadataPropertyView` with `PropertyTablePropertyView`, which is a view of a `PropertyTableProperty` in `EXT_structural_metadata`. This takes two template parameters: a typename `T` , and a `bool` indicating whether or not the values are normalized.
- Replaced `MetadataPropertyViewStatus` with `PropertyTablePropertyViewStatus`. `PropertyTablePropertyViewStatus` is a class that inherits from `PropertyViewStatus`, defining additional error codes in the form of `static const` values.
- Replaced `FeatureTextureView` with `PropertyTextureView`, which views a `PropertyTexture` in `EXT_structural_metadata`.
- Replaced `FeatureTexturePropertyView` with `PropertyTexturePropertyView`, which is a view of a `PropertyTextureProperty` in `EXT_structural_metadata`. This takes two template parameters: a typename `T` , and a `bool` indicating whether or not the values are normalized.
- Removed `FeatureTexturePropertyComponentType`, `FeatureTexturePropertyChannelOffsets`, and `FeatureTexturePropertyValue`. `PropertyTextureProperty` retrieves the values with the type indicated by its class property.
- Replaced `FeatureTexturePropertyViewStatus` with `PropertyTexturePropertyViewStatus`. `PropertyTexturePropertyViewStatus` is a class that inherits from `PropertyViewStatus`, defining additional error codes in the form of `static const` values.
- Renamed `FeatureIDTextureViewStatus` to `FeatureIdTextureViewStatus` for consistency.
- Renamed `MetadataArrayView` to `PropertyArrayView`.
- Renamed `FeatureTextureViewStatus` to `PropertyTextureViewStatus`.
- Refactored `PropertyType` to reflect the values of `type` in a `ClassProperty` from `EXT_structural_metadata`.

##### Additions :tada:

- Added `PropertyView`, which acts as a base class for all metadata property views. This takes two template parameters: a type `T` , and a `bool` indicating whether or not the values are normalized.
- Added `PropertyViewStatus`, which defines public `static const` values for various property errors.
- Added `PropertyTableViewStatus` to indicate whether a `PropertyTableView` is valid.
- Added `PropertyComponentType` to reflect the values of `componentType` in a `ClassProperty` from `EXT_structural_metadata`.
- Added `PropertyAttributeView`, which views a `PropertyAttribute` in `EXT_structural_metadata`.
- Added `PropertyAttributePropertyView`, which views a `PropertyAttributeProperty` in `EXT_structural_metadata`.
- Added `PropertyAttributePropertyViewStatus`, which reflects the status of a `PropertyAttributePropertyView`.

### v0.27.3 - 2023-10-01

##### Additions :tada:

- Added support for Cesium ion `"externalType"` assets.

##### Fixes :wrench:

- Fixed corner cases where `Tileset::ComputeLoadProgress` can incorrectly report done (100%) before all tiles are actually loaded for the current view.

### v0.27.2 - 2023-09-20

##### Additions :tada:

- Added `CESIUM_GLM_STRICT_ENABLED` option to the CMake scripts. It is ON by default, but when set to OFF it disables the `GLM_FORCE_XYZW_ONLY`, `GLM_FORCE_EXPLICIT_CTOR`, and `GLM_FORCE_SIZE_T_LENGTH` options in the GLM library.

##### Fixes :wrench:

- Added a missing include to `FeatureTexturePropertyView.h`.
- The CMake scripts no longer attempt to add the `Catch2` subdirectory when the tests are disabled.

### v0.27.1 - 2023-09-03

##### Fixes :wrench:

- Fixed a bug that could cause a crash when loading tiles with a raster overlay.

### v0.27.0 - 2023-09-01

##### Breaking Changes :mega:

- Renamed `ExtensionReaderContext` to `JsonReaderOptions`, and the `getExtensions` method on various JSON reader classes to `getOptions`.
- `IExtensionJsonHandler` no longer derives from `IJsonHandler`. Instead, it has a new pure virtual method, `getHandler`, that must be implemented to allow clients to obtain the `IJsonHandler`. In almost all implementations, this should simply return `*this`.
- In `SubtreeReader`, `SchemaReader`, and `TilesetReader`, the `readSubtree`, `readSchema`, and `readTileset` methods (respectively) have been renamed to `readFromJson` and return a templated `ReadJsonResult` instead of a bespoke result class.
- `TileExternalContent` is now heap allocated and stored in `TileContent` with a `std::unique_ptr`.
- The root `Tile` of a `Cesium3DTilesSelection::Tileset` now represents the tileset.json itself, and the `root` tile specified in the tileset.json is its only child. This makes the shape of the tile tree consistent between a standard top-level tileset and an external tileset embedded elsewhere in the tree. In both cases, the "tile" that represents the tileset.json itself has content of type `TileExternalContent`.

##### Additions :tada:

- Added new constructors to `LocalHorizontalCoordinateSystem` taking ECEF<->Local transformation matrices directly.
- Unknown properties in objects read with a `JsonReader` are now stored in the `unknownProperties` property on `ExtensibleObject` by default. To ignore them, as was done in previous versions, call `setCaptureUnknownProperties` on `JsonReaderOptions`.
- Added `ValueType` type alias to `ArrayJsonHandler`, for consistency with other JSON handlers.
- Added an overload of `JsonReader::readJson` that takes a `rapidjson::Value` instead of a byte buffer. This allows a subtree of a `rapidjson::Document` to be easily and efficiently converted into statically-typed classes via `IJsonHandler`.
- Added `*Reader` classes to `CesiumGltfReader` and `Cesium3DTilesReader` to allow each of the classes to be individually read from JSON.
- Added `getExternalContent` method to the `TileContent` class.
- `TileExternalContent` now holds the metadata (`schema`, `schemaUri`, `metadata`, and `groups`) stored in the tileset.json.
- Added `loadMetadata` and `getMetadata` methods to `Cesium3DTilesSelection::Tileset`. They provide access to `TilesetMetadata` instance representing the metadata associated with a tileset.json.
- Added `MetadataQuery` class to make it easier to find properties with specific semantics in `TilesetMetadata`.

##### Fixes :wrench:

- Fixed a bug where an empty error message would get propagated to a tileset's `loadErrorCallback`.
- Fixed several small build script issues to allow cesium-native to be used in Univeral Windows Platform (UWP) applications, such as those that run on Holo Lens 2.
- When KTX2 transcoding fails, the image will now be fully decompressed instead of returning an error.
- Fixed a bug that could cause higher-detail tiles to continue showing when zooming out quickly on a tileset that uses "additive" refinement.
- Fixed a bug that could cause a tile to never finish upsampling because its non-rendered parent never finishes loading.

### v0.26.0 - 2023-08-01

##### Additions :tada:

- Added caching support for Google Maps Photorealistic 3D Tiles. Or other cases where the origin server is using combinations of HTTP header directives that previously caused tiles not to go to disk cache (such as `max-age-0`, `stale-while-revalidate`, and `Expires`).
- Added support for the `EXT_meshopt_compression` extension, which allows decompressing mesh data using the meshoptimizer library. Also added support for the `KHR_mesh_quantization` and `KHR_texture_transform` extensions, which are often used together with the `EXT_meshopt_compression` extension to optimize the size and performance of glTF files.

##### Fixes :wrench:

- Fixed a bug in the 3D Tiles selection algorithm that could cause missing detail if a tileset had a leaf tile that was considered "unconditionally refined" due to having a geometric error larger than its parent's.
- Fixed a bug where `GltfReader::readImage` would always populate `mipPositions` when reading KTX2 images, even when the KTX2 file indicated that it had no mip levels and that they should be created, if necessary, from the base image. As a result, `generateMipMaps` wouldn't generate any mipmaps for the image.

### v0.25.1 - 2023-07-03

##### Additions :tada:

- Included generated glTF and 3D Tiles classes in the generated referenced documentation.
- Updated the 3D Tiles class generator to use the `main` branch instead of the `draft-1.1` branch.

### v0.25.0 - 2023-06-01

##### Additions :tada:

- Added `computeTransformationToAnotherLocal` method to `LocalHorizontalCoordinateSystem`.
- Added support for the `KHR_materials_variants` extension to the glTF reader and writer.
- Added `GunzipAssetAccessor`. It can decorate another asset accessor in order to automatically gunzip responses (if they're gzipped) even if they're missing the proper `Content-Encoding` header.

##### Fixes :wrench:

- On Tileset Load Failure, warning/error messages will always be logged even if the failure callback is set.
- Fixed a bug that caused meshes to be missing entirely when upsampled from a parent with `UNSIGNED_BYTE` indices.

### v0.24.0 - 2023-05-01

##### Additions :tada:

- `WebMapServiceRasterOverlay` now allows query parameters in the base URL when building GetCapabilities and GetMap requests.
- Added support for parsing implicit tilesets that conform to the 3D Tiles 1.1 Spec.

##### Fixes :wrench:

- Fixed various `libjpeg-turbo` build errors, including ones that occurred when building for iOS.

### v0.23.0 - 2023-04-03

##### Breaking Changes :mega:

- Removed `tilesLoadingLowPriority`, `tilesLoadingMediumPriority`, and `tilesLoadingHighPriority` from `ViewUpdateResult`. Use `workerThreadTileLoadQueueLength` and `mainThreadTileLoadQueueLength` instead.

##### Additions :tada:

- Added `getOrientedBoundingBoxFromBoundingVolume` to the `Cesium3DTilesSelection` namespace.
- Added `transform` and `toAxisAligned` methods to `OrientedBoundingBox`.
- Switched to `libjpeg-turbo` instead of `stb` for faster jpeg decoding.
- Added `getNumberOfTilesLoaded` method to `Tileset`.
- Changed how `TilesetOptions::forbidHoles` works so that it loads much more quickly, while still guaranteeing there are no holes in the tileset.
- Added `frameNumber` property to `ViewUpdateResult`.
- Added getters for the `stride` and `data` fields of `AccessorView`.
- Added `startNewFrame` method to `ITileExcluder`.
- Added `CreditSystem.setShowOnScreen` and `Tileset.setShowCreditsOnScreen` to allow on-screen credit rendering to be toggled at runtime.

##### Fixes :wrench:

- Fixed a bug that caused the `center` field of `AxisAlignedBox` to be incorrect.
- Fixed a bug that caused the main thread to sometimes load low-priority tiles before high-priority ones. This could result in much longer waits than necessary for a tileset's appropriate level-of-detail to be shown.
- Fixed a bug that prevented WebP and KTX2 textures from working in the common case where only the extension specified the `source` property, not the glTF's main `Texture` definition.

### v0.22.1 - 2023-03-06

##### Fixes :wrench:

- Fixed a crash that could occur when a batch table property had fewer values than the model had features.

### v0.22.0 - 2023-03-01

##### Breaking Changes :mega:

- Renamed `CesiumGeometry::AxisTransforms` to simply `Transforms`.
- Renamed `CesiumGeospatial::Transforms` to `GlobeTransforms`.

##### Additions :tada:

- Added `GlobeAnchor`, making it easy to define a coordinate system that anchors an object to the globe and maintains it as the object moves or as the local coordinate system it is defined in changes.
- Added support for loading tilesets with `pnts` content. Point clouds are converted to `glTF`s with a single `POINTS` primitive, while batch tables are converted to `EXT_feature_metadata`.
- Added `createTranslationRotationScaleMatrix` and `computeTranslationRotationScaleFromMatrix` methods to `CesiumGeometry::Transforms`.
- Added `CesiumUtility::AttributeCompression` for encoding and decoding vertex attributes in different formats.

##### Fixes :wrench:

- Fixed a bug that could cause holes to appear in a tileset, even with frustum culling disabled, when the tileset includes some empty tiles with a geometric error greater than their parent's.

### v0.21.3 - 2023-02-01

##### Fixes :wrench:

- Fixed a bug that could prevent loading in tilesets that are additively-refined and have external tilesets, such as Cesium OSM Buildings.
- Fixed a bug that could cause parent tiles to be incorrectly culled in tilesets with additive ("ADD") refinement. This could cause geometry to disappear when moving in closer, or fail to appear at all.
- When unloading tile content, raster overlay tiles are now detached from geometry tiles _before_ the geometry tile content is unloaded.
- Added missing `#include <string>` in generated glTF and 3D Tiles header files.
- Replaced `std::sprintf` with `std::snprintf`, fixing a warning-as-error in newer versions of Xcode.
- Upgraded tinyxml2 [from commit 1aeb57d26bc303d5cfa1a9ff2a331df7ba278656 to commit e05956094c27117f989d22f25b75633123d72a83](https://github.com/leethomason/tinyxml2/compare/1aeb57d26bc303d5cfa1a9ff2a331df7ba278656...e05956094c27117f989d22f25b75633123d72a83).

### v0.21.2 - 2022-12-09

##### Additions :tada:

- Added the ability to specify the endpoint URL of the Cesium ion API when constructing an `IonRasterOverlay`.

##### Fixes :wrench:

- Removed the logged warning about the use of the `gltfUpAxis` property in a 3D Tiles tileset.json. While not technically spec-compliant, this property is quite common and we are not going to remove support for it anytime soon.

### v0.21.1 - 2022-12-02

##### Fixes :wrench:

- Fixed a bug that could cause an assertion failure - and on rare occasions a more serious problem - when creating a tile provider for a `TileMapServiceRasterOverlay` or a `WebMapServiceRasterOverlay`.

### v0.21.0 - 2022-11-01

##### Breaking Changes :mega:

- On `IPrepareRendererResources`, the `image` parameter passed to `prepareRasterInLoadThread` and the `rasterTile` parameter passed to `prepareRasterInMainThread` are no longer const. These methods are now allowed to modify the parameters during load.
- `IPrepareRendererResources::prepareInLoadThread` now takes a `TileLoadResult` and returns a `Future<TileLoadResultAndRenderResources>`, allowing it to work asynchronously rather than just blocking a worker thread until it is finished.
- `RasterOverlay::createTileProvider` now takes the owner pointer as an `IntrusivePointer` instead of a raw pointer, and returns a future that resolves to a `RasterOverlay::CreateTileProviderResult`.

##### Additions :tada:

- Added `mainThreadLoadingTimeLimit` and `tileCacheUnloadTimeLimit` properties to `TilesetOptions`, allowing a limit to be placed on how much time is spent loading and unloading tiles per frame.
- Added `GltfReader::generateMipMaps` method.
- Added the `getImage` method to `RasterOverlayTile`.
- Added `LocalHorizontalCoordinateSystem`, which is used to create convenient right- or left-handeded coordinate systems with an origin at a point on the globe.

##### Fixes :wrench:

- Fixed a bug that could cause a crash when adding raster overlays to sparse tilesets and zooming close enough to cause them to be upsampled.

### v0.20.0 - 2022-10-03

##### Breaking Changes :mega:

- `TileRenderContent::lodTransitionPercentage` now always goes from 0.0 --> 1.0 regardless of if the tile is fading in or out.
- Added a new parameter to `IPrepareRendererResources::prepareInLoadThread`, `rendererOptions`, to allow passing arbitrary data from the renderer.

##### Fixes :wrench:

- In `CesiumGltfWriter`, `accessor.byteOffset` and `bufferView.byteOffset` are no longer written if the value is 0. This fixes validation errors for accessors that don't have buffer views, e.g. attributes that are Draco compressed.
- Fixed a bug where failed tiles don't clean up any raster overlay tiles that are mapped to them, and therefore cannot be rendered as empty tiles.
- Fixed a bug that prevented access to Cesium Ion assets by using expired Access Tokens.

### v0.19.0 - 2022-09-01

##### Breaking Changes :mega:

- `RasterOverlayCollection` no longer accepts a `Tileset` in its constructor. Instead, it now accepts a `Tile::LoadedLinkList` and a `TilesetExternals`.
- Removed `TileContext`. It has been replaced by the `TilesetContentLoader` interface.
- Removed `TileContentFactory`. Instead, conversions of various types to glTF can be registered with `GltfConverters`.
- Removed `TileContentLoadInput`. It has been replaced by `TileLoadInput` and `TilesetContentLoader`.
- Removed `TileContentLoadResult`. It has been replaced by `TileContent`.
- Removed `TileContentLoader`. It has been replaced by `TilesetContentLoader` and `GltfConverters`.
- Removed `ImplicitTraversal`. It has been replaced by `TilesetContentLoader` and `GltfConverters`.
- Removed many methods from the `Cesium3DTilesSelection::Tileset` class: `getUrl()`, `getIonAssetID()`, `getIonAssetToken()`, `notifyTileStartLoading`, `notifyTileDoneLoading()`, `notifyTileUnloading()`, `loadTilesFromJson()`, `requestTileContent()`, `requestAvailabilitySubtree()`, `addContext()`, and `getGltfUpAxis()`. Most of these were already not recommended for use outside of cesium-native.
- Removed many methods from the `Cesium3DTilesSelection::Tile` class: `getTileset()`, `getContext()`, `setContext()`, `getContent()`, `setEmptyContent()`, `getRendererResources()`, `setState()`, `loadContent()`, `processLoadedContent()`, `unloadContent()`, `update()`, and `markPermanentlyFailed()`. Most of these were already not recommended for use outside of cesium-native.

##### Additions :tada:

- Quantized-mesh terrain and implicit octree and quadtree tilesets can now skip levels-of-detail when traversing, so the correct detail is loaded more quickly.
- Added new options to `TilesetOptions` supporting smooth transitions between tiles at different levels-of-detail. A tile's transition percentage can be retrieved from `TileRenderContent::lodTransitionPercentage`.
- Added support for loading WebP images inside glTFs and raster overlays. WebP textures can be provided directly in a glTF texture or in the `EXT_texture_webp` extension.
- Added support for `KHR_texture_transform` to `CesiumGltf`, `CesiumGltfReader`, and `CesiumGltfWriter`
- `Tileset` can be constructed with a `TilesetContentLoader` and a root `Tile` for loading and rendering different 3D Tile-like formats or creating a procedural tileset.

##### Fixes :wrench:

- Fixed a bug where the Raster Overlay passed to the `loadErrorCallback` would not be the one that the user created, but instead an aggregated overlay that was created internally.

### v0.18.1 - 2022-08-04

##### Fixes :wrench:

- Fixed a bug in `SqliteCache` where the last access time of resources was not updated correctly, sometimes causing more recently used resources to be evicted from the cache before less recently used ones.

### v0.18.0 - 2022-08-01

##### Breaking Changes :mega:

- Removed support for 3D Tiles Next extensions in `TilesetWriter` and `TilesetReader` that have been promoted to core in 3D Tiles 1.1
  - [3DTILES_multiple_contents](https://github.com/CesiumGS/3d-tiles/tree/main/extensions/3DTILES_multiple_contents)
  - [3DTILES_implicit_tiling](https://github.com/CesiumGS/3d-tiles/tree/main/extensions/3DTILES_implicit_tiling)
  - [3DTILES_metadata](https://github.com/CesiumGS/3d-tiles/tree/main/extensions/3DTILES_metadata)
  - [3DTILES_content_gltf](https://github.com/CesiumGS/3d-tiles/tree/main/extensions/3DTILES_content_gltf)
- Removed the `getSupportsRasterOverlays` from `Tileset` because the property is no longer relevant now that all tilesets support raster overlays.

##### Additions :tada:

- Added support for [3D Tiles 1.1](https://github.com/CesiumGS/3d-tiles/pull/666) in `TilesetWriter` and `TilesetReader`.
- Added a `TileOcclusionRendererProxyPool` to `TilesetExternals`. If a renderer implements and provides this interface, the tile occlusion information is used to avoid refining parent tiles that are completely occluded, reducing the number of tiles loaded.
- `Tileset` can now estimate the percentage of the tiles for the current view that have been loaded by calling the `computeLoadProgress` method.
- Enabled loading Tile Map Service (TMS) URLs that do not have a file named "tilemapresource.xml", such as from GeoServer.
- Added support for Tile Map Service documents that use the "local" profile when the SRS is mercator or geodetic.

### v0.17.0 - 2022-07-01

##### Fixes :wrench:

- Fixed crash when parsing an empty copyright string in the glTF model.

### v0.16.0 - 2022-06-01

##### Additions :tada:

- Added option to the `RasterizedPolygonsOverlay` to invert the selection, so everything outside the polygons gets rasterized instead of inside.
- The `RasterizedPolygonsTileExcluder` excludes tiles outside the selection instead of inside when given an inverted `RasterizedPolygonsOverlay`.
- Tiles are now upsampled using the projection of the first raster overlay in the list with more detail.

##### Fixes :wrench:

- For consistency with CesiumJS and compatibility with third-party terrain tilers widely used in the community, the `bounds` property of the `layer.json` file of a quantized-mesh terrain tileset is now ignored, and the terrain is assumed to cover the entire globe.

### v0.15.2 - 2022-05-13

##### Fixes :wrench:

- Fixed a bug where upsampled quadtree tiles could have siblings with mismatching projections.

In addition to the above, this release updates the following third-party libraries used by cesium-native:

- `cpp-httplib` to v0.10.3 ([changes](https://github.com/yhirose/cpp-httplib/compare/c7486ead96dad647b9783941722b5944ac1aaefa...d73395e1dc652465fa9524266cd26ad57365491f))
- `draco` to v1.5.2 ([changes](https://github.com/google/draco/compare/9bf5d2e4833d445acc85eb95da42d715d3711c6f...bd1e8de7dd0596c2cbe5929cbe1f5d2257cd33db))
- `earcut` to v2.2.3 ([changes](https://github.com/mapbox/earcut.hpp/compare/6d18edf0ce046023a7cb55e69c4cd9ba90e2c716...b28acde132cdb8e0ef536a96ca7ada8a651f9169))
- `PicoSHA2` to commit `1677374f23352716fc52183255a40c1b8e1d53eb` ([changes](https://github.com/okdshin/PicoSHA2/compare/b699e6c900be6e00152db5a3d123c1db42ea13d0...1677374f23352716fc52183255a40c1b8e1d53eb))
- `rapidjson` to commit `fcb23c2dbf561ec0798529be4f66394d3e4996d8` ([changes](https://github.com/Tencent/rapidjson/compare/fd3dc29a5c2852df569e1ea81dbde2c412ac5051...fcb23c2dbf561ec0798529be4f66394d3e4996d8))
- `spdlog` to v1.10.0 ([changes](https://github.com/gabime/spdlog/compare/cbe9448650176797739dbab13961ef4c07f4290f...76fb40d95455f249bd70824ecfcae7a8f0930fa3))
- `stb` to commit `af1a5bc352164740c1cc1354942b1c6b72eacb8a` ([changes](https://github.com/nothings/stb/compare/b42009b3b9d4ca35bc703f5310eedc74f584be58...af1a5bc352164740c1cc1354942b1c6b72eacb8a))
- `uriparser` to v0.9.6 ([changes](https://github.com/uriparser/uriparser/compare/e8a338e0c65fd875a46067d711750e4c13e044e7...24df44b74753017acfaec4b3a30097a8a2ae1ae1))

### v0.15.1 - 2022-05-05

##### Fixes :wrench:

- Fixed a bug that could cause tiles in external tilesets to fail to load.

### v0.15.0 - 2022-05-02

##### Additions :tada:

- Improved the load performance when `TilesetOptions::forbidHoles` is enabled by only loading child tiles when their parent does not meet the necessary screen-space error requirement.
- Added support for loading availability metadata from quantized-mesh layer.json. Previously, only availability embedded in terrain tiles was used.
- Added support for quantized-mesh terrain tilesets that specify a parent layer.
- Added support for metadata from the `3DTILES_batch_table_hierarchy` extension.

##### Fixes :wrench:

- Fixed a bug that could cause the same tiles to be continually loaded and unloaded when `TilesetOptions::forbidHoles` was enabled.
- Fixed a bug that could sometimes cause tilesets to fail to show their full detail when making changes to raster overlays.
- Fixed a bug that could cause holes even with `TilesetOptions::forbidHoles` enabled, particularly when using external tilesets.
- Tiles will no longer be selected to render when they have no content and they have a higher "geometric error" than their parent. In previous versions, this situation could briefly lead to holes while the children of such tiles loaded.
- Fixed a bug where `IPrepareRendererResources::prepareInMainThread` was called on a `Tile` before that `Tile` was updated with loaded content.
- Fixed a bug where getting bad data from the SQLite request cache could cause a crash. If the SQLite database is corrupt, it will now be deleted and recreated.

### v0.14.1 - 2022-04-14

##### Fixes :wrench:

- Fixed a crash caused by using an aggregated overlay of `IonRasterOverlay` after it is freed.
- Fix a bug introduced in v0.14.0 that caused Tile Map Service (TMS) overlays from Cesium ion to fail to load.

### v0.14.0 - 2022-04-01

##### Breaking Changes :mega:

- Added a new parameter, `rendererOptions`, to `IPrepareRendererResources::prepareRasterInLoadThread`.
- Changed the type of Cesium ion asset IDs from `uint32_t` to `int64_t`.
- Various changes in the `Cesium3DTiles`, `Cesium3DTilesReader`, and `Cesium3DTilesWriter` namespaces to match the evolving 3D Tiles Next specifications.
- Removed `getTextureCoordinateIndex` from `FeatureIDTextureView` and `FeatureTexturePropertyView`. Use `getTextureCoordinateAttributeId` instead.

##### Additions :tada:

- Added `WebMapServiceRasterOverlay` to pull raster overlays from a WMS server.
- Added support for the following glTF extensions to `CesiumGltf`, `CesiumGltfReader`, and `CesiumGltfWriter`:
  - `EXT_instance_features`
  - `EXT_structural_metadata`
  - `MAXAR_mesh_variants`
- Added an in-memory cache for Cesium ion asset endpoint responses in order to avoid repeated requests.
- Added `ScopeGuard` class to automatically a execute function when exiting a scope.
- The glTF `copyright` property, if present, is now included in the credits that `Tileset` adds to the `CreditSystem`. If the `copyright` has multiple parts separate by semicolons, these are treated as separate credits.
- Credits reported by `CreditSystem::getCreditsToShowThisFrame` are now sorted based on the number of occurrences, with the most common credits first.
- `Tileset` and `RasterOverlay` credits can now be shown on the screen, rather than in a separate credit popup.
- Added `FeatureTexturePropertyView::getSwizzle` method.
- Added `IsMetadataArray` template to check if a type is a `MetadataArrayView`.
- Added a `rendererOptions` property to `RasterOverlayOptions` to pass arbitrary data to `prepareRasterInLoadThread`.
- Added `Uri::escape`.

##### Fixes :wrench:

- Fixed an issue that could lead to compilation failures when passing an lvalue reference to `Promise::resolve()`.
- Fixed upsampling for `EXT_feature_metadata` feature tables.
- Fixed a bug that could cause the size of external images to be accounted for incorrectly when tracking the number of bytes loaded for caching purposes.
- Fixed a bug that prevented tiles from loading when "Forbid Holes" option was enabled.

### v0.13.0 - 2022-03-01

##### Breaking Changes :mega:

- Renamed constants in `CesiumUtility::Math` to use PascalCase instead of SCREAMING_SNAKE_CASE.

##### Additions :tada:

- Added support for the `CESIUM_RTC` and `KHR_texture_basisu` glTF extensions.
- Added support for 3D Tiles that do not have a geometric error, improving compatibility with tilesets that don't quite match the 3D Tiles spec.
- Exposed the Cesium ion endpoint URL as a parameter on tilesets and raster overlays.
- `TilesetOptions` and `RasterOverlayOptions` each have a new option to report which compressed textured formats are supported on the client platform. Ideal formats amongst the available ones are picked for each KTX2 texture that is later encountered.
- The `ImageCesium` class nows convey which GPU pixel compression format (if any) is used. This informs what to expect in the image's pixel buffer.
- The `ImageCesium` class can now contain pre-computed mipmaps, if they exist. In that case, all the mips will be in the pixel buffer and the delineation between each mip will be described in `ImageCesium::mipPositions`.
- Tileset content with the known file extensions ".gltf", ".glb", and ".terrain" can now be loaded even if the Content-Type is incorrect. This is especially helpful for loading tilesets from `file:` URLs.
- Created tighter fitting bounding volumes for terrain tiles by excluding skirt vertices.

##### Fixes :wrench:

- Fixed bug that could cause properties types in a B3DM Batch Table to be deduced incorrectly, leading to a crash when accessing property values.
- Fixed a bug where implicit tiles were not receiving the root transform and so could sometimes end up in the wrong place.

### v0.12.0 - 2022-02-01

##### Breaking Changes :mega:

- Renamed `IAssetAccessor::requestAsset` to `get`.
- Renamed `IAssetAccessor::post` to `request` and added a new parameter in the second position to specify the HTTP verb to use.
- `Token` in `CesiumIonClient` has been updated to match Cesium ion's v2 REST API endpoint, so several fields have been renamed. The `tokens` method also now returns future that resolves to a `TokenList` instead of a plain vector of `Token` instances.
- Renamed `GltfReader::readModel`, `ModelReaderResult`, and `ReadModelOptions` to `GltfReader::readGltf`, `GltfReaderResult`, and `GltfReaderOptions` respectively.
- Removed `writeModelAsEmbeddedBytes`, `writeModelAndExternalFiles`, `WriteModelResult`, `WriteModelOptions`, and `WriteGLTFCallback`. Use `GltfWriter::writeGltf`, `GltfWriter::writeGlb`, `GltfWriterResult`, and `GltfWriterOptions` instead.

##### Additions :tada:

- Added `TilesetWriterOptions` for serializing tileset JSON.
- Added support for the following extensions in `GltfWriter` and `GltfReader`:
  - [KHR_materials_unlit](https://github.com/KhronosGroup/glTF/tree/main/extensions/2.0/Khronos/KHR_materials_unlit)
  - [EXT_mesh_gpu_instancing](https://github.com/KhronosGroup/glTF/tree/main/extensions/2.0/Vendor/EXT_mesh_gpu_instancing)
  - [EXT_meshopt_compression](https://github.com/KhronosGroup/glTF/tree/main/extensions/2.0/Vendor/EXT_meshopt_compression)
  - [EXT_mesh_features](https://github.com/CesiumGS/glTF/tree/3d-tiles-next/extensions/2.0/Vendor/EXT_mesh_features)
  - [CESIUM_tile_edges](https://github.com/CesiumGS/glTF/pull/47)
- Added support for the following extensions in `TilesetWriter` and `TilesetReader`:
  - [3DTILES_multiple_contents](https://github.com/CesiumGS/3d-tiles/tree/main/extensions/3DTILES_multiple_contents)
  - [3DTILES_implicit_tiling](https://github.com/CesiumGS/3d-tiles/tree/main/extensions/3DTILES_implicit_tiling)
  - [3DTILES_metadata](https://github.com/CesiumGS/3d-tiles/tree/main/extensions/3DTILES_metadata)
- Added `SubtreeWriter` and `SubtreeReader` for serializing and deserializing the subtree format in [3DTILES_implicit_tiling](https://github.com/CesiumGS/3d-tiles/tree/main/extensions/3DTILES_implicit_tiling).
- Added `SchemaWriter` and `SchemaReader` for serializing and deserializing schemas in [EXT_mesh_features](https://github.com/CesiumGS/glTF/tree/3d-tiles-next/extensions/2.0/Vendor/EXT_mesh_features) and [3DTILES_metadata](https://github.com/CesiumGS/3d-tiles/tree/main/extensions/3DTILES_metadata).
- Added `hasExtension` to `ExtensibleObject`.
- Added `CESIUM_TESTS_ENABLED` option to the build system.
- Added support in the JSON reader for reading doubles with no fractional value as integers.
- Added case-insensitive comparison for Cesium 3D Tiles "refine" property values.
- Added new capabilities to `Connection` in `CesiumIonClient`:
  - The `tokens` method now uses the v2 service endpoint and allows a number of options to be specified.
  - Added a `token` method to allow details of a single token to be retrieved.
  - Added `nextPage` and `previousPage` methods to allow paging through tokens.
  - Added `modifyToken` method.
  - Added static `getIdFromToken` method to obtain a token ID from a given token value.
- Added `loadErrorCallback` to `TilesetOptions` and `RasterOverlayOptions`. This callback is invoked when the `Tileset` or `RasterOverlay` encounter a load error, allowing the error to be handled by application code.
- Enable `IntrusivePointer<T>` to be converted to `IntrusivePointer<U>` if U is a base class of T.

##### Fixes :wrench:

- Fixes a bug where `notifyTileDoneLoading` was not called when encountering Ion responses that can't be parsed.
- Fixed a bug that prevented a continuation attached to a `SharedFuture` from returning a `Future` itself.
- Fixed incorrect child subtree index calculation in implicit tiles.
- Fixed `computeDistanceSquaredToPosition` in `BoundingSphere`.

### v0.11.0 - 2022-01-03

##### Breaking Changes :mega:

- The `CesiumGltfReader` project now uses the `CesiumGltfReader` namespace instead of the `CesiumGltf` namespace.
- The `CesiumGltfWriter` project now uses the `CesiumGltfWriter` namespace instead of the `CesiumGltf` namespace.
- The `Cesium3DTilesReader` project now uses the `Cesium3DTilesReader` namespace instead of the `Cesium3DTiles` namespace.

##### Additions :tada:

- Added `Cesium3DTilesWriter` library.

##### Fixes :wrench:

- Fixed a bug in `QuadtreeRasterOverlayTileProvider` that caused incorrect level-of-detail selection for overlays that use a global (or otherwise large) tiling scheme but have non-global (or otherwise smaller) coverage.

### v0.10.0 - 2021-12-01

##### Breaking Changes :mega:

- `QuadtreeRasterOverlayTileProvider::computeLevelFromGeometricError` has been removed. `computeLevelFromTargetScreenPixels` may be useful as a replacement.
- The constructor of `RasterOverlayTileProvider` now requires a coverage rectangle.
- `RasterOverlayTileProvider::getTile` now takes a `targetScreenPixels` instead of a `targetGeometricError`.
- The constructor of `RasterMappedTo3DTile` now requires a texture coordinate index.
- The constructor of `RasterOverlayTile` now takes a `targetScreenPixels` instead of a `targetGeometricError`. And the corresponding `getTargetGeometricError` has been removed.
- Removed `TileContentLoadResult::rasterOverlayProjections`. This field is now found in the `overlayDetails`.
- Removed `obtainGlobeRectangle` from `TileUtilities.h`. Use `estimateGlobeRectangle` in `BoundingVolume.h` instead.
- cesium-native now uses the following options with the `glm` library:
  - `GLM_FORCE_XYZW_ONLY`
  - `GLM_FORCE_EXPLICIT_CTOR`
  - `GLM_FORCE_SIZE_T_LENGTH`

##### Additions :tada:

- Added support for the [3DTILES_implicit_tiling](https://github.com/CesiumGS/3d-tiles/tree/main/extensions/3DTILES_implicit_tiling) extension.
- Added support for the [3DTILES_bounding_volume_S2](https://github.com/CesiumGS/3d-tiles/tree/main/extensions/3DTILES_bounding_volume_S2) extension.
- Added support for raster overlays, including clipping polygons, on any 3D Tiles tileset.
- Added support for external glTF buffers and images.
- Raster overlay level-of detail is now selected using "target screen pixels" rather than the hard-to-interpret geometric error value.
- A `RasterOverlay` can now be configured with a `maximumScreenSpaceError` independent of the screen-space error used for the geometry.
- `RasterOverlay::loadTileProvider` now returns a `SharedFuture`, making it easy to attach a continuation to run when the load completes.
- Added `GltfContent::applyRtcCenter` and `applyGltfUpAxisTransform`.
- Clipping polygon edges now remain sharp even when zooming in past the available geometry detail.
- Added `DebugColorizeTilesRasterOverlay`.
- Added `BoundingRegionBuilder` to `CesiumGeospatial`.
- Added `GlobeRectangle::EMPTY` static field and `GlobeRectangle::isEmpty` method.
- Added the ability to set the coordinates of a `GlobeRectangle` after construction.

##### Fixes :wrench:

- Improved the computation of bounding regions and overlay texture coordinates from geometry, particularly for geometry that crosses the anti-meridian or touches the poles.
- Fixed a bug that would result in incorrect geometry when upsampling a glTF with a position accessor pointing to a bufferView that did not start at the beginning of its buffer.
- Fixed a problem that could cause incorrect distance computation for a degenerate bounding region that is a single point with a min/max height.
- Improved the numerical stability of `GlobeRectangle::computeCenter` and `GlobeRectangle::contains`.
- Error messages are no longer printed to the Output Log when an upsampled tile happens to have a primitive with no vertices.
- Fixed a bug that could cause memory corruption when a decoded Draco mesh was larger than indicated by the corresponding glTF accessor.
- Fixed a bug that could cause the wrong triangle indices to be used for a Draco-encoded glTF.

### v0.9.0 - 2021-11-01

##### Breaking Changes :mega:

- Changed the following properties in CesiumGltf:
  - `BufferView::target` now defaults to `std::nullopt` instead of `Target::ARRAY_BUFFER`.
  - `ClassProperty::type` now defaults to `Type::INT8` instead of empty string.
  - `ClassProperty::componentType` is now an optional string instead of a `JsonValue`.
  - `FeatureTexture::classProperty` is no longer optional, consistent with changes to the extension spec.
  - `Image::mimeType` now defaults to empty string instead of `MimeType::image_jpeg`.
  - `Sampler::magFilter` and `Sampler::minFilter` now default to `std::nullopt` instead of `MagFilter::NEAREST`.
- The version of `ExtensibleObject` in the `CesiumGltf` library and namespace has been removed. Use the one in the `CesiumUtility` library and namespace instead.
- Renamed the following glTF extension classes:
  - `KHR_draco_mesh_compression` -> `ExtensionKhrDracoMeshCompression`.
  - `MeshPrimitiveEXT_feature_metadata` -> `ExtensionMeshPrimitiveExtFeatureMetadata`
  - `ModelEXT_feature_metadata` -> `ExtensionModelExtFeatureMetadata`
- `CesiumGltf::ReaderContext` has been removed. It has been replaced with either `CesiumJsonReader::ExtensionReaderContext` or `GltfReader`.

##### Additions :tada:

- Added new `Cesium3DTiles` and `Cesium3DTilesReader` libraries. They are useful for reading and working with 3D Tiles tilesets.

##### Fixes :wrench:

- Fixed a bug that could cause crashes or incorrect behavior when using raster overlays.
- Fixed a bug that caused 3D Tiles content to fail to load when the status code was zero. This code is used by libcurl for successful read of `file://` URLs, so the bug prevented loading from such URLs in some environments.
- Errors and warnings that occur while loading glTF textures are now include in the model load errors and warnings.
- Fixes how `generate-classes` deals with reserved C++ keywords. Property names that are C++ keywords should be appended with "Property" as was already done,
  but when parsing JSONs the original property name string should be used.

### v0.8.0 - 2021-10-01

##### Breaking Changes :mega:

- glTF enums are now represented in CesiumGltf as their underlying type (int32 or string) rather than as an enum class.
- Tile content loaders now return a `Future`, which allows them to be asynchronous and make further network requests.

##### Fixes :wrench:

- Fixed a bug that caused the `RTC_CENTER` semantic in a B3DM feature table to be ignored if any of the values happened to be integers rather than floating-point numbers. This caused these tiles to render in the wrong location.

### v0.7.2 - 2021-09-14

##### Fixes :wrench:

- Fixed a bug where the "forbidHoles" option was not working with raster overlays and external tilesets.

### v0.7.1 - 2021-09-14

##### Fixes :wrench:

- Fixed a bug introduced in v0.7.0 where credits from a `QuadtreeRasterOverlayTileProvider` were not collected and reported.
- Fixed a bug where disabling frustum culling caused external tilesets to not load.

### v0.7.0 - 2021-09-01

##### Breaking Changes :mega:

- Renamed the `Cesium3DTiles` namespace and library to `Cesium3DTilesSelection`.
- Deleted `Cesium3DTilesSelection::Gltf` and moved functionality into `CesiumGltf::Model`.
- Renamed `Rectangle::intersect` and `GlobeRectangle::intersect` to `computeIntersection`.
- `RasterOverlay` and derived classes now require a `name` parameter to their constructors.
- Changed the type of texture coordinate IDs used in the raster overlay system from `uint32_t` to `int32_t`.
- `RasterOverlayTileProvider` is no longer quadtree-oriented. Instead, it requires derived classes to provide an image for a particular requested rectangle and geometric error. Classes that previously derived from `RasterOverlayTileProvider` should now derive from `QuadtreeRasterOverlayTileProvider` and implement `loadQuadtreeTileImage` instead of `loadTileImage`.
- Removed `TilesetOptions::enableWaterMask`, which didn't have any effect anyway. `TilesetContentOptions::enableWaterMask` still exists and works.

##### Additions :tada:

- Added `Future<T>::isReady`.
- Added `Future<T>::share`, which returns a `SharedFuture<T>` and allows multiple continuations to be attached.
- Added an option in `TilesetOptions::ContentOptions` to generate smooth normals when the original glTFs were missing normals.
- Added `ImageManipulation` class to `CesiumGltfReader`.
- Added `Math::roundUp` and `Math::roundDown`.
- Added `Rectangle::computeUnion`.

##### Fixes :wrench:

- Fixed a bug that caused CesiumGltfWriter to write a material's normal texture info into a property named `normalTextureInfo` rather than `normalTexture`.
- Fixed a bug in `TileMapServiceRasterOverlay` that caused it to show only the lowest resolution tiles if missing a `tilemapresource.xml` file.

### v0.6.0 - 2021-08-02

##### Breaking Changes :mega:

- `Future<T>::wait` now returns the resolved value and throws if the Future rejected, rather than returning a `std::variant` and slicing the exception to `std::exception`.
- `Tileset::updateView` and `Tileset::updateViewOffline` now take `std::vector<ViewState>` instead of a single `ViewState`.

##### Additions :tada:

- Added support for the `EXT_feature_metadata` glTF extension.
- Added automatic conversion of the B3DM batch table to the `EXT_feature_metadata` extension.
- Added `CESIUM_COVERAGE_ENABLED` option to the build system.
- Added `AsyncSystem::dispatchOneMainThreadTask` to dispatch a single task, rather than all the tasks that are waiting.
- Added `AsyncSystem::createPromise` to create a Promise directly, rather than via a callback as in `AsyncSystem::createFuture`.
- Added `AsyncSystem::catchImmediately` to catch a Future rejection immediately in any thread.
- Added `AsyncSystem::all` to create a Future that resolves when a list of Futures resolve.
- Added support for multiple frustums in the `Tileset` selection algorithm.

##### Fixes :wrench:

- Fixed a bug that prevented `.then` functions from being used on a `Future<void>` when CESIUM_TRACING_ENABLED was ON.

### v0.5.0 - 2021-07-01

##### Breaking Changes :mega:

- `TilesetExternals` now has an `AsyncSystem` instead of a shared pointer to an `ITaskProcessor`.

##### Additions :tada:

- Added a performance tracing framework via `CESIUM_TRACE_*` macros.
- Added `Future<T>::thenImmediately`.
- Added `AsyncSystem::createThreadPool` and `Future<T>::thenInThreadPool`.
- `Future<T>::thenInWorkerThread` and `Future<T>::thenInMainThread` now arrange for their continuations to be executed immediately when the Future is resolved, if the Future is resolved in the correct thread.
- Moved all request cache database access to a dedicated thread, in order to free up worker threads for parallelizable work.

### v0.4.0 - 2021-06-01

##### Additions :tada:

- Added `Cesium3DTiles::TileIdUtilities` with a `createTileIdString` function to create logging/debugging strings for `TileID` objects.
- Accessing the same Bing Maps layer multiple times in a single application run now reuses the same Bing Maps session instead of starting a new one each time.
- Added a configure-time build option, `PRIVATE_CESIUM_SQLITE`, to rename all `sqlite3*` symbols to `cesium_sqlite3*`.

##### Fixes :wrench:

- Matched draco's decoded indices to gltf primitive if indices attribute does not match with the decompressed indices.
- `createAccessorView` now creates an (invalid) `AccessorView` with a standard numeric type on error, rather than creating `AccessorView<nullptr_t>`. This makes it easier to use a simple lambda as the callback.
- Disabled `HTTPLIB_USE_ZLIB_IF_AVAILABLE` and `HTTPLIB_USE_OPENSSL_IF_AVAILABLE` because these libraries are not required for our use for cpp-httplib and they cause problems on some systems.

### v0.3.1 - 2021-05-13

##### Fixes :wrench:

- Fixed a memory leak when loading textures from a glTF model.
- Fixed a use-after-free bug that could cause a crash when destroying a `RasterOverlay`.

### v0.3.0 - 2021-05-03

##### Breaking Changes :mega:

- Converted `magic_enum` / `CodeCoverage.cmake` dependencies to external submodules.
- Replaced `CesiumGltf::WriteFlags` bitmask with `CesiumGltf::WriteModelOptions` struct.
  `CesiumGltf::writeModelAsEmbeddedBytes` and `CesiumGltf::writeModelAndExternalfiles`
  now use this struct for configuration.
- Removed all exceptions in `WriterException.h`, warnings / errors are now reported in
  `WriteModelResult`, which is returned from `CesiumGltf::writeModelAsEmbeddedBytes` and
  `CesiumGltf::writeModelAndExternalFiles` instead.

##### Additions :tada:

- Added support for loading the water mask from quantized-mesh terrain tiles.

##### Fixes :wrench:

- Let a tile be renderable if all its raster overlays are ready, even if some are still loading.

### v0.2.0 - 2021-04-19

##### Breaking Changes :mega:

- Moved `JsonValue` from the `CesiumGltf` library to the `CesiumUtility` library and changes some of its methods.
- Renamed `CesiumGltf::Reader` to `CesiumGltf::GltfReader`.
- Made the `readModel` and `readImage` methods on `GltfReader` instance methods instead of static methods.

##### Additions :tada:

- Added `CesiumGltfWriter` library.
- Added `CesiumJsonReader` library.
- Added diagnostic details to error messages for invalid glTF inputs.
- Added diagnostic details to error messages for failed OAuth2 authorization with `CesiumIonClient::Connection`.
- Added an `Axis` enum and `AxisTransforms` class for coordinate system transforms
- Added support for the legacy `gltfUpVector` string property in the `asset` part of tilesets. The up vector is read and passed as an `Axis` in the `extras["gltfUpVector"]` property, so that receivers may rotate the glTF model's up-vector to match the Z-up convention of 3D Tiles.
- Unknown glTF extensions are now deserialized as a `JsonValue`. Previously, they were ignored.
- Added the ability to register glTF extensions for deserialization using `GltReader::registerExtension`.
- Added `GltfReader::setExtensionState`, which can be used to request that an extension not be deserialized or that it be deserialized as a `JsonValue` even though a statically-typed class is available for the extension.

##### Fixes :wrench:

- Gave glTFs created from quantized-mesh terrain tiles a more sensible material with a `metallicFactor` of 0.0 and a `roughnessFactor` of 1.0. Previously the default glTF material was used, which has a `metallicFactor` of 1.0, leading to an undesirable appearance.
- Reported zero-length images as non-errors as `BingMapsRasterOverlay` purposely requests that the Bing servers return a zero-length image for non-existent tiles.
- 3D Tiles geometric error is now scaled by the tile's transform.
- Fixed a bug that that caused a 3D Tiles tile to fail to refine when any of its children had an unsupported type of content.

### v0.1.0 - 2021-03-30

- Initial release.<|MERGE_RESOLUTION|>--- conflicted
+++ resolved
@@ -29,14 +29,11 @@
 ##### Fixes :wrench:
 
 - `LoadedTileEnumerator` now provides non-const access to enumerated `Tile` instances, even if the enumerator itself is const.
-<<<<<<< HEAD
-=======
 
 ##### Fixes :wrench:
 
 - Fixed a build system bug that prevented `libblend2d.a` from being installed for iOS.
 - Added a move constructor and assignment operator to `TileProviderAndTile`. This is important to prevent it from inadvertently incrementing/decrementing non-thread-safe reference counts from the wrong thread while being moved.
->>>>>>> bcf3771f
 
 ### v0.51.0 - 2025-09-02
 
