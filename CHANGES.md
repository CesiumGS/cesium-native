--- conflicted
+++ resolved
@@ -2,13 +2,13 @@
 
 ### ? - ?
 
-<<<<<<< HEAD
-##### Additions :tada:
+##### Additions :tada:
+
 - Added `CesiumIonClient::Connection::geocode` method for making geocoding queries against the Cesium ion geocoder API.
-=======
-##### Fixes :wrench:
+
+##### Fixes :wrench:
+
 - Fixed a bug in `thenPassThrough` that caused a compiler error when given a value by r-value refrence.
->>>>>>> 624f5b29
 
 ### v0.42.0 - 2024-12-02
 
