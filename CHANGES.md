--- conflicted
+++ resolved
@@ -2,11 +2,6 @@
 
 ### ? - ?
 
-<<<<<<< HEAD
-##### Additions :tada:
-
-- Added `accessorView` to `PropertyAttributePropertyView` to retrieve the underlying `AccessorView`.
-=======
 ##### Breaking Changes :mega:
 
 - The `getRootTile`, `loadedTiles`, and `forEachLoadedTile` methods on `Tileset` now only provide a const pointer to `Tile` instances, even when called on a non-const `Tileset`. Most modifications to tile instances owned by the tileset would be unsafe.
@@ -19,11 +14,11 @@
 - Added `element_type` to `IntrusivePointer`, allowing it to be used with `std::pointer_types`.
 - Added implicit conversion of `IntrusivePointer<T>` to `T*`.
 - All properties and extensions from `tileset.json`, except `"root"`, are now parsed into `TilesetMetadata` when a tileset is loaded by `Cesium3DTilesSelection::Tileset`.
+- Added `accessorView` to `PropertyAttributePropertyView` to retrieve the underlying `AccessorView`.
 
 ##### Fixes :wrench:
 
 - Fixed a bug in `Tileset::updateViewGroupOffline` that would cause it to get stuck in an endless loop when invoked with no frustums.
->>>>>>> 37c55cbe
 
 ### v0.50.0 - 2025-08-01
 
