--- conflicted
+++ resolved
@@ -2,15 +2,13 @@
 
 ### ? - ?
 
-<<<<<<< HEAD
+##### Additions :tada:
+
+- Added support for building in `vcpkg` manifest mode.
+
 ##### Fixes :wrench:
 
 - Point cloud tiles will now be upsampled for raster overlays, fixing an issue where applying a raster overlay to a point cloud tileset would cause holes to appear.
-=======
-##### Additions :tada:
-
-- Added support for building in `vcpkg` manifest mode.
->>>>>>> c96c6c1d
 
 ### v0.46.0 - 2025-04-01
 
