--- conflicted
+++ resolved
@@ -2,11 +2,10 @@
 
 ### ? - ?
 
-<<<<<<< HEAD
 ##### Additions :tada:
 
 - Added `GltfModifier` class. It can be used to modify tile glTFs during load, as well as apply new modifications to them later.
-=======
+- 
 ##### Fixes :wrench:
 
 - Fixed a bug in `GoogleMapTilesRasterOverlay` that tried to parse credits from an erroneous viewport service response.
@@ -57,7 +56,6 @@
 - Fixed a bug when loading terrain where custom HTTP headers were not propagated through all terrain loading requests, preventing authentication tokens and API keys from working correctly with authenticated terrain services.
 - Added a move constructor and assignment operator to `TileProviderAndTile`. This is important to prevent it from inadvertently incrementing/decrementing non-thread-safe reference counts from the wrong thread while being moved.
 - `LoadedTileEnumerator` now provides non-const access to enumerated `Tile` instances, even if the enumerator itself is const.
->>>>>>> 237f51cc
 
 ### v0.51.0 - 2025-09-02
 
