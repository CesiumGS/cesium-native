# Change Log

### ? - ?

##### Breaking Changes :mega:
- Renamed `CesiumITwinClient::Connection::getAccessToken` to `CesiumITwinClient::Connection::getAuthenticationToken`.
- Renamed `CesiumITwinClient::Connection::setAccessToken` to `CesiumITwinClient::Connection::setAuthenticationToken`.

##### Additions :tada:

- Added `CesiumVectorData` library for loading data from vector formats. Currently only GeoJSON is supported.
<<<<<<< HEAD
- Added `CesiumCurl` library containing `CurlAssetAccessor`, an implementation of `IAssetAccessor` based on libcurl.
=======
- Added support for the [iTwin Geospatial Features API](https://developer.bentley.com/apis/geospatial-features/overview/).
  - Added `CesiumITwinClient::Connection::geospatialFeatureCollections` to query for all feature collections within an iTwin.
  - Added `CesiumITwinClient::Connection::geospatialFeatures` to query features within a feature collection.
>>>>>>> 68240884

### v0.48.0 - 2025-06-02

##### Breaking Changes :mega:

- Renamed `SubtreeWriter::writeSubtree` to `SubtreeWriter::writeSubtreeJson`.
- `SubtreeAvailability::createEmpty` now requires a boolean parameter to set initial tile availability.
- `Cesium3DTilesSelection::Tile` constructors that take initially empty or external content now also require a `TileID` to be supplied.

##### Additions :tada:

- Switched to vcpkg registry version `dbe35ceb30c688bf72e952ab23778e009a578f18`, from `2024.11.16`. We expect to upgrade again to an official tagged version in the next release.
- Added `SubtreeWriter::writeSubtreeBinary`.

##### Fixes :wrench:

- Fixed a bug where `SubtreeAvailability` wasn't updating the `constant` and `bitstream` properties of the availability object when converting constant availability to a bitstream.
- Fixed a bug where `SubtreeAvailability` attempted to update buffer data that was no longer valid.
- Fixed a bug where `TilesetContentLoaderResult` would drop its `statusCode` between `std::move`s due to its omission in the move constructor.
- Fixed a bug introduced in v0.47.0 that caused tiles upsampled for raster overlays to lose their water mask.

### v0.47.0 - 2025-05-01

##### Breaking Changes :mega:

- Deprecated the `ViewState::create` methods. Use a constructor overload instead.
- Removed `addCreditToFrame`, `startNextFrame`, `getCreditsToShowThisFrame`, and `getCreditsToNoLongerShowThisFrame` from `CreditSystem`. `CreditSystem` no longer has a notion of a "frame". Instead, credits are included and excluded by calling `addCreditReference` and `removeCreditReference`. A snaphot of the current state can be obtained by calling `getSnapshot`, and it includes both the current set of active credits as well as the credits that were removed since the last snapshot.
- Removed the following from `Cesium3DTilesSelection::Tile`:
  - `getLastSelectionState` and `setLastSelectionState`. Use `TilesetViewGroup::getTraversalState` instead.
  - `Tile::LoadedLinkedList`. Use `LoadedTileEnumerator` instead.
  - `getDoNotUnloadSubtreeCount`, `incrementDoNotUnloadSubtreeCount`, `decrementDoNotUnloadSubtreeCount`, `incrementDoNotUnloadSubtreeCountOnParent`, and `decrementDoNotUnloadSubtreeCountOnParent`. Use `addReference`, `releaseReference`, and `getReferenceCount` instead.
- The `RasterOverlayCollection` constructor now takes a `LoadedTileEnumerator` instead of a `Tile::LoadedLinkedList`.
- `TileSelectionState` no longer uses or requires a frame number. This parameter has been removed from its various methods.
- Derived `TilesetContentLoader` classes that aggregate other loaders must now implement `setOwnerOfNestedLoaders` to pass the owner through.
- `DebugTileStateDatabase::recordAllTileStates` and `recordTileState` now must be given a `TilesetViewGroup` indicating which view group to record states for.
- `ViewUpdateResult` now holds `IntrusivePointer`s to `Tile` instances rather than raw pointers.
- Deprecated `Tileset::updateView` and `updateViewOffline`. Use `updateViewGroup` and `updateViewGroupOffline` instead.

##### Additions :tada:

- Added support for building in `vcpkg` manifest mode.
- Added `TilesetViewGroup`. View groups select tiles independently from other any other view group. This is useful for applications with multiple viewports to allow them to show different levels-of-detail for the same area.
- Added `CreditReferencer` which makes it easy to track credits in a frame-oriented fashion similar to how `CreditSystem::addCreditToFrame` worked in previous releases.
- Added a `std::hash` implementation for `IntrusivePointer` that simply hashes the underlying pointer.
- Added `Math::GoldenRatio`.
- Added `TreeTraversalState` to `CesiumUtility`. It can be used to associate arbitrary data with individual nodes during a depth-first tree traversal and access that data in a later traversal.
- Added `LoadedTileEnumerator` to enumerate the loaded tiles in a `Tile` subtree.
- Added `RasterOverlayCollection::setLoadedTileEnumerator`.
- Added `TileLoadRequester`, which allows influence over which tiles in a `Cesium3DTilesSelection::Tileset` are loaded. This is the base class for `TilesetViewGroup` and `TilesetHeightRequest`.
- Added `TileLoadTask`, `TileLoadPriorityGroup`, and `TilesetFrameState`. Previously these types were private.
- Added the following to `Cesium3DTilesSelection::Tileset`:
  - `getUserCredit` - Reflects the `Credit` passed as a string into `TilesetOptions::credit`.
  - `loadedTiles`- Allows enumeration of the tileset's loaded tiles.
  - `getDefaultViewGroup` - Gets the default view group that is used when `updateView` is called.
  - `updateViewGroup` - Updates the set of tiles to render for a `TilesetViewGroup`, as well as the set of tiles that the view group would like to load.
  - `updateViewGroupOffline` - Similar to `updateViewGroup`, except that it waits until all of the view group's tiles are fully loaded.
  - `loadTiles` - Loads tiles that have been identified as required across all `TilesetViewGroup` and `TilesetHeightRequest` instances, up to limits specified in `TilesetOptions`.
- `TilesetContentLoader` instances now know the `TilesetContentManager` that owns them. This is managed with new `getOwner` and `setOwner` methods.
- Added support for orthographic and skewed perspective views.
- Added an overload of `Math::equalsEpsilon` for glm matrices.
- A tile's bounding volume and content bounding volume are now included in `TileLoadResult` for use in `prepareInLoadThread`.
- Added `convertAccessorTypeToPropertyType` and `convertPropertyTypeToAccessorType` to `CesiumGltf::PropertyType`.

##### Fixes :wrench:

- Point cloud tiles will now be upsampled for raster overlays, fixing an issue where applying a raster overlay to a point cloud tileset would cause holes to appear.
- Fixed a crash caused by invalid I3dm headers.
- Fixed a bug that could cause an assertion failure or crash when unloading a tileset with raster overlays and external tilesets.

### v0.46.0 - 2025-04-01

##### Additions :tada:

- Added new TilesetContentLoaders constructible using the new `TilesetContentLoaderFactory` constructor on `Cesium3DTilesSelection::Tileset`.
  - `ITwinCesiumCuratedContentLoader` can load tilesets from the [iTwin Cesium Curated Content API](https://developer.bentley.com/apis/cesium-curated-content/).
  - `IModelMeshExportContentLoader` can load [iModels](https://www.itwinjs.org/learning/imodels/) exported to the 3D Tiles format through the [Mesh Export API](https://developer.bentley.com/apis/mesh-export/).
  - `ITwinRealityDataContentLoader` can load 3D Tiles iTwin Reality Data through the [Reality Management API](https://developer.bentley.com/apis/reality-management/overview/).
- `ITwinCesiumCuratedContentRasterOverlay` can load imagery from the iTwin Cesium Curated Content API.
- Added `CesiumITwinClient` library for authorizing with and making requests to the iTwin API.
- Added `CesiumClientCommon` to hold shared code between `CesiumIonClient` and `CesiumITwinClient`.

##### Fixes :wrench:

- `GltfReader::resolveExternalData` now includes query parameters from the parent URL when resolving relative URLs for external buffers and textures.
- Fixed bugs that could prevent valid metadata in Instanced 3D Model (i3dm) files from being parsed correctly.
- Fixed a memory leak in `CesiumGltfReader`.
- Fixed a bug in `ImplicitTilingUtilities::computeBoundingVolume` that incorrectly subdivided a `BoundingCylinderRegion` across the discontinuity line.
- Fixed a broken link in the `ktx` vcpkg portfile that would cause this library to fail to build.

### v0.45.0 - 2025-03-03

##### Breaking Changes :mega:

- Removed `TilesetOptions::maximumSimultaneousSubtreeLoads` because it was unused.

##### Additions :tada:

- Added `convertPropertyComponentTypeToAccessorComponentType` to `PropertyType`.
- Added support for the following 3D Tiles extensions to `Cesium3DTiles`, `Cesium3DTilesReader`, and `Cesium3DTilesWriter`:
  - `3DTILES_ellipsoid`
  - `3DTILES_content_voxels`
  - `3DTILES_bounding_volume_cylinder`
- Added `BoundingCylinderRegion` to represent `3DTILES_bounding_volume_cylinder` in the `BoundingVolume` variant.
- Added generated classes for `EXT_primitive_voxels` and its dependencies in `CesiumGltf`, `CesiumGltfReader`, and `CesiumGltfWriter`.
- Added `AxisAlignedBox::fromPositions`, which creates an `AxisAlignedBox` from an input vector of positions.
- `PropertyView`, `PropertyTableView`, `PropertyTablePropertyView`, `PropertyTextureView`, and `PropertyTexturePropertyView` now support the enum metadata type in `EXT_structural_metadata`.
- Added `TypeToDimensions` class in `PropertyTypeTraits` to obtain the dimension count of a glm vector or matrix.
- Added `canRepresentPropertyType<T>` to `PropertyTypeTraits` to check if a C++ type can represent the given `PropertyType`.
- Added `getName` method to `CesiumGltf::Enum`, allowing a scalar enum value to be resolved into its corresponding name in the enum.

##### Fixes :wrench:

- `Tile` children of external tilesets will now be cleared when the external tileset is unloaded, fixing a memory leak that happened as a result of these `Tile` skeletons accumulating over time.
- Fixed parsing URIs that have a scheme followed by `:` instead of `://`.
- Fixed decoding of `KHR_mesh_quantization` normalized values.
- Requests headers specified in `TilesetOptions` are now included in tile content requests. Previously they were only included in the root tileset.json / layer.json request.
- Fixed a crash when loading a `tileset.json` without a valid root tile.
- Fixed a bug that could cause variable length string arrays in `EXT_structural_metadata` to be interpreted incorrectly.

### v0.44.3 - 2025-02-12

##### Fixes :wrench:

- Fixed another bug in `GltfUtilities::parseGltfCopyright` that could cause it to crash or produce incorrect results.

### v0.44.2 - 2025-02-10

##### Fixes :wrench:

- Fixed a bug in `GltfUtilities::parseGltfCopyright` that could cause a crash when the copyright ends with a semicolon.

### v0.44.1 - 2025-02-03

##### Fixes :wrench:

- Fixed a bug in `CesiumIonClient::Connection` that caused the `authorize` method to use an incorrect URL.

### v0.44.0 - 2025-02-03

##### Breaking Changes :mega:

- Removed `Math::rotation`. Use `glm::rotation` from `<glm/gtx/quaternion.hpp>` instead.
- Removed `Math::perpVector`. Use `glm::perp` from `<glm/gtx/perpendicular.hpp>` instead.
- Using Cesium Native in non-cmake projects now requires manually defining `GLM_ENABLE_EXPERIMENTAL`.
- cesium-native no longer uses the `GLM_FORCE_SIZE_T_LENGTH` option with the `glm` library
- `CullingVolume` has been moved from the `Cesium3DTilesSelection` namespace to the `CesiumGeometry` namespace.

##### Additions :tada:

- Added `forEachTile`, `forEachContent`, `addExtensionUsed`, `addExtensionRequired`, `removeExtensionUsed`, `removeExtensionRequired`, `isExtensionUsed`, and `isExtensionRequired` to `Cesium3DTiles::Tileset`.
- Added conversion of I3dm batch table metadata to `EXT_structural_metadata` and `EXT_instance_features` extensions.
- Added `CesiumIonClient::Connection::geocode` method for making geocoding queries against the Cesium ion geocoder API.
- Added `UrlTemplateRasterOverlay` for requesting raster tiles from services using a templated URL.
- `upsampleGltfForRasterOverlays` is now compatible with meshes using TRIANGLE_STRIP, TRIANGLE_FAN, or non-indexed TRIANGLES primitives.
- Added `requestHeaders` field to `TilesetOptions` to allow per-tileset request headers to be specified.

##### Fixes :wrench:

- Fixed a crash in `GltfWriter` that would happen when the `EXT_structural_metadata` `schema` property was null.
- Fixed a bug in `SharedAssetDepot` that could cause assertion failures in debug builds, and could rarely cause premature deletion of shared assets even in release builds.
- Fixed a bug that could cause `Tileset::sampleHeightMostDetailed` to return a height that is not the highest one when the sampled tileset contained multiple heights at the given location.
- `LayerJsonTerrainLoader` will now log errors and warnings when failing to load a `.terrain` file referenced in the layer.json, instead of silently ignoring them.
- URIs containing unicode characters are now supported.
- Fixed a crash in `CullingVolume` when the camera was very far away from the globe.
- Fixed a bug that prevented the `culture` parameter of the `BingMapsRasterOverlay` from having an effect.

### v0.43.0 - 2025-01-02

##### Breaking Changes :mega:

- Removed unused types `JsonValueMissingKey` and `JsonValueNotRealValue` from `CesiumUtility`.

##### Additions :tada:

- Added `offset` getter to `AccessorView`.
- Added `stride`, `offset`, and `data` getters to `AccessorWriter`.
- Added `value_type` typedef to `AccessorWriter`.
- Added `InstanceAttributeSemantics` to `CesiumGltf`.
- Added `VertexAttributeSemantics::FEATURE_ID_n`.
- Added a `const` version of `Tileset::forEachLoadedTile`.
- Added `DebugTileStateDatabase`, which provides tools for debugging the tile selection algorithm using SQLite.
- Added `CesiumAsync::SqliteHelper`, containing functions for working with SQLite.
- Updates generated classes for `EXT_structural_metadata`. See https://github.com/CesiumGS/glTF/pull/71.

##### Fixes :wrench:

- Fixed a bug in `thenPassThrough` that caused a compiler error when given a value by r-value refrence.
- Fixed a raster overlay bug that could cause unnecessary upsampling with failed or missing overlay tiles.
- Fixed a bug in  `SubtreeFileReader::loadBinary` that prevented valid subtrees from loading if they did not contain binary data.
- Fixed a bug in the `Tileset` selection algorithm that could cause detail to disappear during load in some cases.
- Improved the "kicking" mechanism in the tileset selection algorithm. The new criteria allows holes in a `Tileset`, when they do occur, to be filled with loaded tiles more incrementally.
- Fixed a bug in `SharedAssetDepot` that could lead to crashes and other undefined behavior when an asset in the depot outlived the depot itself.
- Fixed a bug that could cause some rotations in an Instanced 3D Model (.i3dm) to be represented incorrectly.

### v0.42.0 - 2024-12-02

##### Breaking Changes :mega:

- Cesium Native now requires C++20 and uses vcpkg `2024.11.16`.
- Switched from `gsl::span` to `std::span` throughout the library and API. The GSL library has been removed.
- The `BingMapsRasterOverlay` constructor no longer takes an `ellipsoid` parameter. Instead, it uses the ellipsoid specified in `RasterOverlayOptions`.
- The `ellipsoid` field in `RasterOverlayOptions` is no longer a `std::optional`. Instead, it defaults to WGS84 directly.
- Removed the `ellipsoid` field from `TileMapServiceRasterOverlayOptions`, `WebMapServiceRasterOverlayOptions`, and `WebMapTileServiceRasterOverlayOptions`. These overlays now use the ellipsoid in `RasterOverlayOptions` instead.
- The `schema` property of `ExtensionModelExtStructuralMetadata` is now an `IntrusivePointer` instead of a `std::optional`.

##### Additions :tada:

- Added support for `EXT_accessor_additional_types` in `AccessorView`.
- Added `EllipsoidTilesetLoader` that will generate a tileset by tessellating the surface of an ellipsoid, producing a simple globe tileset without any terrain features.
- External schemas referenced by the `schemaUri` property in the `EXT_structural_metadata` glTF extension are now loaded automatically. Two models that reference the same external schema will share a single copy of it.
- Added `getHeightSampler` method to `TilesetContentLoader`, allowing loaders to optionally provide a custom, more efficient means of querying heights using the `ITilesetHeightSampler` interface.
- Added equality operator for `JsonValue`.
- `TileLoadResult` now includes a `pAssetAccessor` that was used to retrieve the tile content and that should be used to retrieve any additional resources associated with the tile, such as external images.

##### Fixes :wrench:

- Updated the CMake install process to install the vcpkg-built Debug binaries in Debug builds. Previously the Release binaries were installed instead.
- Fixed a crash that would occur for raster overlays attempting to dereference a null `CreditSystem`.
- Fixed a bug where an empty `extensions` object would get written if an `ExtensibleObject` only had unregistered extensions.
- Tightened the tolerance of `IntersectionTests::rayTriangleParametric`, allowing it to find intersections with smaller triangles.
- Fixed a bug that could cause `GltfUtilities::intersectRayGltfModel` to crash when the model contains a primitive whose position accessor does not have min/max values.
- `IonRasterOverlay` now passes its `RasterOverlayOptions` to the `BingMapsRasterOverlay` or `TileMapServiceRasterOverlay` that it creates internally.
- Fixed a bug in `CachingAssetAccessor` that caused it to return cached request headers on a cache hit, rather than the headers included in the new request.
- External resources (such as images) referenced from 3D Tiles content will no longer fail if a Cesium ion token refresh is necessary.
- The Cesium ion token will now only be refreshed once when it expires. Previously, multiple refresh requests could be initiated at about the same time.
- Fixed a bug in `SharedAssetDepot` that could lead to a crash with assets that fail to load.
- Fixed a bug in `AccessorView` that could cause it to report the view as valid even when its `BufferView` had a negative `byteStride`.

### v0.41.0 - 2024-11-01

##### Breaking Changes :mega:

- Renamed `CesiumUtility/Gunzip.h` to `CesiumUtility/Gzip.h`.
- Renamed `ImageCesium` to `ImageAsset`.
- The `cesium` field in `CesiumGltf::Image` is now named `pAsset` and is an `IntrusivePointer` to an `ImageAsset`.
- The `image` field in `LoadedRasterOverlayImage` is now named `pImage` and is an `IntrusivePointer` to an `ImageAsset`.
- Deprecated the `readImage` and `generateMipMaps` methods on `GltfReader`. These methods are now found on `ImageDecoder`.

##### Additions :tada:

- Added `CesiumUtility::gzip`.
- Added `CesiumGeometry::Transforms::getUpAxisTransform` to get the transform that converts from one up axis to another.
- Added `TilesetSharedAssetSystem` to `Cesium3DTilesSelection` and `GltfSharedAssetSystem` to `CesiumGltfReader`.
- Added `SharedAsset` to `CesiumUtility` to serve as the base class for assets such as `ImageAsset`.
- Added `SharedAssetDepot` to `CesiumAsync` for managing assets, such as images, that can be shared among multiple models or other objects.
- Added `NetworkAssetDescriptor` and `NetworkImageAssetDescriptor`.
- `ImageAsset` (formerly `ImageCesium`) is now an `ExtensibleObject`.
- Added `VertexAttributeSemantics` to `CesiumGltf`.
- Added `ImageDecoder` to `CesiumGltfReader`.
- Added `DoublyLinkedListAdvanced` to `CesiumUtility`. It is equivalent to `DoublyLinkedList` except it allows the next and previous pointers to be in a base class of the node class.
- Added `contains` method to `DoublyLinkedList` (and `DoublyLinkedListAdvanced`).
- Added static `error` and `warning` methods to `ErrorList`, making it easy to create an instance with a single error or warning.
- `ExtensibleObject::addExtension` now takes arguments that are passed through to the extension's constructor.
- Added `Hash` to `CesiumUtility`.
- Added `emplace` and `reset` methods to `IntrusivePointer`.
- Added `Result<T>` and `ResultPointer<T>` classes to represent the result of an operation that might complete with warnings and errors.

##### Fixes :wrench:

- Fixed missing ellipsoid parameters that would lead to incorrect results when using non-WGS84 ellipsoids.
- Fixed a bug in `AsyncSystem::all` where the resolved values of individual futures were copied instead of moved into the output array.
- Improved the hash function for `QuadtreeTileID`.

### v0.40.1 - 2024-10-01

##### Fixes :wrench:

- Fixed a regression in v0.40.0 that could cause tilesets with raster overlays to fail to load in some cases.

### v0.40.0 - 2024-10-01

##### Breaking Changes :mega:

- Renamed `shouldContentContinueUpdating` to `getMightHaveLatentChildren` and `setContentShouldContinueUpdating` to `setMightHaveLatentChildren` on the `Tile` class.
- `LoadedRasterOverlayImage` now has a single `errorList` property instead of separate `errors` and `warnings` properties.

##### Additions :tada:

- Added `sampleHeightMostDetailed` method to `Tileset`.
- `AxisAlignedBox` now has `constexpr` constructors.

##### Fixes :wrench:

- Fixed a bug that prevented use of `Tileset` with a nullptr `IPrepareRendererResources`.
- Fixed a bug in `IntersectionTests::rayOBBParametric` that could cause incorrect results for some oriented bounding boxes.
- `GltfUtilities::intersectRayGltfModel` now reports a warning when given a model it can't compute the intersection with because it uses required extensions that are not supported.
- Errors while loading raster overlays are now logged. Previously, they were silently ignored in many cases.
- A raster overlay image failing to load will no longer completely prevent the geometry tile to which it is attached from rendering. Instead, once the raster overlay fails, the geometry tile will be shown without the raster overlay.
- Fixed a bug in the various `catchImmediately` and `catchInMainThread` functions in `CesiumAsync` that prevented use of a mutable lambda.

### v0.39.0 - 2024-09-02

##### Breaking Changes :mega:

- Setting the CMake variable `PRIVATE_CESIUM_SQLITE` will no longer automatically rename all of the SQLite symbols. It must also be paired with a vcpkg overlay port that renames the symbols in SQLite itself.
- `PropertyArrayView` is now exclusively a view, with no ability to own the data it is viewing. The new `PropertyArrayCopy` can be used when an owning view is required.

##### Additions :tada:

- Added `CesiumGltfWriter::SchemaWriter` for serializing schemas in [EXT_structural_metadata](https://github.com/CesiumGS/glTF/tree/3d-tiles-next/extensions/2.0/Vendor/EXT_structural_metadata).
- Added `resolveExternalImages` flag to `GltfReaderOptions`, which is true by default.
- Added `removeExtensionUsed` and `removeExtensionRequired` methods to `CesiumGltf::Model`.
- Added `getFeatureIdAccessorView` overload for retrieving feature IDs from `EXT_instance_features`.
- Added `CesiumGeospatial::EarthGravitationalModel1996Grid` class to allow transforming heights on a WGS84 ellipsoid into heights above mean sea level using the EGM96 model.

##### Fixes :wrench:

- Fixed a bug in `WebMapTileServiceRasterOverlay` that caused it to compute the `TileRow` incorrectly when used with a tiling scheme with multiple tiles in the Y direction at the root.
- `KHR_texture_transform` is now removed from `extensionsUsed` and `extensionsRequired` after it is applied by `GltfReader`.
- Fixed a bug in the i3dm loader that caused glTF with multiple nodes to not be instanced correctly.

### v0.38.0 - 2024-08-01

##### Breaking Changes :mega:

- `AccessorWriter` constructor now takes `std::byte*` instead of `uint8_t*`.

##### Additions :tada:

- Added `rayTriangle` intersection function that returns the intersection point between a ray and a triangle.
- Added `intersectRayGltfModel` intersection function that returns the first intersection point between a ray and a glTF model.
- Added `convertAccessorComponentTypeToPropertyComponentType`, which converts integer glTF accessor component types to their best-fitting `PropertyComponentType`.

##### Fixes :wrench:

- Fixed a bug that prevented raster overlays from being correctly applied when a non-standard "glTF up axis" is in use.

### v0.37.0 - 2024-07-01

##### Additions :tada:

- Added full support for custom ellipsoids by setting `TilesetOptions::ellipsoid` when creating a tileset.
  - Many methods have been updated with an additional ellipsoid parameter to support this. The WGS84 ellipsoid is used as a default parameter here to ensure API compatibility.
  - `CESIUM_DISABLE_DEFAULT_ELLIPSOID` can be defined to disable the WGS84 default parameter, exposing through errors the places in your code that are still assuming a WGS84 ellipsoid.
- Added `removeUnusedMeshes` and `removeUnusedMaterials` to `GltfUtilities`.
- Added `rayEllipsoid` static method to `CesiumGeometry::IntersectionTests`.
- Added equality operator for `Cartographic`.
- Added `CESIUM_MSVC_STATIC_RUNTIME_ENABLED` option to the CMake scripts. It is OFF by default, and when enabled, configures any MS visual studio projects for the "Multi-threaded" (/MT) runtime library rather than "Multi-threaded DLL" (/MD)

##### Fixes :wrench:

- Fixed several problems with the loader for the 3D Tiles Instanced 3D Mesh (i3dm) format:
  - When an instance transform cannot be decomposed into position, rotation, and scale, a warning will now be logged and an identity transformation will be used. Previously, an undefined transformation would be used.
  - The `gltfUpAxis` property is now accounted for, if present.
  - Paths to images in i3dm content are now resolved correctly.
  - Extraneous spaces at the end of an external glTF URI are now ignored. These are sometimes added as padding in order to meet alignment requirements.
- Removed an overly-eager degenerate triangle test in the 2D version of `IntersectionTests::pointInTriangle` that could discard intersections in small - but valid - triangles.
- Fixed a bug while upsampling tiles for raster overlays that could cause them to have an incorrect bounding box, which in some cases would lead to the raster overlay being missing entirely from the upsampled tile.

### v0.36.0 - 2024-06-03

##### Breaking Changes :mega:

- `FeatureId::propertyTable` is now `int32_t` instead of `std::optional<int64_t>`
- `ExtensionMeshPrimitiveExtStructuralMetadata::propertyTextures` and `ExtensionMeshPrimitiveExtStructuralMetadata::propertyAttributes` are now vectors of `int32_t` instead of `int64_t`.

##### Additions :tada:

- Added support for I3DM 3D Tile content files.
- Added `forEachNodeInScene` to `CesiumGltf::Model`.
- Added `removeUnusedBuffers` to `GltfUtilities`.
- Added the following new methods to the `Uri` class: `unescape`, `unixPathToUriPath`, `windowsPathToUriPath`, `nativePathToUriPath`, `uriPathToUnixPath`, `uriPathToWindowsPath`, and `uriPathToNativePath`.
- Added `LayerWriter` to the `CesiumQuantizedMeshTerrain` library and namespace.
- Drastically improved the performance of `GltfUtilities::collapseToSingleBuffer` for glTFs with many buffers and bufferViews.

##### Fixes :wrench:

- Added support for the following glTF extensions to `Model::merge`. Previously these extensions could end up broken after merging.
  - `KHR_texture_basisu`
  - `EXT_texture_webp`
  - `EXT_mesh_gpu_instancing`
  - `EXT_meshopt_compression`
  - `CESIUM_primitive_outline`
  - `CESIUM_tile_edges`
- Fixed a bug in `GltfUtilities::compactBuffer` where it would not preserve the alignment of the bufferViews.
- The `collapseToSingleBuffer` and `moveBufferContent` functions in `GltfUtilities` now align to an 8-byte boundary rather than a 4-byte boundary, because bufferViews associated with some glTF extensions require this larger alignment.
- `GltfUtilities::collapseToSingleBuffer` now works correctly even if some of the buffers in the model have a `uri` property and the data at that URI has not yet been loaded. Such buffers are left unmodified.
- `GltfUtilities::collapseToSingleBuffer` now works correctly with bufferViews that have the `EXT_meshopt_compression` extension.
- `GltfUtilities::compactBuffer` now accounts for bufferViews with the `EXT_meshopt_compression` when determining unused buffer ranges.
- When `GltfReader` decodes buffers with data URLs, and the size of the data in the URL does not match the buffer's `byteLength`, the `byteLength` is now updated and a warning is raised. Previously, the mismatch was ignored and would cause problems later when trying to use these buffers.
- `EXT_meshopt_compression` and `KHR_mesh_quantization` are now removed from `extensionsUsed` and `extensionsRequired` after they are decoded by `GltfReader`.
- The glTF accessor for the texture coordinates created by `RasterOverlayUtilities::createRasterOverlayTextureCoordinates` now has min/max values that accurately reflect the range of values. Previously, the minimum was always set to 0.0 and the maximum to 1.0.
- Fixed a bug in the `waitInMainThread` method on `Future` and `SharedFuture` that could cause it to never return if the waited-for future rejected.
- Moved the small amount of Abseil code embedded into the s2geometry library from the `absl` namespace to the `cesium_s2geometry_absl` namespace, in order to avoid linker errors when linking against both cesium-native and the full Abseil library.
- Fixed a crash in `ExtensionWriterContext` when attempting to write statically-typed extensions that aren't registered. Now a warning is reported.

### v0.35.0 - 2024-05-01

##### Breaking Changes :mega:

- Moved `upsampleGltfForRasterOverlays` into `RasterOverlayUtilities`. Previously it was a global function. Also added two new parameters to it, prior to the existing `textureCoordinateIndex` parameter.
- Moved `QuantizedMeshLoader` from `Cesium3DTilesContent` to `CesiumQuantizedMeshTerrain`. If experiencing related linker errors, add `CesiumQuantizedMeshTerrain` to the libraries you link against.
- `Connection::authorize` now requires an `ApplicationData` parameter, which represents the `appData` retrieved from a Cesium ion server.

##### Additions :tada:

- Added a new `CesiumQuantizedMeshTerrain` library and namespace, containing classes for working with terrain in the `quantized-mesh-1.0` format and its `layer.json` file.
- Added `getComponentCountFromPropertyType` to `PropertyType`.
- Added `removeExtension` to `ExtensibleObject`.
- Added `IndexFromAccessor` to retrieve the index supplied by `IndexAccessorType`.
- Added `NormalAccessorType`, which is a type definition for a normal accessor. It can be constructed using `getNormalAccessorView`.
- Added `Uri::getPath` and `Uri::setPath`.
- Added `TileTransform::setTransform`.
- Added `GlobeRectangle::splitAtAntiMeridian`.
- Added `BoundingRegionBuilder::toGlobeRectangle`.
- Added `GlobeRectangle::equals` and `GlobeRectangle::equalsEpsilon`.
- `upsampleGltfForRasterOverlays` now accepts two new parameters, `hasInvertedVCoordinate` and `textureCoordinateAttributeBaseName`.
- `upsampleGltfForRasterOverlays` now copies images from the parent glTF into the output model.
- Added `waitInMainThread` method to `Future` and `SharedFuture`.
- Added `forEachRootNodeInScene`, `addExtensionUsed`, `addExtensionRequired`, `isExtensionUsed`, and `isExtensionRequired` methods to `CesiumGltf::Model`.
- Added `getNodeTransform`, `setNodeTransform`, `removeUnusedTextures`, `removeUnusedSamplers`, `removeUnusedImages`, `removeUnusedAccessors`, `removeUnusedBufferViews`, and `compactBuffers` methods to `GltfUtilities`.
- Added `postprocessGltf` method to `GltfReader`.
- `Model::merge` now merges the `EXT_structural_metadata` and `EXT_mesh_features` extensions. It also now returns an `ErrorList`, used to report warnings and errors about the merge process.

##### Fixes :wrench:

- Fixed a bug in `joinToString` when given a collection containing empty strings.
- `QuantizedMeshLoader` now creates spec-compliant glTFs from a quantized-mesh terrain tile. Previously, the generated glTF had small problems that could confuse some clients.
- Fixed a bug in `TileMapServiceRasterOverlay` that caused it to build URLs incorrectly when given a URL with query parameters.
- glTFs converted from a legacy batch table to a `EXT_structural_metadata` now:
  - Add the `EXT_structural_metadata` and `EXT_mesh_features` extensions to the glTF's `extensionsUsed` list.
  - Omit property table properties without any values at all. Previously, such property table properties would have a `values` field referring to an invalid bufferView, which is contrary to the extension's specification.
  - Rename the `_BATCHID` attribute to `_FEATURE_ID_0` inside the `KHR_draco_mesh_compression` extension (if present), in addition to the primitive's `attributes`. Previously, meshes still Draco-compressed after the upgrade, by setting `options.decodeDraco=false`, did not have the proper attribute name.
- glTFs converted from 3D Tiles B3DMs with the `RTC_CENTER` property will now have `CESIUM_RTC` added to their `extensionsRequired` and `extensionsUsed` lists.
- glTFs converted from the 3D Tiles PNTS format now:
  - Have their `asset.version` field correctly set to `"2.0"`. Previously the version was not set, which is invalid.
  - Have the `KHR_materials_unlit` extension added to the glTF's `extensionsUsed` list when the point cloud does not have normals.
  - Have a default `scene`.
  - Have the `CESIUM_RTC` extension added to the glTF's `extensionsRequired` and `extensionsUsed` lists when the PNTS uses the `RTC_CENTER` property.
- When glTFs are loaded with `applyTextureTransform` set to true, the accessors and bufferViews created for the newly-generated texture coordinates now have their `byteOffset` set to zero. Previously, they inherited the value from the original `KHR_texture_transform`-dependent objects, which was incorrect.
- `bufferViews` created for indices during Draco decoding no longer have their `byteStride` property set, as this is unnecessary and disallowed by the specification.
- `bufferViews` created for vertex attributes during Draco decoding now have their `target` property correctly set to `BufferView::Target::ARRAY_BUFFER`.
- After a glTF has been Draco-decoded, the `KHR_draco_mesh_compression` extension is now removed from the primitives, as well as from `extensionsUsed` and `extensionsRequired`.
- For glTFs converted from quantized-mesh tiles, accessors created for the position attribute now have their minimum and maximum values set correctly to include the vertices that form the skirt around the edge of the tile.
- Fixed some glTF validation problems with the mode produced by `upsampleGltfForRasterOverlays`.
- `RasterOverlayUtilities::createRasterOverlayTextureCoordinates` no longer fails when the model spans the anti-meridian. However, only the larger part of the model on one side of the anti-meridian will have useful texture coordinates.
- Fixed a bug that caused `GltfWriter` to create an invalid GLB if its total size would be greater than or equal to 4 GiB. Because it is not possible to produce a valid GLB of this size, GltfWriter now reports an error instead.
- `CesiumUtility::Uri::resolve` can now properly parse protocol-relative URIs (such as `//example.com`).
- Fixed a bug where the `GltfReader` was not able to read a model when the BIN chunk of the GLB data was more than 3 bytes larger than the size of the JSON-defined `buffer`.

### v0.34.0 - 2024-04-01

##### Breaking Changes :mega:

- Renamed `IntersectionTests::pointInTriangle2D` to `IntersectionTests::pointInTriangle`.

##### Additions :tada:

- Added `AccessorWriter` constructor that takes an `AccessorView`.
- Added `PositionAccessorType`, which is a type definition for a position accessor. It can be constructed using `getPositionAccessorView`.
- Added overloads of `IntersectionTests::pointInTriangle` that handle 3D points. One overload includes a `barycentricCoordinates` parameter that outputs the barycentric coordinates at that point.
- Added overloads of `ImplicitTilingUtilities::computeBoundingVolume` that take a `Cesium3DTiles::BoundingVolume`.
- Added overloads of `ImplicitTilingUtilities::computeBoundingVolume` that take an `S2CellBoundingVolume` and an `OctreeTileID`. Previously only `QuadtreeTileID` was supported.
- Added `setOrientedBoundingBox`, `setBoundingRegion`, `setBoundingSphere`, and `setS2CellBoundingVolume` functions to `TileBoundingVolumes`.

##### Fixes :wrench:

- Fixed a bug where coordinates returned from `SimplePlanarEllipsoidCurve` were inverted if one of the input points had a negative height.
- Fixed a bug where `Tileset::ComputeLoadProgress` could incorrectly report 100% before all tiles finished their main thread loading.

### v0.33.0 - 2024-03-01

##### Breaking Changes :mega:

- Removed support for `EXT_feature_metadata` in `CesiumGltf`, `CesiumGltfReader`, and `CesiumGltfWriter`. This extension was replaced by `EXT_mesh_features`, `EXT_instance_features`, and `EXT_structural_metadata`.
- Moved `ReferenceCountedNonThreadSafe<T>` to `ReferenceCounted.h`. It is also now a type alias for `ReferenceCounted<T, false>` rather than an actual class.
- Renamed `applyKHRTextureTransform` to `applyKhrTextureTransform`. The corresponding header file was similarly renamed to `CesiumGltf/applyKhrTextureTransform.h`.

##### Additions :tada:

- Added `TextureViewOptions`, which includes the following flags:
  - `applyKhrTextureTransformExtension`: When true, the view will automatically transform texture coordinates before sampling the texture.
  - `makeImageCopy`: When true, the view will make its own CPU copy of the image data.
- Added `TextureView`. It views an arbitrary glTF texture and can be affected by `TextureViewOptions`. `FeatureIdTextureView` and `PropertyTexturePropertyView` now inherit from this class.
- Added `options` parameter to `PropertyTextureView::getPropertyView` and `PropertyTextureView::forEachProperty`, allowing views to be constructed with property-specific options.
- Added `KhrTextureTransform`, a utility class that parses the `KHR_texture_transform` glTF extension and reports whether it is valid. UVs may be transformed on the CPU using `applyTransform`.
- Added `contains` method to `BoundingSphere`.
- Added `GlobeRectangle::MAXIMUM` static field.
- Added `ReferenceCountedThreadSafe` type alias.
- Added `SimplePlanarEllipsoidCurve` class to help with calculating fly-to paths.
- Added `sizeBytes` field to `ImageCesium`, allowing its size to be tracked for caching purposes even after its `pixelData` has been cleared.
- Added `scaleToGeocentricSurface` method to `Ellipsoid`.

##### Fixes :wrench:

- Fixed a bug in `BoundingVolume::estimateGlobeRectangle` where it returned an incorrect rectangle for boxes and spheres that encompass the entire globe.
- Fixed an incorrect computation of wrapped texture coordinates in `applySamplerWrapS` and `applySamplerWrapT`.

### v0.32.0 - 2024-02-01

##### Breaking Changes :mega:

- `IndicesForFaceFromAccessor` now properly supports `TRIANGLE_STRIP` and `TRIANGLE_FAN` modes. This requires the struct to be initialized with the correct primitive mode.

##### Additions :tada:

- Added support for Web Map Tile Service (WMTS) with `WebMapTileServiceRasterOverlay`.
- Added conversions from `std::string` to other metadata types in `MetadataConversions`. This enables the same conversions as `std::string_view`, while allowing runtime engines to use `std::string` for convenience.
- Added `applyTextureTransform` property to `TilesetOptions`, which indicates whether to preemptively apply transforms to texture coordinates for textures with the `KHR_texture_transform` extension.
- Added `loadGltf` method to `GltfReader`, making it easier to do a full, asynchronous load of a glTF.

##### Fixes :wrench:

- Fixed a bug in `FeatureIdTextureView` where it ignored the wrap values specified on the texture's sampler.
- Fixed a bug that could cause binary implicit tiling subtrees with buffers padded to 8-bytes to fail to load.
- Fixed a bug where upgraded batch table properties were not always assigned sentinel values, even when such values were available and required.
- Fixed incorrect behavior in `PropertyTablePropertyView` where `arrayOffsets` were treated as byte offsets, instead of as array indices.

### v0.31.0 - 2023-12-14

##### Additions :tada:

- Add `defaults` method to `CesiumIonClient::Connection`.

##### Fixes :wrench:

- Fixed a crash in `SubtreeAvailability::loadSubtree`.
- Fixed a bug where the `getApiUrl` method of `CesiumIonClient::Connection` would not return the default API URL if the attempt to access `config.json` failed in a more serious way, such as because of an invalid hostname.

### v0.30.0 - 2023-12-01

##### Breaking Changes :mega:

- Moved `ErrorList`, `CreditSystem`, and `Credit` from `Cesium3DTilesSelection` to `CesiumUtility`.
- Moved `GltfUtilities` from `Cesium3DTilesSelection` to `Cesium3DTilesContent`.
- Moved `RasterOverlay`, `RasterOverlayTileProvider`, `RasterOverlayTile`, `QuadtreeRasterOverlayTileProvider`, `RasterOverlayLoadFailure`, `RasterOverlayDetails`, and all of the `RasterOverlay`-derived types to a new `CesiumRasterOverlays` library and namespace.
- Moved `createRasterOverlayTextureCoordinates` method from `GltfUtilities` to a new `RasterOverlayUtilities` class in the `CesiumRasterOverlays` library.
- `GltfUtilities::parseGltfCopyright` now returns the credits as a vector of `std::string_view` instances. Previously it took a `CreditSystem` and created credits directly.
- The `SubtreeAvailability` constructor and `loadSubtree` static method now take an `ImplicitTileSubdivisionScheme` enumeration parameter instead of a `powerOf2` parameter. They also now require a `levelsInSubtree` parameter, which is needed when switching from constant to bitstream availability. Lastly, the constructor now takes a `Subtree` parameter instead of a `std::vector<std::vector<std::byte>>` representing the buffers.
- `SubtreeConstantAvailability`, `SubtreeBufferViewAvailability`, and `AvailabilityView` are now members of `SubtreeAvailability`.
- Moved `ImageManipulation` from `CesiumGltfReader` to `CesiumGltfContent`.
- Added some new parameters to `RasterOverlayUtilities::createRasterOverlayTextureCoordinates` and changed the order of some existing parameters.

##### Additions :tada:

- Added new `Cesium3DTilesContent` library and namespace. It has classes for loading, converting, and manipulating 3D Tiles tile content.
- Added new `CesiumGltfContent` library and namespace. It has classes for manipulating in-memory glTF files.
- Added new `CesiumRasterOverlays` library and namespace. It has classes for working with massive textures draped over glTFs and 3D Tiles.
- Added `MetadataConversions`, which enables metadata values to be converted to different types for better usability in runtime engines.
- Added various `typedef`s to catch all possible types of `AccessorView`s for an attribute, including `FeatureIdAccessorType` for feature ID attribute accessors, `IndexAccessorType` for index accessors, and `TexCoordAccessorType` for texture coordinate attribute accessors.
- Added `getFeatureIdAccessorView`, `getIndexAccessorView`, and `getTexCoordAccessorView` to retrieve the `AccessorView` as a `FeatureIdAccessorType`, `IndexAccessorType`, or `TexCoordAccessorType` respectively.
- Added `StatusFromAccessor` and `CountFromAccessor` visitors to retrieve the accessor status and size respectively. This can be used with `FeatureIdAccessorType`, `IndexAccessorType`, or `TexCoordAccessorType`.
- Added `FeatureIdFromAccessor` to retrieve feature IDs from a `FeatureIdAccessorType`.
- Added `IndicesForFaceFromAccessor` to retrieve the indices of the vertices that make up a face, as supplied by `IndexAccessorType`.
- Added `TexCoordFromAccessor` to retrieve the texture coordinates from a `TexCoordAccessorType`.
- Added `TileBoundingVolumes` class to `Cesium3DTilesContent`, making it easier to create the rich bounding volume types in `CesiumGeometry` and `CesiumGeospatial` from the simple vector representations in `Cesium3DTiles`.
- Added `transform` method to `CesiumGeometry::BoundingSphere`.
- Added `toSphere`, `fromSphere`, and `fromAxisAligned` methods to `CesiumGeometry::OrientedBoundingBox`.
- Added `TileTransform` class to `Cesium3DTilesContent`, making it easier to create a `glm::dmat4` from the `transform` property of a `Cesium3DTiles::Tile`.
- Added `ImplicitTilingUtilities` class to `Cesium3DTilesContent`.
- Added overloads of `isTileAvailable`, `isContentAvailable`, and `isSubtreeAvailable` on the `SubtreeAvailability` class that take the subtree root tile ID and the tile ID of interest, instead of a relative level and Morton index.
- Added `fromSubtree` and `createEmpty` static methods to `SubtreeAvailability`.
- Added new `set` methods to `SubtreeAvailability`, allowing the availability information to be modified.
- Added `SubtreeFileReader` class, used to read `Cesium3DTiles::Subtree` from a binary or JSON subtree file.
- Added `pointInTriangle2D` static method to `CesiumGeometry::IntersectionTests`.
- Added `rectangleIsWithinPolygons` and `rectangleIsOutsidePolygons` static methods to `CartographicPolygon`.
- Raster overlays now use `IPrepareRasterOverlayRendererResources`, which contains only overlay-related methods, instead of `IPrepareRendererResources`, which contains tileset-related methods as well. `IPrepareRendererResources` derives from `IPrepareRasterOverlayRendererResources` so existing code should continue to work without modification.
- Added `collapseToSingleBuffer` and `moveBufferContent` methods to `GltfUtilities`.
- Added `savePng` method to `ImageManipulation`.
- `RasterOverlayTileProvider::loadTile` now returns a future that resolves when the tile is done loading.
- Added `computeDesiredScreenPixels` and `computeTranslationAndScale` methods to `RasterOverlayUtilities`.
- Added `Future<T>::thenPassThrough`, used to easily pass additional values through to the next continuation.

##### Fixes :wrench:

- Fixed a bug in `OrientedBoundingBox::contains` where it didn't account for the bounding box's center.
- Fixed compiler error when calling `PropertyAttributeView::forEachProperty`.
- Fixed crash when loading glTFs with data uri images.
- Fixed WD4996 warnings-as-errors when compiling with Visual Studio 2002 v17.8.

### v0.29.0 - 2023-11-01

##### Breaking Changes :mega:

- Removed `PropertyTablePropertyViewType` and `NormalizedPropertyTablePropertyViewType`, as well as their counterparts for property textures and property attributes. When compiled with Clang, the large `std::variant` definitions would significantly stall compilation.

##### Fixes :wrench:

- Updated the Cesium ion OAuth2 URL from `https://cesium.com/ion/oauth` to `https://ion.cesium.com/oauth`, avoiding a redirect.

### v0.28.1 - 2023-10-02

##### Breaking Changes :mega:

- Cesium Native is now only regularly tested on Visual Studio 2019+, GCC 11.x+, and Clang 12+. Other compilers - including older ones - are likely to work, but are not tested.

##### Additions :tada:

- Added `getClass` to `PropertyTableView`, `PropertyTextureView`, and `PropertyAttributeView`. This can be used to retrieve the metadata `Class` associated with the view.
- Added `PropertyViewStatus::EmptyPropertyWithDefault` to indicate when a property contains no data, but has a valid default value.
- A glTF `bufferView` with a `byteStride` of zero is now treated as if the `byteStride` is not defined at all. Such a glTF technically violates the spec (the minimum value is 4), but the new behavior is sensible enough and consistent with CesiumJS.

##### Fixes :wrench:

- Fixed the handling of omitted metadata properties in `PropertyTableView`, `PropertyTextureView`, and `PropertyAttributeView` instances. Previously, if a property was not `required` and omitted, it would be initialized as invalid with the `ErrorNonexistentProperty` status. Now, it will be treated as valid as long as the property defines a valid `defaultProperty`. A special instance of `PropertyTablePropertyView`, `PropertyTexturePropertyView`, or `PropertyAttributePropertyView` will be constructed to allow the property's default value to be retrieved, either via `defaultValue` or `get`. `getRaw` may not be called on this special instance.

### v0.28.0 - 2023-09-08

##### Breaking Changes :mega:

- Views of the data contained by `EXT_feature_metadata` will no longer supported by Cesium Native. The extension will still be parsed, but it will log a warning.
- Batch tables will be converted to `EXT_structural_metadata` instead of `EXT_feature_metadata`.
- In `CesiumGltf`, all generated classes related to `EXT_feature_metadata` are now prefixed with `ExtensionExtFeatureMetadata`. For example, `ClassProperty` has become `ExtensionExtFeatureMetadataClassProperty`. This also extends to the glTF reader and writer.
- In `CesiumGltf`, all generated classes related to `EXT_structural_metadata` have had their `ExtensionExtStructuralMetadata` prefix removed. For example, `ExtensionExtStructuralMetadataClassProperty` has become `ClassProperty`. This also extends to the glTF reader and writer.
- In `CesiumGltf`, `ExtensionExtMeshFeaturesFeatureId` and `ExtensionExtMeshFeaturesFeatureIdTexture` have been renamed to `FeatureId` and `FeatureIdTexture` respectively.
- Replaced `FeatureIDTextureView` with `FeatureIdTextureView`, which views a `FeatureIdTexture` in `EXT_mesh_features`. Feature ID textures from `EXT_feature_metadata` are no longer supported.
- Replaced `MetadataFeatureTableView` with `PropertyTableView`, which views a `PropertyTable` in `EXT_structural_metadata`.
- Replaced `MetadataPropertyView` with `PropertyTablePropertyView`, which is a view of a `PropertyTableProperty` in `EXT_structural_metadata`. This takes two template parameters: a typename `T` , and a `bool` indicating whether or not the values are normalized.
- Replaced `MetadataPropertyViewStatus` with `PropertyTablePropertyViewStatus`. `PropertyTablePropertyViewStatus` is a class that inherits from `PropertyViewStatus`, defining additional error codes in the form of `static const` values.
- Replaced `FeatureTextureView` with `PropertyTextureView`, which views a `PropertyTexture` in `EXT_structural_metadata`.
- Replaced `FeatureTexturePropertyView` with `PropertyTexturePropertyView`, which is a view of a `PropertyTextureProperty` in `EXT_structural_metadata`. This takes two template parameters: a typename `T` , and a `bool` indicating whether or not the values are normalized.
- Removed `FeatureTexturePropertyComponentType`, `FeatureTexturePropertyChannelOffsets`, and `FeatureTexturePropertyValue`. `PropertyTextureProperty` retrieves the values with the type indicated by its class property.
- Replaced `FeatureTexturePropertyViewStatus` with `PropertyTexturePropertyViewStatus`. `PropertyTexturePropertyViewStatus` is a class that inherits from `PropertyViewStatus`, defining additional error codes in the form of `static const` values.
- Renamed `FeatureIDTextureViewStatus` to `FeatureIdTextureViewStatus` for consistency.
- Renamed `MetadataArrayView` to `PropertyArrayView`.
- Renamed `FeatureTextureViewStatus` to `PropertyTextureViewStatus`.
- Refactored `PropertyType` to reflect the values of `type` in a `ClassProperty` from `EXT_structural_metadata`.

##### Additions :tada:

- Added `PropertyView`, which acts as a base class for all metadata property views. This takes two template parameters: a type `T` , and a `bool` indicating whether or not the values are normalized.
- Added `PropertyViewStatus`, which defines public `static const` values for various property errors.
- Added `PropertyTableViewStatus` to indicate whether a `PropertyTableView` is valid.
- Added `PropertyComponentType` to reflect the values of `componentType` in a `ClassProperty` from `EXT_structural_metadata`.
- Added `PropertyAttributeView`, which views a `PropertyAttribute` in `EXT_structural_metadata`.
- Added `PropertyAttributePropertyView`, which views a `PropertyAttributeProperty` in `EXT_structural_metadata`.
- Added `PropertyAttributePropertyViewStatus`, which reflects the status of a `PropertyAttributePropertyView`.

### v0.27.3 - 2023-10-01

##### Additions :tada:

- Added support for Cesium ion `"externalType"` assets.

##### Fixes :wrench:

- Fixed corner cases where `Tileset::ComputeLoadProgress` can incorrectly report done (100%) before all tiles are actually loaded for the current view.

### v0.27.2 - 2023-09-20

##### Additions :tada:

- Added `CESIUM_GLM_STRICT_ENABLED` option to the CMake scripts. It is ON by default, but when set to OFF it disables the `GLM_FORCE_XYZW_ONLY`, `GLM_FORCE_EXPLICIT_CTOR`, and `GLM_FORCE_SIZE_T_LENGTH` options in the GLM library.

##### Fixes :wrench:

- Added a missing include to `FeatureTexturePropertyView.h`.
- The CMake scripts no longer attempt to add the `Catch2` subdirectory when the tests are disabled.

### v0.27.1 - 2023-09-03

##### Fixes :wrench:

- Fixed a bug that could cause a crash when loading tiles with a raster overlay.

### v0.27.0 - 2023-09-01

##### Breaking Changes :mega:

- Renamed `ExtensionReaderContext` to `JsonReaderOptions`, and the `getExtensions` method on various JSON reader classes to `getOptions`.
- `IExtensionJsonHandler` no longer derives from `IJsonHandler`. Instead, it has a new pure virtual method, `getHandler`, that must be implemented to allow clients to obtain the `IJsonHandler`. In almost all implementations, this should simply return `*this`.
- In `SubtreeReader`, `SchemaReader`, and `TilesetReader`, the `readSubtree`, `readSchema`, and `readTileset` methods (respectively) have been renamed to `readFromJson` and return a templated `ReadJsonResult` instead of a bespoke result class.
- `TileExternalContent` is now heap allocated and stored in `TileContent` with a `std::unique_ptr`.
- The root `Tile` of a `Cesium3DTilesSelection::Tileset` now represents the tileset.json itself, and the `root` tile specified in the tileset.json is its only child. This makes the shape of the tile tree consistent between a standard top-level tileset and an external tileset embedded elsewhere in the tree. In both cases, the "tile" that represents the tileset.json itself has content of type `TileExternalContent`.

##### Additions :tada:

- Added new constructors to `LocalHorizontalCoordinateSystem` taking ECEF<->Local transformation matrices directly.
- Unknown properties in objects read with a `JsonReader` are now stored in the `unknownProperties` property on `ExtensibleObject` by default. To ignore them, as was done in previous versions, call `setCaptureUnknownProperties` on `JsonReaderOptions`.
- Added `ValueType` type alias to `ArrayJsonHandler`, for consistency with other JSON handlers.
- Added an overload of `JsonReader::readJson` that takes a `rapidjson::Value` instead of a byte buffer. This allows a subtree of a `rapidjson::Document` to be easily and efficiently converted into statically-typed classes via `IJsonHandler`.
- Added `*Reader` classes to `CesiumGltfReader` and `Cesium3DTilesReader` to allow each of the classes to be individually read from JSON.
- Added `getExternalContent` method to the `TileContent` class.
- `TileExternalContent` now holds the metadata (`schema`, `schemaUri`, `metadata`, and `groups`) stored in the tileset.json.
- Added `loadMetadata` and `getMetadata` methods to `Cesium3DTilesSelection::Tileset`. They provide access to `TilesetMetadata` instance representing the metadata associated with a tileset.json.
- Added `MetadataQuery` class to make it easier to find properties with specific semantics in `TilesetMetadata`.

##### Fixes :wrench:

- Fixed a bug where an empty error message would get propagated to a tileset's `loadErrorCallback`.
- Fixed several small build script issues to allow cesium-native to be used in Univeral Windows Platform (UWP) applications, such as those that run on Holo Lens 2.
- When KTX2 transcoding fails, the image will now be fully decompressed instead of returning an error.
- Fixed a bug that could cause higher-detail tiles to continue showing when zooming out quickly on a tileset that uses "additive" refinement.
- Fixed a bug that could cause a tile to never finish upsampling because its non-rendered parent never finishes loading.

### v0.26.0 - 2023-08-01

##### Additions :tada:

- Added caching support for Google Maps Photorealistic 3D Tiles. Or other cases where the origin server is using combinations of HTTP header directives that previously caused tiles not to go to disk cache (such as `max-age-0`, `stale-while-revalidate`, and `Expires`).
- Added support for the `EXT_meshopt_compression` extension, which allows decompressing mesh data using the meshoptimizer library. Also added support for the `KHR_mesh_quantization` and `KHR_texture_transform` extensions, which are often used together with the `EXT_meshopt_compression` extension to optimize the size and performance of glTF files.

##### Fixes :wrench:

- Fixed a bug in the 3D Tiles selection algorithm that could cause missing detail if a tileset had a leaf tile that was considered "unconditionally refined" due to having a geometric error larger than its parent's.
- Fixed a bug where `GltfReader::readImage` would always populate `mipPositions` when reading KTX2 images, even when the KTX2 file indicated that it had no mip levels and that they should be created, if necessary, from the base image. As a result, `generateMipMaps` wouldn't generate any mipmaps for the image.

### v0.25.1 - 2023-07-03

##### Additions :tada:

- Included generated glTF and 3D Tiles classes in the generated referenced documentation.
- Updated the 3D Tiles class generator to use the `main` branch instead of the `draft-1.1` branch.

### v0.25.0 - 2023-06-01

##### Additions :tada:

- Added `computeTransformationToAnotherLocal` method to `LocalHorizontalCoordinateSystem`.
- Added support for the `KHR_materials_variants` extension to the glTF reader and writer.
- Added `GunzipAssetAccessor`. It can decorate another asset accessor in order to automatically gunzip responses (if they're gzipped) even if they're missing the proper `Content-Encoding` header.

##### Fixes :wrench:

- On Tileset Load Failure, warning/error messages will always be logged even if the failure callback is set.
- Fixed a bug that caused meshes to be missing entirely when upsampled from a parent with `UNSIGNED_BYTE` indices.

### v0.24.0 - 2023-05-01

##### Additions :tada:

- `WebMapServiceRasterOverlay` now allows query parameters in the base URL when building GetCapabilities and GetMap requests.
- Added support for parsing implicit tilesets that conform to the 3D Tiles 1.1 Spec.

##### Fixes :wrench:

- Fixed various `libjpeg-turbo` build errors, including ones that occurred when building for iOS.

### v0.23.0 - 2023-04-03

##### Breaking Changes :mega:

- Removed `tilesLoadingLowPriority`, `tilesLoadingMediumPriority`, and `tilesLoadingHighPriority` from `ViewUpdateResult`. Use `workerThreadTileLoadQueueLength` and `mainThreadTileLoadQueueLength` instead.

##### Additions :tada:

- Added `getOrientedBoundingBoxFromBoundingVolume` to the `Cesium3DTilesSelection` namespace.
- Added `transform` and `toAxisAligned` methods to `OrientedBoundingBox`.
- Switched to `libjpeg-turbo` instead of `stb` for faster jpeg decoding.
- Added `getNumberOfTilesLoaded` method to `Tileset`.
- Changed how `TilesetOptions::forbidHoles` works so that it loads much more quickly, while still guaranteeing there are no holes in the tileset.
- Added `frameNumber` property to `ViewUpdateResult`.
- Added getters for the `stride` and `data` fields of `AccessorView`.
- Added `startNewFrame` method to `ITileExcluder`.
- Added `CreditSystem.setShowOnScreen` and `Tileset.setShowCreditsOnScreen` to allow on-screen credit rendering to be toggled at runtime.

##### Fixes :wrench:

- Fixed a bug that caused the `center` field of `AxisAlignedBox` to be incorrect.
- Fixed a bug that caused the main thread to sometimes load low-priority tiles before high-priority ones. This could result in much longer waits than necessary for a tileset's appropriate level-of-detail to be shown.
- Fixed a bug that prevented WebP and KTX2 textures from working in the common case where only the extension specified the `source` property, not the glTF's main `Texture` definition.

### v0.22.1 - 2023-03-06

##### Fixes :wrench:

- Fixed a crash that could occur when a batch table property had fewer values than the model had features.

### v0.22.0 - 2023-03-01

##### Breaking Changes :mega:

- Renamed `CesiumGeometry::AxisTransforms` to simply `Transforms`.
- Renamed `CesiumGeospatial::Transforms` to `GlobeTransforms`.

##### Additions :tada:

- Added `GlobeAnchor`, making it easy to define a coordinate system that anchors an object to the globe and maintains it as the object moves or as the local coordinate system it is defined in changes.
- Added support for loading tilesets with `pnts` content. Point clouds are converted to `glTF`s with a single `POINTS` primitive, while batch tables are converted to `EXT_feature_metadata`.
- Added `createTranslationRotationScaleMatrix` and `computeTranslationRotationScaleFromMatrix` methods to `CesiumGeometry::Transforms`.
- Added `CesiumUtility::AttributeCompression` for encoding and decoding vertex attributes in different formats.

##### Fixes :wrench:

- Fixed a bug that could cause holes to appear in a tileset, even with frustum culling disabled, when the tileset includes some empty tiles with a geometric error greater than their parent's.

### v0.21.3 - 2023-02-01

##### Fixes :wrench:

- Fixed a bug that could prevent loading in tilesets that are additively-refined and have external tilesets, such as Cesium OSM Buildings.
- Fixed a bug that could cause parent tiles to be incorrectly culled in tilesets with additive ("ADD") refinement. This could cause geometry to disappear when moving in closer, or fail to appear at all.
- When unloading tile content, raster overlay tiles are now detached from geometry tiles _before_ the geometry tile content is unloaded.
- Added missing `#include <string>` in generated glTF and 3D Tiles header files.
- Replaced `std::sprintf` with `std::snprintf`, fixing a warning-as-error in newer versions of Xcode.
- Upgraded tinyxml2 [from commit 1aeb57d26bc303d5cfa1a9ff2a331df7ba278656 to commit e05956094c27117f989d22f25b75633123d72a83](https://github.com/leethomason/tinyxml2/compare/1aeb57d26bc303d5cfa1a9ff2a331df7ba278656...e05956094c27117f989d22f25b75633123d72a83).

### v0.21.2 - 2022-12-09

##### Additions :tada:

- Added the ability to specify the endpoint URL of the Cesium ion API when constructing an `IonRasterOverlay`.

##### Fixes :wrench:

- Removed the logged warning about the use of the `gltfUpAxis` property in a 3D Tiles tileset.json. While not technically spec-compliant, this property is quite common and we are not going to remove support for it anytime soon.

### v0.21.1 - 2022-12-02

##### Fixes :wrench:

- Fixed a bug that could cause an assertion failure - and on rare occasions a more serious problem - when creating a tile provider for a `TileMapServiceRasterOverlay` or a `WebMapServiceRasterOverlay`.

### v0.21.0 - 2022-11-01

##### Breaking Changes :mega:

- On `IPrepareRendererResources`, the `image` parameter passed to `prepareRasterInLoadThread` and the `rasterTile` parameter passed to `prepareRasterInMainThread` are no longer const. These methods are now allowed to modify the parameters during load.
- `IPrepareRendererResources::prepareInLoadThread` now takes a `TileLoadResult` and returns a `Future<TileLoadResultAndRenderResources>`, allowing it to work asynchronously rather than just blocking a worker thread until it is finished.
- `RasterOverlay::createTileProvider` now takes the owner pointer as an `IntrusivePointer` instead of a raw pointer, and returns a future that resolves to a `RasterOverlay::CreateTileProviderResult`.

##### Additions :tada:

- Added `mainThreadLoadingTimeLimit` and `tileCacheUnloadTimeLimit` properties to `TilesetOptions`, allowing a limit to be placed on how much time is spent loading and unloading tiles per frame.
- Added `GltfReader::generateMipMaps` method.
- Added the `getImage` method to `RasterOverlayTile`.
- Added `LocalHorizontalCoordinateSystem`, which is used to create convenient right- or left-handeded coordinate systems with an origin at a point on the globe.

##### Fixes :wrench:

- Fixed a bug that could cause a crash when adding raster overlays to sparse tilesets and zooming close enough to cause them to be upsampled.

### v0.20.0 - 2022-10-03

##### Breaking Changes :mega:

- `TileRenderContent::lodTransitionPercentage` now always goes from 0.0 --> 1.0 regardless of if the tile is fading in or out.
- Added a new parameter to `IPrepareRendererResources::prepareInLoadThread`, `rendererOptions`, to allow passing arbitrary data from the renderer.

##### Fixes :wrench:

- In `CesiumGltfWriter`, `accessor.byteOffset` and `bufferView.byteOffset` are no longer written if the value is 0. This fixes validation errors for accessors that don't have buffer views, e.g. attributes that are Draco compressed.
- Fixed a bug where failed tiles don't clean up any raster overlay tiles that are mapped to them, and therefore cannot be rendered as empty tiles.
- Fixed a bug that prevented access to Cesium Ion assets by using expired Access Tokens.

### v0.19.0 - 2022-09-01

##### Breaking Changes :mega:

- `RasterOverlayCollection` no longer accepts a `Tileset` in its constructor. Instead, it now accepts a `Tile::LoadedLinkList` and a `TilesetExternals`.
- Removed `TileContext`. It has been replaced by the `TilesetContentLoader` interface.
- Removed `TileContentFactory`. Instead, conversions of various types to glTF can be registered with `GltfConverters`.
- Removed `TileContentLoadInput`. It has been replaced by `TileLoadInput` and `TilesetContentLoader`.
- Removed `TileContentLoadResult`. It has been replaced by `TileContent`.
- Removed `TileContentLoader`. It has been replaced by `TilesetContentLoader` and `GltfConverters`.
- Removed `ImplicitTraversal`. It has been replaced by `TilesetContentLoader` and `GltfConverters`.
- Removed many methods from the `Cesium3DTilesSelection::Tileset` class: `getUrl()`, `getIonAssetID()`, `getIonAssetToken()`, `notifyTileStartLoading`, `notifyTileDoneLoading()`, `notifyTileUnloading()`, `loadTilesFromJson()`, `requestTileContent()`, `requestAvailabilitySubtree()`, `addContext()`, and `getGltfUpAxis()`. Most of these were already not recommended for use outside of cesium-native.
- Removed many methods from the `Cesium3DTilesSelection::Tile` class: `getTileset()`, `getContext()`, `setContext()`, `getContent()`, `setEmptyContent()`, `getRendererResources()`, `setState()`, `loadContent()`, `processLoadedContent()`, `unloadContent()`, `update()`, and `markPermanentlyFailed()`. Most of these were already not recommended for use outside of cesium-native.

##### Additions :tada:

- Quantized-mesh terrain and implicit octree and quadtree tilesets can now skip levels-of-detail when traversing, so the correct detail is loaded more quickly.
- Added new options to `TilesetOptions` supporting smooth transitions between tiles at different levels-of-detail. A tile's transition percentage can be retrieved from `TileRenderContent::lodTransitionPercentage`.
- Added support for loading WebP images inside glTFs and raster overlays. WebP textures can be provided directly in a glTF texture or in the `EXT_texture_webp` extension.
- Added support for `KHR_texture_transform` to `CesiumGltf`, `CesiumGltfReader`, and `CesiumGltfWriter`
- `Tileset` can be constructed with a `TilesetContentLoader` and a root `Tile` for loading and rendering different 3D Tile-like formats or creating a procedural tileset.

##### Fixes :wrench:

- Fixed a bug where the Raster Overlay passed to the `loadErrorCallback` would not be the one that the user created, but instead an aggregated overlay that was created internally.

### v0.18.1 - 2022-08-04

##### Fixes :wrench:

- Fixed a bug in `SqliteCache` where the last access time of resources was not updated correctly, sometimes causing more recently used resources to be evicted from the cache before less recently used ones.

### v0.18.0 - 2022-08-01

##### Breaking Changes :mega:

- Removed support for 3D Tiles Next extensions in `TilesetWriter` and `TilesetReader` that have been promoted to core in 3D Tiles 1.1
  - [3DTILES_multiple_contents](https://github.com/CesiumGS/3d-tiles/tree/main/extensions/3DTILES_multiple_contents)
  - [3DTILES_implicit_tiling](https://github.com/CesiumGS/3d-tiles/tree/main/extensions/3DTILES_implicit_tiling)
  - [3DTILES_metadata](https://github.com/CesiumGS/3d-tiles/tree/main/extensions/3DTILES_metadata)
  - [3DTILES_content_gltf](https://github.com/CesiumGS/3d-tiles/tree/main/extensions/3DTILES_content_gltf)
- Removed the `getSupportsRasterOverlays` from `Tileset` because the property is no longer relevant now that all tilesets support raster overlays.

##### Additions :tada:

- Added support for [3D Tiles 1.1](https://github.com/CesiumGS/3d-tiles/pull/666) in `TilesetWriter` and `TilesetReader`.
- Added a `TileOcclusionRendererProxyPool` to `TilesetExternals`. If a renderer implements and provides this interface, the tile occlusion information is used to avoid refining parent tiles that are completely occluded, reducing the number of tiles loaded.
- `Tileset` can now estimate the percentage of the tiles for the current view that have been loaded by calling the `computeLoadProgress` method.
- Enabled loading Tile Map Service (TMS) URLs that do not have a file named "tilemapresource.xml", such as from GeoServer.
- Added support for Tile Map Service documents that use the "local" profile when the SRS is mercator or geodetic.

### v0.17.0 - 2022-07-01

##### Fixes :wrench:

- Fixed crash when parsing an empty copyright string in the glTF model.

### v0.16.0 - 2022-06-01

##### Additions :tada:

- Added option to the `RasterizedPolygonsOverlay` to invert the selection, so everything outside the polygons gets rasterized instead of inside.
- The `RasterizedPolygonsTileExcluder` excludes tiles outside the selection instead of inside when given an inverted `RasterizedPolygonsOverlay`.
- Tiles are now upsampled using the projection of the first raster overlay in the list with more detail.

##### Fixes :wrench:

- For consistency with CesiumJS and compatibility with third-party terrain tilers widely used in the community, the `bounds` property of the `layer.json` file of a quantized-mesh terrain tileset is now ignored, and the terrain is assumed to cover the entire globe.

### v0.15.2 - 2022-05-13

##### Fixes :wrench:

- Fixed a bug where upsampled quadtree tiles could have siblings with mismatching projections.

In addition to the above, this release updates the following third-party libraries used by cesium-native:

- `cpp-httplib` to v0.10.3 ([changes](https://github.com/yhirose/cpp-httplib/compare/c7486ead96dad647b9783941722b5944ac1aaefa...d73395e1dc652465fa9524266cd26ad57365491f))
- `draco` to v1.5.2 ([changes](https://github.com/google/draco/compare/9bf5d2e4833d445acc85eb95da42d715d3711c6f...bd1e8de7dd0596c2cbe5929cbe1f5d2257cd33db))
- `earcut` to v2.2.3 ([changes](https://github.com/mapbox/earcut.hpp/compare/6d18edf0ce046023a7cb55e69c4cd9ba90e2c716...b28acde132cdb8e0ef536a96ca7ada8a651f9169))
- `PicoSHA2` to commit `1677374f23352716fc52183255a40c1b8e1d53eb` ([changes](https://github.com/okdshin/PicoSHA2/compare/b699e6c900be6e00152db5a3d123c1db42ea13d0...1677374f23352716fc52183255a40c1b8e1d53eb))
- `rapidjson` to commit `fcb23c2dbf561ec0798529be4f66394d3e4996d8` ([changes](https://github.com/Tencent/rapidjson/compare/fd3dc29a5c2852df569e1ea81dbde2c412ac5051...fcb23c2dbf561ec0798529be4f66394d3e4996d8))
- `spdlog` to v1.10.0 ([changes](https://github.com/gabime/spdlog/compare/cbe9448650176797739dbab13961ef4c07f4290f...76fb40d95455f249bd70824ecfcae7a8f0930fa3))
- `stb` to commit `af1a5bc352164740c1cc1354942b1c6b72eacb8a` ([changes](https://github.com/nothings/stb/compare/b42009b3b9d4ca35bc703f5310eedc74f584be58...af1a5bc352164740c1cc1354942b1c6b72eacb8a))
- `uriparser` to v0.9.6 ([changes](https://github.com/uriparser/uriparser/compare/e8a338e0c65fd875a46067d711750e4c13e044e7...24df44b74753017acfaec4b3a30097a8a2ae1ae1))

### v0.15.1 - 2022-05-05

##### Fixes :wrench:

- Fixed a bug that could cause tiles in external tilesets to fail to load.

### v0.15.0 - 2022-05-02

##### Additions :tada:

- Improved the load performance when `TilesetOptions::forbidHoles` is enabled by only loading child tiles when their parent does not meet the necessary screen-space error requirement.
- Added support for loading availability metadata from quantized-mesh layer.json. Previously, only availability embedded in terrain tiles was used.
- Added support for quantized-mesh terrain tilesets that specify a parent layer.
- Added support for metadata from the `3DTILES_batch_table_hierarchy` extension.

##### Fixes :wrench:

- Fixed a bug that could cause the same tiles to be continually loaded and unloaded when `TilesetOptions::forbidHoles` was enabled.
- Fixed a bug that could sometimes cause tilesets to fail to show their full detail when making changes to raster overlays.
- Fixed a bug that could cause holes even with `TilesetOptions::forbidHoles` enabled, particularly when using external tilesets.
- Tiles will no longer be selected to render when they have no content and they have a higher "geometric error" than their parent. In previous versions, this situation could briefly lead to holes while the children of such tiles loaded.
- Fixed a bug where `IPrepareRendererResources::prepareInMainThread` was called on a `Tile` before that `Tile` was updated with loaded content.
- Fixed a bug where getting bad data from the SQLite request cache could cause a crash. If the SQLite database is corrupt, it will now be deleted and recreated.

### v0.14.1 - 2022-04-14

##### Fixes :wrench:

- Fixed a crash caused by using an aggregated overlay of `IonRasterOverlay` after it is freed.
- Fix a bug introduced in v0.14.0 that caused Tile Map Service (TMS) overlays from Cesium ion to fail to load.

### v0.14.0 - 2022-04-01

##### Breaking Changes :mega:

- Added a new parameter, `rendererOptions`, to `IPrepareRendererResources::prepareRasterInLoadThread`.
- Changed the type of Cesium ion asset IDs from `uint32_t` to `int64_t`.
- Various changes in the `Cesium3DTiles`, `Cesium3DTilesReader`, and `Cesium3DTilesWriter` namespaces to match the evolving 3D Tiles Next specifications.
- Removed `getTextureCoordinateIndex` from `FeatureIDTextureView` and `FeatureTexturePropertyView`. Use `getTextureCoordinateAttributeId` instead.

##### Additions :tada:

- Added `WebMapServiceRasterOverlay` to pull raster overlays from a WMS server.
- Added support for the following glTF extensions to `CesiumGltf`, `CesiumGltfReader`, and `CesiumGltfWriter`:
  - `EXT_instance_features`
  - `EXT_structural_metadata`
  - `MAXAR_mesh_variants`
- Added an in-memory cache for Cesium ion asset endpoint responses in order to avoid repeated requests.
- Added `ScopeGuard` class to automatically a execute function when exiting a scope.
- The glTF `copyright` property, if present, is now included in the credits that `Tileset` adds to the `CreditSystem`. If the `copyright` has multiple parts separate by semicolons, these are treated as separate credits.
- Credits reported by `CreditSystem::getCreditsToShowThisFrame` are now sorted based on the number of occurrences, with the most common credits first.
- `Tileset` and `RasterOverlay` credits can now be shown on the screen, rather than in a separate credit popup.
- Added `FeatureTexturePropertyView::getSwizzle` method.
- Added `IsMetadataArray` template to check if a type is a `MetadataArrayView`.
- Added a `rendererOptions` property to `RasterOverlayOptions` to pass arbitrary data to `prepareRasterInLoadThread`.
- Added `Uri::escape`.

##### Fixes :wrench:

- Fixed an issue that could lead to compilation failures when passing an lvalue reference to `Promise::resolve()`.
- Fixed upsampling for `EXT_feature_metadata` feature tables.
- Fixed a bug that could cause the size of external images to be accounted for incorrectly when tracking the number of bytes loaded for caching purposes.
- Fixed a bug that prevented tiles from loading when "Forbid Holes" option was enabled.

### v0.13.0 - 2022-03-01

##### Breaking Changes :mega:

- Renamed constants in `CesiumUtility::Math` to use PascalCase instead of SCREAMING_SNAKE_CASE.

##### Additions :tada:

- Added support for the `CESIUM_RTC` and `KHR_texture_basisu` glTF extensions.
- Added support for 3D Tiles that do not have a geometric error, improving compatibility with tilesets that don't quite match the 3D Tiles spec.
- Exposed the Cesium ion endpoint URL as a parameter on tilesets and raster overlays.
- `TilesetOptions` and `RasterOverlayOptions` each have a new option to report which compressed textured formats are supported on the client platform. Ideal formats amongst the available ones are picked for each KTX2 texture that is later encountered.
- The `ImageCesium` class nows convey which GPU pixel compression format (if any) is used. This informs what to expect in the image's pixel buffer.
- The `ImageCesium` class can now contain pre-computed mipmaps, if they exist. In that case, all the mips will be in the pixel buffer and the delineation between each mip will be described in `ImageCesium::mipPositions`.
- Tileset content with the known file extensions ".gltf", ".glb", and ".terrain" can now be loaded even if the Content-Type is incorrect. This is especially helpful for loading tilesets from `file:` URLs.
- Created tighter fitting bounding volumes for terrain tiles by excluding skirt vertices.

##### Fixes :wrench:

- Fixed bug that could cause properties types in a B3DM Batch Table to be deduced incorrectly, leading to a crash when accessing property values.
- Fixed a bug where implicit tiles were not receiving the root transform and so could sometimes end up in the wrong place.

### v0.12.0 - 2022-02-01

##### Breaking Changes :mega:

- Renamed `IAssetAccessor::requestAsset` to `get`.
- Renamed `IAssetAccessor::post` to `request` and added a new parameter in the second position to specify the HTTP verb to use.
- `Token` in `CesiumIonClient` has been updated to match Cesium ion's v2 REST API endpoint, so several fields have been renamed. The `tokens` method also now returns future that resolves to a `TokenList` instead of a plain vector of `Token` instances.
- Renamed `GltfReader::readModel`, `ModelReaderResult`, and `ReadModelOptions` to `GltfReader::readGltf`, `GltfReaderResult`, and `GltfReaderOptions` respectively.
- Removed `writeModelAsEmbeddedBytes`, `writeModelAndExternalFiles`, `WriteModelResult`, `WriteModelOptions`, and `WriteGLTFCallback`. Use `GltfWriter::writeGltf`, `GltfWriter::writeGlb`, `GltfWriterResult`, and `GltfWriterOptions` instead.

##### Additions :tada:

- Added `TilesetWriterOptions` for serializing tileset JSON.
- Added support for the following extensions in `GltfWriter` and `GltfReader`:
  - [KHR_materials_unlit](https://github.com/KhronosGroup/glTF/tree/main/extensions/2.0/Khronos/KHR_materials_unlit)
  - [EXT_mesh_gpu_instancing](https://github.com/KhronosGroup/glTF/tree/main/extensions/2.0/Vendor/EXT_mesh_gpu_instancing)
  - [EXT_meshopt_compression](https://github.com/KhronosGroup/glTF/tree/main/extensions/2.0/Vendor/EXT_meshopt_compression)
  - [EXT_mesh_features](https://github.com/CesiumGS/glTF/tree/3d-tiles-next/extensions/2.0/Vendor/EXT_mesh_features)
  - [CESIUM_tile_edges](https://github.com/CesiumGS/glTF/pull/47)
- Added support for the following extensions in `TilesetWriter` and `TilesetReader`:
  - [3DTILES_multiple_contents](https://github.com/CesiumGS/3d-tiles/tree/main/extensions/3DTILES_multiple_contents)
  - [3DTILES_implicit_tiling](https://github.com/CesiumGS/3d-tiles/tree/main/extensions/3DTILES_implicit_tiling)
  - [3DTILES_metadata](https://github.com/CesiumGS/3d-tiles/tree/main/extensions/3DTILES_metadata)
- Added `SubtreeWriter` and `SubtreeReader` for serializing and deserializing the subtree format in [3DTILES_implicit_tiling](https://github.com/CesiumGS/3d-tiles/tree/main/extensions/3DTILES_implicit_tiling).
- Added `SchemaWriter` and `SchemaReader` for serializing and deserializing schemas in [EXT_mesh_features](https://github.com/CesiumGS/glTF/tree/3d-tiles-next/extensions/2.0/Vendor/EXT_mesh_features) and [3DTILES_metadata](https://github.com/CesiumGS/3d-tiles/tree/main/extensions/3DTILES_metadata).
- Added `hasExtension` to `ExtensibleObject`.
- Added `CESIUM_TESTS_ENABLED` option to the build system.
- Added support in the JSON reader for reading doubles with no fractional value as integers.
- Added case-insensitive comparison for Cesium 3D Tiles "refine" property values.
- Added new capabilities to `Connection` in `CesiumIonClient`:
  - The `tokens` method now uses the v2 service endpoint and allows a number of options to be specified.
  - Added a `token` method to allow details of a single token to be retrieved.
  - Added `nextPage` and `previousPage` methods to allow paging through tokens.
  - Added `modifyToken` method.
  - Added static `getIdFromToken` method to obtain a token ID from a given token value.
- Added `loadErrorCallback` to `TilesetOptions` and `RasterOverlayOptions`. This callback is invoked when the `Tileset` or `RasterOverlay` encounter a load error, allowing the error to be handled by application code.
- Enable `IntrusivePointer<T>` to be converted to `IntrusivePointer<U>` if U is a base class of T.

##### Fixes :wrench:

- Fixes a bug where `notifyTileDoneLoading` was not called when encountering Ion responses that can't be parsed.
- Fixed a bug that prevented a continuation attached to a `SharedFuture` from returning a `Future` itself.
- Fixed incorrect child subtree index calculation in implicit tiles.
- Fixed `computeDistanceSquaredToPosition` in `BoundingSphere`.

### v0.11.0 - 2022-01-03

##### Breaking Changes :mega:

- The `CesiumGltfReader` project now uses the `CesiumGltfReader` namespace instead of the `CesiumGltf` namespace.
- The `CesiumGltfWriter` project now uses the `CesiumGltfWriter` namespace instead of the `CesiumGltf` namespace.
- The `Cesium3DTilesReader` project now uses the `Cesium3DTilesReader` namespace instead of the `Cesium3DTiles` namespace.

##### Additions :tada:

- Added `Cesium3DTilesWriter` library.

##### Fixes :wrench:

- Fixed a bug in `QuadtreeRasterOverlayTileProvider` that caused incorrect level-of-detail selection for overlays that use a global (or otherwise large) tiling scheme but have non-global (or otherwise smaller) coverage.

### v0.10.0 - 2021-12-01

##### Breaking Changes :mega:

- `QuadtreeRasterOverlayTileProvider::computeLevelFromGeometricError` has been removed. `computeLevelFromTargetScreenPixels` may be useful as a replacement.
- The constructor of `RasterOverlayTileProvider` now requires a coverage rectangle.
- `RasterOverlayTileProvider::getTile` now takes a `targetScreenPixels` instead of a `targetGeometricError`.
- The constructor of `RasterMappedTo3DTile` now requires a texture coordinate index.
- The constructor of `RasterOverlayTile` now takes a `targetScreenPixels` instead of a `targetGeometricError`. And the corresponding `getTargetGeometricError` has been removed.
- Removed `TileContentLoadResult::rasterOverlayProjections`. This field is now found in the `overlayDetails`.
- Removed `obtainGlobeRectangle` from `TileUtilities.h`. Use `estimateGlobeRectangle` in `BoundingVolume.h` instead.
- cesium-native now uses the following options with the `glm` library:
  - `GLM_FORCE_XYZW_ONLY`
  - `GLM_FORCE_EXPLICIT_CTOR`
  - `GLM_FORCE_SIZE_T_LENGTH`

##### Additions :tada:

- Added support for the [3DTILES_implicit_tiling](https://github.com/CesiumGS/3d-tiles/tree/main/extensions/3DTILES_implicit_tiling) extension.
- Added support for the [3DTILES_bounding_volume_S2](https://github.com/CesiumGS/3d-tiles/tree/main/extensions/3DTILES_bounding_volume_S2) extension.
- Added support for raster overlays, including clipping polygons, on any 3D Tiles tileset.
- Added support for external glTF buffers and images.
- Raster overlay level-of detail is now selected using "target screen pixels" rather than the hard-to-interpret geometric error value.
- A `RasterOverlay` can now be configured with a `maximumScreenSpaceError` independent of the screen-space error used for the geometry.
- `RasterOverlay::loadTileProvider` now returns a `SharedFuture`, making it easy to attach a continuation to run when the load completes.
- Added `GltfContent::applyRtcCenter` and `applyGltfUpAxisTransform`.
- Clipping polygon edges now remain sharp even when zooming in past the available geometry detail.
- Added `DebugColorizeTilesRasterOverlay`.
- Added `BoundingRegionBuilder` to `CesiumGeospatial`.
- Added `GlobeRectangle::EMPTY` static field and `GlobeRectangle::isEmpty` method.
- Added the ability to set the coordinates of a `GlobeRectangle` after construction.

##### Fixes :wrench:

- Improved the computation of bounding regions and overlay texture coordinates from geometry, particularly for geometry that crosses the anti-meridian or touches the poles.
- Fixed a bug that would result in incorrect geometry when upsampling a glTF with a position accessor pointing to a bufferView that did not start at the beginning of its buffer.
- Fixed a problem that could cause incorrect distance computation for a degenerate bounding region that is a single point with a min/max height.
- Improved the numerical stability of `GlobeRectangle::computeCenter` and `GlobeRectangle::contains`.
- Error messages are no longer printed to the Output Log when an upsampled tile happens to have a primitive with no vertices.
- Fixed a bug that could cause memory corruption when a decoded Draco mesh was larger than indicated by the corresponding glTF accessor.
- Fixed a bug that could cause the wrong triangle indices to be used for a Draco-encoded glTF.

### v0.9.0 - 2021-11-01

##### Breaking Changes :mega:

- Changed the following properties in CesiumGltf:
  - `BufferView::target` now defaults to `std::nullopt` instead of `Target::ARRAY_BUFFER`.
  - `ClassProperty::type` now defaults to `Type::INT8` instead of empty string.
  - `ClassProperty::componentType` is now an optional string instead of a `JsonValue`.
  - `FeatureTexture::classProperty` is no longer optional, consistent with changes to the extension spec.
  - `Image::mimeType` now defaults to empty string instead of `MimeType::image_jpeg`.
  - `Sampler::magFilter` and `Sampler::minFilter` now default to `std::nullopt` instead of `MagFilter::NEAREST`.
- The version of `ExtensibleObject` in the `CesiumGltf` library and namespace has been removed. Use the one in the `CesiumUtility` library and namespace instead.
- Renamed the following glTF extension classes:
  - `KHR_draco_mesh_compression` -> `ExtensionKhrDracoMeshCompression`.
  - `MeshPrimitiveEXT_feature_metadata` -> `ExtensionMeshPrimitiveExtFeatureMetadata`
  - `ModelEXT_feature_metadata` -> `ExtensionModelExtFeatureMetadata`
- `CesiumGltf::ReaderContext` has been removed. It has been replaced with either `CesiumJsonReader::ExtensionReaderContext` or `GltfReader`.

##### Additions :tada:

- Added new `Cesium3DTiles` and `Cesium3DTilesReader` libraries. They are useful for reading and working with 3D Tiles tilesets.

##### Fixes :wrench:

- Fixed a bug that could cause crashes or incorrect behavior when using raster overlays.
- Fixed a bug that caused 3D Tiles content to fail to load when the status code was zero. This code is used by libcurl for successful read of `file://` URLs, so the bug prevented loading from such URLs in some environments.
- Errors and warnings that occur while loading glTF textures are now include in the model load errors and warnings.
- Fixes how `generate-classes` deals with reserved C++ keywords. Property names that are C++ keywords should be appended with "Property" as was already done,
  but when parsing JSONs the original property name string should be used.

### v0.8.0 - 2021-10-01

##### Breaking Changes :mega:

- glTF enums are now represented in CesiumGltf as their underlying type (int32 or string) rather than as an enum class.
- Tile content loaders now return a `Future`, which allows them to be asynchronous and make further network requests.

##### Fixes :wrench:

- Fixed a bug that caused the `RTC_CENTER` semantic in a B3DM feature table to be ignored if any of the values happened to be integers rather than floating-point numbers. This caused these tiles to render in the wrong location.

### v0.7.2 - 2021-09-14

##### Fixes :wrench:

- Fixed a bug where the "forbidHoles" option was not working with raster overlays and external tilesets.

### v0.7.1 - 2021-09-14

##### Fixes :wrench:

- Fixed a bug introduced in v0.7.0 where credits from a `QuadtreeRasterOverlayTileProvider` were not collected and reported.
- Fixed a bug where disabling frustum culling caused external tilesets to not load.

### v0.7.0 - 2021-09-01

##### Breaking Changes :mega:

- Renamed the `Cesium3DTiles` namespace and library to `Cesium3DTilesSelection`.
- Deleted `Cesium3DTilesSelection::Gltf` and moved functionality into `CesiumGltf::Model`.
- Renamed `Rectangle::intersect` and `GlobeRectangle::intersect` to `computeIntersection`.
- `RasterOverlay` and derived classes now require a `name` parameter to their constructors.
- Changed the type of texture coordinate IDs used in the raster overlay system from `uint32_t` to `int32_t`.
- `RasterOverlayTileProvider` is no longer quadtree-oriented. Instead, it requires derived classes to provide an image for a particular requested rectangle and geometric error. Classes that previously derived from `RasterOverlayTileProvider` should now derive from `QuadtreeRasterOverlayTileProvider` and implement `loadQuadtreeTileImage` instead of `loadTileImage`.
- Removed `TilesetOptions::enableWaterMask`, which didn't have any effect anyway. `TilesetContentOptions::enableWaterMask` still exists and works.

##### Additions :tada:

- Added `Future<T>::isReady`.
- Added `Future<T>::share`, which returns a `SharedFuture<T>` and allows multiple continuations to be attached.
- Added an option in `TilesetOptions::ContentOptions` to generate smooth normals when the original glTFs were missing normals.
- Added `ImageManipulation` class to `CesiumGltfReader`.
- Added `Math::roundUp` and `Math::roundDown`.
- Added `Rectangle::computeUnion`.

##### Fixes :wrench:

- Fixed a bug that caused CesiumGltfWriter to write a material's normal texture info into a property named `normalTextureInfo` rather than `normalTexture`.
- Fixed a bug in `TileMapServiceRasterOverlay` that caused it to show only the lowest resolution tiles if missing a `tilemapresource.xml` file.

### v0.6.0 - 2021-08-02

##### Breaking Changes :mega:

- `Future<T>::wait` now returns the resolved value and throws if the Future rejected, rather than returning a `std::variant` and slicing the exception to `std::exception`.
- `Tileset::updateView` and `Tileset::updateViewOffline` now take `std::vector<ViewState>` instead of a single `ViewState`.

##### Additions :tada:

- Added support for the `EXT_feature_metadata` glTF extension.
- Added automatic conversion of the B3DM batch table to the `EXT_feature_metadata` extension.
- Added `CESIUM_COVERAGE_ENABLED` option to the build system.
- Added `AsyncSystem::dispatchOneMainThreadTask` to dispatch a single task, rather than all the tasks that are waiting.
- Added `AsyncSystem::createPromise` to create a Promise directly, rather than via a callback as in `AsyncSystem::createFuture`.
- Added `AsyncSystem::catchImmediately` to catch a Future rejection immediately in any thread.
- Added `AsyncSystem::all` to create a Future that resolves when a list of Futures resolve.
- Added support for multiple frustums in the `Tileset` selection algorithm.

##### Fixes :wrench:

- Fixed a bug that prevented `.then` functions from being used on a `Future<void>` when CESIUM_TRACING_ENABLED was ON.

### v0.5.0 - 2021-07-01

##### Breaking Changes :mega:

- `TilesetExternals` now has an `AsyncSystem` instead of a shared pointer to an `ITaskProcessor`.

##### Additions :tada:

- Added a performance tracing framework via `CESIUM_TRACE_*` macros.
- Added `Future<T>::thenImmediately`.
- Added `AsyncSystem::createThreadPool` and `Future<T>::thenInThreadPool`.
- `Future<T>::thenInWorkerThread` and `Future<T>::thenInMainThread` now arrange for their continuations to be executed immediately when the Future is resolved, if the Future is resolved in the correct thread.
- Moved all request cache database access to a dedicated thread, in order to free up worker threads for parallelizable work.

### v0.4.0 - 2021-06-01

##### Additions :tada:

- Added `Cesium3DTiles::TileIdUtilities` with a `createTileIdString` function to create logging/debugging strings for `TileID` objects.
- Accessing the same Bing Maps layer multiple times in a single application run now reuses the same Bing Maps session instead of starting a new one each time.
- Added a configure-time build option, `PRIVATE_CESIUM_SQLITE`, to rename all `sqlite3*` symbols to `cesium_sqlite3*`.

##### Fixes :wrench:

- Matched draco's decoded indices to gltf primitive if indices attribute does not match with the decompressed indices.
- `createAccessorView` now creates an (invalid) `AccessorView` with a standard numeric type on error, rather than creating `AccessorView<nullptr_t>`. This makes it easier to use a simple lambda as the callback.
- Disabled `HTTPLIB_USE_ZLIB_IF_AVAILABLE` and `HTTPLIB_USE_OPENSSL_IF_AVAILABLE` because these libraries are not required for our use for cpp-httplib and they cause problems on some systems.

### v0.3.1 - 2021-05-13

##### Fixes :wrench:

- Fixed a memory leak when loading textures from a glTF model.
- Fixed a use-after-free bug that could cause a crash when destroying a `RasterOverlay`.

### v0.3.0 - 2021-05-03

##### Breaking Changes :mega:

- Converted `magic_enum` / `CodeCoverage.cmake` dependencies to external submodules.
- Replaced `CesiumGltf::WriteFlags` bitmask with `CesiumGltf::WriteModelOptions` struct.
  `CesiumGltf::writeModelAsEmbeddedBytes` and `CesiumGltf::writeModelAndExternalfiles`
  now use this struct for configuration.
- Removed all exceptions in `WriterException.h`, warnings / errors are now reported in
  `WriteModelResult`, which is returned from `CesiumGltf::writeModelAsEmbeddedBytes` and
  `CesiumGltf::writeModelAndExternalFiles` instead.

##### Additions :tada:

- Added support for loading the water mask from quantized-mesh terrain tiles.

##### Fixes :wrench:

- Let a tile be renderable if all its raster overlays are ready, even if some are still loading.

### v0.2.0 - 2021-04-19

##### Breaking Changes :mega:

- Moved `JsonValue` from the `CesiumGltf` library to the `CesiumUtility` library and changes some of its methods.
- Renamed `CesiumGltf::Reader` to `CesiumGltf::GltfReader`.
- Made the `readModel` and `readImage` methods on `GltfReader` instance methods instead of static methods.

##### Additions :tada:

- Added `CesiumGltfWriter` library.
- Added `CesiumJsonReader` library.
- Added diagnostic details to error messages for invalid glTF inputs.
- Added diagnostic details to error messages for failed OAuth2 authorization with `CesiumIonClient::Connection`.
- Added an `Axis` enum and `AxisTransforms` class for coordinate system transforms
- Added support for the legacy `gltfUpVector` string property in the `asset` part of tilesets. The up vector is read and passed as an `Axis` in the `extras["gltfUpVector"]` property, so that receivers may rotate the glTF model's up-vector to match the Z-up convention of 3D Tiles.
- Unknown glTF extensions are now deserialized as a `JsonValue`. Previously, they were ignored.
- Added the ability to register glTF extensions for deserialization using `GltReader::registerExtension`.
- Added `GltfReader::setExtensionState`, which can be used to request that an extension not be deserialized or that it be deserialized as a `JsonValue` even though a statically-typed class is available for the extension.

##### Fixes :wrench:

- Gave glTFs created from quantized-mesh terrain tiles a more sensible material with a `metallicFactor` of 0.0 and a `roughnessFactor` of 1.0. Previously the default glTF material was used, which has a `metallicFactor` of 1.0, leading to an undesirable appearance.
- Reported zero-length images as non-errors as `BingMapsRasterOverlay` purposely requests that the Bing servers return a zero-length image for non-existent tiles.
- 3D Tiles geometric error is now scaled by the tile's transform.
- Fixed a bug that that caused a 3D Tiles tile to fail to refine when any of its children had an unsupported type of content.

### v0.1.0 - 2021-03-30

- Initial release.<|MERGE_RESOLUTION|>--- conflicted
+++ resolved
@@ -9,13 +9,10 @@
 ##### Additions :tada:
 
 - Added `CesiumVectorData` library for loading data from vector formats. Currently only GeoJSON is supported.
-<<<<<<< HEAD
 - Added `CesiumCurl` library containing `CurlAssetAccessor`, an implementation of `IAssetAccessor` based on libcurl.
-=======
 - Added support for the [iTwin Geospatial Features API](https://developer.bentley.com/apis/geospatial-features/overview/).
   - Added `CesiumITwinClient::Connection::geospatialFeatureCollections` to query for all feature collections within an iTwin.
   - Added `CesiumITwinClient::Connection::geospatialFeatures` to query features within a feature collection.
->>>>>>> 68240884
 
 ### v0.48.0 - 2025-06-02
 
