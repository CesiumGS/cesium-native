--- conflicted
+++ resolved
@@ -1,22 +1,15 @@
 # Change Log
 
-<<<<<<< HEAD
-### ? - ?
-
-##### Additions :tada:
-
+### v0.48.0 - 2025-06-02
+
+##### Breaking Changes :mega:
+
+- Renamed `SubtreeWriter::writeSubtree` to `SubtreeWriter::writeSubtreeJson`.
+
+##### Additions :tada:
+
+- Added `SubtreeWriter::writeSubtreeBinary`.
 - Added `CesiumVectorData` library for loading data from vector formats. Currently only GeoJSON is supported.
-=======
-### v0.48.0 - 2025-06-02
-
-##### Breaking Changes :mega:
-
-- Renamed `SubtreeWriter::writeSubtree` to `SubtreeWriter::writeSubtreeJson`.
-
-##### Additions :tada:
-
-- Added `SubtreeWriter::writeSubtreeBinary`.
->>>>>>> b3efbfdd
 
 ### v0.47.0 - 2025-05-01
 
