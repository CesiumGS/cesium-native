# Change Log

### ? - ?

##### Breaking Changes :mega:

- Moved `ErrorList`, `CreditSystem`, and `Credit` from `Cesium3DTilesSelection` to `CesiumUtility`.
- Moved `GltfUtilities` from `Cesium3DTilesSelection` to `Cesium3DTilesContent`.
- Moved `createRasterOverlayTextureCoordinates` method from `GltfUtilities` to a new `RasterOverlayUtilities` class in the `Cesium3DTilesSelection` library.
- `GltfUtilities::parseGltfCopyright` now returns the credits as a vector of string_views. Previously it took a `CreditSystem` and created credits directly.
- The `SubtreeAvailability` constructor and `loadSubtree` static method now take an `ImplicitTileSubdivisionScheme` enumeration parameter instead of a `powerOf2` parameter. They also now require a `levelsInSubtree` parameter, which is needed when switching from constant to bitstream availability. Lastly, the constructor now takes a `Subtree` parameter instead of a `std::vector<std::vector<std::byte>>` representing the buffers.
- `SubtreeConstantAvailability`, `SubtreeBufferViewAvailability`, and `AvailabilityView` are now members of `SubtreeAvailability`.
- Moved `RasterOverlay`, `RasterOverlayTileProvider`, `RasterOverlayTile`, `QuadtreeRasterOverlayTileProvider`, and all of the `RasterOverlay`-derived types to a new `CesiumRasterOverlays` library and namespace.

##### Additions :tada:

- Added `Cesium3DTilesContent` library and namespace. It has classes for loading, converting, and manipulating 3D Tiles tile content.
- Added `TileBoundingVolumes` class to `Cesium3DTilesContent`, making it easier to create the rich bounding volume types in `CesiumGeometry` and `CesiumGeospatial` from the simple vector representations in `Cesium3DTiles`.
- Added `transform` method to `CesiumGeometry::BoundingSphere`.
- Added `toSphere`, `fromSphere`, and `fromAxisAligned` methods to `CesiumGeometry::OrientedBoundingBox`.
- Added `TileTransform` class to `Cesium3DTilesContent`, making it easier to create a `glm::dmat4` from the `transform` property of a `Cesium3DTiles::Tile`.
- Added `ImplicitTilingUtilities` class to `Cesium3DTilesContent`.
<<<<<<< HEAD
- Added overloads of `isTileAvailable`, `isContentAvailable`, and `isSubtreeAvailable` on the `SubtreeAvailability` class that take the subtree root tile ID and the tile ID of interest, instead of a relative level and Morton index.
- Added `fromSubtree` and `createEmpty` static methods to `SubtreeAvailability`.
- Added new `set` methods to `SubtreeAvailability`, allowing the availability information to be modified.
- Added `SubtreeFileReader` class, used to read `Cesium3DTiles::Subtree` from a binary or JSON subtree file.
- Added `pointInTriangle2D` static method to `CesiumGeometry::IntersectionTests`.
- Added `rectangleIsWithinPolygons` and `rectangleIsOutsidePolygons` static methods to `CartographicPolygon`.
- Raster overlays now use `IPrepareRasterOverlayRendererResources`, which contains only overlay-related methods, instead of `IPrepareRendererResources`, which contains tileset-related methods as well. `IPrepareRendererResources` derives from `IPrepareRasterOverlayRendererResources` so existing code should continue to work without modification.
=======
- Added overloads of `isTileAvailable` and `isContentAvailable` on the `SubtreeAvailability` class that take the subtree root tile ID and the tile ID of interest, instead of a relative level and Morton index.
- Added `Future<T>::thenPassThrough`, used to easily pass additional values through to the next continuation.
>>>>>>> 86fce69b

##### Fixes :wrench:

- Fixed a bug in `OrientedBoundingBox::contains` where it didn't account for the bounding box's center.
- Fixed compiler error when calling `PropertyAttributeView::forEachProperty`.

### v0.29.0 - 2023-11-01

##### Breaking Changes :mega:

- Removed `PropertyTablePropertyViewType` and `NormalizedPropertyTablePropertyViewType`, as well as their counterparts for property textures and property attributes. When compiled with Clang, the large `std::variant` definitions would significantly stall compilation.

##### Fixes :wrench:

- Updated the Cesium ion OAuth2 URL from `https://cesium.com/ion/oauth` to `https://ion.cesium.com/oauth`, avoiding a redirect.

### v0.28.1 - 2023-10-02

##### Breaking Changes :mega:

- Cesium Native is now only regularly tested on Visual Studio 2019+, GCC 11.x+, and Clang 12+. Other compilers - including older ones - are likely to work, but are not tested.

##### Additions :tada:

- Added `getClass` to `PropertyTableView`, `PropertyTextureView`, and `PropertyAttributeView`. This can be used to retrieve the metadata `Class` associated with the view.
- Added `PropertyViewStatus::EmptyPropertyWithDefault` to indicate when a property contains no data, but has a valid default value.
- A glTF `bufferView` with a `byteStride` of zero is now treated as if the `byteStride` is not defined at all. Such a glTF technically violates the spec (the minimum value is 4), but the new behavior is sensible enough and consistent with CesiumJS.

##### Fixes :wrench:

- Fixed the handling of omitted metadata properties in `PropertyTableView`, `PropertyTextureView`, and `PropertyAttributeView` instances. Previously, if a property was not `required` and omitted, it would be initialized as invalid with the `ErrorNonexistentProperty` status. Now, it will be treated as valid as long as the property defines a valid `defaultProperty`. A special instance of `PropertyTablePropertyView`, `PropertyTexturePropertyView`, or `PropertyAttributePropertyView` will be constructed to allow the property's default value to be retrieved, either via `defaultValue` or `get`. `getRaw` may not be called on this special instance.

### v0.28.0 - 2023-09-08

##### Breaking Changes :mega:

- Views of the data contained by `EXT_feature_metadata` will no longer supported by Cesium Native. The extension will still be parsed, but it will log a warning.
- Batch tables will be converted to `EXT_structural_metadata` instead of `EXT_feature_metadata`.
- In `CesiumGltf`, all generated classes related to `EXT_feature_metadata` are now prefixed with `ExtensionExtFeatureMetadata`. For example, `ClassProperty` has become `ExtensionExtFeatureMetadataClassProperty`. This also extends to the glTF reader and writer.
- In `CesiumGltf`, all generated classes related to `EXT_structural_metadata` have had their `ExtensionExtStructuralMetadata` prefix removed. For example, `ExtensionExtStructuralMetadataClassProperty` has become `ClassProperty`. This also extends to the glTF reader and writer.
- In `CesiumGltf`, `ExtensionExtMeshFeaturesFeatureId` and `ExtensionExtMeshFeaturesFeatureIdTexture` have been renamed to `FeatureId` and `FeatureIdTexture` respectively.
- Replaced `FeatureIDTextureView` with `FeatureIdTextureView`, which views a `FeatureIdTexture` in `EXT_mesh_features`. Feature ID textures from `EXT_feature_metadata` are no longer supported.
- Replaced `MetadataFeatureTableView` with `PropertyTableView`, which views a `PropertyTable` in `EXT_structural_metadata`.
- Replaced `MetadataPropertyView` with `PropertyTablePropertyView`, which is a view of a `PropertyTableProperty` in `EXT_structural_metadata`. This takes two template parameters: a typename `T` , and a `bool` indicating whether or not the values are normalized.
- Replaced `MetadataPropertyViewStatus` with `PropertyTablePropertyViewStatus`. `PropertyTablePropertyViewStatus` is a class that inherits from `PropertyViewStatus`, defining additional error codes in the form of `static const` values.
- Replaced `FeatureTextureView` with `PropertyTextureView`, which views a `PropertyTexture` in `EXT_structural_metadata`.
- Replaced `FeatureTexturePropertyView` with `PropertyTexturePropertyView`, which is a view of a `PropertyTextureProperty` in `EXT_structural_metadata`. This takes two template parameters: a typename `T` , and a `bool` indicating whether or not the values are normalized.
- Removed `FeatureTexturePropertyComponentType`, `FeatureTexturePropertyChannelOffsets`, and `FeatureTexturePropertyValue`. `PropertyTextureProperty` retrieves the values with the type indicated by its class property.
- Replaced `FeatureTexturePropertyViewStatus` with `PropertyTexturePropertyViewStatus`. `PropertyTexturePropertyViewStatus` is a class that inherits from `PropertyViewStatus`, defining additional error codes in the form of `static const` values.
- Renamed `FeatureIDTextureViewStatus` to `FeatureIdTextureViewStatus` for consistency.
- Renamed `MetadataArrayView` to `PropertyArrayView`.
- Renamed `FeatureTextureViewStatus` to `PropertyTextureViewStatus`.
- Refactored `PropertyType` to reflect the values of `type` in a `ClassProperty` from `EXT_structural_metadata`.

##### Additions :tada:

- Added `PropertyView`, which acts as a base class for all metadata property views. This takes two template parameters: a type `T` , and a `bool` indicating whether or not the values are normalized.
- Added `PropertyViewStatus`, which defines public `static const` values for various property errors.
- Added `PropertyTableViewStatus` to indicate whether a `PropertyTableView` is valid.
- Added `PropertyComponentType` to reflect the values of `componentType` in a `ClassProperty` from `EXT_structural_metadata`.
- Added `PropertyAttributeView`, which views a `PropertyAttribute` in `EXT_structural_metadata`.
- Added `PropertyAttributePropertyView`, which views a `PropertyAttributeProperty` in `EXT_structural_metadata`.
- Added `PropertyAttributePropertyViewStatus`, which reflects the status of a `PropertyAttributePropertyView`.

### v0.27.3 - 2023-10-01

##### Additions :tada:

- Added support for Cesium ion `"externalType"` assets.

##### Fixes :wrench:

- Fixed corner cases where `Tileset::ComputeLoadProgress` can incorrectly report done (100%) before all tiles are actually loaded for the current view.

### v0.27.2 - 2023-09-20

##### Additions :tada:

- Added `CESIUM_GLM_STRICT_ENABLED` option to the CMake scripts. It is ON by default, but when set to OFF it disables the `GLM_FORCE_XYZW_ONLY`, `GLM_FORCE_EXPLICIT_CTOR`, and `GLM_FORCE_SIZE_T_LENGTH` options in the GLM library.

##### Fixes :wrench:

- Added a missing include to `FeatureTexturePropertyView.h`.
- The CMake scripts no longer attempt to add the `Catch2` subdirectory when the tests are disabled.

### v0.27.1 - 2023-09-03

##### Fixes :wrench:

- Fixed a bug that could cause a crash when loading tiles with a raster overlay.

### v0.27.0 - 2023-09-01

##### Breaking Changes :mega:

- Renamed `ExtensionReaderContext` to `JsonReaderOptions`, and the `getExtensions` method on various JSON reader classes to `getOptions`.
- `IExtensionJsonHandler` no longer derives from `IJsonHandler`. Instead, it has a new pure virtual method, `getHandler`, that must be implemented to allow clients to obtain the `IJsonHandler`. In almost all implementations, this should simply return `*this`.
- In `SubtreeReader`, `SchemaReader`, and `TilesetReader`, the `readSubtree`, `readSchema`, and `readTileset` methods (respectively) have been renamed to `readFromJson` and return a templated `ReadJsonResult` instead of a bespoke result class.
- `TileExternalContent` is now heap allocated and stored in `TileContent` with a `std::unique_ptr`.
- The root `Tile` of a `Cesium3DTilesSelection::Tileset` now represents the tileset.json itself, and the `root` tile specified in the tileset.json is its only child. This makes the shape of the tile tree consistent between a standard top-level tileset and an external tileset embedded elsewhere in the tree. In both cases, the "tile" that represents the tileset.json itself has content of type `TileExternalContent`.

##### Additions :tada:

- Added new constructors to `LocalHorizontalCoordinateSystem` taking ECEF<->Local transformation matrices directly.
- Unknown properties in objects read with a `JsonReader` are now stored in the `unknownProperties` property on `ExtensibleObject` by default. To ignore them, as was done in previous versions, call `setCaptureUnknownProperties` on `JsonReaderOptions`.
- Added `ValueType` type alias to `ArrayJsonHandler`, for consistency with other JSON handlers.
- Added an overload of `JsonReader::readJson` that takes a `rapidjson::Value` instead of a byte buffer. This allows a subtree of a `rapidjson::Document` to be easily and efficiently converted into statically-typed classes via `IJsonHandler`.
- Added `*Reader` classes to `CesiumGltfReader` and `Cesium3DTilesReader` to allow each of the classes to be individually read from JSON.
- Added `getExternalContent` method to the `TileContent` class.
- `TileExternalContent` now holds the metadata (`schema`, `schemaUri`, `metadata`, and `groups`) stored in the tileset.json.
- Added `loadMetadata` and `getMetadata` methods to `Cesium3DTilesSelection::Tileset`. They provide access to `TilesetMetadata` instance representing the metadata associated with a tileset.json.
- Added `MetadataQuery` class to make it easier to find properties with specific semantics in `TilesetMetadata`.

##### Fixes :wrench:

- Fixed a bug where an empty error message would get propagated to a tileset's `loadErrorCallback`.
- Fixed several small build script issues to allow cesium-native to be used in Univeral Windows Platform (UWP) applications, such as those that run on Holo Lens 2.
- When KTX2 transcoding fails, the image will now be fully decompressed instead of returning an error.
- Fixed a bug that could cause higher-detail tiles to continue showing when zooming out quickly on a tileset that uses "additive" refinement.
- Fixed a bug that could cause a tile to never finish upsampling because its non-rendered parent never finishes loading.

### v0.26.0 - 2023-08-01

##### Additions :tada:

- Added caching support for Google Maps Photorealistic 3D Tiles. Or other cases where the origin server is using combinations of HTTP header directives that previously caused tiles not to go to disk cache (such as `max-age-0`, `stale-while-revalidate`, and `Expires`).
- Added support for the `EXT_meshopt_compression` extension, which allows decompressing mesh data using the meshoptimizer library. Also added support for the `KHR_mesh_quantization` and `KHR_texture_transform` extensions, which are often used together with the `EXT_meshopt_compression` extension to optimize the size and performance of glTF files.

##### Fixes :wrench:

- Fixed a bug in the 3D Tiles selection algorithm that could cause missing detail if a tileset had a leaf tile that was considered "unconditionally refined" due to having a geometric error larger than its parent's.
- Fixed a bug where `GltfReader::readImage` would always populate `mipPositions` when reading KTX2 images, even when the KTX2 file indicated that it had no mip levels and that they should be created, if necessary, from the base image. As a result, `generateMipMaps` wouldn't generate any mipmaps for the image.

### v0.25.1 - 2023-07-03

##### Additions :tada:

- Included generated glTF and 3D Tiles classes in the generated referenced documentation.
- Updated the 3D Tiles class generator to use the `main` branch instead of the `draft-1.1` branch.

### v0.25.0 - 2023-06-01

##### Additions :tada:

- Added `computeTransformationToAnotherLocal` method to `LocalHorizontalCoordinateSystem`.
- Added support for the `KHR_materials_variants` extension to the glTF reader and writer.
- Added `GunzipAssetAccessor`. It can decorate another asset accessor in order to automatically gunzip responses (if they're gzipped) even if they're missing the proper `Content-Encoding` header.

##### Fixes :wrench:

- On Tileset Load Failure, warning/error messages will always be logged even if the failure callback is set.
- Fixed a bug that caused meshes to be missing entirely when upsampled from a parent with `UNSIGNED_BYTE` indices.

### v0.24.0 - 2023-05-01

##### Additions :tada:

- `WebMapServiceRasterOverlay` now allows query parameters in the base URL when building GetCapabilities and GetMap requests.
- Added support for parsing implicit tilesets that conform to the 3D Tiles 1.1 Spec.

##### Fixes :wrench:

- Fixed various `libjpeg-turbo` build errors, including ones that occurred when building for iOS.

### v0.23.0 - 2023-04-03

##### Breaking Changes :mega:

- Removed `tilesLoadingLowPriority`, `tilesLoadingMediumPriority`, and `tilesLoadingHighPriority` from `ViewUpdateResult`. Use `workerThreadTileLoadQueueLength` and `mainThreadTileLoadQueueLength` instead.

##### Additions :tada:

- Added `getOrientedBoundingBoxFromBoundingVolume` to the `Cesium3DTilesSelection` namespace.
- Added `transform` and `toAxisAligned` methods to `OrientedBoundingBox`.
- Switched to `libjpeg-turbo` instead of `stb` for faster jpeg decoding.
- Added `getNumberOfTilesLoaded` method to `Tileset`.
- Changed how `TilesetOptions::forbidHoles` works so that it loads much more quickly, while still guaranteeing there are no holes in the tileset.
- Added `frameNumber` property to `ViewUpdateResult`.
- Added getters for the `stride` and `data` fields of `AccessorView`.
- Added `startNewFrame` method to `ITileExcluder`.
- Added `CreditSystem.setShowOnScreen` and `Tileset.setShowCreditsOnScreen` to allow on-screen credit rendering to be toggled at runtime.

##### Fixes :wrench:

- Fixed a bug that caused the `center` field of `AxisAlignedBox` to be incorrect.
- Fixed a bug that caused the main thread to sometimes load low-priority tiles before high-priority ones. This could result in much longer waits than necessary for a tileset's appropriate level-of-detail to be shown.
- Fixed a bug that prevented WebP and KTX2 textures from working in the common case where only the extension specified the `source` property, not the glTF's main `Texture` definition.

### v0.22.1 - 2023-03-06

##### Fixes :wrench:

- Fixed a crash that could occur when a batch table property had fewer values than the model had features.

### v0.22.0 - 2023-03-01

##### Breaking Changes :mega:

- Renamed `CesiumGeometry::AxisTransforms` to simply `Transforms`.
- Renamed `CesiumGeospatial::Transforms` to `GlobeTransforms`.

##### Additions :tada:

- Added `GlobeAnchor`, making it easy to define a coordinate system that anchors an object to the globe and maintains it as the object moves or as the local coordinate system it is defined in changes.
- Added support for loading tilesets with `pnts` content. Point clouds are converted to `glTF`s with a single `POINTS` primitive, while batch tables are converted to `EXT_feature_metadata`.
- Added `createTranslationRotationScaleMatrix` and `computeTranslationRotationScaleFromMatrix` methods to `CesiumGeometry::Transforms`.
- Added `CesiumUtility::AttributeCompression` for encoding and decoding vertex attributes in different formats.

##### Fixes :wrench:

- Fixed a bug that could cause holes to appear in a tileset, even with frustum culling disabled, when the tileset includes some empty tiles with a geometric error greater than their parent's.

### v0.21.3 - 2023-02-01

##### Fixes :wrench:

- Fixed a bug that could prevent loading in tilesets that are additively-refined and have external tilesets, such as Cesium OSM Buildings.
- Fixed a bug that could cause parent tiles to be incorrectly culled in tilesets with additive ("ADD") refinement. This could cause geometry to disappear when moving in closer, or fail to appear at all.
- When unloading tile content, raster overlay tiles are now detached from geometry tiles _before_ the geometry tile content is unloaded.
- Added missing `#include <string>` in generated glTF and 3D Tiles header files.
- Replaced `std::sprintf` with `std::snprintf`, fixing a warning-as-error in newer versions of Xcode.
- Upgraded tinyxml2 [from commit 1aeb57d26bc303d5cfa1a9ff2a331df7ba278656 to commit e05956094c27117f989d22f25b75633123d72a83](https://github.com/leethomason/tinyxml2/compare/1aeb57d26bc303d5cfa1a9ff2a331df7ba278656...e05956094c27117f989d22f25b75633123d72a83).

### v0.21.2 - 2022-12-09

##### Additions :tada:

- Added the ability to specify the endpoint URL of the Cesium ion API when constructing an `IonRasterOverlay`.

##### Fixes :wrench:

- Removed the logged warning about the use of the `gltfUpAxis` property in a 3D Tiles tileset.json. While not technically spec-compliant, this property is quite common and we are not going to remove support for it anytime soon.

### v0.21.1 - 2022-12-02

##### Fixes :wrench:

- Fixed a bug that could cause an assertion failure - and on rare occasions a more serious problem - when creating a tile provider for a `TileMapServiceRasterOverlay` or a `WebMapServiceRasterOverlay`.

### v0.21.0 - 2022-11-01

##### Breaking Changes :mega:

- On `IPrepareRendererResources`, the `image` parameter passed to `prepareRasterInLoadThread` and the `rasterTile` parameter passed to `prepareRasterInMainThread` are no longer const. These methods are now allowed to modify the parameters during load.
- `IPrepareRendererResources::prepareInLoadThread` now takes a `TileLoadResult` and returns a `Future<TileLoadResultAndRenderResources>`, allowing it to work asynchronously rather than just blocking a worker thread until it is finished.
- `RasterOverlay::createTileProvider` now takes the owner pointer as an `IntrusivePointer` instead of a raw pointer, and returns a future that resolves to a `RasterOverlay::CreateTileProviderResult`.

##### Additions :tada:

- Added `mainThreadLoadingTimeLimit` and `tileCacheUnloadTimeLimit` properties to `TilesetOptions`, allowing a limit to be placed on how much time is spent loading and unloading tiles per frame.
- Added `GltfReader::generateMipMaps` method.
- Added the `getImage` method to `RasterOverlayTile`.
- Added `LocalHorizontalCoordinateSystem`, which is used to create convenient right- or left-handeded coordinate systems with an origin at a point on the globe.

##### Fixes :wrench:

- Fixed a bug that could cause a crash when adding raster overlays to sparse tilesets and zooming close enough to cause them to be upsampled.

### v0.20.0 - 2022-10-03

##### Breaking Changes :mega:

- `TileRenderContent::lodTransitionPercentage` now always goes from 0.0 --> 1.0 regardless of if the tile is fading in or out.
- Added a new parameter to `IPrepareRendererResources::prepareInLoadThread`, `rendererOptions`, to allow passing arbitrary data from the renderer.

##### Fixes :wrench:

- In `CesiumGltfWriter`, `accessor.byteOffset` and `bufferView.byteOffset` are no longer written if the value is 0. This fixes validation errors for accessors that don't have buffer views, e.g. attributes that are Draco compressed.
- Fixed a bug where failed tiles don't clean up any raster overlay tiles that are mapped to them, and therefore cannot be rendered as empty tiles.
- Fixed a bug that prevented access to Cesium Ion assets by using expired Access Tokens.

### v0.19.0 - 2022-09-01

##### Breaking Changes :mega:

- `RasterOverlayCollection` no longer accepts a `Tileset` in its constructor. Instead, it now accepts a `Tile::LoadedLinkList` and a `TilesetExternals`.
- Removed `TileContext`. It has been replaced by the `TilesetContentLoader` interface.
- Removed `TileContentFactory`. Instead, conversions of various types to glTF can be registered with `GltfConverters`.
- Removed `TileContentLoadInput`. It has been replaced by `TileLoadInput` and `TilesetContentLoader`.
- Removed `TileContentLoadResult`. It has been replaced by `TileContent`.
- Removed `TileContentLoader`. It has been replaced by `TilesetContentLoader` and `GltfConverters`.
- Removed `ImplicitTraversal`. It has been replaced by `TilesetContentLoader` and `GltfConverters`.
- Removed many methods from the `Cesium3DTilesSelection::Tileset` class: `getUrl()`, `getIonAssetID()`, `getIonAssetToken()`, `notifyTileStartLoading`, `notifyTileDoneLoading()`, `notifyTileUnloading()`, `loadTilesFromJson()`, `requestTileContent()`, `requestAvailabilitySubtree()`, `addContext()`, and `getGltfUpAxis()`. Most of these were already not recommended for use outside of cesium-native.
- Removed many methods from the `Cesium3DTilesSelection::Tile` class: `getTileset()`, `getContext()`, `setContext()`, `getContent()`, `setEmptyContent()`, `getRendererResources()`, `setState()`, `loadContent()`, `processLoadedContent()`, `unloadContent()`, `update()`, and `markPermanentlyFailed()`. Most of these were already not recommended for use outside of cesium-native.

##### Additions :tada:

- Quantized-mesh terrain and implicit octree and quadtree tilesets can now skip levels-of-detail when traversing, so the correct detail is loaded more quickly.
- Added new options to `TilesetOptions` supporting smooth transitions between tiles at different levels-of-detail. A tile's transition percentage can be retrieved from `TileRenderContent::lodTransitionPercentage`.
- Added support for loading WebP images inside glTFs and raster overlays. WebP textures can be provided directly in a glTF texture or in the `EXT_texture_webp` extension.
- Added support for `KHR_texture_transform` to `CesiumGltf`, `CesiumGltfReader`, and `CesiumGltfWriter`
- `Tileset` can be constructed with a `TilesetContentLoader` and a root `Tile` for loading and rendering different 3D Tile-like formats or creating a procedural tileset.

##### Fixes :wrench:

- Fixed a bug where the Raster Overlay passed to the `loadErrorCallback` would not be the one that the user created, but instead an aggregated overlay that was created internally.

### v0.18.1 - 2022-08-04

##### Fixes :wrench:

- Fixed a bug in `SqliteCache` where the last access time of resources was not updated correctly, sometimes causing more recently used resources to be evicted from the cache before less recently used ones.

### v0.18.0 - 2022-08-01

##### Breaking Changes :mega:

- Removed support for 3D Tiles Next extensions in `TilesetWriter` and `TilesetReader` that have been promoted to core in 3D Tiles 1.1
  - [3DTILES_multiple_contents](https://github.com/CesiumGS/3d-tiles/tree/main/extensions/3DTILES_multiple_contents)
  - [3DTILES_implicit_tiling](https://github.com/CesiumGS/3d-tiles/tree/main/extensions/3DTILES_implicit_tiling)
  - [3DTILES_metadata](https://github.com/CesiumGS/3d-tiles/tree/main/extensions/3DTILES_metadata)
  - [3DTILES_content_gltf](https://github.com/CesiumGS/3d-tiles/tree/main/extensions/3DTILES_content_gltf)
- Removed the `getSupportsRasterOverlays` from `Tileset` because the property is no longer relevant now that all tilesets support raster overlays.

##### Additions :tada:

- Added support for [3D Tiles 1.1](https://github.com/CesiumGS/3d-tiles/pull/666) in `TilesetWriter` and `TilesetReader`.
- Added a `TileOcclusionRendererProxyPool` to `TilesetExternals`. If a renderer implements and provides this interface, the tile occlusion information is used to avoid refining parent tiles that are completely occluded, reducing the number of tiles loaded.
- `Tileset` can now estimate the percentage of the tiles for the current view that have been loaded by calling the `computeLoadProgress` method.
- Enabled loading Tile Map Service (TMS) URLs that do not have a file named "tilemapresource.xml", such as from GeoServer.
- Added support for Tile Map Service documents that use the "local" profile when the SRS is mercator or geodetic.

### v0.17.0 - 2022-07-01

##### Fixes :wrench:

- Fixed crash when parsing an empty copyright string in the glTF model.

### v0.16.0 - 2022-06-01

##### Additions :tada:

- Added option to the `RasterizedPolygonsOverlay` to invert the selection, so everything outside the polygons gets rasterized instead of inside.
- The `RasterizedPolygonsTileExcluder` excludes tiles outside the selection instead of inside when given an inverted `RasterizedPolygonsOverlay`.
- Tiles are now upsampled using the projection of the first raster overlay in the list with more detail.

##### Fixes :wrench:

- For consistency with CesiumJS and compatibility with third-party terrain tilers widely used in the community, the `bounds` property of the `layer.json` file of a quantized-mesh terrain tileset is now ignored, and the terrain is assumed to cover the entire globe.

### v0.15.2 - 2022-05-13

##### Fixes :wrench:

- Fixed a bug where upsampled quadtree tiles could have siblings with mismatching projections.

In addition to the above, this release updates the following third-party libraries used by cesium-native:

- `cpp-httplib` to v0.10.3 ([changes](https://github.com/yhirose/cpp-httplib/compare/c7486ead96dad647b9783941722b5944ac1aaefa...d73395e1dc652465fa9524266cd26ad57365491f))
- `draco` to v1.5.2 ([changes](https://github.com/google/draco/compare/9bf5d2e4833d445acc85eb95da42d715d3711c6f...bd1e8de7dd0596c2cbe5929cbe1f5d2257cd33db))
- `earcut` to v2.2.3 ([changes](https://github.com/mapbox/earcut.hpp/compare/6d18edf0ce046023a7cb55e69c4cd9ba90e2c716...b28acde132cdb8e0ef536a96ca7ada8a651f9169))
- `PicoSHA2` to commit `1677374f23352716fc52183255a40c1b8e1d53eb` ([changes](https://github.com/okdshin/PicoSHA2/compare/b699e6c900be6e00152db5a3d123c1db42ea13d0...1677374f23352716fc52183255a40c1b8e1d53eb))
- `rapidjson` to commit `fcb23c2dbf561ec0798529be4f66394d3e4996d8` ([changes](https://github.com/Tencent/rapidjson/compare/fd3dc29a5c2852df569e1ea81dbde2c412ac5051...fcb23c2dbf561ec0798529be4f66394d3e4996d8))
- `spdlog` to v1.10.0 ([changes](https://github.com/gabime/spdlog/compare/cbe9448650176797739dbab13961ef4c07f4290f...76fb40d95455f249bd70824ecfcae7a8f0930fa3))
- `stb` to commit `af1a5bc352164740c1cc1354942b1c6b72eacb8a` ([changes](https://github.com/nothings/stb/compare/b42009b3b9d4ca35bc703f5310eedc74f584be58...af1a5bc352164740c1cc1354942b1c6b72eacb8a))
- `uriparser` to v0.9.6 ([changes](https://github.com/uriparser/uriparser/compare/e8a338e0c65fd875a46067d711750e4c13e044e7...24df44b74753017acfaec4b3a30097a8a2ae1ae1))

### v0.15.1 - 2022-05-05

##### Fixes :wrench:

- Fixed a bug that could cause tiles in external tilesets to fail to load.

### v0.15.0 - 2022-05-02

##### Additions :tada:

- Improved the load performance when `TilesetOptions::forbidHoles` is enabled by only loading child tiles when their parent does not meet the necessary screen-space error requirement.
- Added support for loading availability metadata from quantized-mesh layer.json. Previously, only availability embedded in terrain tiles was used.
- Added support for quantized-mesh terrain tilesets that specify a parent layer.
- Added support for metadata from the `3DTILES_batch_table_hierarchy` extension.

##### Fixes :wrench:

- Fixed a bug that could cause the same tiles to be continually loaded and unloaded when `TilesetOptions::forbidHoles` was enabled.
- Fixed a bug that could sometimes cause tilesets to fail to show their full detail when making changes to raster overlays.
- Fixed a bug that could cause holes even with `TilesetOptions::forbidHoles` enabled, particularly when using external tilesets.
- Tiles will no longer be selected to render when they have no content and they have a higher "geometric error" than their parent. In previous versions, this situation could briefly lead to holes while the children of such tiles loaded.
- Fixed a bug where `IPrepareRendererResources::prepareInMainThread` was called on a `Tile` before that `Tile` was updated with loaded content.
- Fixed a bug where getting bad data from the SQLite request cache could cause a crash. If the SQLite database is corrupt, it will now be deleted and recreated.

### v0.14.1 - 2022-04-14

##### Fixes :wrench:

- Fixed a crash caused by using an aggregated overlay of `IonRasterOverlay` after it is freed.
- Fix a bug introduced in v0.14.0 that caused Tile Map Service (TMS) overlays from Cesium ion to fail to load.

### v0.14.0 - 2022-04-01

##### Breaking Changes :mega:

- Added a new parameter, `rendererOptions`, to `IPrepareRendererResources::prepareRasterInLoadThread`.
- Changed the type of Cesium ion asset IDs from `uint32_t` to `int64_t`.
- Various changes in the `Cesium3DTiles`, `Cesium3DTilesReader`, and `Cesium3DTilesWriter` namespaces to match the evolving 3D Tiles Next specifications.
- Removed `getTextureCoordinateIndex` from `FeatureIDTextureView` and `FeatureTexturePropertyView`. Use `getTextureCoordinateAttributeId` instead.

##### Additions :tada:

- Added `WebMapServiceRasterOverlay` to pull raster overlays from a WMS server.
- Added support for the following glTF extensions to `CesiumGltf`, `CesiumGltfReader`, and `CesiumGltfWriter`:
  - `EXT_instance_features`
  - `EXT_structural_metadata`
  - `MAXAR_mesh_variants`
- Added an in-memory cache for Cesium ion asset endpoint responses in order to avoid repeated requests.
- Added `ScopeGuard` class to automatically a execute function when exiting a scope.
- The glTF `copyright` property, if present, is now included in the credits that `Tileset` adds to the `CreditSystem`. If the `copyright` has multiple parts separate by semicolons, these are treated as separate credits.
- Credits reported by `CreditSystem::getCreditsToShowThisFrame` are now sorted based on the number of occurrences, with the most common credits first.
- `Tileset` and `RasterOverlay` credits can now be shown on the screen, rather than in a separate credit popup.
- Added `FeatureTexturePropertyView::getSwizzle` method.
- Added `IsMetadataArray` template to check if a type is a `MetadataArrayView`.
- Added a `rendererOptions` property to `RasterOverlayOptions` to pass arbitrary data to `prepareRasterInLoadThread`.
- Added `Uri::escape`.

##### Fixes :wrench:

- Fixed an issue that could lead to compilation failures when passing an lvalue reference to `Promise::resolve()`.
- Fixed upsampling for `EXT_feature_metadata` feature tables.
- Fixed a bug that could cause the size of external images to be accounted for incorrectly when tracking the number of bytes loaded for caching purposes.
- Fixed a bug that prevented tiles from loading when "Forbid Holes" option was enabled.

### v0.13.0 - 2022-03-01

##### Breaking Changes :mega:

- Renamed constants in `CesiumUtility::Math` to use PascalCase instead of SCREAMING_SNAKE_CASE.

##### Additions :tada:

- Added support for the `CESIUM_RTC` and `KHR_texture_basisu` glTF extensions.
- Added support for 3D Tiles that do not have a geometric error, improving compatibility with tilesets that don't quite match the 3D Tiles spec.
- Exposed the Cesium ion endpoint URL as a parameter on tilesets and raster overlays.
- `TilesetOptions` and `RasterOverlayOptions` each have a new option to report which compressed textured formats are supported on the client platform. Ideal formats amongst the available ones are picked for each KTX2 texture that is later encountered.
- The `ImageCesium` class nows convey which GPU pixel compression format (if any) is used. This informs what to expect in the image's pixel buffer.
- The `ImageCesium` class can now contain pre-computed mipmaps, if they exist. In that case, all the mips will be in the pixel buffer and the delineation between each mip will be described in `ImageCesium::mipPositions`.
- Tileset content with the known file extensions ".gltf", ".glb", and ".terrain" can now be loaded even if the Content-Type is incorrect. This is especially helpful for loading tilesets from `file:` URLs.
- Created tighter fitting bounding volumes for terrain tiles by excluding skirt vertices.

##### Fixes :wrench:

- Fixed bug that could cause properties types in a B3DM Batch Table to be deduced incorrectly, leading to a crash when accessing property values.
- Fixed a bug where implicit tiles were not receiving the root transform and so could sometimes end up in the wrong place.

### v0.12.0 - 2022-02-01

##### Breaking Changes :mega:

- Renamed `IAssetAccessor::requestAsset` to `get`.
- Renamed `IAssetAccessor::post` to `request` and added a new parameter in the second position to specify the HTTP verb to use.
- `Token` in `CesiumIonClient` has been updated to match Cesium ion's v2 REST API endpoint, so several fields have been renamed. The `tokens` method also now returns future that resolves to a `TokenList` instead of a plain vector of `Token` instances.
- Renamed `GltfReader::readModel`, `ModelReaderResult`, and `ReadModelOptions` to `GltfReader::readGltf`, `GltfReaderResult`, and `GltfReaderOptions` respectively.
- Removed `writeModelAsEmbeddedBytes`, `writeModelAndExternalFiles`, `WriteModelResult`, `WriteModelOptions`, and `WriteGLTFCallback`. Use `GltfWriter::writeGltf`, `GltfWriter::writeGlb`, `GltfWriterResult`, and `GltfWriterOptions` instead.

##### Additions :tada:

- Added `TilesetWriterOptions` for serializing tileset JSON.
- Added support for the following extensions in `GltfWriter` and `GltfReader`:
  - [KHR_materials_unlit](https://github.com/KhronosGroup/glTF/tree/main/extensions/2.0/Khronos/KHR_materials_unlit)
  - [EXT_mesh_gpu_instancing](https://github.com/KhronosGroup/glTF/tree/main/extensions/2.0/Vendor/EXT_mesh_gpu_instancing)
  - [EXT_meshopt_compression](https://github.com/KhronosGroup/glTF/tree/main/extensions/2.0/Vendor/EXT_meshopt_compression)
  - [EXT_mesh_features](https://github.com/CesiumGS/glTF/tree/3d-tiles-next/extensions/2.0/Vendor/EXT_mesh_features)
  - [CESIUM_tile_edges](https://github.com/CesiumGS/glTF/pull/47)
- Added support for the following extensions in `TilesetWriter` and `TilesetReader`:
  - [3DTILES_multiple_contents](https://github.com/CesiumGS/3d-tiles/tree/main/extensions/3DTILES_multiple_contents)
  - [3DTILES_implicit_tiling](https://github.com/CesiumGS/3d-tiles/tree/main/extensions/3DTILES_implicit_tiling)
  - [3DTILES_metadata](https://github.com/CesiumGS/3d-tiles/tree/main/extensions/3DTILES_metadata)
- Added `SubtreeWriter` and `SubtreeReader` for serializing and deserializing the subtree format in [3DTILES_implicit_tiling](https://github.com/CesiumGS/3d-tiles/tree/main/extensions/3DTILES_implicit_tiling).
- Added `SchemaWriter` and `SchemaReader` for serializing and deserializing schemas in [EXT_mesh_features](https://github.com/CesiumGS/glTF/tree/3d-tiles-next/extensions/2.0/Vendor/EXT_mesh_features) and [3DTILES_metadata](https://github.com/CesiumGS/3d-tiles/tree/main/extensions/3DTILES_metadata).
- Added `hasExtension` to `ExtensibleObject`.
- Added `CESIUM_TESTS_ENABLED` option to the build system.
- Added support in the JSON reader for reading doubles with no fractional value as integers.
- Added case-insensitive comparison for Cesium 3D Tiles "refine" property values.
- Added new capabilities to `Connection` in `CesiumIonClient`:
  - The `tokens` method now uses the v2 service endpoint and allows a number of options to be specified.
  - Added a `token` method to allow details of a single token to be retrieved.
  - Added `nextPage` and `previousPage` methods to allow paging through tokens.
  - Added `modifyToken` method.
  - Added static `getIdFromToken` method to obtain a token ID from a given token value.
- Added `loadErrorCallback` to `TilesetOptions` and `RasterOverlayOptions`. This callback is invoked when the `Tileset` or `RasterOverlay` encounter a load error, allowing the error to be handled by application code.
- Enable `IntrusivePointer<T>` to be converted to `IntrusivePointer<U>` if U is a base class of T.

##### Fixes :wrench:

- Fixes a bug where `notifyTileDoneLoading` was not called when encountering Ion responses that can't be parsed.
- Fixed a bug that prevented a continuation attached to a `SharedFuture` from returning a `Future` itself.
- Fixed incorrect child subtree index calculation in implicit tiles.
- Fixed `computeDistanceSquaredToPosition` in `BoundingSphere`.

### v0.11.0 - 2022-01-03

##### Breaking Changes :mega:

- The `CesiumGltfReader` project now uses the `CesiumGltfReader` namespace instead of the `CesiumGltf` namespace.
- The `CesiumGltfWriter` project now uses the `CesiumGltfWriter` namespace instead of the `CesiumGltf` namespace.
- The `Cesium3DTilesReader` project now uses the `Cesium3DTilesReader` namespace instead of the `Cesium3DTiles` namespace.

##### Additions :tada:

- Added `Cesium3DTilesWriter` library.

##### Fixes :wrench:

- Fixed a bug in `QuadtreeRasterOverlayTileProvider` that caused incorrect level-of-detail selection for overlays that use a global (or otherwise large) tiling scheme but have non-global (or otherwise smaller) coverage.

### v0.10.0 - 2021-12-01

##### Breaking Changes :mega:

- `QuadtreeRasterOverlayTileProvider::computeLevelFromGeometricError` has been removed. `computeLevelFromTargetScreenPixels` may be useful as a replacement.
- The constructor of `RasterOverlayTileProvider` now requires a coverage rectangle.
- `RasterOverlayTileProvider::getTile` now takes a `targetScreenPixels` instead of a `targetGeometricError`.
- The constructor of `RasterMappedTo3DTile` now requires a texture coordinate index.
- The constructor of `RasterOverlayTile` now takes a `targetScreenPixels` instead of a `targetGeometricError`. And the corresponding `getTargetGeometricError` has been removed.
- Removed `TileContentLoadResult::rasterOverlayProjections`. This field is now found in the `overlayDetails`.
- Removed `obtainGlobeRectangle` from `TileUtilities.h`. Use `estimateGlobeRectangle` in `BoundingVolume.h` instead.
- cesium-native now uses the following options with the `glm` library:
  - `GLM_FORCE_XYZW_ONLY`
  - `GLM_FORCE_EXPLICIT_CTOR`
  - `GLM_FORCE_SIZE_T_LENGTH`

##### Additions :tada:

- Added support for the [3DTILES_implicit_tiling](https://github.com/CesiumGS/3d-tiles/tree/main/extensions/3DTILES_implicit_tiling) extension.
- Added support for the [3DTILES_bounding_volume_S2](https://github.com/CesiumGS/3d-tiles/tree/main/extensions/3DTILES_bounding_volume_S2) extension.
- Added support for raster overlays, including clipping polygons, on any 3D Tiles tileset.
- Added support for external glTF buffers and images.
- Raster overlay level-of detail is now selected using "target screen pixels" rather than the hard-to-interpret geometric error value.
- A `RasterOverlay` can now be configured with a `maximumScreenSpaceError` independent of the screen-space error used for the geometry.
- `RasterOverlay::loadTileProvider` now returns a `SharedFuture`, making it easy to attach a continuation to run when the load completes.
- Added `GltfContent::applyRtcCenter` and `applyGltfUpAxisTransform`.
- Clipping polygon edges now remain sharp even when zooming in past the available geometry detail.
- Added `DebugColorizeTilesRasterOverlay`.
- Added `BoundingRegionBuilder` to `CesiumGeospatial`.
- Added `GlobeRectangle::EMPTY` static field and `GlobeRectangle::isEmpty` method.
- Added the ability to set the coordinates of a `GlobeRectangle` after construction.

##### Fixes :wrench:

- Improved the computation of bounding regions and overlay texture coordinates from geometry, particularly for geometry that crosses the anti-meridian or touches the poles.
- Fixed a bug that would result in incorrect geometry when upsampling a glTF with a position accessor pointing to a bufferView that did not start at the beginning of its buffer.
- Fixed a problem that could cause incorrect distance computation for a degenerate bounding region that is a single point with a min/max height.
- Improved the numerical stability of `GlobeRectangle::computeCenter` and `GlobeRectangle::contains`.
- Error messages are no longer printed to the Output Log when an upsampled tile happens to have a primitive with no vertices.
- Fixed a bug that could cause memory corruption when a decoded Draco mesh was larger than indicated by the corresponding glTF accessor.
- Fixed a bug that could cause the wrong triangle indices to be used for a Draco-encoded glTF.

### v0.9.0 - 2021-11-01

##### Breaking Changes :mega:

- Changed the following properties in CesiumGltf:
  - `BufferView::target` now defaults to `std::nullopt` instead of `Target::ARRAY_BUFFER`.
  - `ClassProperty::type` now defaults to `Type::INT8` instead of empty string.
  - `ClassProperty::componentType` is now an optional string instead of a `JsonValue`.
  - `FeatureTexture::classProperty` is no longer optional, consistent with changes to the extension spec.
  - `Image::mimeType` now defaults to empty string instead of `MimeType::image_jpeg`.
  - `Sampler::magFilter` and `Sampler::minFilter` now default to `std::nullopt` instead of `MagFilter::NEAREST`.
- The version of `ExtensibleObject` in the `CesiumGltf` library and namespace has been removed. Use the one in the `CesiumUtility` library and namespace instead.
- Renamed the following glTF extension classes:
  - `KHR_draco_mesh_compression` -> `ExtensionKhrDracoMeshCompression`.
  - `MeshPrimitiveEXT_feature_metadata` -> `ExtensionMeshPrimitiveExtFeatureMetadata`
  - `ModelEXT_feature_metadata` -> `ExtensionModelExtFeatureMetadata`
- `CesiumGltf::ReaderContext` has been removed. It has been replaced with either `CesiumJsonReader::ExtensionReaderContext` or `GltfReader`.

##### Additions :tada:

- Added new `Cesium3DTiles` and `Cesium3DTilesReader` libraries. They are useful for reading and working with 3D Tiles tilesets.

##### Fixes :wrench:

- Fixed a bug that could cause crashes or incorrect behavior when using raster overlays.
- Fixed a bug that caused 3D Tiles content to fail to load when the status code was zero. This code is used by libcurl for successful read of `file://` URLs, so the bug prevented loading from such URLs in some environments.
- Errors and warnings that occur while loading glTF textures are now include in the model load errors and warnings.
- Fixes how `generate-classes` deals with reserved C++ keywords. Property names that are C++ keywords should be appended with "Property" as was already done,
  but when parsing JSONs the original property name string should be used.

### v0.8.0 - 2021-10-01

##### Breaking Changes :mega:

- glTF enums are now represented in CesiumGltf as their underlying type (int32 or string) rather than as an enum class.
- Tile content loaders now return a `Future`, which allows them to be asynchronous and make further network requests.

##### Fixes :wrench:

- Fixed a bug that caused the `RTC_CENTER` semantic in a B3DM feature table to be ignored if any of the values happened to be integers rather than floating-point numbers. This caused these tiles to render in the wrong location.

### v0.7.2 - 2021-09-14

##### Fixes :wrench:

- Fixed a bug where the "forbidHoles" option was not working with raster overlays and external tilesets.

### v0.7.1 - 2021-09-14

##### Fixes :wrench:

- Fixed a bug introduced in v0.7.0 where credits from a `QuadtreeRasterOverlayTileProvider` were not collected and reported.
- Fixed a bug where disabling frustum culling caused external tilesets to not load.

### v0.7.0 - 2021-09-01

##### Breaking Changes :mega:

- Renamed the `Cesium3DTiles` namespace and library to `Cesium3DTilesSelection`.
- Deleted `Cesium3DTilesSelection::Gltf` and moved functionality into `CesiumGltf::Model`.
- Renamed `Rectangle::intersect` and `GlobeRectangle::intersect` to `computeIntersection`.
- `RasterOverlay` and derived classes now require a `name` parameter to their constructors.
- Changed the type of texture coordinate IDs used in the raster overlay system from `uint32_t` to `int32_t`.
- `RasterOverlayTileProvider` is no longer quadtree-oriented. Instead, it requires derived classes to provide an image for a particular requested rectangle and geometric error. Classes that previously derived from `RasterOverlayTileProvider` should now derive from `QuadtreeRasterOverlayTileProvider` and implement `loadQuadtreeTileImage` instead of `loadTileImage`.
- Removed `TilesetOptions::enableWaterMask`, which didn't have any effect anyway. `TilesetContentOptions::enableWaterMask` still exists and works.

##### Additions :tada:

- Added `Future<T>::isReady`.
- Added `Future<T>::share`, which returns a `SharedFuture<T>` and allows multiple continuations to be attached.
- Added an option in `TilesetOptions::ContentOptions` to generate smooth normals when the original glTFs were missing normals.
- Added `ImageManipulation` class to `CesiumGltfReader`.
- Added `Math::roundUp` and `Math::roundDown`.
- Added `Rectangle::computeUnion`.

##### Fixes :wrench:

- Fixed a bug that caused CesiumGltfWriter to write a material's normal texture info into a property named `normalTextureInfo` rather than `normalTexture`.
- Fixed a bug in `TileMapServiceRasterOverlay` that caused it to show only the lowest resolution tiles if missing a `tilemapresource.xml` file.

### v0.6.0 - 2021-08-02

##### Breaking Changes :mega:

- `Future<T>::wait` now returns the resolved value and throws if the Future rejected, rather than returning a `std::variant` and slicing the exception to `std::exception`.
- `Tileset::updateView` and `Tileset::updateViewOffline` now take `std::vector<ViewState>` instead of a single `ViewState`.

##### Additions :tada:

- Added support for the `EXT_feature_metadata` glTF extension.
- Added automatic conversion of the B3DM batch table to the `EXT_feature_metadata` extension.
- Added `CESIUM_COVERAGE_ENABLED` option to the build system.
- Added `AsyncSystem::dispatchOneMainThreadTask` to dispatch a single task, rather than all the tasks that are waiting.
- Added `AsyncSystem::createPromise` to create a Promise directly, rather than via a callback as in `AsyncSystem::createFuture`.
- Added `AsyncSystem::catchImmediately` to catch a Future rejection immediately in any thread.
- Added `AsyncSystem::all` to create a Future that resolves when a list of Futures resolve.
- Added support for multiple frustums in the `Tileset` selection algorithm.

##### Fixes :wrench:

- Fixed a bug that prevented `.then` functions from being used on a `Future<void>` when CESIUM_TRACING_ENABLED was ON.

### v0.5.0 - 2021-07-01

##### Breaking Changes :mega:

- `TilesetExternals` now has an `AsyncSystem` instead of a shared pointer to an `ITaskProcessor`.

##### Additions :tada:

- Added a performance tracing framework via `CESIUM_TRACE_*` macros.
- Added `Future<T>::thenImmediately`.
- Added `AsyncSystem::createThreadPool` and `Future<T>::thenInThreadPool`.
- `Future<T>::thenInWorkerThread` and `Future<T>::thenInMainThread` now arrange for their continuations to be executed immediately when the Future is resolved, if the Future is resolved in the correct thread.
- Moved all request cache database access to a dedicated thread, in order to free up worker threads for parallelizable work.

### v0.4.0 - 2021-06-01

##### Additions :tada:

- Added `Cesium3DTiles::TileIdUtilities` with a `createTileIdString` function to create logging/debugging strings for `TileID` objects.
- Accessing the same Bing Maps layer multiple times in a single application run now reuses the same Bing Maps session instead of starting a new one each time.
- Added a configure-time build option, `PRIVATE_CESIUM_SQLITE`, to rename all `sqlite3*` symbols to `cesium_sqlite3*`.

##### Fixes :wrench:

- Matched draco's decoded indices to gltf primitive if indices attribute does not match with the decompressed indices.
- `createAccessorView` now creates an (invalid) `AccessorView` with a standard numeric type on error, rather than creating `AccessorView<nullptr_t>`. This makes it easier to use a simple lambda as the callback.
- Disabled `HTTPLIB_USE_ZLIB_IF_AVAILABLE` and `HTTPLIB_USE_OPENSSL_IF_AVAILABLE` because these libraries are not required for our use for cpp-httplib and they cause problems on some systems.

### v0.3.1 - 2021-05-13

##### Fixes :wrench:

- Fixed a memory leak when loading textures from a glTF model.
- Fixed a use-after-free bug that could cause a crash when destroying a `RasterOverlay`.

### v0.3.0 - 2021-05-03

##### Breaking Changes :mega:

- Converted `magic_enum` / `CodeCoverage.cmake` dependencies to external submodules.
- Replaced `CesiumGltf::WriteFlags` bitmask with `CesiumGltf::WriteModelOptions` struct.
  `CesiumGltf::writeModelAsEmbeddedBytes` and `CesiumGltf::writeModelAndExternalfiles`
  now use this struct for configuration.
- Removed all exceptions in `WriterException.h`, warnings / errors are now reported in
  `WriteModelResult`, which is returned from `CesiumGltf::writeModelAsEmbeddedBytes` and
  `CesiumGltf::writeModelAndExternalFiles` instead.

##### Additions :tada:

- Added support for loading the water mask from quantized-mesh terrain tiles.

##### Fixes :wrench:

- Let a tile be renderable if all its raster overlays are ready, even if some are still loading.

### v0.2.0 - 2021-04-19

##### Breaking Changes :mega:

- Moved `JsonValue` from the `CesiumGltf` library to the `CesiumUtility` library and changes some of its methods.
- Renamed `CesiumGltf::Reader` to `CesiumGltf::GltfReader`.
- Made the `readModel` and `readImage` methods on `GltfReader` instance methods instead of static methods.

##### Additions :tada:

- Added `CesiumGltfWriter` library.
- Added `CesiumJsonReader` library.
- Added diagnostic details to error messages for invalid glTF inputs.
- Added diagnostic details to error messages for failed OAuth2 authorization with `CesiumIonClient::Connection`.
- Added an `Axis` enum and `AxisTransforms` class for coordinate system transforms
- Added support for the legacy `gltfUpVector` string property in the `asset` part of tilesets. The up vector is read and passed as an `Axis` in the `extras["gltfUpVector"]` property, so that receivers may rotate the glTF model's up-vector to match the Z-up convention of 3D Tiles.
- Unknown glTF extensions are now deserialized as a `JsonValue`. Previously, they were ignored.
- Added the ability to register glTF extensions for deserialization using `GltReader::registerExtension`.
- Added `GltfReader::setExtensionState`, which can be used to request that an extension not be deserialized or that it be deserialized as a `JsonValue` even though a statically-typed class is available for the extension.

##### Fixes :wrench:

- Gave glTFs created from quantized-mesh terrain tiles a more sensible material with a `metallicFactor` of 0.0 and a `roughnessFactor` of 1.0. Previously the default glTF material was used, which has a `metallicFactor` of 1.0, leading to an undesirable appearance.
- Reported zero-length images as non-errors as `BingMapsRasterOverlay` purposely requests that the Bing servers return a zero-length image for non-existent tiles.
- 3D Tiles geometric error is now scaled by the tile's transform.
- Fixed a bug that that caused a 3D Tiles tile to fail to refine when any of its children had an unsupported type of content.

### v0.1.0 - 2021-03-30

- Initial release.<|MERGE_RESOLUTION|>--- conflicted
+++ resolved
@@ -20,7 +20,6 @@
 - Added `toSphere`, `fromSphere`, and `fromAxisAligned` methods to `CesiumGeometry::OrientedBoundingBox`.
 - Added `TileTransform` class to `Cesium3DTilesContent`, making it easier to create a `glm::dmat4` from the `transform` property of a `Cesium3DTiles::Tile`.
 - Added `ImplicitTilingUtilities` class to `Cesium3DTilesContent`.
-<<<<<<< HEAD
 - Added overloads of `isTileAvailable`, `isContentAvailable`, and `isSubtreeAvailable` on the `SubtreeAvailability` class that take the subtree root tile ID and the tile ID of interest, instead of a relative level and Morton index.
 - Added `fromSubtree` and `createEmpty` static methods to `SubtreeAvailability`.
 - Added new `set` methods to `SubtreeAvailability`, allowing the availability information to be modified.
@@ -28,10 +27,7 @@
 - Added `pointInTriangle2D` static method to `CesiumGeometry::IntersectionTests`.
 - Added `rectangleIsWithinPolygons` and `rectangleIsOutsidePolygons` static methods to `CartographicPolygon`.
 - Raster overlays now use `IPrepareRasterOverlayRendererResources`, which contains only overlay-related methods, instead of `IPrepareRendererResources`, which contains tileset-related methods as well. `IPrepareRendererResources` derives from `IPrepareRasterOverlayRendererResources` so existing code should continue to work without modification.
-=======
-- Added overloads of `isTileAvailable` and `isContentAvailable` on the `SubtreeAvailability` class that take the subtree root tile ID and the tile ID of interest, instead of a relative level and Morton index.
 - Added `Future<T>::thenPassThrough`, used to easily pass additional values through to the next continuation.
->>>>>>> 86fce69b
 
 ##### Fixes :wrench:
 
