# Change Log

### ? - ?

<<<<<<< HEAD
##### Additions :tada:

- Added `invalidate` method to `SharedAssetDepot`.
=======
##### Breaking Changes :mega:

- `RasterOverlayTileProvider::loadTileImage` now receives a const `RasterOverlayTile`.

##### Additions :tada:

- Added `RasterOverlayExternals` class. This is similar to `TilesetExternals` and is a more convenient way to pass around the various external interfaces that raster overlays use.
>>>>>>> 7bc74603

### v0.51.0 - 2025-09-02

##### Breaking Changes :mega:

- The `getRootTile`, `loadedTiles`, and `forEachLoadedTile` methods on `Tileset` now only provide a const pointer to `Tile` instances, even when called on a non-const `Tileset`. Most modifications to tile instances owned by the tileset would be unsafe.
- `ViewUpdateResult` now holds pointers to const `Tile` instances.
- The `slowlyGetCurrentStates` and `slowlyGetPreviousStates` methods of `TreeTraversalState` now return the state map with a raw pointer to a constant node as the key, even if the node pointer type is a smart pointer.
- `DebugTileStateDatabase::recordTileState` now expects the states to be provided as `std::unordered_map<const Tile*, TileSelectionState>` instead of `std::unordered_map<IntrusivePointer<Tile>, TileSelectionState>`.
- `VectorRasterizer::drawPolyline` now takes a `std::vector` instead of a `std::span`.

##### Additions :tada:

- Added `element_type` to `IntrusivePointer`, allowing it to be used with `std::pointer_types`.
- Added implicit conversion of `IntrusivePointer<T>` to `T*`.
- All properties and extensions from `tileset.json`, except `"root"`, are now parsed into `TilesetMetadata` when a tileset is loaded by `Cesium3DTilesSelection::Tileset`.
- Added `accessorView` to `PropertyAttributePropertyView` to retrieve the underlying `AccessorView`.

##### Fixes :wrench:

- Fixed a bug in `Tileset::updateViewGroupOffline` that would cause it to get stuck in an endless loop when invoked with no frustums.
- Fixed a bug with `ColorMode::Random` in `VectorStyle` that caused it to produce different results each time a raster overlay tile was rendered.
- Fixed a bug in `IonRasterOverlay` that would cause unnecessary extra use of Bing Maps sessions when manually reloading the raster overlay after an expired token was automatically refreshed.
- Fixed a bug that could lead to a crash when using raster overlays with tilesets that use "external tilesets", such as Google Photorealistic 3D Tiles.

### v0.50.0 - 2025-08-01

##### Breaking Changes :mega:

- The `RasterOverlayTileProvider` and `QuadtreeRasterOverlayTileProvider` constructors now require a `CreditSystem` parameter.

##### Additions :tada:

- Added `GeoJsonDocumentRasterOverlay` for displaying GeoJSON documents as a raster overlay.
- Improved performance of `RasterizedPolygonsOverlay`, especially when using lots of cartographic polygons at once.
- Added `ImplicitTilingUtilities::getParentID` to derive the ID of the parent for a given tile ID.
- `IonRasterOverlay` now automatically handles refreshing the Cesium ion asset token as needed.
- Added `CesiumIonAssetAccessor`, which is useful for implementing token refresh for Cesium ion assets.
- Added `refreshTileProviderWithNewKey` method to `BingMapsRasterOverlay`.
- Added `refreshTileProviderWithNewUrlAndHeaders` method to `TileMapServiceRasterOverlay`.
- Added `getAsyncDestructionCompleteEvent` method to `RasterOverlayTileProvider`.
- Added `getCreditSystem` method to `RasterOverlayTileProvider`.

### v0.49.0 - 2025-07-01

##### Breaking Changes :mega:

- Renamed `CesiumITwinClient::Connection::getAccessToken` to `CesiumITwinClient::Connection::getAuthenticationToken`.
- Renamed `CesiumITwinClient::Connection::setAccessToken` to `CesiumITwinClient::Connection::setAuthenticationToken`.

##### Additions :tada:

- Added `CesiumVectorData` library for loading data from vector formats. Currently only GeoJSON is supported.
- Added `CesiumCurl` library containing `CurlAssetAccessor`, an implementation of `IAssetAccessor` based on libcurl.
- Added support for the [iTwin Geospatial Features API](https://developer.bentley.com/apis/geospatial-features/overview/).
  - Added `CesiumITwinClient::Connection::geospatialFeatureCollections` to query for all feature collections within an iTwin.
  - Added `CesiumITwinClient::Connection::geospatialFeatures` to query features within a feature collection.
- `Cesium3DTilesSelection::TileExternalContent` now inherits from `CesiumUtility::ExtensibleObject` to store and manage extensions from its content, such as `Extension3dTilesContentVoxels`.

##### Fixes :wrench:

- Fixed crash when unloading tilesets with raster overlays when the `EllipsoidTilesetLoader` was used.
- Fixed incorrect handling of legacy maximumLevel property when the `TilesetJsonLoader` was used.
- Fixed `OrientedBoundingBox::computeDistanceSquaredToPosition()` calculation when `OrientedBoundingBox` has degenerate axes.
- Fixed sending empty authorization header `Authorization: Bearer` when no access token is provided while using `CesiumIonTilesetLoader`. Prevents potential future issues with some servers including GP3D Tiles.
- Fixed a bug where `CachingAssetAccessor` would include "revalidation" headers like `If-None-Match` in the returned `IAssetRequest` when the remote server returned new content rather than a 304 response. This could cause the header to be incorrectly included in later requests for different content.
- Fixed a bug in `SubtreeFileReader` where it did not include query parameters from the base URL when requesting an external subtree buffer.
- Fixed a bug in the parsing of the i3dm `BATCH_ID` semantic.
- Fixed a bug in the conversion of i3dm batch ids to `EXT_instance_features` feature ids.

### v0.48.0 - 2025-06-02

##### Breaking Changes :mega:

- Renamed `SubtreeWriter::writeSubtree` to `SubtreeWriter::writeSubtreeJson`.
- `SubtreeAvailability::createEmpty` now requires a boolean parameter to set initial tile availability.
- `Cesium3DTilesSelection::Tile` constructors that take initially empty or external content now also require a `TileID` to be supplied.

##### Additions :tada:

- Switched to vcpkg registry version `dbe35ceb30c688bf72e952ab23778e009a578f18`, from `2024.11.16`. We expect to upgrade again to an official tagged version in the next release.
- Added `SubtreeWriter::writeSubtreeBinary`.

##### Fixes :wrench:

- Fixed a bug where `SubtreeAvailability` wasn't updating the `constant` and `bitstream` properties of the availability object when converting constant availability to a bitstream.
- Fixed a bug where `SubtreeAvailability` attempted to update buffer data that was no longer valid.
- Fixed a bug where `TilesetContentLoaderResult` would drop its `statusCode` between `std::move`s due to its omission in the move constructor.
- Fixed a bug introduced in v0.47.0 that caused tiles upsampled for raster overlays to lose their water mask.

### v0.47.0 - 2025-05-01

##### Breaking Changes :mega:

- Deprecated the `ViewState::create` methods. Use a constructor overload instead.
- Removed `addCreditToFrame`, `startNextFrame`, `getCreditsToShowThisFrame`, and `getCreditsToNoLongerShowThisFrame` from `CreditSystem`. `CreditSystem` no longer has a notion of a "frame". Instead, credits are included and excluded by calling `addCreditReference` and `removeCreditReference`. A snaphot of the current state can be obtained by calling `getSnapshot`, and it includes both the current set of active credits as well as the credits that were removed since the last snapshot.
- Removed the following from `Cesium3DTilesSelection::Tile`:
  - `getLastSelectionState` and `setLastSelectionState`. Use `TilesetViewGroup::getTraversalState` instead.
  - `Tile::LoadedLinkedList`. Use `LoadedTileEnumerator` instead.
  - `getDoNotUnloadSubtreeCount`, `incrementDoNotUnloadSubtreeCount`, `decrementDoNotUnloadSubtreeCount`, `incrementDoNotUnloadSubtreeCountOnParent`, and `decrementDoNotUnloadSubtreeCountOnParent`. Use `addReference`, `releaseReference`, and `getReferenceCount` instead.
- The `RasterOverlayCollection` constructor now takes a `LoadedTileEnumerator` instead of a `Tile::LoadedLinkedList`.
- `TileSelectionState` no longer uses or requires a frame number. This parameter has been removed from its various methods.
- Derived `TilesetContentLoader` classes that aggregate other loaders must now implement `setOwnerOfNestedLoaders` to pass the owner through.
- `DebugTileStateDatabase::recordAllTileStates` and `recordTileState` now must be given a `TilesetViewGroup` indicating which view group to record states for.
- `ViewUpdateResult` now holds `IntrusivePointer`s to `Tile` instances rather than raw pointers.
- Deprecated `Tileset::updateView` and `updateViewOffline`. Use `updateViewGroup` and `updateViewGroupOffline` instead.

##### Additions :tada:

- Added support for building in `vcpkg` manifest mode.
- Added `TilesetViewGroup`. View groups select tiles independently from other any other view group. This is useful for applications with multiple viewports to allow them to show different levels-of-detail for the same area.
- Added `CreditReferencer` which makes it easy to track credits in a frame-oriented fashion similar to how `CreditSystem::addCreditToFrame` worked in previous releases.
- Added a `std::hash` implementation for `IntrusivePointer` that simply hashes the underlying pointer.
- Added `Math::GoldenRatio`.
- Added `TreeTraversalState` to `CesiumUtility`. It can be used to associate arbitrary data with individual nodes during a depth-first tree traversal and access that data in a later traversal.
- Added `LoadedTileEnumerator` to enumerate the loaded tiles in a `Tile` subtree.
- Added `RasterOverlayCollection::setLoadedTileEnumerator`.
- Added `TileLoadRequester`, which allows influence over which tiles in a `Cesium3DTilesSelection::Tileset` are loaded. This is the base class for `TilesetViewGroup` and `TilesetHeightRequest`.
- Added `TileLoadTask`, `TileLoadPriorityGroup`, and `TilesetFrameState`. Previously these types were private.
- Added the following to `Cesium3DTilesSelection::Tileset`:
  - `getUserCredit` - Reflects the `Credit` passed as a string into `TilesetOptions::credit`.
  - `loadedTiles`- Allows enumeration of the tileset's loaded tiles.
  - `getDefaultViewGroup` - Gets the default view group that is used when `updateView` is called.
  - `updateViewGroup` - Updates the set of tiles to render for a `TilesetViewGroup`, as well as the set of tiles that the view group would like to load.
  - `updateViewGroupOffline` - Similar to `updateViewGroup`, except that it waits until all of the view group's tiles are fully loaded.
  - `loadTiles` - Loads tiles that have been identified as required across all `TilesetViewGroup` and `TilesetHeightRequest` instances, up to limits specified in `TilesetOptions`.
- `TilesetContentLoader` instances now know the `TilesetContentManager` that owns them. This is managed with new `getOwner` and `setOwner` methods.
- Added support for orthographic and skewed perspective views.
- Added an overload of `Math::equalsEpsilon` for glm matrices.
- A tile's bounding volume and content bounding volume are now included in `TileLoadResult` for use in `prepareInLoadThread`.
- Added `convertAccessorTypeToPropertyType` and `convertPropertyTypeToAccessorType` to `CesiumGltf::PropertyType`.

##### Fixes :wrench:

- Point cloud tiles will now be upsampled for raster overlays, fixing an issue where applying a raster overlay to a point cloud tileset would cause holes to appear.
- Fixed a crash caused by invalid I3dm headers.
- Fixed a bug that could cause an assertion failure or crash when unloading a tileset with raster overlays and external tilesets.

### v0.46.0 - 2025-04-01

##### Additions :tada:

- Added new TilesetContentLoaders constructible using the new `TilesetContentLoaderFactory` constructor on `Cesium3DTilesSelection::Tileset`.
  - `ITwinCesiumCuratedContentLoader` can load tilesets from the [iTwin Cesium Curated Content API](https://developer.bentley.com/apis/cesium-curated-content/).
  - `IModelMeshExportContentLoader` can load [iModels](https://www.itwinjs.org/learning/imodels/) exported to the 3D Tiles format through the [Mesh Export API](https://developer.bentley.com/apis/mesh-export/).
  - `ITwinRealityDataContentLoader` can load 3D Tiles iTwin Reality Data through the [Reality Management API](https://developer.bentley.com/apis/reality-management/overview/).
- `ITwinCesiumCuratedContentRasterOverlay` can load imagery from the iTwin Cesium Curated Content API.
- Added `CesiumITwinClient` library for authorizing with and making requests to the iTwin API.
- Added `CesiumClientCommon` to hold shared code between `CesiumIonClient` and `CesiumITwinClient`.

##### Fixes :wrench:

- `GltfReader::resolveExternalData` now includes query parameters from the parent URL when resolving relative URLs for external buffers and textures.
- Fixed bugs that could prevent valid metadata in Instanced 3D Model (i3dm) files from being parsed correctly.
- Fixed a memory leak in `CesiumGltfReader`.
- Fixed a bug in `ImplicitTilingUtilities::computeBoundingVolume` that incorrectly subdivided a `BoundingCylinderRegion` across the discontinuity line.
- Fixed a broken link in the `ktx` vcpkg portfile that would cause this library to fail to build.

### v0.45.0 - 2025-03-03

##### Breaking Changes :mega:

- Removed `TilesetOptions::maximumSimultaneousSubtreeLoads` because it was unused.

##### Additions :tada:

- Added `convertPropertyComponentTypeToAccessorComponentType` to `PropertyType`.
- Added support for the following 3D Tiles extensions to `Cesium3DTiles`, `Cesium3DTilesReader`, and `Cesium3DTilesWriter`:
  - `3DTILES_ellipsoid`
  - `3DTILES_content_voxels`
  - `3DTILES_bounding_volume_cylinder`
- Added `BoundingCylinderRegion` to represent `3DTILES_bounding_volume_cylinder` in the `BoundingVolume` variant.
- Added generated classes for `EXT_primitive_voxels` and its dependencies in `CesiumGltf`, `CesiumGltfReader`, and `CesiumGltfWriter`.
- Added `AxisAlignedBox::fromPositions`, which creates an `AxisAlignedBox` from an input vector of positions.
- `PropertyView`, `PropertyTableView`, `PropertyTablePropertyView`, `PropertyTextureView`, and `PropertyTexturePropertyView` now support the enum metadata type in `EXT_structural_metadata`.
- Added `TypeToDimensions` class in `PropertyTypeTraits` to obtain the dimension count of a glm vector or matrix.
- Added `canRepresentPropertyType<T>` to `PropertyTypeTraits` to check if a C++ type can represent the given `PropertyType`.
- Added `getName` method to `CesiumGltf::Enum`, allowing a scalar enum value to be resolved into its corresponding name in the enum.

##### Fixes :wrench:

- `Tile` children of external tilesets will now be cleared when the external tileset is unloaded, fixing a memory leak that happened as a result of these `Tile` skeletons accumulating over time.
- Fixed parsing URIs that have a scheme followed by `:` instead of `://`.
- Fixed decoding of `KHR_mesh_quantization` normalized values.
- Requests headers specified in `TilesetOptions` are now included in tile content requests. Previously they were only included in the root tileset.json / layer.json request.
- Fixed a crash when loading a `tileset.json` without a valid root tile.
- Fixed a bug that could cause variable length string arrays in `EXT_structural_metadata` to be interpreted incorrectly.

### v0.44.3 - 2025-02-12

##### Fixes :wrench:

- Fixed another bug in `GltfUtilities::parseGltfCopyright` that could cause it to crash or produce incorrect results.

### v0.44.2 - 2025-02-10

##### Fixes :wrench:

- Fixed a bug in `GltfUtilities::parseGltfCopyright` that could cause a crash when the copyright ends with a semicolon.

### v0.44.1 - 2025-02-03

##### Fixes :wrench:

- Fixed a bug in `CesiumIonClient::Connection` that caused the `authorize` method to use an incorrect URL.

### v0.44.0 - 2025-02-03

##### Breaking Changes :mega:

- Removed `Math::rotation`. Use `glm::rotation` from `<glm/gtx/quaternion.hpp>` instead.
- Removed `Math::perpVector`. Use `glm::perp` from `<glm/gtx/perpendicular.hpp>` instead.
- Using Cesium Native in non-cmake projects now requires manually defining `GLM_ENABLE_EXPERIMENTAL`.
- cesium-native no longer uses the `GLM_FORCE_SIZE_T_LENGTH` option with the `glm` library
- `CullingVolume` has been moved from the `Cesium3DTilesSelection` namespace to the `CesiumGeometry` namespace.

##### Additions :tada:

- Added `forEachTile`, `forEachContent`, `addExtensionUsed`, `addExtensionRequired`, `removeExtensionUsed`, `removeExtensionRequired`, `isExtensionUsed`, and `isExtensionRequired` to `Cesium3DTiles::Tileset`.
- Added conversion of I3dm batch table metadata to `EXT_structural_metadata` and `EXT_instance_features` extensions.
- Added `CesiumIonClient::Connection::geocode` method for making geocoding queries against the Cesium ion geocoder API.
- Added `UrlTemplateRasterOverlay` for requesting raster tiles from services using a templated URL.
- `upsampleGltfForRasterOverlays` is now compatible with meshes using TRIANGLE_STRIP, TRIANGLE_FAN, or non-indexed TRIANGLES primitives.
- Added `requestHeaders` field to `TilesetOptions` to allow per-tileset request headers to be specified.

##### Fixes :wrench:

- Fixed a crash in `GltfWriter` that would happen when the `EXT_structural_metadata` `schema` property was null.
- Fixed a bug in `SharedAssetDepot` that could cause assertion failures in debug builds, and could rarely cause premature deletion of shared assets even in release builds.
- Fixed a bug that could cause `Tileset::sampleHeightMostDetailed` to return a height that is not the highest one when the sampled tileset contained multiple heights at the given location.
- `LayerJsonTerrainLoader` will now log errors and warnings when failing to load a `.terrain` file referenced in the layer.json, instead of silently ignoring them.
- URIs containing unicode characters are now supported.
- Fixed a crash in `CullingVolume` when the camera was very far away from the globe.
- Fixed a bug that prevented the `culture` parameter of the `BingMapsRasterOverlay` from having an effect.

### v0.43.0 - 2025-01-02

##### Breaking Changes :mega:

- Removed unused types `JsonValueMissingKey` and `JsonValueNotRealValue` from `CesiumUtility`.

##### Additions :tada:

- Added `offset` getter to `AccessorView`.
- Added `stride`, `offset`, and `data` getters to `AccessorWriter`.
- Added `value_type` typedef to `AccessorWriter`.
- Added `InstanceAttributeSemantics` to `CesiumGltf`.
- Added `VertexAttributeSemantics::FEATURE_ID_n`.
- Added a `const` version of `Tileset::forEachLoadedTile`.
- Added `DebugTileStateDatabase`, which provides tools for debugging the tile selection algorithm using SQLite.
- Added `CesiumAsync::SqliteHelper`, containing functions for working with SQLite.
- Updates generated classes for `EXT_structural_metadata`. See https://github.com/CesiumGS/glTF/pull/71.

##### Fixes :wrench:

- Fixed a bug in `thenPassThrough` that caused a compiler error when given a value by r-value refrence.
- Fixed a raster overlay bug that could cause unnecessary upsampling with failed or missing overlay tiles.
- Fixed a bug in  `SubtreeFileReader::loadBinary` that prevented valid subtrees from loading if they did not contain binary data.
- Fixed a bug in the `Tileset` selection algorithm that could cause detail to disappear during load in some cases.
- Improved the "kicking" mechanism in the tileset selection algorithm. The new criteria allows holes in a `Tileset`, when they do occur, to be filled with loaded tiles more incrementally.
- Fixed a bug in `SharedAssetDepot` that could lead to crashes and other undefined behavior when an asset in the depot outlived the depot itself.
- Fixed a bug that could cause some rotations in an Instanced 3D Model (.i3dm) to be represented incorrectly.

### v0.42.0 - 2024-12-02

##### Breaking Changes :mega:

- Cesium Native now requires C++20 and uses vcpkg `2024.11.16`.
- Switched from `gsl::span` to `std::span` throughout the library and API. The GSL library has been removed.
- The `BingMapsRasterOverlay` constructor no longer takes an `ellipsoid` parameter. Instead, it uses the ellipsoid specified in `RasterOverlayOptions`.
- The `ellipsoid` field in `RasterOverlayOptions` is no longer a `std::optional`. Instead, it defaults to WGS84 directly.
- Removed the `ellipsoid` field from `TileMapServiceRasterOverlayOptions`, `WebMapServiceRasterOverlayOptions`, and `WebMapTileServiceRasterOverlayOptions`. These overlays now use the ellipsoid in `RasterOverlayOptions` instead.
- The `schema` property of `ExtensionModelExtStructuralMetadata` is now an `IntrusivePointer` instead of a `std::optional`.

##### Additions :tada:

- Added support for `EXT_accessor_additional_types` in `AccessorView`.
- Added `EllipsoidTilesetLoader` that will generate a tileset by tessellating the surface of an ellipsoid, producing a simple globe tileset without any terrain features.
- External schemas referenced by the `schemaUri` property in the `EXT_structural_metadata` glTF extension are now loaded automatically. Two models that reference the same external schema will share a single copy of it.
- Added `getHeightSampler` method to `TilesetContentLoader`, allowing loaders to optionally provide a custom, more efficient means of querying heights using the `ITilesetHeightSampler` interface.
- Added equality operator for `JsonValue`.
- `TileLoadResult` now includes a `pAssetAccessor` that was used to retrieve the tile content and that should be used to retrieve any additional resources associated with the tile, such as external images.

##### Fixes :wrench:

- Updated the CMake install process to install the vcpkg-built Debug binaries in Debug builds. Previously the Release binaries were installed instead.
- Fixed a crash that would occur for raster overlays attempting to dereference a null `CreditSystem`.
- Fixed a bug where an empty `extensions` object would get written if an `ExtensibleObject` only had unregistered extensions.
- Tightened the tolerance of `IntersectionTests::rayTriangleParametric`, allowing it to find intersections with smaller triangles.
- Fixed a bug that could cause `GltfUtilities::intersectRayGltfModel` to crash when the model contains a primitive whose position accessor does not have min/max values.
- `IonRasterOverlay` now passes its `RasterOverlayOptions` to the `BingMapsRasterOverlay` or `TileMapServiceRasterOverlay` that it creates internally.
- Fixed a bug in `CachingAssetAccessor` that caused it to return cached request headers on a cache hit, rather than the headers included in the new request.
- External resources (such as images) referenced from 3D Tiles content will no longer fail if a Cesium ion token refresh is necessary.
- The Cesium ion token will now only be refreshed once when it expires. Previously, multiple refresh requests could be initiated at about the same time.
- Fixed a bug in `SharedAssetDepot` that could lead to a crash with assets that fail to load.
- Fixed a bug in `AccessorView` that could cause it to report the view as valid even when its `BufferView` had a negative `byteStride`.

### v0.41.0 - 2024-11-01

##### Breaking Changes :mega:

- Renamed `CesiumUtility/Gunzip.h` to `CesiumUtility/Gzip.h`.
- Renamed `ImageCesium` to `ImageAsset`.
- The `cesium` field in `CesiumGltf::Image` is now named `pAsset` and is an `IntrusivePointer` to an `ImageAsset`.
- The `image` field in `LoadedRasterOverlayImage` is now named `pImage` and is an `IntrusivePointer` to an `ImageAsset`.
- Deprecated the `readImage` and `generateMipMaps` methods on `GltfReader`. These methods are now found on `ImageDecoder`.

##### Additions :tada:

- Added `CesiumUtility::gzip`.
- Added `CesiumGeometry::Transforms::getUpAxisTransform` to get the transform that converts from one up axis to another.
- Added `TilesetSharedAssetSystem` to `Cesium3DTilesSelection` and `GltfSharedAssetSystem` to `CesiumGltfReader`.
- Added `SharedAsset` to `CesiumUtility` to serve as the base class for assets such as `ImageAsset`.
- Added `SharedAssetDepot` to `CesiumAsync` for managing assets, such as images, that can be shared among multiple models or other objects.
- Added `NetworkAssetDescriptor` and `NetworkImageAssetDescriptor`.
- `ImageAsset` (formerly `ImageCesium`) is now an `ExtensibleObject`.
- Added `VertexAttributeSemantics` to `CesiumGltf`.
- Added `ImageDecoder` to `CesiumGltfReader`.
- Added `DoublyLinkedListAdvanced` to `CesiumUtility`. It is equivalent to `DoublyLinkedList` except it allows the next and previous pointers to be in a base class of the node class.
- Added `contains` method to `DoublyLinkedList` (and `DoublyLinkedListAdvanced`).
- Added static `error` and `warning` methods to `ErrorList`, making it easy to create an instance with a single error or warning.
- `ExtensibleObject::addExtension` now takes arguments that are passed through to the extension's constructor.
- Added `Hash` to `CesiumUtility`.
- Added `emplace` and `reset` methods to `IntrusivePointer`.
- Added `Result<T>` and `ResultPointer<T>` classes to represent the result of an operation that might complete with warnings and errors.

##### Fixes :wrench:

- Fixed missing ellipsoid parameters that would lead to incorrect results when using non-WGS84 ellipsoids.
- Fixed a bug in `AsyncSystem::all` where the resolved values of individual futures were copied instead of moved into the output array.
- Improved the hash function for `QuadtreeTileID`.

### v0.40.1 - 2024-10-01

##### Fixes :wrench:

- Fixed a regression in v0.40.0 that could cause tilesets with raster overlays to fail to load in some cases.

### v0.40.0 - 2024-10-01

##### Breaking Changes :mega:

- Renamed `shouldContentContinueUpdating` to `getMightHaveLatentChildren` and `setContentShouldContinueUpdating` to `setMightHaveLatentChildren` on the `Tile` class.
- `LoadedRasterOverlayImage` now has a single `errorList` property instead of separate `errors` and `warnings` properties.

##### Additions :tada:

- Added `sampleHeightMostDetailed` method to `Tileset`.
- `AxisAlignedBox` now has `constexpr` constructors.

##### Fixes :wrench:

- Fixed a bug that prevented use of `Tileset` with a nullptr `IPrepareRendererResources`.
- Fixed a bug in `IntersectionTests::rayOBBParametric` that could cause incorrect results for some oriented bounding boxes.
- `GltfUtilities::intersectRayGltfModel` now reports a warning when given a model it can't compute the intersection with because it uses required extensions that are not supported.
- Errors while loading raster overlays are now logged. Previously, they were silently ignored in many cases.
- A raster overlay image failing to load will no longer completely prevent the geometry tile to which it is attached from rendering. Instead, once the raster overlay fails, the geometry tile will be shown without the raster overlay.
- Fixed a bug in the various `catchImmediately` and `catchInMainThread` functions in `CesiumAsync` that prevented use of a mutable lambda.

### v0.39.0 - 2024-09-02

##### Breaking Changes :mega:

- Setting the CMake variable `PRIVATE_CESIUM_SQLITE` will no longer automatically rename all of the SQLite symbols. It must also be paired with a vcpkg overlay port that renames the symbols in SQLite itself.
- `PropertyArrayView` is now exclusively a view, with no ability to own the data it is viewing. The new `PropertyArrayCopy` can be used when an owning view is required.

##### Additions :tada:

- Added `CesiumGltfWriter::SchemaWriter` for serializing schemas in [EXT_structural_metadata](https://github.com/CesiumGS/glTF/tree/3d-tiles-next/extensions/2.0/Vendor/EXT_structural_metadata).
- Added `resolveExternalImages` flag to `GltfReaderOptions`, which is true by default.
- Added `removeExtensionUsed` and `removeExtensionRequired` methods to `CesiumGltf::Model`.
- Added `getFeatureIdAccessorView` overload for retrieving feature IDs from `EXT_instance_features`.
- Added `CesiumGeospatial::EarthGravitationalModel1996Grid` class to allow transforming heights on a WGS84 ellipsoid into heights above mean sea level using the EGM96 model.

##### Fixes :wrench:

- Fixed a bug in `WebMapTileServiceRasterOverlay` that caused it to compute the `TileRow` incorrectly when used with a tiling scheme with multiple tiles in the Y direction at the root.
- `KHR_texture_transform` is now removed from `extensionsUsed` and `extensionsRequired` after it is applied by `GltfReader`.
- Fixed a bug in the i3dm loader that caused glTF with multiple nodes to not be instanced correctly.

### v0.38.0 - 2024-08-01

##### Breaking Changes :mega:

- `AccessorWriter` constructor now takes `std::byte*` instead of `uint8_t*`.

##### Additions :tada:

- Added `rayTriangle` intersection function that returns the intersection point between a ray and a triangle.
- Added `intersectRayGltfModel` intersection function that returns the first intersection point between a ray and a glTF model.
- Added `convertAccessorComponentTypeToPropertyComponentType`, which converts integer glTF accessor component types to their best-fitting `PropertyComponentType`.

##### Fixes :wrench:

- Fixed a bug that prevented raster overlays from being correctly applied when a non-standard "glTF up axis" is in use.

### v0.37.0 - 2024-07-01

##### Additions :tada:

- Added full support for custom ellipsoids by setting `TilesetOptions::ellipsoid` when creating a tileset.
  - Many methods have been updated with an additional ellipsoid parameter to support this. The WGS84 ellipsoid is used as a default parameter here to ensure API compatibility.
  - `CESIUM_DISABLE_DEFAULT_ELLIPSOID` can be defined to disable the WGS84 default parameter, exposing through errors the places in your code that are still assuming a WGS84 ellipsoid.
- Added `removeUnusedMeshes` and `removeUnusedMaterials` to `GltfUtilities`.
- Added `rayEllipsoid` static method to `CesiumGeometry::IntersectionTests`.
- Added equality operator for `Cartographic`.
- Added `CESIUM_MSVC_STATIC_RUNTIME_ENABLED` option to the CMake scripts. It is OFF by default, and when enabled, configures any MS visual studio projects for the "Multi-threaded" (/MT) runtime library rather than "Multi-threaded DLL" (/MD)

##### Fixes :wrench:

- Fixed several problems with the loader for the 3D Tiles Instanced 3D Mesh (i3dm) format:
  - When an instance transform cannot be decomposed into position, rotation, and scale, a warning will now be logged and an identity transformation will be used. Previously, an undefined transformation would be used.
  - The `gltfUpAxis` property is now accounted for, if present.
  - Paths to images in i3dm content are now resolved correctly.
  - Extraneous spaces at the end of an external glTF URI are now ignored. These are sometimes added as padding in order to meet alignment requirements.
- Removed an overly-eager degenerate triangle test in the 2D version of `IntersectionTests::pointInTriangle` that could discard intersections in small - but valid - triangles.
- Fixed a bug while upsampling tiles for raster overlays that could cause them to have an incorrect bounding box, which in some cases would lead to the raster overlay being missing entirely from the upsampled tile.

### v0.36.0 - 2024-06-03

##### Breaking Changes :mega:

- `FeatureId::propertyTable` is now `int32_t` instead of `std::optional<int64_t>`
- `ExtensionMeshPrimitiveExtStructuralMetadata::propertyTextures` and `ExtensionMeshPrimitiveExtStructuralMetadata::propertyAttributes` are now vectors of `int32_t` instead of `int64_t`.

##### Additions :tada:

- Added support for I3DM 3D Tile content files.
- Added `forEachNodeInScene` to `CesiumGltf::Model`.
- Added `removeUnusedBuffers` to `GltfUtilities`.
- Added the following new methods to the `Uri` class: `unescape`, `unixPathToUriPath`, `windowsPathToUriPath`, `nativePathToUriPath`, `uriPathToUnixPath`, `uriPathToWindowsPath`, and `uriPathToNativePath`.
- Added `LayerWriter` to the `CesiumQuantizedMeshTerrain` library and namespace.
- Drastically improved the performance of `GltfUtilities::collapseToSingleBuffer` for glTFs with many buffers and bufferViews.

##### Fixes :wrench:

- Added support for the following glTF extensions to `Model::merge`. Previously these extensions could end up broken after merging.
  - `KHR_texture_basisu`
  - `EXT_texture_webp`
  - `EXT_mesh_gpu_instancing`
  - `EXT_meshopt_compression`
  - `CESIUM_primitive_outline`
  - `CESIUM_tile_edges`
- Fixed a bug in `GltfUtilities::compactBuffer` where it would not preserve the alignment of the bufferViews.
- The `collapseToSingleBuffer` and `moveBufferContent` functions in `GltfUtilities` now align to an 8-byte boundary rather than a 4-byte boundary, because bufferViews associated with some glTF extensions require this larger alignment.
- `GltfUtilities::collapseToSingleBuffer` now works correctly even if some of the buffers in the model have a `uri` property and the data at that URI has not yet been loaded. Such buffers are left unmodified.
- `GltfUtilities::collapseToSingleBuffer` now works correctly with bufferViews that have the `EXT_meshopt_compression` extension.
- `GltfUtilities::compactBuffer` now accounts for bufferViews with the `EXT_meshopt_compression` when determining unused buffer ranges.
- When `GltfReader` decodes buffers with data URLs, and the size of the data in the URL does not match the buffer's `byteLength`, the `byteLength` is now updated and a warning is raised. Previously, the mismatch was ignored and would cause problems later when trying to use these buffers.
- `EXT_meshopt_compression` and `KHR_mesh_quantization` are now removed from `extensionsUsed` and `extensionsRequired` after they are decoded by `GltfReader`.
- The glTF accessor for the texture coordinates created by `RasterOverlayUtilities::createRasterOverlayTextureCoordinates` now has min/max values that accurately reflect the range of values. Previously, the minimum was always set to 0.0 and the maximum to 1.0.
- Fixed a bug in the `waitInMainThread` method on `Future` and `SharedFuture` that could cause it to never return if the waited-for future rejected.
- Moved the small amount of Abseil code embedded into the s2geometry library from the `absl` namespace to the `cesium_s2geometry_absl` namespace, in order to avoid linker errors when linking against both cesium-native and the full Abseil library.
- Fixed a crash in `ExtensionWriterContext` when attempting to write statically-typed extensions that aren't registered. Now a warning is reported.

### v0.35.0 - 2024-05-01

##### Breaking Changes :mega:

- Moved `upsampleGltfForRasterOverlays` into `RasterOverlayUtilities`. Previously it was a global function. Also added two new parameters to it, prior to the existing `textureCoordinateIndex` parameter.
- Moved `QuantizedMeshLoader` from `Cesium3DTilesContent` to `CesiumQuantizedMeshTerrain`. If experiencing related linker errors, add `CesiumQuantizedMeshTerrain` to the libraries you link against.
- `Connection::authorize` now requires an `ApplicationData` parameter, which represents the `appData` retrieved from a Cesium ion server.

##### Additions :tada:

- Added a new `CesiumQuantizedMeshTerrain` library and namespace, containing classes for working with terrain in the `quantized-mesh-1.0` format and its `layer.json` file.
- Added `getComponentCountFromPropertyType` to `PropertyType`.
- Added `removeExtension` to `ExtensibleObject`.
- Added `IndexFromAccessor` to retrieve the index supplied by `IndexAccessorType`.
- Added `NormalAccessorType`, which is a type definition for a normal accessor. It can be constructed using `getNormalAccessorView`.
- Added `Uri::getPath` and `Uri::setPath`.
- Added `TileTransform::setTransform`.
- Added `GlobeRectangle::splitAtAntiMeridian`.
- Added `BoundingRegionBuilder::toGlobeRectangle`.
- Added `GlobeRectangle::equals` and `GlobeRectangle::equalsEpsilon`.
- `upsampleGltfForRasterOverlays` now accepts two new parameters, `hasInvertedVCoordinate` and `textureCoordinateAttributeBaseName`.
- `upsampleGltfForRasterOverlays` now copies images from the parent glTF into the output model.
- Added `waitInMainThread` method to `Future` and `SharedFuture`.
- Added `forEachRootNodeInScene`, `addExtensionUsed`, `addExtensionRequired`, `isExtensionUsed`, and `isExtensionRequired` methods to `CesiumGltf::Model`.
- Added `getNodeTransform`, `setNodeTransform`, `removeUnusedTextures`, `removeUnusedSamplers`, `removeUnusedImages`, `removeUnusedAccessors`, `removeUnusedBufferViews`, and `compactBuffers` methods to `GltfUtilities`.
- Added `postprocessGltf` method to `GltfReader`.
- `Model::merge` now merges the `EXT_structural_metadata` and `EXT_mesh_features` extensions. It also now returns an `ErrorList`, used to report warnings and errors about the merge process.

##### Fixes :wrench:

- Fixed a bug in `joinToString` when given a collection containing empty strings.
- `QuantizedMeshLoader` now creates spec-compliant glTFs from a quantized-mesh terrain tile. Previously, the generated glTF had small problems that could confuse some clients.
- Fixed a bug in `TileMapServiceRasterOverlay` that caused it to build URLs incorrectly when given a URL with query parameters.
- glTFs converted from a legacy batch table to a `EXT_structural_metadata` now:
  - Add the `EXT_structural_metadata` and `EXT_mesh_features` extensions to the glTF's `extensionsUsed` list.
  - Omit property table properties without any values at all. Previously, such property table properties would have a `values` field referring to an invalid bufferView, which is contrary to the extension's specification.
  - Rename the `_BATCHID` attribute to `_FEATURE_ID_0` inside the `KHR_draco_mesh_compression` extension (if present), in addition to the primitive's `attributes`. Previously, meshes still Draco-compressed after the upgrade, by setting `options.decodeDraco=false`, did not have the proper attribute name.
- glTFs converted from 3D Tiles B3DMs with the `RTC_CENTER` property will now have `CESIUM_RTC` added to their `extensionsRequired` and `extensionsUsed` lists.
- glTFs converted from the 3D Tiles PNTS format now:
  - Have their `asset.version` field correctly set to `"2.0"`. Previously the version was not set, which is invalid.
  - Have the `KHR_materials_unlit` extension added to the glTF's `extensionsUsed` list when the point cloud does not have normals.
  - Have a default `scene`.
  - Have the `CESIUM_RTC` extension added to the glTF's `extensionsRequired` and `extensionsUsed` lists when the PNTS uses the `RTC_CENTER` property.
- When glTFs are loaded with `applyTextureTransform` set to true, the accessors and bufferViews created for the newly-generated texture coordinates now have their `byteOffset` set to zero. Previously, they inherited the value from the original `KHR_texture_transform`-dependent objects, which was incorrect.
- `bufferViews` created for indices during Draco decoding no longer have their `byteStride` property set, as this is unnecessary and disallowed by the specification.
- `bufferViews` created for vertex attributes during Draco decoding now have their `target` property correctly set to `BufferView::Target::ARRAY_BUFFER`.
- After a glTF has been Draco-decoded, the `KHR_draco_mesh_compression` extension is now removed from the primitives, as well as from `extensionsUsed` and `extensionsRequired`.
- For glTFs converted from quantized-mesh tiles, accessors created for the position attribute now have their minimum and maximum values set correctly to include the vertices that form the skirt around the edge of the tile.
- Fixed some glTF validation problems with the mode produced by `upsampleGltfForRasterOverlays`.
- `RasterOverlayUtilities::createRasterOverlayTextureCoordinates` no longer fails when the model spans the anti-meridian. However, only the larger part of the model on one side of the anti-meridian will have useful texture coordinates.
- Fixed a bug that caused `GltfWriter` to create an invalid GLB if its total size would be greater than or equal to 4 GiB. Because it is not possible to produce a valid GLB of this size, GltfWriter now reports an error instead.
- `CesiumUtility::Uri::resolve` can now properly parse protocol-relative URIs (such as `//example.com`).
- Fixed a bug where the `GltfReader` was not able to read a model when the BIN chunk of the GLB data was more than 3 bytes larger than the size of the JSON-defined `buffer`.

### v0.34.0 - 2024-04-01

##### Breaking Changes :mega:

- Renamed `IntersectionTests::pointInTriangle2D` to `IntersectionTests::pointInTriangle`.

##### Additions :tada:

- Added `AccessorWriter` constructor that takes an `AccessorView`.
- Added `PositionAccessorType`, which is a type definition for a position accessor. It can be constructed using `getPositionAccessorView`.
- Added overloads of `IntersectionTests::pointInTriangle` that handle 3D points. One overload includes a `barycentricCoordinates` parameter that outputs the barycentric coordinates at that point.
- Added overloads of `ImplicitTilingUtilities::computeBoundingVolume` that take a `Cesium3DTiles::BoundingVolume`.
- Added overloads of `ImplicitTilingUtilities::computeBoundingVolume` that take an `S2CellBoundingVolume` and an `OctreeTileID`. Previously only `QuadtreeTileID` was supported.
- Added `setOrientedBoundingBox`, `setBoundingRegion`, `setBoundingSphere`, and `setS2CellBoundingVolume` functions to `TileBoundingVolumes`.

##### Fixes :wrench:

- Fixed a bug where coordinates returned from `SimplePlanarEllipsoidCurve` were inverted if one of the input points had a negative height.
- Fixed a bug where `Tileset::ComputeLoadProgress` could incorrectly report 100% before all tiles finished their main thread loading.

### v0.33.0 - 2024-03-01

##### Breaking Changes :mega:

- Removed support for `EXT_feature_metadata` in `CesiumGltf`, `CesiumGltfReader`, and `CesiumGltfWriter`. This extension was replaced by `EXT_mesh_features`, `EXT_instance_features`, and `EXT_structural_metadata`.
- Moved `ReferenceCountedNonThreadSafe<T>` to `ReferenceCounted.h`. It is also now a type alias for `ReferenceCounted<T, false>` rather than an actual class.
- Renamed `applyKHRTextureTransform` to `applyKhrTextureTransform`. The corresponding header file was similarly renamed to `CesiumGltf/applyKhrTextureTransform.h`.

##### Additions :tada:

- Added `TextureViewOptions`, which includes the following flags:
  - `applyKhrTextureTransformExtension`: When true, the view will automatically transform texture coordinates before sampling the texture.
  - `makeImageCopy`: When true, the view will make its own CPU copy of the image data.
- Added `TextureView`. It views an arbitrary glTF texture and can be affected by `TextureViewOptions`. `FeatureIdTextureView` and `PropertyTexturePropertyView` now inherit from this class.
- Added `options` parameter to `PropertyTextureView::getPropertyView` and `PropertyTextureView::forEachProperty`, allowing views to be constructed with property-specific options.
- Added `KhrTextureTransform`, a utility class that parses the `KHR_texture_transform` glTF extension and reports whether it is valid. UVs may be transformed on the CPU using `applyTransform`.
- Added `contains` method to `BoundingSphere`.
- Added `GlobeRectangle::MAXIMUM` static field.
- Added `ReferenceCountedThreadSafe` type alias.
- Added `SimplePlanarEllipsoidCurve` class to help with calculating fly-to paths.
- Added `sizeBytes` field to `ImageCesium`, allowing its size to be tracked for caching purposes even after its `pixelData` has been cleared.
- Added `scaleToGeocentricSurface` method to `Ellipsoid`.

##### Fixes :wrench:

- Fixed a bug in `BoundingVolume::estimateGlobeRectangle` where it returned an incorrect rectangle for boxes and spheres that encompass the entire globe.
- Fixed an incorrect computation of wrapped texture coordinates in `applySamplerWrapS` and `applySamplerWrapT`.

### v0.32.0 - 2024-02-01

##### Breaking Changes :mega:

- `IndicesForFaceFromAccessor` now properly supports `TRIANGLE_STRIP` and `TRIANGLE_FAN` modes. This requires the struct to be initialized with the correct primitive mode.

##### Additions :tada:

- Added support for Web Map Tile Service (WMTS) with `WebMapTileServiceRasterOverlay`.
- Added conversions from `std::string` to other metadata types in `MetadataConversions`. This enables the same conversions as `std::string_view`, while allowing runtime engines to use `std::string` for convenience.
- Added `applyTextureTransform` property to `TilesetOptions`, which indicates whether to preemptively apply transforms to texture coordinates for textures with the `KHR_texture_transform` extension.
- Added `loadGltf` method to `GltfReader`, making it easier to do a full, asynchronous load of a glTF.

##### Fixes :wrench:

- Fixed a bug in `FeatureIdTextureView` where it ignored the wrap values specified on the texture's sampler.
- Fixed a bug that could cause binary implicit tiling subtrees with buffers padded to 8-bytes to fail to load.
- Fixed a bug where upgraded batch table properties were not always assigned sentinel values, even when such values were available and required.
- Fixed incorrect behavior in `PropertyTablePropertyView` where `arrayOffsets` were treated as byte offsets, instead of as array indices.

### v0.31.0 - 2023-12-14

##### Additions :tada:

- Add `defaults` method to `CesiumIonClient::Connection`.

##### Fixes :wrench:

- Fixed a crash in `SubtreeAvailability::loadSubtree`.
- Fixed a bug where the `getApiUrl` method of `CesiumIonClient::Connection` would not return the default API URL if the attempt to access `config.json` failed in a more serious way, such as because of an invalid hostname.

### v0.30.0 - 2023-12-01

##### Breaking Changes :mega:

- Moved `ErrorList`, `CreditSystem`, and `Credit` from `Cesium3DTilesSelection` to `CesiumUtility`.
- Moved `GltfUtilities` from `Cesium3DTilesSelection` to `Cesium3DTilesContent`.
- Moved `RasterOverlay`, `RasterOverlayTileProvider`, `RasterOverlayTile`, `QuadtreeRasterOverlayTileProvider`, `RasterOverlayLoadFailure`, `RasterOverlayDetails`, and all of the `RasterOverlay`-derived types to a new `CesiumRasterOverlays` library and namespace.
- Moved `createRasterOverlayTextureCoordinates` method from `GltfUtilities` to a new `RasterOverlayUtilities` class in the `CesiumRasterOverlays` library.
- `GltfUtilities::parseGltfCopyright` now returns the credits as a vector of `std::string_view` instances. Previously it took a `CreditSystem` and created credits directly.
- The `SubtreeAvailability` constructor and `loadSubtree` static method now take an `ImplicitTileSubdivisionScheme` enumeration parameter instead of a `powerOf2` parameter. They also now require a `levelsInSubtree` parameter, which is needed when switching from constant to bitstream availability. Lastly, the constructor now takes a `Subtree` parameter instead of a `std::vector<std::vector<std::byte>>` representing the buffers.
- `SubtreeConstantAvailability`, `SubtreeBufferViewAvailability`, and `AvailabilityView` are now members of `SubtreeAvailability`.
- Moved `ImageManipulation` from `CesiumGltfReader` to `CesiumGltfContent`.
- Added some new parameters to `RasterOverlayUtilities::createRasterOverlayTextureCoordinates` and changed the order of some existing parameters.

##### Additions :tada:

- Added new `Cesium3DTilesContent` library and namespace. It has classes for loading, converting, and manipulating 3D Tiles tile content.
- Added new `CesiumGltfContent` library and namespace. It has classes for manipulating in-memory glTF files.
- Added new `CesiumRasterOverlays` library and namespace. It has classes for working with massive textures draped over glTFs and 3D Tiles.
- Added `MetadataConversions`, which enables metadata values to be converted to different types for better usability in runtime engines.
- Added various `typedef`s to catch all possible types of `AccessorView`s for an attribute, including `FeatureIdAccessorType` for feature ID attribute accessors, `IndexAccessorType` for index accessors, and `TexCoordAccessorType` for texture coordinate attribute accessors.
- Added `getFeatureIdAccessorView`, `getIndexAccessorView`, and `getTexCoordAccessorView` to retrieve the `AccessorView` as a `FeatureIdAccessorType`, `IndexAccessorType`, or `TexCoordAccessorType` respectively.
- Added `StatusFromAccessor` and `CountFromAccessor` visitors to retrieve the accessor status and size respectively. This can be used with `FeatureIdAccessorType`, `IndexAccessorType`, or `TexCoordAccessorType`.
- Added `FeatureIdFromAccessor` to retrieve feature IDs from a `FeatureIdAccessorType`.
- Added `IndicesForFaceFromAccessor` to retrieve the indices of the vertices that make up a face, as supplied by `IndexAccessorType`.
- Added `TexCoordFromAccessor` to retrieve the texture coordinates from a `TexCoordAccessorType`.
- Added `TileBoundingVolumes` class to `Cesium3DTilesContent`, making it easier to create the rich bounding volume types in `CesiumGeometry` and `CesiumGeospatial` from the simple vector representations in `Cesium3DTiles`.
- Added `transform` method to `CesiumGeometry::BoundingSphere`.
- Added `toSphere`, `fromSphere`, and `fromAxisAligned` methods to `CesiumGeometry::OrientedBoundingBox`.
- Added `TileTransform` class to `Cesium3DTilesContent`, making it easier to create a `glm::dmat4` from the `transform` property of a `Cesium3DTiles::Tile`.
- Added `ImplicitTilingUtilities` class to `Cesium3DTilesContent`.
- Added overloads of `isTileAvailable`, `isContentAvailable`, and `isSubtreeAvailable` on the `SubtreeAvailability` class that take the subtree root tile ID and the tile ID of interest, instead of a relative level and Morton index.
- Added `fromSubtree` and `createEmpty` static methods to `SubtreeAvailability`.
- Added new `set` methods to `SubtreeAvailability`, allowing the availability information to be modified.
- Added `SubtreeFileReader` class, used to read `Cesium3DTiles::Subtree` from a binary or JSON subtree file.
- Added `pointInTriangle2D` static method to `CesiumGeometry::IntersectionTests`.
- Added `rectangleIsWithinPolygons` and `rectangleIsOutsidePolygons` static methods to `CartographicPolygon`.
- Raster overlays now use `IPrepareRasterOverlayRendererResources`, which contains only overlay-related methods, instead of `IPrepareRendererResources`, which contains tileset-related methods as well. `IPrepareRendererResources` derives from `IPrepareRasterOverlayRendererResources` so existing code should continue to work without modification.
- Added `collapseToSingleBuffer` and `moveBufferContent` methods to `GltfUtilities`.
- Added `savePng` method to `ImageManipulation`.
- `RasterOverlayTileProvider::loadTile` now returns a future that resolves when the tile is done loading.
- Added `computeDesiredScreenPixels` and `computeTranslationAndScale` methods to `RasterOverlayUtilities`.
- Added `Future<T>::thenPassThrough`, used to easily pass additional values through to the next continuation.

##### Fixes :wrench:

- Fixed a bug in `OrientedBoundingBox::contains` where it didn't account for the bounding box's center.
- Fixed compiler error when calling `PropertyAttributeView::forEachProperty`.
- Fixed crash when loading glTFs with data uri images.
- Fixed WD4996 warnings-as-errors when compiling with Visual Studio 2002 v17.8.

### v0.29.0 - 2023-11-01

##### Breaking Changes :mega:

- Removed `PropertyTablePropertyViewType` and `NormalizedPropertyTablePropertyViewType`, as well as their counterparts for property textures and property attributes. When compiled with Clang, the large `std::variant` definitions would significantly stall compilation.

##### Fixes :wrench:

- Updated the Cesium ion OAuth2 URL from `https://cesium.com/ion/oauth` to `https://ion.cesium.com/oauth`, avoiding a redirect.

### v0.28.1 - 2023-10-02

##### Breaking Changes :mega:

- Cesium Native is now only regularly tested on Visual Studio 2019+, GCC 11.x+, and Clang 12+. Other compilers - including older ones - are likely to work, but are not tested.

##### Additions :tada:

- Added `getClass` to `PropertyTableView`, `PropertyTextureView`, and `PropertyAttributeView`. This can be used to retrieve the metadata `Class` associated with the view.
- Added `PropertyViewStatus::EmptyPropertyWithDefault` to indicate when a property contains no data, but has a valid default value.
- A glTF `bufferView` with a `byteStride` of zero is now treated as if the `byteStride` is not defined at all. Such a glTF technically violates the spec (the minimum value is 4), but the new behavior is sensible enough and consistent with CesiumJS.

##### Fixes :wrench:

- Fixed the handling of omitted metadata properties in `PropertyTableView`, `PropertyTextureView`, and `PropertyAttributeView` instances. Previously, if a property was not `required` and omitted, it would be initialized as invalid with the `ErrorNonexistentProperty` status. Now, it will be treated as valid as long as the property defines a valid `defaultProperty`. A special instance of `PropertyTablePropertyView`, `PropertyTexturePropertyView`, or `PropertyAttributePropertyView` will be constructed to allow the property's default value to be retrieved, either via `defaultValue` or `get`. `getRaw` may not be called on this special instance.

### v0.28.0 - 2023-09-08

##### Breaking Changes :mega:

- Views of the data contained by `EXT_feature_metadata` will no longer supported by Cesium Native. The extension will still be parsed, but it will log a warning.
- Batch tables will be converted to `EXT_structural_metadata` instead of `EXT_feature_metadata`.
- In `CesiumGltf`, all generated classes related to `EXT_feature_metadata` are now prefixed with `ExtensionExtFeatureMetadata`. For example, `ClassProperty` has become `ExtensionExtFeatureMetadataClassProperty`. This also extends to the glTF reader and writer.
- In `CesiumGltf`, all generated classes related to `EXT_structural_metadata` have had their `ExtensionExtStructuralMetadata` prefix removed. For example, `ExtensionExtStructuralMetadataClassProperty` has become `ClassProperty`. This also extends to the glTF reader and writer.
- In `CesiumGltf`, `ExtensionExtMeshFeaturesFeatureId` and `ExtensionExtMeshFeaturesFeatureIdTexture` have been renamed to `FeatureId` and `FeatureIdTexture` respectively.
- Replaced `FeatureIDTextureView` with `FeatureIdTextureView`, which views a `FeatureIdTexture` in `EXT_mesh_features`. Feature ID textures from `EXT_feature_metadata` are no longer supported.
- Replaced `MetadataFeatureTableView` with `PropertyTableView`, which views a `PropertyTable` in `EXT_structural_metadata`.
- Replaced `MetadataPropertyView` with `PropertyTablePropertyView`, which is a view of a `PropertyTableProperty` in `EXT_structural_metadata`. This takes two template parameters: a typename `T` , and a `bool` indicating whether or not the values are normalized.
- Replaced `MetadataPropertyViewStatus` with `PropertyTablePropertyViewStatus`. `PropertyTablePropertyViewStatus` is a class that inherits from `PropertyViewStatus`, defining additional error codes in the form of `static const` values.
- Replaced `FeatureTextureView` with `PropertyTextureView`, which views a `PropertyTexture` in `EXT_structural_metadata`.
- Replaced `FeatureTexturePropertyView` with `PropertyTexturePropertyView`, which is a view of a `PropertyTextureProperty` in `EXT_structural_metadata`. This takes two template parameters: a typename `T` , and a `bool` indicating whether or not the values are normalized.
- Removed `FeatureTexturePropertyComponentType`, `FeatureTexturePropertyChannelOffsets`, and `FeatureTexturePropertyValue`. `PropertyTextureProperty` retrieves the values with the type indicated by its class property.
- Replaced `FeatureTexturePropertyViewStatus` with `PropertyTexturePropertyViewStatus`. `PropertyTexturePropertyViewStatus` is a class that inherits from `PropertyViewStatus`, defining additional error codes in the form of `static const` values.
- Renamed `FeatureIDTextureViewStatus` to `FeatureIdTextureViewStatus` for consistency.
- Renamed `MetadataArrayView` to `PropertyArrayView`.
- Renamed `FeatureTextureViewStatus` to `PropertyTextureViewStatus`.
- Refactored `PropertyType` to reflect the values of `type` in a `ClassProperty` from `EXT_structural_metadata`.

##### Additions :tada:

- Added `PropertyView`, which acts as a base class for all metadata property views. This takes two template parameters: a type `T` , and a `bool` indicating whether or not the values are normalized.
- Added `PropertyViewStatus`, which defines public `static const` values for various property errors.
- Added `PropertyTableViewStatus` to indicate whether a `PropertyTableView` is valid.
- Added `PropertyComponentType` to reflect the values of `componentType` in a `ClassProperty` from `EXT_structural_metadata`.
- Added `PropertyAttributeView`, which views a `PropertyAttribute` in `EXT_structural_metadata`.
- Added `PropertyAttributePropertyView`, which views a `PropertyAttributeProperty` in `EXT_structural_metadata`.
- Added `PropertyAttributePropertyViewStatus`, which reflects the status of a `PropertyAttributePropertyView`.

### v0.27.3 - 2023-10-01

##### Additions :tada:

- Added support for Cesium ion `"externalType"` assets.

##### Fixes :wrench:

- Fixed corner cases where `Tileset::ComputeLoadProgress` can incorrectly report done (100%) before all tiles are actually loaded for the current view.

### v0.27.2 - 2023-09-20

##### Additions :tada:

- Added `CESIUM_GLM_STRICT_ENABLED` option to the CMake scripts. It is ON by default, but when set to OFF it disables the `GLM_FORCE_XYZW_ONLY`, `GLM_FORCE_EXPLICIT_CTOR`, and `GLM_FORCE_SIZE_T_LENGTH` options in the GLM library.

##### Fixes :wrench:

- Added a missing include to `FeatureTexturePropertyView.h`.
- The CMake scripts no longer attempt to add the `Catch2` subdirectory when the tests are disabled.

### v0.27.1 - 2023-09-03

##### Fixes :wrench:

- Fixed a bug that could cause a crash when loading tiles with a raster overlay.

### v0.27.0 - 2023-09-01

##### Breaking Changes :mega:

- Renamed `ExtensionReaderContext` to `JsonReaderOptions`, and the `getExtensions` method on various JSON reader classes to `getOptions`.
- `IExtensionJsonHandler` no longer derives from `IJsonHandler`. Instead, it has a new pure virtual method, `getHandler`, that must be implemented to allow clients to obtain the `IJsonHandler`. In almost all implementations, this should simply return `*this`.
- In `SubtreeReader`, `SchemaReader`, and `TilesetReader`, the `readSubtree`, `readSchema`, and `readTileset` methods (respectively) have been renamed to `readFromJson` and return a templated `ReadJsonResult` instead of a bespoke result class.
- `TileExternalContent` is now heap allocated and stored in `TileContent` with a `std::unique_ptr`.
- The root `Tile` of a `Cesium3DTilesSelection::Tileset` now represents the tileset.json itself, and the `root` tile specified in the tileset.json is its only child. This makes the shape of the tile tree consistent between a standard top-level tileset and an external tileset embedded elsewhere in the tree. In both cases, the "tile" that represents the tileset.json itself has content of type `TileExternalContent`.

##### Additions :tada:

- Added new constructors to `LocalHorizontalCoordinateSystem` taking ECEF<->Local transformation matrices directly.
- Unknown properties in objects read with a `JsonReader` are now stored in the `unknownProperties` property on `ExtensibleObject` by default. To ignore them, as was done in previous versions, call `setCaptureUnknownProperties` on `JsonReaderOptions`.
- Added `ValueType` type alias to `ArrayJsonHandler`, for consistency with other JSON handlers.
- Added an overload of `JsonReader::readJson` that takes a `rapidjson::Value` instead of a byte buffer. This allows a subtree of a `rapidjson::Document` to be easily and efficiently converted into statically-typed classes via `IJsonHandler`.
- Added `*Reader` classes to `CesiumGltfReader` and `Cesium3DTilesReader` to allow each of the classes to be individually read from JSON.
- Added `getExternalContent` method to the `TileContent` class.
- `TileExternalContent` now holds the metadata (`schema`, `schemaUri`, `metadata`, and `groups`) stored in the tileset.json.
- Added `loadMetadata` and `getMetadata` methods to `Cesium3DTilesSelection::Tileset`. They provide access to `TilesetMetadata` instance representing the metadata associated with a tileset.json.
- Added `MetadataQuery` class to make it easier to find properties with specific semantics in `TilesetMetadata`.

##### Fixes :wrench:

- Fixed a bug where an empty error message would get propagated to a tileset's `loadErrorCallback`.
- Fixed several small build script issues to allow cesium-native to be used in Univeral Windows Platform (UWP) applications, such as those that run on Holo Lens 2.
- When KTX2 transcoding fails, the image will now be fully decompressed instead of returning an error.
- Fixed a bug that could cause higher-detail tiles to continue showing when zooming out quickly on a tileset that uses "additive" refinement.
- Fixed a bug that could cause a tile to never finish upsampling because its non-rendered parent never finishes loading.

### v0.26.0 - 2023-08-01

##### Additions :tada:

- Added caching support for Google Maps Photorealistic 3D Tiles. Or other cases where the origin server is using combinations of HTTP header directives that previously caused tiles not to go to disk cache (such as `max-age-0`, `stale-while-revalidate`, and `Expires`).
- Added support for the `EXT_meshopt_compression` extension, which allows decompressing mesh data using the meshoptimizer library. Also added support for the `KHR_mesh_quantization` and `KHR_texture_transform` extensions, which are often used together with the `EXT_meshopt_compression` extension to optimize the size and performance of glTF files.

##### Fixes :wrench:

- Fixed a bug in the 3D Tiles selection algorithm that could cause missing detail if a tileset had a leaf tile that was considered "unconditionally refined" due to having a geometric error larger than its parent's.
- Fixed a bug where `GltfReader::readImage` would always populate `mipPositions` when reading KTX2 images, even when the KTX2 file indicated that it had no mip levels and that they should be created, if necessary, from the base image. As a result, `generateMipMaps` wouldn't generate any mipmaps for the image.

### v0.25.1 - 2023-07-03

##### Additions :tada:

- Included generated glTF and 3D Tiles classes in the generated referenced documentation.
- Updated the 3D Tiles class generator to use the `main` branch instead of the `draft-1.1` branch.

### v0.25.0 - 2023-06-01

##### Additions :tada:

- Added `computeTransformationToAnotherLocal` method to `LocalHorizontalCoordinateSystem`.
- Added support for the `KHR_materials_variants` extension to the glTF reader and writer.
- Added `GunzipAssetAccessor`. It can decorate another asset accessor in order to automatically gunzip responses (if they're gzipped) even if they're missing the proper `Content-Encoding` header.

##### Fixes :wrench:

- On Tileset Load Failure, warning/error messages will always be logged even if the failure callback is set.
- Fixed a bug that caused meshes to be missing entirely when upsampled from a parent with `UNSIGNED_BYTE` indices.

### v0.24.0 - 2023-05-01

##### Additions :tada:

- `WebMapServiceRasterOverlay` now allows query parameters in the base URL when building GetCapabilities and GetMap requests.
- Added support for parsing implicit tilesets that conform to the 3D Tiles 1.1 Spec.

##### Fixes :wrench:

- Fixed various `libjpeg-turbo` build errors, including ones that occurred when building for iOS.

### v0.23.0 - 2023-04-03

##### Breaking Changes :mega:

- Removed `tilesLoadingLowPriority`, `tilesLoadingMediumPriority`, and `tilesLoadingHighPriority` from `ViewUpdateResult`. Use `workerThreadTileLoadQueueLength` and `mainThreadTileLoadQueueLength` instead.

##### Additions :tada:

- Added `getOrientedBoundingBoxFromBoundingVolume` to the `Cesium3DTilesSelection` namespace.
- Added `transform` and `toAxisAligned` methods to `OrientedBoundingBox`.
- Switched to `libjpeg-turbo` instead of `stb` for faster jpeg decoding.
- Added `getNumberOfTilesLoaded` method to `Tileset`.
- Changed how `TilesetOptions::forbidHoles` works so that it loads much more quickly, while still guaranteeing there are no holes in the tileset.
- Added `frameNumber` property to `ViewUpdateResult`.
- Added getters for the `stride` and `data` fields of `AccessorView`.
- Added `startNewFrame` method to `ITileExcluder`.
- Added `CreditSystem.setShowOnScreen` and `Tileset.setShowCreditsOnScreen` to allow on-screen credit rendering to be toggled at runtime.

##### Fixes :wrench:

- Fixed a bug that caused the `center` field of `AxisAlignedBox` to be incorrect.
- Fixed a bug that caused the main thread to sometimes load low-priority tiles before high-priority ones. This could result in much longer waits than necessary for a tileset's appropriate level-of-detail to be shown.
- Fixed a bug that prevented WebP and KTX2 textures from working in the common case where only the extension specified the `source` property, not the glTF's main `Texture` definition.

### v0.22.1 - 2023-03-06

##### Fixes :wrench:

- Fixed a crash that could occur when a batch table property had fewer values than the model had features.

### v0.22.0 - 2023-03-01

##### Breaking Changes :mega:

- Renamed `CesiumGeometry::AxisTransforms` to simply `Transforms`.
- Renamed `CesiumGeospatial::Transforms` to `GlobeTransforms`.

##### Additions :tada:

- Added `GlobeAnchor`, making it easy to define a coordinate system that anchors an object to the globe and maintains it as the object moves or as the local coordinate system it is defined in changes.
- Added support for loading tilesets with `pnts` content. Point clouds are converted to `glTF`s with a single `POINTS` primitive, while batch tables are converted to `EXT_feature_metadata`.
- Added `createTranslationRotationScaleMatrix` and `computeTranslationRotationScaleFromMatrix` methods to `CesiumGeometry::Transforms`.
- Added `CesiumUtility::AttributeCompression` for encoding and decoding vertex attributes in different formats.

##### Fixes :wrench:

- Fixed a bug that could cause holes to appear in a tileset, even with frustum culling disabled, when the tileset includes some empty tiles with a geometric error greater than their parent's.

### v0.21.3 - 2023-02-01

##### Fixes :wrench:

- Fixed a bug that could prevent loading in tilesets that are additively-refined and have external tilesets, such as Cesium OSM Buildings.
- Fixed a bug that could cause parent tiles to be incorrectly culled in tilesets with additive ("ADD") refinement. This could cause geometry to disappear when moving in closer, or fail to appear at all.
- When unloading tile content, raster overlay tiles are now detached from geometry tiles _before_ the geometry tile content is unloaded.
- Added missing `#include <string>` in generated glTF and 3D Tiles header files.
- Replaced `std::sprintf` with `std::snprintf`, fixing a warning-as-error in newer versions of Xcode.
- Upgraded tinyxml2 [from commit 1aeb57d26bc303d5cfa1a9ff2a331df7ba278656 to commit e05956094c27117f989d22f25b75633123d72a83](https://github.com/leethomason/tinyxml2/compare/1aeb57d26bc303d5cfa1a9ff2a331df7ba278656...e05956094c27117f989d22f25b75633123d72a83).

### v0.21.2 - 2022-12-09

##### Additions :tada:

- Added the ability to specify the endpoint URL of the Cesium ion API when constructing an `IonRasterOverlay`.

##### Fixes :wrench:

- Removed the logged warning about the use of the `gltfUpAxis` property in a 3D Tiles tileset.json. While not technically spec-compliant, this property is quite common and we are not going to remove support for it anytime soon.

### v0.21.1 - 2022-12-02

##### Fixes :wrench:

- Fixed a bug that could cause an assertion failure - and on rare occasions a more serious problem - when creating a tile provider for a `TileMapServiceRasterOverlay` or a `WebMapServiceRasterOverlay`.

### v0.21.0 - 2022-11-01

##### Breaking Changes :mega:

- On `IPrepareRendererResources`, the `image` parameter passed to `prepareRasterInLoadThread` and the `rasterTile` parameter passed to `prepareRasterInMainThread` are no longer const. These methods are now allowed to modify the parameters during load.
- `IPrepareRendererResources::prepareInLoadThread` now takes a `TileLoadResult` and returns a `Future<TileLoadResultAndRenderResources>`, allowing it to work asynchronously rather than just blocking a worker thread until it is finished.
- `RasterOverlay::createTileProvider` now takes the owner pointer as an `IntrusivePointer` instead of a raw pointer, and returns a future that resolves to a `RasterOverlay::CreateTileProviderResult`.

##### Additions :tada:

- Added `mainThreadLoadingTimeLimit` and `tileCacheUnloadTimeLimit` properties to `TilesetOptions`, allowing a limit to be placed on how much time is spent loading and unloading tiles per frame.
- Added `GltfReader::generateMipMaps` method.
- Added the `getImage` method to `RasterOverlayTile`.
- Added `LocalHorizontalCoordinateSystem`, which is used to create convenient right- or left-handeded coordinate systems with an origin at a point on the globe.

##### Fixes :wrench:

- Fixed a bug that could cause a crash when adding raster overlays to sparse tilesets and zooming close enough to cause them to be upsampled.

### v0.20.0 - 2022-10-03

##### Breaking Changes :mega:

- `TileRenderContent::lodTransitionPercentage` now always goes from 0.0 --> 1.0 regardless of if the tile is fading in or out.
- Added a new parameter to `IPrepareRendererResources::prepareInLoadThread`, `rendererOptions`, to allow passing arbitrary data from the renderer.

##### Fixes :wrench:

- In `CesiumGltfWriter`, `accessor.byteOffset` and `bufferView.byteOffset` are no longer written if the value is 0. This fixes validation errors for accessors that don't have buffer views, e.g. attributes that are Draco compressed.
- Fixed a bug where failed tiles don't clean up any raster overlay tiles that are mapped to them, and therefore cannot be rendered as empty tiles.
- Fixed a bug that prevented access to Cesium Ion assets by using expired Access Tokens.

### v0.19.0 - 2022-09-01

##### Breaking Changes :mega:

- `RasterOverlayCollection` no longer accepts a `Tileset` in its constructor. Instead, it now accepts a `Tile::LoadedLinkList` and a `TilesetExternals`.
- Removed `TileContext`. It has been replaced by the `TilesetContentLoader` interface.
- Removed `TileContentFactory`. Instead, conversions of various types to glTF can be registered with `GltfConverters`.
- Removed `TileContentLoadInput`. It has been replaced by `TileLoadInput` and `TilesetContentLoader`.
- Removed `TileContentLoadResult`. It has been replaced by `TileContent`.
- Removed `TileContentLoader`. It has been replaced by `TilesetContentLoader` and `GltfConverters`.
- Removed `ImplicitTraversal`. It has been replaced by `TilesetContentLoader` and `GltfConverters`.
- Removed many methods from the `Cesium3DTilesSelection::Tileset` class: `getUrl()`, `getIonAssetID()`, `getIonAssetToken()`, `notifyTileStartLoading`, `notifyTileDoneLoading()`, `notifyTileUnloading()`, `loadTilesFromJson()`, `requestTileContent()`, `requestAvailabilitySubtree()`, `addContext()`, and `getGltfUpAxis()`. Most of these were already not recommended for use outside of cesium-native.
- Removed many methods from the `Cesium3DTilesSelection::Tile` class: `getTileset()`, `getContext()`, `setContext()`, `getContent()`, `setEmptyContent()`, `getRendererResources()`, `setState()`, `loadContent()`, `processLoadedContent()`, `unloadContent()`, `update()`, and `markPermanentlyFailed()`. Most of these were already not recommended for use outside of cesium-native.

##### Additions :tada:

- Quantized-mesh terrain and implicit octree and quadtree tilesets can now skip levels-of-detail when traversing, so the correct detail is loaded more quickly.
- Added new options to `TilesetOptions` supporting smooth transitions between tiles at different levels-of-detail. A tile's transition percentage can be retrieved from `TileRenderContent::lodTransitionPercentage`.
- Added support for loading WebP images inside glTFs and raster overlays. WebP textures can be provided directly in a glTF texture or in the `EXT_texture_webp` extension.
- Added support for `KHR_texture_transform` to `CesiumGltf`, `CesiumGltfReader`, and `CesiumGltfWriter`
- `Tileset` can be constructed with a `TilesetContentLoader` and a root `Tile` for loading and rendering different 3D Tile-like formats or creating a procedural tileset.

##### Fixes :wrench:

- Fixed a bug where the Raster Overlay passed to the `loadErrorCallback` would not be the one that the user created, but instead an aggregated overlay that was created internally.

### v0.18.1 - 2022-08-04

##### Fixes :wrench:

- Fixed a bug in `SqliteCache` where the last access time of resources was not updated correctly, sometimes causing more recently used resources to be evicted from the cache before less recently used ones.

### v0.18.0 - 2022-08-01

##### Breaking Changes :mega:

- Removed support for 3D Tiles Next extensions in `TilesetWriter` and `TilesetReader` that have been promoted to core in 3D Tiles 1.1
  - [3DTILES_multiple_contents](https://github.com/CesiumGS/3d-tiles/tree/main/extensions/3DTILES_multiple_contents)
  - [3DTILES_implicit_tiling](https://github.com/CesiumGS/3d-tiles/tree/main/extensions/3DTILES_implicit_tiling)
  - [3DTILES_metadata](https://github.com/CesiumGS/3d-tiles/tree/main/extensions/3DTILES_metadata)
  - [3DTILES_content_gltf](https://github.com/CesiumGS/3d-tiles/tree/main/extensions/3DTILES_content_gltf)
- Removed the `getSupportsRasterOverlays` from `Tileset` because the property is no longer relevant now that all tilesets support raster overlays.

##### Additions :tada:

- Added support for [3D Tiles 1.1](https://github.com/CesiumGS/3d-tiles/pull/666) in `TilesetWriter` and `TilesetReader`.
- Added a `TileOcclusionRendererProxyPool` to `TilesetExternals`. If a renderer implements and provides this interface, the tile occlusion information is used to avoid refining parent tiles that are completely occluded, reducing the number of tiles loaded.
- `Tileset` can now estimate the percentage of the tiles for the current view that have been loaded by calling the `computeLoadProgress` method.
- Enabled loading Tile Map Service (TMS) URLs that do not have a file named "tilemapresource.xml", such as from GeoServer.
- Added support for Tile Map Service documents that use the "local" profile when the SRS is mercator or geodetic.

### v0.17.0 - 2022-07-01

##### Fixes :wrench:

- Fixed crash when parsing an empty copyright string in the glTF model.

### v0.16.0 - 2022-06-01

##### Additions :tada:

- Added option to the `RasterizedPolygonsOverlay` to invert the selection, so everything outside the polygons gets rasterized instead of inside.
- The `RasterizedPolygonsTileExcluder` excludes tiles outside the selection instead of inside when given an inverted `RasterizedPolygonsOverlay`.
- Tiles are now upsampled using the projection of the first raster overlay in the list with more detail.

##### Fixes :wrench:

- For consistency with CesiumJS and compatibility with third-party terrain tilers widely used in the community, the `bounds` property of the `layer.json` file of a quantized-mesh terrain tileset is now ignored, and the terrain is assumed to cover the entire globe.

### v0.15.2 - 2022-05-13

##### Fixes :wrench:

- Fixed a bug where upsampled quadtree tiles could have siblings with mismatching projections.

In addition to the above, this release updates the following third-party libraries used by cesium-native:

- `cpp-httplib` to v0.10.3 ([changes](https://github.com/yhirose/cpp-httplib/compare/c7486ead96dad647b9783941722b5944ac1aaefa...d73395e1dc652465fa9524266cd26ad57365491f))
- `draco` to v1.5.2 ([changes](https://github.com/google/draco/compare/9bf5d2e4833d445acc85eb95da42d715d3711c6f...bd1e8de7dd0596c2cbe5929cbe1f5d2257cd33db))
- `earcut` to v2.2.3 ([changes](https://github.com/mapbox/earcut.hpp/compare/6d18edf0ce046023a7cb55e69c4cd9ba90e2c716...b28acde132cdb8e0ef536a96ca7ada8a651f9169))
- `PicoSHA2` to commit `1677374f23352716fc52183255a40c1b8e1d53eb` ([changes](https://github.com/okdshin/PicoSHA2/compare/b699e6c900be6e00152db5a3d123c1db42ea13d0...1677374f23352716fc52183255a40c1b8e1d53eb))
- `rapidjson` to commit `fcb23c2dbf561ec0798529be4f66394d3e4996d8` ([changes](https://github.com/Tencent/rapidjson/compare/fd3dc29a5c2852df569e1ea81dbde2c412ac5051...fcb23c2dbf561ec0798529be4f66394d3e4996d8))
- `spdlog` to v1.10.0 ([changes](https://github.com/gabime/spdlog/compare/cbe9448650176797739dbab13961ef4c07f4290f...76fb40d95455f249bd70824ecfcae7a8f0930fa3))
- `stb` to commit `af1a5bc352164740c1cc1354942b1c6b72eacb8a` ([changes](https://github.com/nothings/stb/compare/b42009b3b9d4ca35bc703f5310eedc74f584be58...af1a5bc352164740c1cc1354942b1c6b72eacb8a))
- `uriparser` to v0.9.6 ([changes](https://github.com/uriparser/uriparser/compare/e8a338e0c65fd875a46067d711750e4c13e044e7...24df44b74753017acfaec4b3a30097a8a2ae1ae1))

### v0.15.1 - 2022-05-05

##### Fixes :wrench:

- Fixed a bug that could cause tiles in external tilesets to fail to load.

### v0.15.0 - 2022-05-02

##### Additions :tada:

- Improved the load performance when `TilesetOptions::forbidHoles` is enabled by only loading child tiles when their parent does not meet the necessary screen-space error requirement.
- Added support for loading availability metadata from quantized-mesh layer.json. Previously, only availability embedded in terrain tiles was used.
- Added support for quantized-mesh terrain tilesets that specify a parent layer.
- Added support for metadata from the `3DTILES_batch_table_hierarchy` extension.

##### Fixes :wrench:

- Fixed a bug that could cause the same tiles to be continually loaded and unloaded when `TilesetOptions::forbidHoles` was enabled.
- Fixed a bug that could sometimes cause tilesets to fail to show their full detail when making changes to raster overlays.
- Fixed a bug that could cause holes even with `TilesetOptions::forbidHoles` enabled, particularly when using external tilesets.
- Tiles will no longer be selected to render when they have no content and they have a higher "geometric error" than their parent. In previous versions, this situation could briefly lead to holes while the children of such tiles loaded.
- Fixed a bug where `IPrepareRendererResources::prepareInMainThread` was called on a `Tile` before that `Tile` was updated with loaded content.
- Fixed a bug where getting bad data from the SQLite request cache could cause a crash. If the SQLite database is corrupt, it will now be deleted and recreated.

### v0.14.1 - 2022-04-14

##### Fixes :wrench:

- Fixed a crash caused by using an aggregated overlay of `IonRasterOverlay` after it is freed.
- Fix a bug introduced in v0.14.0 that caused Tile Map Service (TMS) overlays from Cesium ion to fail to load.

### v0.14.0 - 2022-04-01

##### Breaking Changes :mega:

- Added a new parameter, `rendererOptions`, to `IPrepareRendererResources::prepareRasterInLoadThread`.
- Changed the type of Cesium ion asset IDs from `uint32_t` to `int64_t`.
- Various changes in the `Cesium3DTiles`, `Cesium3DTilesReader`, and `Cesium3DTilesWriter` namespaces to match the evolving 3D Tiles Next specifications.
- Removed `getTextureCoordinateIndex` from `FeatureIDTextureView` and `FeatureTexturePropertyView`. Use `getTextureCoordinateAttributeId` instead.

##### Additions :tada:

- Added `WebMapServiceRasterOverlay` to pull raster overlays from a WMS server.
- Added support for the following glTF extensions to `CesiumGltf`, `CesiumGltfReader`, and `CesiumGltfWriter`:
  - `EXT_instance_features`
  - `EXT_structural_metadata`
  - `MAXAR_mesh_variants`
- Added an in-memory cache for Cesium ion asset endpoint responses in order to avoid repeated requests.
- Added `ScopeGuard` class to automatically a execute function when exiting a scope.
- The glTF `copyright` property, if present, is now included in the credits that `Tileset` adds to the `CreditSystem`. If the `copyright` has multiple parts separate by semicolons, these are treated as separate credits.
- Credits reported by `CreditSystem::getCreditsToShowThisFrame` are now sorted based on the number of occurrences, with the most common credits first.
- `Tileset` and `RasterOverlay` credits can now be shown on the screen, rather than in a separate credit popup.
- Added `FeatureTexturePropertyView::getSwizzle` method.
- Added `IsMetadataArray` template to check if a type is a `MetadataArrayView`.
- Added a `rendererOptions` property to `RasterOverlayOptions` to pass arbitrary data to `prepareRasterInLoadThread`.
- Added `Uri::escape`.

##### Fixes :wrench:

- Fixed an issue that could lead to compilation failures when passing an lvalue reference to `Promise::resolve()`.
- Fixed upsampling for `EXT_feature_metadata` feature tables.
- Fixed a bug that could cause the size of external images to be accounted for incorrectly when tracking the number of bytes loaded for caching purposes.
- Fixed a bug that prevented tiles from loading when "Forbid Holes" option was enabled.

### v0.13.0 - 2022-03-01

##### Breaking Changes :mega:

- Renamed constants in `CesiumUtility::Math` to use PascalCase instead of SCREAMING_SNAKE_CASE.

##### Additions :tada:

- Added support for the `CESIUM_RTC` and `KHR_texture_basisu` glTF extensions.
- Added support for 3D Tiles that do not have a geometric error, improving compatibility with tilesets that don't quite match the 3D Tiles spec.
- Exposed the Cesium ion endpoint URL as a parameter on tilesets and raster overlays.
- `TilesetOptions` and `RasterOverlayOptions` each have a new option to report which compressed textured formats are supported on the client platform. Ideal formats amongst the available ones are picked for each KTX2 texture that is later encountered.
- The `ImageCesium` class nows convey which GPU pixel compression format (if any) is used. This informs what to expect in the image's pixel buffer.
- The `ImageCesium` class can now contain pre-computed mipmaps, if they exist. In that case, all the mips will be in the pixel buffer and the delineation between each mip will be described in `ImageCesium::mipPositions`.
- Tileset content with the known file extensions ".gltf", ".glb", and ".terrain" can now be loaded even if the Content-Type is incorrect. This is especially helpful for loading tilesets from `file:` URLs.
- Created tighter fitting bounding volumes for terrain tiles by excluding skirt vertices.

##### Fixes :wrench:

- Fixed bug that could cause properties types in a B3DM Batch Table to be deduced incorrectly, leading to a crash when accessing property values.
- Fixed a bug where implicit tiles were not receiving the root transform and so could sometimes end up in the wrong place.

### v0.12.0 - 2022-02-01

##### Breaking Changes :mega:

- Renamed `IAssetAccessor::requestAsset` to `get`.
- Renamed `IAssetAccessor::post` to `request` and added a new parameter in the second position to specify the HTTP verb to use.
- `Token` in `CesiumIonClient` has been updated to match Cesium ion's v2 REST API endpoint, so several fields have been renamed. The `tokens` method also now returns future that resolves to a `TokenList` instead of a plain vector of `Token` instances.
- Renamed `GltfReader::readModel`, `ModelReaderResult`, and `ReadModelOptions` to `GltfReader::readGltf`, `GltfReaderResult`, and `GltfReaderOptions` respectively.
- Removed `writeModelAsEmbeddedBytes`, `writeModelAndExternalFiles`, `WriteModelResult`, `WriteModelOptions`, and `WriteGLTFCallback`. Use `GltfWriter::writeGltf`, `GltfWriter::writeGlb`, `GltfWriterResult`, and `GltfWriterOptions` instead.

##### Additions :tada:

- Added `TilesetWriterOptions` for serializing tileset JSON.
- Added support for the following extensions in `GltfWriter` and `GltfReader`:
  - [KHR_materials_unlit](https://github.com/KhronosGroup/glTF/tree/main/extensions/2.0/Khronos/KHR_materials_unlit)
  - [EXT_mesh_gpu_instancing](https://github.com/KhronosGroup/glTF/tree/main/extensions/2.0/Vendor/EXT_mesh_gpu_instancing)
  - [EXT_meshopt_compression](https://github.com/KhronosGroup/glTF/tree/main/extensions/2.0/Vendor/EXT_meshopt_compression)
  - [EXT_mesh_features](https://github.com/CesiumGS/glTF/tree/3d-tiles-next/extensions/2.0/Vendor/EXT_mesh_features)
  - [CESIUM_tile_edges](https://github.com/CesiumGS/glTF/pull/47)
- Added support for the following extensions in `TilesetWriter` and `TilesetReader`:
  - [3DTILES_multiple_contents](https://github.com/CesiumGS/3d-tiles/tree/main/extensions/3DTILES_multiple_contents)
  - [3DTILES_implicit_tiling](https://github.com/CesiumGS/3d-tiles/tree/main/extensions/3DTILES_implicit_tiling)
  - [3DTILES_metadata](https://github.com/CesiumGS/3d-tiles/tree/main/extensions/3DTILES_metadata)
- Added `SubtreeWriter` and `SubtreeReader` for serializing and deserializing the subtree format in [3DTILES_implicit_tiling](https://github.com/CesiumGS/3d-tiles/tree/main/extensions/3DTILES_implicit_tiling).
- Added `SchemaWriter` and `SchemaReader` for serializing and deserializing schemas in [EXT_mesh_features](https://github.com/CesiumGS/glTF/tree/3d-tiles-next/extensions/2.0/Vendor/EXT_mesh_features) and [3DTILES_metadata](https://github.com/CesiumGS/3d-tiles/tree/main/extensions/3DTILES_metadata).
- Added `hasExtension` to `ExtensibleObject`.
- Added `CESIUM_TESTS_ENABLED` option to the build system.
- Added support in the JSON reader for reading doubles with no fractional value as integers.
- Added case-insensitive comparison for Cesium 3D Tiles "refine" property values.
- Added new capabilities to `Connection` in `CesiumIonClient`:
  - The `tokens` method now uses the v2 service endpoint and allows a number of options to be specified.
  - Added a `token` method to allow details of a single token to be retrieved.
  - Added `nextPage` and `previousPage` methods to allow paging through tokens.
  - Added `modifyToken` method.
  - Added static `getIdFromToken` method to obtain a token ID from a given token value.
- Added `loadErrorCallback` to `TilesetOptions` and `RasterOverlayOptions`. This callback is invoked when the `Tileset` or `RasterOverlay` encounter a load error, allowing the error to be handled by application code.
- Enable `IntrusivePointer<T>` to be converted to `IntrusivePointer<U>` if U is a base class of T.

##### Fixes :wrench:

- Fixes a bug where `notifyTileDoneLoading` was not called when encountering Ion responses that can't be parsed.
- Fixed a bug that prevented a continuation attached to a `SharedFuture` from returning a `Future` itself.
- Fixed incorrect child subtree index calculation in implicit tiles.
- Fixed `computeDistanceSquaredToPosition` in `BoundingSphere`.

### v0.11.0 - 2022-01-03

##### Breaking Changes :mega:

- The `CesiumGltfReader` project now uses the `CesiumGltfReader` namespace instead of the `CesiumGltf` namespace.
- The `CesiumGltfWriter` project now uses the `CesiumGltfWriter` namespace instead of the `CesiumGltf` namespace.
- The `Cesium3DTilesReader` project now uses the `Cesium3DTilesReader` namespace instead of the `Cesium3DTiles` namespace.

##### Additions :tada:

- Added `Cesium3DTilesWriter` library.

##### Fixes :wrench:

- Fixed a bug in `QuadtreeRasterOverlayTileProvider` that caused incorrect level-of-detail selection for overlays that use a global (or otherwise large) tiling scheme but have non-global (or otherwise smaller) coverage.

### v0.10.0 - 2021-12-01

##### Breaking Changes :mega:

- `QuadtreeRasterOverlayTileProvider::computeLevelFromGeometricError` has been removed. `computeLevelFromTargetScreenPixels` may be useful as a replacement.
- The constructor of `RasterOverlayTileProvider` now requires a coverage rectangle.
- `RasterOverlayTileProvider::getTile` now takes a `targetScreenPixels` instead of a `targetGeometricError`.
- The constructor of `RasterMappedTo3DTile` now requires a texture coordinate index.
- The constructor of `RasterOverlayTile` now takes a `targetScreenPixels` instead of a `targetGeometricError`. And the corresponding `getTargetGeometricError` has been removed.
- Removed `TileContentLoadResult::rasterOverlayProjections`. This field is now found in the `overlayDetails`.
- Removed `obtainGlobeRectangle` from `TileUtilities.h`. Use `estimateGlobeRectangle` in `BoundingVolume.h` instead.
- cesium-native now uses the following options with the `glm` library:
  - `GLM_FORCE_XYZW_ONLY`
  - `GLM_FORCE_EXPLICIT_CTOR`
  - `GLM_FORCE_SIZE_T_LENGTH`

##### Additions :tada:

- Added support for the [3DTILES_implicit_tiling](https://github.com/CesiumGS/3d-tiles/tree/main/extensions/3DTILES_implicit_tiling) extension.
- Added support for the [3DTILES_bounding_volume_S2](https://github.com/CesiumGS/3d-tiles/tree/main/extensions/3DTILES_bounding_volume_S2) extension.
- Added support for raster overlays, including clipping polygons, on any 3D Tiles tileset.
- Added support for external glTF buffers and images.
- Raster overlay level-of detail is now selected using "target screen pixels" rather than the hard-to-interpret geometric error value.
- A `RasterOverlay` can now be configured with a `maximumScreenSpaceError` independent of the screen-space error used for the geometry.
- `RasterOverlay::loadTileProvider` now returns a `SharedFuture`, making it easy to attach a continuation to run when the load completes.
- Added `GltfContent::applyRtcCenter` and `applyGltfUpAxisTransform`.
- Clipping polygon edges now remain sharp even when zooming in past the available geometry detail.
- Added `DebugColorizeTilesRasterOverlay`.
- Added `BoundingRegionBuilder` to `CesiumGeospatial`.
- Added `GlobeRectangle::EMPTY` static field and `GlobeRectangle::isEmpty` method.
- Added the ability to set the coordinates of a `GlobeRectangle` after construction.

##### Fixes :wrench:

- Improved the computation of bounding regions and overlay texture coordinates from geometry, particularly for geometry that crosses the anti-meridian or touches the poles.
- Fixed a bug that would result in incorrect geometry when upsampling a glTF with a position accessor pointing to a bufferView that did not start at the beginning of its buffer.
- Fixed a problem that could cause incorrect distance computation for a degenerate bounding region that is a single point with a min/max height.
- Improved the numerical stability of `GlobeRectangle::computeCenter` and `GlobeRectangle::contains`.
- Error messages are no longer printed to the Output Log when an upsampled tile happens to have a primitive with no vertices.
- Fixed a bug that could cause memory corruption when a decoded Draco mesh was larger than indicated by the corresponding glTF accessor.
- Fixed a bug that could cause the wrong triangle indices to be used for a Draco-encoded glTF.

### v0.9.0 - 2021-11-01

##### Breaking Changes :mega:

- Changed the following properties in CesiumGltf:
  - `BufferView::target` now defaults to `std::nullopt` instead of `Target::ARRAY_BUFFER`.
  - `ClassProperty::type` now defaults to `Type::INT8` instead of empty string.
  - `ClassProperty::componentType` is now an optional string instead of a `JsonValue`.
  - `FeatureTexture::classProperty` is no longer optional, consistent with changes to the extension spec.
  - `Image::mimeType` now defaults to empty string instead of `MimeType::image_jpeg`.
  - `Sampler::magFilter` and `Sampler::minFilter` now default to `std::nullopt` instead of `MagFilter::NEAREST`.
- The version of `ExtensibleObject` in the `CesiumGltf` library and namespace has been removed. Use the one in the `CesiumUtility` library and namespace instead.
- Renamed the following glTF extension classes:
  - `KHR_draco_mesh_compression` -> `ExtensionKhrDracoMeshCompression`.
  - `MeshPrimitiveEXT_feature_metadata` -> `ExtensionMeshPrimitiveExtFeatureMetadata`
  - `ModelEXT_feature_metadata` -> `ExtensionModelExtFeatureMetadata`
- `CesiumGltf::ReaderContext` has been removed. It has been replaced with either `CesiumJsonReader::ExtensionReaderContext` or `GltfReader`.

##### Additions :tada:

- Added new `Cesium3DTiles` and `Cesium3DTilesReader` libraries. They are useful for reading and working with 3D Tiles tilesets.

##### Fixes :wrench:

- Fixed a bug that could cause crashes or incorrect behavior when using raster overlays.
- Fixed a bug that caused 3D Tiles content to fail to load when the status code was zero. This code is used by libcurl for successful read of `file://` URLs, so the bug prevented loading from such URLs in some environments.
- Errors and warnings that occur while loading glTF textures are now include in the model load errors and warnings.
- Fixes how `generate-classes` deals with reserved C++ keywords. Property names that are C++ keywords should be appended with "Property" as was already done,
  but when parsing JSONs the original property name string should be used.

### v0.8.0 - 2021-10-01

##### Breaking Changes :mega:

- glTF enums are now represented in CesiumGltf as their underlying type (int32 or string) rather than as an enum class.
- Tile content loaders now return a `Future`, which allows them to be asynchronous and make further network requests.

##### Fixes :wrench:

- Fixed a bug that caused the `RTC_CENTER` semantic in a B3DM feature table to be ignored if any of the values happened to be integers rather than floating-point numbers. This caused these tiles to render in the wrong location.

### v0.7.2 - 2021-09-14

##### Fixes :wrench:

- Fixed a bug where the "forbidHoles" option was not working with raster overlays and external tilesets.

### v0.7.1 - 2021-09-14

##### Fixes :wrench:

- Fixed a bug introduced in v0.7.0 where credits from a `QuadtreeRasterOverlayTileProvider` were not collected and reported.
- Fixed a bug where disabling frustum culling caused external tilesets to not load.

### v0.7.0 - 2021-09-01

##### Breaking Changes :mega:

- Renamed the `Cesium3DTiles` namespace and library to `Cesium3DTilesSelection`.
- Deleted `Cesium3DTilesSelection::Gltf` and moved functionality into `CesiumGltf::Model`.
- Renamed `Rectangle::intersect` and `GlobeRectangle::intersect` to `computeIntersection`.
- `RasterOverlay` and derived classes now require a `name` parameter to their constructors.
- Changed the type of texture coordinate IDs used in the raster overlay system from `uint32_t` to `int32_t`.
- `RasterOverlayTileProvider` is no longer quadtree-oriented. Instead, it requires derived classes to provide an image for a particular requested rectangle and geometric error. Classes that previously derived from `RasterOverlayTileProvider` should now derive from `QuadtreeRasterOverlayTileProvider` and implement `loadQuadtreeTileImage` instead of `loadTileImage`.
- Removed `TilesetOptions::enableWaterMask`, which didn't have any effect anyway. `TilesetContentOptions::enableWaterMask` still exists and works.

##### Additions :tada:

- Added `Future<T>::isReady`.
- Added `Future<T>::share`, which returns a `SharedFuture<T>` and allows multiple continuations to be attached.
- Added an option in `TilesetOptions::ContentOptions` to generate smooth normals when the original glTFs were missing normals.
- Added `ImageManipulation` class to `CesiumGltfReader`.
- Added `Math::roundUp` and `Math::roundDown`.
- Added `Rectangle::computeUnion`.

##### Fixes :wrench:

- Fixed a bug that caused CesiumGltfWriter to write a material's normal texture info into a property named `normalTextureInfo` rather than `normalTexture`.
- Fixed a bug in `TileMapServiceRasterOverlay` that caused it to show only the lowest resolution tiles if missing a `tilemapresource.xml` file.

### v0.6.0 - 2021-08-02

##### Breaking Changes :mega:

- `Future<T>::wait` now returns the resolved value and throws if the Future rejected, rather than returning a `std::variant` and slicing the exception to `std::exception`.
- `Tileset::updateView` and `Tileset::updateViewOffline` now take `std::vector<ViewState>` instead of a single `ViewState`.

##### Additions :tada:

- Added support for the `EXT_feature_metadata` glTF extension.
- Added automatic conversion of the B3DM batch table to the `EXT_feature_metadata` extension.
- Added `CESIUM_COVERAGE_ENABLED` option to the build system.
- Added `AsyncSystem::dispatchOneMainThreadTask` to dispatch a single task, rather than all the tasks that are waiting.
- Added `AsyncSystem::createPromise` to create a Promise directly, rather than via a callback as in `AsyncSystem::createFuture`.
- Added `AsyncSystem::catchImmediately` to catch a Future rejection immediately in any thread.
- Added `AsyncSystem::all` to create a Future that resolves when a list of Futures resolve.
- Added support for multiple frustums in the `Tileset` selection algorithm.

##### Fixes :wrench:

- Fixed a bug that prevented `.then` functions from being used on a `Future<void>` when CESIUM_TRACING_ENABLED was ON.

### v0.5.0 - 2021-07-01

##### Breaking Changes :mega:

- `TilesetExternals` now has an `AsyncSystem` instead of a shared pointer to an `ITaskProcessor`.

##### Additions :tada:

- Added a performance tracing framework via `CESIUM_TRACE_*` macros.
- Added `Future<T>::thenImmediately`.
- Added `AsyncSystem::createThreadPool` and `Future<T>::thenInThreadPool`.
- `Future<T>::thenInWorkerThread` and `Future<T>::thenInMainThread` now arrange for their continuations to be executed immediately when the Future is resolved, if the Future is resolved in the correct thread.
- Moved all request cache database access to a dedicated thread, in order to free up worker threads for parallelizable work.

### v0.4.0 - 2021-06-01

##### Additions :tada:

- Added `Cesium3DTiles::TileIdUtilities` with a `createTileIdString` function to create logging/debugging strings for `TileID` objects.
- Accessing the same Bing Maps layer multiple times in a single application run now reuses the same Bing Maps session instead of starting a new one each time.
- Added a configure-time build option, `PRIVATE_CESIUM_SQLITE`, to rename all `sqlite3*` symbols to `cesium_sqlite3*`.

##### Fixes :wrench:

- Matched draco's decoded indices to gltf primitive if indices attribute does not match with the decompressed indices.
- `createAccessorView` now creates an (invalid) `AccessorView` with a standard numeric type on error, rather than creating `AccessorView<nullptr_t>`. This makes it easier to use a simple lambda as the callback.
- Disabled `HTTPLIB_USE_ZLIB_IF_AVAILABLE` and `HTTPLIB_USE_OPENSSL_IF_AVAILABLE` because these libraries are not required for our use for cpp-httplib and they cause problems on some systems.

### v0.3.1 - 2021-05-13

##### Fixes :wrench:

- Fixed a memory leak when loading textures from a glTF model.
- Fixed a use-after-free bug that could cause a crash when destroying a `RasterOverlay`.

### v0.3.0 - 2021-05-03

##### Breaking Changes :mega:

- Converted `magic_enum` / `CodeCoverage.cmake` dependencies to external submodules.
- Replaced `CesiumGltf::WriteFlags` bitmask with `CesiumGltf::WriteModelOptions` struct.
  `CesiumGltf::writeModelAsEmbeddedBytes` and `CesiumGltf::writeModelAndExternalfiles`
  now use this struct for configuration.
- Removed all exceptions in `WriterException.h`, warnings / errors are now reported in
  `WriteModelResult`, which is returned from `CesiumGltf::writeModelAsEmbeddedBytes` and
  `CesiumGltf::writeModelAndExternalFiles` instead.

##### Additions :tada:

- Added support for loading the water mask from quantized-mesh terrain tiles.

##### Fixes :wrench:

- Let a tile be renderable if all its raster overlays are ready, even if some are still loading.

### v0.2.0 - 2021-04-19

##### Breaking Changes :mega:

- Moved `JsonValue` from the `CesiumGltf` library to the `CesiumUtility` library and changes some of its methods.
- Renamed `CesiumGltf::Reader` to `CesiumGltf::GltfReader`.
- Made the `readModel` and `readImage` methods on `GltfReader` instance methods instead of static methods.

##### Additions :tada:

- Added `CesiumGltfWriter` library.
- Added `CesiumJsonReader` library.
- Added diagnostic details to error messages for invalid glTF inputs.
- Added diagnostic details to error messages for failed OAuth2 authorization with `CesiumIonClient::Connection`.
- Added an `Axis` enum and `AxisTransforms` class for coordinate system transforms
- Added support for the legacy `gltfUpVector` string property in the `asset` part of tilesets. The up vector is read and passed as an `Axis` in the `extras["gltfUpVector"]` property, so that receivers may rotate the glTF model's up-vector to match the Z-up convention of 3D Tiles.
- Unknown glTF extensions are now deserialized as a `JsonValue`. Previously, they were ignored.
- Added the ability to register glTF extensions for deserialization using `GltReader::registerExtension`.
- Added `GltfReader::setExtensionState`, which can be used to request that an extension not be deserialized or that it be deserialized as a `JsonValue` even though a statically-typed class is available for the extension.

##### Fixes :wrench:

- Gave glTFs created from quantized-mesh terrain tiles a more sensible material with a `metallicFactor` of 0.0 and a `roughnessFactor` of 1.0. Previously the default glTF material was used, which has a `metallicFactor` of 1.0, leading to an undesirable appearance.
- Reported zero-length images as non-errors as `BingMapsRasterOverlay` purposely requests that the Bing servers return a zero-length image for non-existent tiles.
- 3D Tiles geometric error is now scaled by the tile's transform.
- Fixed a bug that that caused a 3D Tiles tile to fail to refine when any of its children had an unsupported type of content.

### v0.1.0 - 2021-03-30

- Initial release.<|MERGE_RESOLUTION|>--- conflicted
+++ resolved
@@ -2,19 +2,14 @@
 
 ### ? - ?
 
-<<<<<<< HEAD
+##### Breaking Changes :mega:
+
+- `RasterOverlayTileProvider::loadTileImage` now receives a const `RasterOverlayTile`.
+
 ##### Additions :tada:
 
 - Added `invalidate` method to `SharedAssetDepot`.
-=======
-##### Breaking Changes :mega:
-
-- `RasterOverlayTileProvider::loadTileImage` now receives a const `RasterOverlayTile`.
-
-##### Additions :tada:
-
 - Added `RasterOverlayExternals` class. This is similar to `TilesetExternals` and is a more convenient way to pass around the various external interfaces that raster overlays use.
->>>>>>> 7bc74603
 
 ### v0.51.0 - 2025-09-02
 
