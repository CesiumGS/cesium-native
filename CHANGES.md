--- conflicted
+++ resolved
@@ -2,30 +2,22 @@
 
 ### ? - ?
 
-<<<<<<< HEAD
 ##### Breaking Changes :mega:
 
 - Added two new parameters to `upsampleGltfForRasterOverlays`, prior to the existing `textureCoordinateIndex` parameter.
 
 ##### Additions :tada:
 
+- Added `Uri::getPath` and `Uri::setPath`.
+- Added `TileTransform::setTransform`.
 - `upsampleGltfForRasterOverlays` now takes two new parameters, `hasInvertedVCoordinate` and `textureCoordinateAttributeBaseName`.
 - `upsampleGltfForRasterOverlays` now copies images from the parent glTF into the output model.
 
 ##### Fixes :wrench:
 
-- Fixed some glTF validation problems with the mode produced by `upsampleGltfForRasterOverlays`.
-=======
-##### Additions :tada:
-
-- Added `Uri::getPath` and `Uri::setPath`.
-- Added `TileTransform::setTransform`.
-
-##### Fixes :wrench:
-
 - Fixed a bug in `joinToString` when given a collection containing empty strings.
 - `QuantizedMeshLoader` now creates spec-compliant glTFs from a quantized-mesh terrain tile. Previously, the generated glTF had small problems that could confuse some clients.
->>>>>>> b2a1c6d2
+- Fixed some glTF validation problems with the mode produced by `upsampleGltfForRasterOverlays`.
 
 ### v0.34.0 - 2024-04-01
 
