--- conflicted
+++ resolved
@@ -10,17 +10,7 @@
 
 - Added support for Web Map Tile Service (WMTS) with `WebMapTileServiceRasterOverlay`.
 - Added conversions from `std::string` to other metadata types in `MetadataConversions`. This enables the same conversions as `std::string_view`, while allowing runtime engines to use `std::string` for convenience.
-<<<<<<< HEAD
-- Added `applyTextureTransform` property to `TilesetOptions`.
 - Added `GlobeFlightPath` class to help with calculating fly-to paths.
-
-##### Fixes :wrench:
-
-- Fixed `FeatureIdTextureView` ignoring the wrap values specified on the texture's sampler.
-=======
-- Added `applyTextureTransform` property to `TilesetOptions`, which indicates whether to preemptively apply transforms to texture coordinates for textures with the `KHR_texture_transform` extension.
-- Added `loadGltf` method to `GltfReader`, making it easier to do a full, asynchronous load of a glTF.
->>>>>>> fe54002d
 
 ##### Fixes :wrench:
 
