--- conflicted
+++ resolved
@@ -14,11 +14,8 @@
 - Added support for the [iTwin Geospatial Features API](https://developer.bentley.com/apis/geospatial-features/overview/).
   - Added `CesiumITwinClient::Connection::geospatialFeatureCollections` to query for all feature collections within an iTwin.
   - Added `CesiumITwinClient::Connection::geospatialFeatures` to query features within a feature collection.
-<<<<<<< HEAD
+- `Cesium3DTilesSelection::TileExternalContent` now inherits from `CesiumUtility::ExtensibleObject` to store and manage extensions from its content, such as `Extension3dTilesContentVoxels`.
 - Added `ImplicitTilingUtilities::getParentID` to derive the ID of the parent for a given tile ID.
-=======
-- `Cesium3DTilesSelection::TileExternalContent` now inherits from `CesiumUtility::ExtensibleObject` to store and manage extensions from its content, such as `Extension3dTilesContentVoxels`.
->>>>>>> 6b8294bf
 
 ##### Fixes :wrench:
 
