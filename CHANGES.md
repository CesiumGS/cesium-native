# Change Log

### ? - ?

##### Additions :tada:

<<<<<<< HEAD
- Added `waitInMainThread` method to `Future` and `SharedFuture`.
=======
- Added `Uri::getPath` and `Uri::setPath`.
- Added `TileTransform::setTransform`.

##### Fixes :wrench:

- Fixed a bug in `joinToString` when given a collection containing empty strings.
- `QuantizedMeshLoader` now creates spec-compliant glTFs from a quantized-mesh terrain tile. Previously, the generated glTF had small problems that could confuse some clients.
>>>>>>> b2a1c6d2

### v0.34.0 - 2024-04-01

##### Breaking Changes :mega:

- Renamed `IntersectionTests::pointInTriangle2D` to `IntersectionTests::pointInTriangle`.

##### Additions :tada:

- Added `PositionAccessorType`, which is a type definition for a position accessor. It can be constructed using `getPositionAccessorView`.
- Added overloads of `IntersectionTests::pointInTriangle` that handle 3D points. One overload includes a `barycentricCoordinates` parameter that outputs the barycentric coordinates at that point.
- Added overloads of `ImplicitTilingUtilities::computeBoundingVolume` that take a `Cesium3DTiles::BoundingVolume`.
- Added overloads of `ImplicitTilingUtilities::computeBoundingVolume` that take an `S2CellBoundingVolume` and an `OctreeTileID`. Previously only `QuadtreeTileID` was supported.
- Added `setOrientedBoundingBox`, `setBoundingRegion`, `setBoundingSphere`, and `setS2CellBoundingVolume` functions to `TileBoundingVolumes`.

##### Fixes :wrench:

- Fixed a bug where coordinates returned from `SimplePlanarEllipsoidCurve` were inverted if one of the input points had a negative height.
- Fixed a bug where `Tileset::ComputeLoadProgress` could incorrectly report 100% before all tiles finished their main thread loading.

### v0.33.0 - 2024-03-01

##### Breaking Changes :mega:

- Removed support for `EXT_feature_metadata` in `CesiumGltf`, `CesiumGltfReader`, and `CesiumGltfWriter`. This extension was replaced by `EXT_mesh_features`, `EXT_instance_features`, and `EXT_structural_metadata`.
- Moved `ReferenceCountedNonThreadSafe<T>` to `ReferenceCounted.h`. It is also now a type alias for `ReferenceCounted<T, false>` rather than an actual class.
- Renamed `applyKHRTextureTransform` to `applyKhrTextureTransform`. The corresponding header file was similarly renamed to `CesiumGltf/applyKhrTextureTransform.h`.

##### Additions :tada:

- Added `TextureViewOptions`, which includes the following flags:
  - `applyKhrTextureTransformExtension`: When true, the view will automatically transform texture coordinates before sampling the texture.
  - `makeImageCopy`: When true, the view will make its own CPU copy of the image data.
- Added `TextureView`. It views an arbitrary glTF texture and can be affected by `TextureViewOptions`. `FeatureIdTextureView` and `PropertyTexturePropertyView` now inherit from this class.
- Added `options` parameter to `PropertyTextureView::getPropertyView` and `PropertyTextureView::forEachProperty`, allowing views to be constructed with property-specific options.
- Added `KhrTextureTransform`, a utility class that parses the `KHR_texture_transform` glTF extension and reports whether it is valid. UVs may be transformed on the CPU using `applyTransform`.
- Added `contains` method to `BoundingSphere`.
- Added `GlobeRectangle::MAXIMUM` static field.
- Added `ReferenceCountedThreadSafe` type alias.
- Added `SimplePlanarEllipsoidCurve` class to help with calculating fly-to paths.
- Added `sizeBytes` field to `ImageCesium`, allowing its size to be tracked for caching purposes even after its `pixelData` has been cleared.
- Added `scaleToGeocentricSurface` method to `Ellipsoid`.

##### Fixes :wrench:

- Fixed a bug in `BoundingVolume::estimateGlobeRectangle` where it returned an incorrect rectangle for boxes and spheres that encompass the entire globe.
- Fixed an incorrect computation of wrapped texture coordinates in `applySamplerWrapS` and `applySamplerWrapT`.

### v0.32.0 - 2024-02-01

##### Breaking Changes :mega:

- `IndicesForFaceFromAccessor` now properly supports `TRIANGLE_STRIP` and `TRIANGLE_FAN` modes. This requires the struct to be initialized with the correct primitive mode.

##### Additions :tada:

- Added support for Web Map Tile Service (WMTS) with `WebMapTileServiceRasterOverlay`.
- Added conversions from `std::string` to other metadata types in `MetadataConversions`. This enables the same conversions as `std::string_view`, while allowing runtime engines to use `std::string` for convenience.
- Added `applyTextureTransform` property to `TilesetOptions`, which indicates whether to preemptively apply transforms to texture coordinates for textures with the `KHR_texture_transform` extension.
- Added `loadGltf` method to `GltfReader`, making it easier to do a full, asynchronous load of a glTF.

##### Fixes :wrench:

- Fixed a bug in `FeatureIdTextureView` where it ignored the wrap values specified on the texture's sampler.
- Fixed a bug that could cause binary implicit tiling subtrees with buffers padded to 8-bytes to fail to load.
- Fixed a bug where upgraded batch table properties were not always assigned sentinel values, even when such values were available and required.
- Fixed incorrect behavior in `PropertyTablePropertyView` where `arrayOffsets` were treated as byte offsets, instead of as array indices.

### v0.31.0 - 2023-12-14

##### Additions :tada:

- Add `defaults` method to `CesiumIonClient::Connection`.

##### Fixes :wrench:

- Fixed a crash in `SubtreeAvailability::loadSubtree`.
- Fixed a bug where the `getApiUrl` method of `CesiumIonClient::Connection` would not return the default API URL if the attempt to access `config.json` failed in a more serious way, such as because of an invalid hostname.

### v0.30.0 - 2023-12-01

##### Breaking Changes :mega:

- Moved `ErrorList`, `CreditSystem`, and `Credit` from `Cesium3DTilesSelection` to `CesiumUtility`.
- Moved `GltfUtilities` from `Cesium3DTilesSelection` to `Cesium3DTilesContent`.
- Moved `RasterOverlay`, `RasterOverlayTileProvider`, `RasterOverlayTile`, `QuadtreeRasterOverlayTileProvider`, `RasterOverlayLoadFailure`, `RasterOverlayDetails`, and all of the `RasterOverlay`-derived types to a new `CesiumRasterOverlays` library and namespace.
- Moved `createRasterOverlayTextureCoordinates` method from `GltfUtilities` to a new `RasterOverlayUtilities` class in the `CesiumRasterOverlays` library.
- `GltfUtilities::parseGltfCopyright` now returns the credits as a vector of `std::string_view` instances. Previously it took a `CreditSystem` and created credits directly.
- The `SubtreeAvailability` constructor and `loadSubtree` static method now take an `ImplicitTileSubdivisionScheme` enumeration parameter instead of a `powerOf2` parameter. They also now require a `levelsInSubtree` parameter, which is needed when switching from constant to bitstream availability. Lastly, the constructor now takes a `Subtree` parameter instead of a `std::vector<std::vector<std::byte>>` representing the buffers.
- `SubtreeConstantAvailability`, `SubtreeBufferViewAvailability`, and `AvailabilityView` are now members of `SubtreeAvailability`.
- Moved `ImageManipulation` from `CesiumGltfReader` to `CesiumGltfContent`.
- Added some new parameters to `RasterOverlayUtilities::createRasterOverlayTextureCoordinates` and changed the order of some existing parameters.

##### Additions :tada:

- Added new `Cesium3DTilesContent` library and namespace. It has classes for loading, converting, and manipulating 3D Tiles tile content.
- Added new `CesiumGltfContent` library and namespace. It has classes for manipulating in-memory glTF files.
- Added new `CesiumRasterOverlays` library and namespace. It has classes for working with massive textures draped over glTFs and 3D Tiles.
- Added `MetadataConversions`, which enables metadata values to be converted to different types for better usability in runtime engines.
- Added various `typedef`s to catch all possible types of `AccessorView`s for an attribute, including `FeatureIdAccessorType` for feature ID attribute accessors, `IndexAccessorType` for index accessors, and `TexCoordAccessorType` for texture coordinate attribute accessors.
- Added `getFeatureIdAccessorView`, `getIndexAccessorView`, and `getTexCoordAccessorView` to retrieve the `AccessorView` as a `FeatureIdAccessorType`, `IndexAccessorType`, or `TexCoordAccessorType` respectively.
- Added `StatusFromAccessor` and `CountFromAccessor` visitors to retrieve the accessor status and size respectively. This can be used with `FeatureIdAccessorType`, `IndexAccessorType`, or `TexCoordAccessorType`.
- Added `FeatureIdFromAccessor` to retrieve feature IDs from a `FeatureIdAccessorType`.
- Added `IndicesForFaceFromAccessor` to retrieve the indices of the vertices that make up a face, as supplied by `IndexAccessorType`.
- Added `TexCoordFromAccessor` to retrieve the texture coordinates from a `TexCoordAccessorType`.
- Added `TileBoundingVolumes` class to `Cesium3DTilesContent`, making it easier to create the rich bounding volume types in `CesiumGeometry` and `CesiumGeospatial` from the simple vector representations in `Cesium3DTiles`.
- Added `transform` method to `CesiumGeometry::BoundingSphere`.
- Added `toSphere`, `fromSphere`, and `fromAxisAligned` methods to `CesiumGeometry::OrientedBoundingBox`.
- Added `TileTransform` class to `Cesium3DTilesContent`, making it easier to create a `glm::dmat4` from the `transform` property of a `Cesium3DTiles::Tile`.
- Added `ImplicitTilingUtilities` class to `Cesium3DTilesContent`.
- Added overloads of `isTileAvailable`, `isContentAvailable`, and `isSubtreeAvailable` on the `SubtreeAvailability` class that take the subtree root tile ID and the tile ID of interest, instead of a relative level and Morton index.
- Added `fromSubtree` and `createEmpty` static methods to `SubtreeAvailability`.
- Added new `set` methods to `SubtreeAvailability`, allowing the availability information to be modified.
- Added `SubtreeFileReader` class, used to read `Cesium3DTiles::Subtree` from a binary or JSON subtree file.
- Added `pointInTriangle2D` static method to `CesiumGeometry::IntersectionTests`.
- Added `rectangleIsWithinPolygons` and `rectangleIsOutsidePolygons` static methods to `CartographicPolygon`.
- Raster overlays now use `IPrepareRasterOverlayRendererResources`, which contains only overlay-related methods, instead of `IPrepareRendererResources`, which contains tileset-related methods as well. `IPrepareRendererResources` derives from `IPrepareRasterOverlayRendererResources` so existing code should continue to work without modification.
- Added `collapseToSingleBuffer` and `moveBufferContent` methods to `GltfUtilities`.
- Added `savePng` method to `ImageManipulation`.
- `RasterOverlayTileProvider::loadTile` now returns a future that resolves when the tile is done loading.
- Added `computeDesiredScreenPixels` and `computeTranslationAndScale` methods to `RasterOverlayUtilities`.
- Added `Future<T>::thenPassThrough`, used to easily pass additional values through to the next continuation.

##### Fixes :wrench:

- Fixed a bug in `OrientedBoundingBox::contains` where it didn't account for the bounding box's center.
- Fixed compiler error when calling `PropertyAttributeView::forEachProperty`.
- Fixed crash when loading glTFs with data uri images.
- Fixed WD4996 warnings-as-errors when compiling with Visual Studio 2002 v17.8.

### v0.29.0 - 2023-11-01

##### Breaking Changes :mega:

- Removed `PropertyTablePropertyViewType` and `NormalizedPropertyTablePropertyViewType`, as well as their counterparts for property textures and property attributes. When compiled with Clang, the large `std::variant` definitions would significantly stall compilation.

##### Fixes :wrench:

- Updated the Cesium ion OAuth2 URL from `https://cesium.com/ion/oauth` to `https://ion.cesium.com/oauth`, avoiding a redirect.

### v0.28.1 - 2023-10-02

##### Breaking Changes :mega:

- Cesium Native is now only regularly tested on Visual Studio 2019+, GCC 11.x+, and Clang 12+. Other compilers - including older ones - are likely to work, but are not tested.

##### Additions :tada:

- Added `getClass` to `PropertyTableView`, `PropertyTextureView`, and `PropertyAttributeView`. This can be used to retrieve the metadata `Class` associated with the view.
- Added `PropertyViewStatus::EmptyPropertyWithDefault` to indicate when a property contains no data, but has a valid default value.
- A glTF `bufferView` with a `byteStride` of zero is now treated as if the `byteStride` is not defined at all. Such a glTF technically violates the spec (the minimum value is 4), but the new behavior is sensible enough and consistent with CesiumJS.

##### Fixes :wrench:

- Fixed the handling of omitted metadata properties in `PropertyTableView`, `PropertyTextureView`, and `PropertyAttributeView` instances. Previously, if a property was not `required` and omitted, it would be initialized as invalid with the `ErrorNonexistentProperty` status. Now, it will be treated as valid as long as the property defines a valid `defaultProperty`. A special instance of `PropertyTablePropertyView`, `PropertyTexturePropertyView`, or `PropertyAttributePropertyView` will be constructed to allow the property's default value to be retrieved, either via `defaultValue` or `get`. `getRaw` may not be called on this special instance.

### v0.28.0 - 2023-09-08

##### Breaking Changes :mega:

- Views of the data contained by `EXT_feature_metadata` will no longer supported by Cesium Native. The extension will still be parsed, but it will log a warning.
- Batch tables will be converted to `EXT_structural_metadata` instead of `EXT_feature_metadata`.
- In `CesiumGltf`, all generated classes related to `EXT_feature_metadata` are now prefixed with `ExtensionExtFeatureMetadata`. For example, `ClassProperty` has become `ExtensionExtFeatureMetadataClassProperty`. This also extends to the glTF reader and writer.
- In `CesiumGltf`, all generated classes related to `EXT_structural_metadata` have had their `ExtensionExtStructuralMetadata` prefix removed. For example, `ExtensionExtStructuralMetadataClassProperty` has become `ClassProperty`. This also extends to the glTF reader and writer.
- In `CesiumGltf`, `ExtensionExtMeshFeaturesFeatureId` and `ExtensionExtMeshFeaturesFeatureIdTexture` have been renamed to `FeatureId` and `FeatureIdTexture` respectively.
- Replaced `FeatureIDTextureView` with `FeatureIdTextureView`, which views a `FeatureIdTexture` in `EXT_mesh_features`. Feature ID textures from `EXT_feature_metadata` are no longer supported.
- Replaced `MetadataFeatureTableView` with `PropertyTableView`, which views a `PropertyTable` in `EXT_structural_metadata`.
- Replaced `MetadataPropertyView` with `PropertyTablePropertyView`, which is a view of a `PropertyTableProperty` in `EXT_structural_metadata`. This takes two template parameters: a typename `T` , and a `bool` indicating whether or not the values are normalized.
- Replaced `MetadataPropertyViewStatus` with `PropertyTablePropertyViewStatus`. `PropertyTablePropertyViewStatus` is a class that inherits from `PropertyViewStatus`, defining additional error codes in the form of `static const` values.
- Replaced `FeatureTextureView` with `PropertyTextureView`, which views a `PropertyTexture` in `EXT_structural_metadata`.
- Replaced `FeatureTexturePropertyView` with `PropertyTexturePropertyView`, which is a view of a `PropertyTextureProperty` in `EXT_structural_metadata`. This takes two template parameters: a typename `T` , and a `bool` indicating whether or not the values are normalized.
- Removed `FeatureTexturePropertyComponentType`, `FeatureTexturePropertyChannelOffsets`, and `FeatureTexturePropertyValue`. `PropertyTextureProperty` retrieves the values with the type indicated by its class property.
- Replaced `FeatureTexturePropertyViewStatus` with `PropertyTexturePropertyViewStatus`. `PropertyTexturePropertyViewStatus` is a class that inherits from `PropertyViewStatus`, defining additional error codes in the form of `static const` values.
- Renamed `FeatureIDTextureViewStatus` to `FeatureIdTextureViewStatus` for consistency.
- Renamed `MetadataArrayView` to `PropertyArrayView`.
- Renamed `FeatureTextureViewStatus` to `PropertyTextureViewStatus`.
- Refactored `PropertyType` to reflect the values of `type` in a `ClassProperty` from `EXT_structural_metadata`.

##### Additions :tada:

- Added `PropertyView`, which acts as a base class for all metadata property views. This takes two template parameters: a type `T` , and a `bool` indicating whether or not the values are normalized.
- Added `PropertyViewStatus`, which defines public `static const` values for various property errors.
- Added `PropertyTableViewStatus` to indicate whether a `PropertyTableView` is valid.
- Added `PropertyComponentType` to reflect the values of `componentType` in a `ClassProperty` from `EXT_structural_metadata`.
- Added `PropertyAttributeView`, which views a `PropertyAttribute` in `EXT_structural_metadata`.
- Added `PropertyAttributePropertyView`, which views a `PropertyAttributeProperty` in `EXT_structural_metadata`.
- Added `PropertyAttributePropertyViewStatus`, which reflects the status of a `PropertyAttributePropertyView`.

### v0.27.3 - 2023-10-01

##### Additions :tada:

- Added support for Cesium ion `"externalType"` assets.

##### Fixes :wrench:

- Fixed corner cases where `Tileset::ComputeLoadProgress` can incorrectly report done (100%) before all tiles are actually loaded for the current view.

### v0.27.2 - 2023-09-20

##### Additions :tada:

- Added `CESIUM_GLM_STRICT_ENABLED` option to the CMake scripts. It is ON by default, but when set to OFF it disables the `GLM_FORCE_XYZW_ONLY`, `GLM_FORCE_EXPLICIT_CTOR`, and `GLM_FORCE_SIZE_T_LENGTH` options in the GLM library.

##### Fixes :wrench:

- Added a missing include to `FeatureTexturePropertyView.h`.
- The CMake scripts no longer attempt to add the `Catch2` subdirectory when the tests are disabled.

### v0.27.1 - 2023-09-03

##### Fixes :wrench:

- Fixed a bug that could cause a crash when loading tiles with a raster overlay.

### v0.27.0 - 2023-09-01

##### Breaking Changes :mega:

- Renamed `ExtensionReaderContext` to `JsonReaderOptions`, and the `getExtensions` method on various JSON reader classes to `getOptions`.
- `IExtensionJsonHandler` no longer derives from `IJsonHandler`. Instead, it has a new pure virtual method, `getHandler`, that must be implemented to allow clients to obtain the `IJsonHandler`. In almost all implementations, this should simply return `*this`.
- In `SubtreeReader`, `SchemaReader`, and `TilesetReader`, the `readSubtree`, `readSchema`, and `readTileset` methods (respectively) have been renamed to `readFromJson` and return a templated `ReadJsonResult` instead of a bespoke result class.
- `TileExternalContent` is now heap allocated and stored in `TileContent` with a `std::unique_ptr`.
- The root `Tile` of a `Cesium3DTilesSelection::Tileset` now represents the tileset.json itself, and the `root` tile specified in the tileset.json is its only child. This makes the shape of the tile tree consistent between a standard top-level tileset and an external tileset embedded elsewhere in the tree. In both cases, the "tile" that represents the tileset.json itself has content of type `TileExternalContent`.

##### Additions :tada:

- Added new constructors to `LocalHorizontalCoordinateSystem` taking ECEF<->Local transformation matrices directly.
- Unknown properties in objects read with a `JsonReader` are now stored in the `unknownProperties` property on `ExtensibleObject` by default. To ignore them, as was done in previous versions, call `setCaptureUnknownProperties` on `JsonReaderOptions`.
- Added `ValueType` type alias to `ArrayJsonHandler`, for consistency with other JSON handlers.
- Added an overload of `JsonReader::readJson` that takes a `rapidjson::Value` instead of a byte buffer. This allows a subtree of a `rapidjson::Document` to be easily and efficiently converted into statically-typed classes via `IJsonHandler`.
- Added `*Reader` classes to `CesiumGltfReader` and `Cesium3DTilesReader` to allow each of the classes to be individually read from JSON.
- Added `getExternalContent` method to the `TileContent` class.
- `TileExternalContent` now holds the metadata (`schema`, `schemaUri`, `metadata`, and `groups`) stored in the tileset.json.
- Added `loadMetadata` and `getMetadata` methods to `Cesium3DTilesSelection::Tileset`. They provide access to `TilesetMetadata` instance representing the metadata associated with a tileset.json.
- Added `MetadataQuery` class to make it easier to find properties with specific semantics in `TilesetMetadata`.

##### Fixes :wrench:

- Fixed a bug where an empty error message would get propagated to a tileset's `loadErrorCallback`.
- Fixed several small build script issues to allow cesium-native to be used in Univeral Windows Platform (UWP) applications, such as those that run on Holo Lens 2.
- When KTX2 transcoding fails, the image will now be fully decompressed instead of returning an error.
- Fixed a bug that could cause higher-detail tiles to continue showing when zooming out quickly on a tileset that uses "additive" refinement.
- Fixed a bug that could cause a tile to never finish upsampling because its non-rendered parent never finishes loading.

### v0.26.0 - 2023-08-01

##### Additions :tada:

- Added caching support for Google Maps Photorealistic 3D Tiles. Or other cases where the origin server is using combinations of HTTP header directives that previously caused tiles not to go to disk cache (such as `max-age-0`, `stale-while-revalidate`, and `Expires`).
- Added support for the `EXT_meshopt_compression` extension, which allows decompressing mesh data using the meshoptimizer library. Also added support for the `KHR_mesh_quantization` and `KHR_texture_transform` extensions, which are often used together with the `EXT_meshopt_compression` extension to optimize the size and performance of glTF files.

##### Fixes :wrench:

- Fixed a bug in the 3D Tiles selection algorithm that could cause missing detail if a tileset had a leaf tile that was considered "unconditionally refined" due to having a geometric error larger than its parent's.
- Fixed a bug where `GltfReader::readImage` would always populate `mipPositions` when reading KTX2 images, even when the KTX2 file indicated that it had no mip levels and that they should be created, if necessary, from the base image. As a result, `generateMipMaps` wouldn't generate any mipmaps for the image.

### v0.25.1 - 2023-07-03

##### Additions :tada:

- Included generated glTF and 3D Tiles classes in the generated referenced documentation.
- Updated the 3D Tiles class generator to use the `main` branch instead of the `draft-1.1` branch.

### v0.25.0 - 2023-06-01

##### Additions :tada:

- Added `computeTransformationToAnotherLocal` method to `LocalHorizontalCoordinateSystem`.
- Added support for the `KHR_materials_variants` extension to the glTF reader and writer.
- Added `GunzipAssetAccessor`. It can decorate another asset accessor in order to automatically gunzip responses (if they're gzipped) even if they're missing the proper `Content-Encoding` header.

##### Fixes :wrench:

- On Tileset Load Failure, warning/error messages will always be logged even if the failure callback is set.
- Fixed a bug that caused meshes to be missing entirely when upsampled from a parent with `UNSIGNED_BYTE` indices.

### v0.24.0 - 2023-05-01

##### Additions :tada:

- `WebMapServiceRasterOverlay` now allows query parameters in the base URL when building GetCapabilities and GetMap requests.
- Added support for parsing implicit tilesets that conform to the 3D Tiles 1.1 Spec.

##### Fixes :wrench:

- Fixed various `libjpeg-turbo` build errors, including ones that occurred when building for iOS.

### v0.23.0 - 2023-04-03

##### Breaking Changes :mega:

- Removed `tilesLoadingLowPriority`, `tilesLoadingMediumPriority`, and `tilesLoadingHighPriority` from `ViewUpdateResult`. Use `workerThreadTileLoadQueueLength` and `mainThreadTileLoadQueueLength` instead.

##### Additions :tada:

- Added `getOrientedBoundingBoxFromBoundingVolume` to the `Cesium3DTilesSelection` namespace.
- Added `transform` and `toAxisAligned` methods to `OrientedBoundingBox`.
- Switched to `libjpeg-turbo` instead of `stb` for faster jpeg decoding.
- Added `getNumberOfTilesLoaded` method to `Tileset`.
- Changed how `TilesetOptions::forbidHoles` works so that it loads much more quickly, while still guaranteeing there are no holes in the tileset.
- Added `frameNumber` property to `ViewUpdateResult`.
- Added getters for the `stride` and `data` fields of `AccessorView`.
- Added `startNewFrame` method to `ITileExcluder`.
- Added `CreditSystem.setShowOnScreen` and `Tileset.setShowCreditsOnScreen` to allow on-screen credit rendering to be toggled at runtime.

##### Fixes :wrench:

- Fixed a bug that caused the `center` field of `AxisAlignedBox` to be incorrect.
- Fixed a bug that caused the main thread to sometimes load low-priority tiles before high-priority ones. This could result in much longer waits than necessary for a tileset's appropriate level-of-detail to be shown.
- Fixed a bug that prevented WebP and KTX2 textures from working in the common case where only the extension specified the `source` property, not the glTF's main `Texture` definition.

### v0.22.1 - 2023-03-06

##### Fixes :wrench:

- Fixed a crash that could occur when a batch table property had fewer values than the model had features.

### v0.22.0 - 2023-03-01

##### Breaking Changes :mega:

- Renamed `CesiumGeometry::AxisTransforms` to simply `Transforms`.
- Renamed `CesiumGeospatial::Transforms` to `GlobeTransforms`.

##### Additions :tada:

- Added `GlobeAnchor`, making it easy to define a coordinate system that anchors an object to the globe and maintains it as the object moves or as the local coordinate system it is defined in changes.
- Added support for loading tilesets with `pnts` content. Point clouds are converted to `glTF`s with a single `POINTS` primitive, while batch tables are converted to `EXT_feature_metadata`.
- Added `createTranslationRotationScaleMatrix` and `computeTranslationRotationScaleFromMatrix` methods to `CesiumGeometry::Transforms`.
- Added `CesiumUtility::AttributeCompression` for encoding and decoding vertex attributes in different formats.

##### Fixes :wrench:

- Fixed a bug that could cause holes to appear in a tileset, even with frustum culling disabled, when the tileset includes some empty tiles with a geometric error greater than their parent's.

### v0.21.3 - 2023-02-01

##### Fixes :wrench:

- Fixed a bug that could prevent loading in tilesets that are additively-refined and have external tilesets, such as Cesium OSM Buildings.
- Fixed a bug that could cause parent tiles to be incorrectly culled in tilesets with additive ("ADD") refinement. This could cause geometry to disappear when moving in closer, or fail to appear at all.
- When unloading tile content, raster overlay tiles are now detached from geometry tiles _before_ the geometry tile content is unloaded.
- Added missing `#include <string>` in generated glTF and 3D Tiles header files.
- Replaced `std::sprintf` with `std::snprintf`, fixing a warning-as-error in newer versions of Xcode.
- Upgraded tinyxml2 [from commit 1aeb57d26bc303d5cfa1a9ff2a331df7ba278656 to commit e05956094c27117f989d22f25b75633123d72a83](https://github.com/leethomason/tinyxml2/compare/1aeb57d26bc303d5cfa1a9ff2a331df7ba278656...e05956094c27117f989d22f25b75633123d72a83).

### v0.21.2 - 2022-12-09

##### Additions :tada:

- Added the ability to specify the endpoint URL of the Cesium ion API when constructing an `IonRasterOverlay`.

##### Fixes :wrench:

- Removed the logged warning about the use of the `gltfUpAxis` property in a 3D Tiles tileset.json. While not technically spec-compliant, this property is quite common and we are not going to remove support for it anytime soon.

### v0.21.1 - 2022-12-02

##### Fixes :wrench:

- Fixed a bug that could cause an assertion failure - and on rare occasions a more serious problem - when creating a tile provider for a `TileMapServiceRasterOverlay` or a `WebMapServiceRasterOverlay`.

### v0.21.0 - 2022-11-01

##### Breaking Changes :mega:

- On `IPrepareRendererResources`, the `image` parameter passed to `prepareRasterInLoadThread` and the `rasterTile` parameter passed to `prepareRasterInMainThread` are no longer const. These methods are now allowed to modify the parameters during load.
- `IPrepareRendererResources::prepareInLoadThread` now takes a `TileLoadResult` and returns a `Future<TileLoadResultAndRenderResources>`, allowing it to work asynchronously rather than just blocking a worker thread until it is finished.
- `RasterOverlay::createTileProvider` now takes the owner pointer as an `IntrusivePointer` instead of a raw pointer, and returns a future that resolves to a `RasterOverlay::CreateTileProviderResult`.

##### Additions :tada:

- Added `mainThreadLoadingTimeLimit` and `tileCacheUnloadTimeLimit` properties to `TilesetOptions`, allowing a limit to be placed on how much time is spent loading and unloading tiles per frame.
- Added `GltfReader::generateMipMaps` method.
- Added the `getImage` method to `RasterOverlayTile`.
- Added `LocalHorizontalCoordinateSystem`, which is used to create convenient right- or left-handeded coordinate systems with an origin at a point on the globe.

##### Fixes :wrench:

- Fixed a bug that could cause a crash when adding raster overlays to sparse tilesets and zooming close enough to cause them to be upsampled.

### v0.20.0 - 2022-10-03

##### Breaking Changes :mega:

- `TileRenderContent::lodTransitionPercentage` now always goes from 0.0 --> 1.0 regardless of if the tile is fading in or out.
- Added a new parameter to `IPrepareRendererResources::prepareInLoadThread`, `rendererOptions`, to allow passing arbitrary data from the renderer.

##### Fixes :wrench:

- In `CesiumGltfWriter`, `accessor.byteOffset` and `bufferView.byteOffset` are no longer written if the value is 0. This fixes validation errors for accessors that don't have buffer views, e.g. attributes that are Draco compressed.
- Fixed a bug where failed tiles don't clean up any raster overlay tiles that are mapped to them, and therefore cannot be rendered as empty tiles.
- Fixed a bug that prevented access to Cesium Ion assets by using expired Access Tokens.

### v0.19.0 - 2022-09-01

##### Breaking Changes :mega:

- `RasterOverlayCollection` no longer accepts a `Tileset` in its constructor. Instead, it now accepts a `Tile::LoadedLinkList` and a `TilesetExternals`.
- Removed `TileContext`. It has been replaced by the `TilesetContentLoader` interface.
- Removed `TileContentFactory`. Instead, conversions of various types to glTF can be registered with `GltfConverters`.
- Removed `TileContentLoadInput`. It has been replaced by `TileLoadInput` and `TilesetContentLoader`.
- Removed `TileContentLoadResult`. It has been replaced by `TileContent`.
- Removed `TileContentLoader`. It has been replaced by `TilesetContentLoader` and `GltfConverters`.
- Removed `ImplicitTraversal`. It has been replaced by `TilesetContentLoader` and `GltfConverters`.
- Removed many methods from the `Cesium3DTilesSelection::Tileset` class: `getUrl()`, `getIonAssetID()`, `getIonAssetToken()`, `notifyTileStartLoading`, `notifyTileDoneLoading()`, `notifyTileUnloading()`, `loadTilesFromJson()`, `requestTileContent()`, `requestAvailabilitySubtree()`, `addContext()`, and `getGltfUpAxis()`. Most of these were already not recommended for use outside of cesium-native.
- Removed many methods from the `Cesium3DTilesSelection::Tile` class: `getTileset()`, `getContext()`, `setContext()`, `getContent()`, `setEmptyContent()`, `getRendererResources()`, `setState()`, `loadContent()`, `processLoadedContent()`, `unloadContent()`, `update()`, and `markPermanentlyFailed()`. Most of these were already not recommended for use outside of cesium-native.

##### Additions :tada:

- Quantized-mesh terrain and implicit octree and quadtree tilesets can now skip levels-of-detail when traversing, so the correct detail is loaded more quickly.
- Added new options to `TilesetOptions` supporting smooth transitions between tiles at different levels-of-detail. A tile's transition percentage can be retrieved from `TileRenderContent::lodTransitionPercentage`.
- Added support for loading WebP images inside glTFs and raster overlays. WebP textures can be provided directly in a glTF texture or in the `EXT_texture_webp` extension.
- Added support for `KHR_texture_transform` to `CesiumGltf`, `CesiumGltfReader`, and `CesiumGltfWriter`
- `Tileset` can be constructed with a `TilesetContentLoader` and a root `Tile` for loading and rendering different 3D Tile-like formats or creating a procedural tileset.

##### Fixes :wrench:

- Fixed a bug where the Raster Overlay passed to the `loadErrorCallback` would not be the one that the user created, but instead an aggregated overlay that was created internally.

### v0.18.1 - 2022-08-04

##### Fixes :wrench:

- Fixed a bug in `SqliteCache` where the last access time of resources was not updated correctly, sometimes causing more recently used resources to be evicted from the cache before less recently used ones.

### v0.18.0 - 2022-08-01

##### Breaking Changes :mega:

- Removed support for 3D Tiles Next extensions in `TilesetWriter` and `TilesetReader` that have been promoted to core in 3D Tiles 1.1
  - [3DTILES_multiple_contents](https://github.com/CesiumGS/3d-tiles/tree/main/extensions/3DTILES_multiple_contents)
  - [3DTILES_implicit_tiling](https://github.com/CesiumGS/3d-tiles/tree/main/extensions/3DTILES_implicit_tiling)
  - [3DTILES_metadata](https://github.com/CesiumGS/3d-tiles/tree/main/extensions/3DTILES_metadata)
  - [3DTILES_content_gltf](https://github.com/CesiumGS/3d-tiles/tree/main/extensions/3DTILES_content_gltf)
- Removed the `getSupportsRasterOverlays` from `Tileset` because the property is no longer relevant now that all tilesets support raster overlays.

##### Additions :tada:

- Added support for [3D Tiles 1.1](https://github.com/CesiumGS/3d-tiles/pull/666) in `TilesetWriter` and `TilesetReader`.
- Added a `TileOcclusionRendererProxyPool` to `TilesetExternals`. If a renderer implements and provides this interface, the tile occlusion information is used to avoid refining parent tiles that are completely occluded, reducing the number of tiles loaded.
- `Tileset` can now estimate the percentage of the tiles for the current view that have been loaded by calling the `computeLoadProgress` method.
- Enabled loading Tile Map Service (TMS) URLs that do not have a file named "tilemapresource.xml", such as from GeoServer.
- Added support for Tile Map Service documents that use the "local" profile when the SRS is mercator or geodetic.

### v0.17.0 - 2022-07-01

##### Fixes :wrench:

- Fixed crash when parsing an empty copyright string in the glTF model.

### v0.16.0 - 2022-06-01

##### Additions :tada:

- Added option to the `RasterizedPolygonsOverlay` to invert the selection, so everything outside the polygons gets rasterized instead of inside.
- The `RasterizedPolygonsTileExcluder` excludes tiles outside the selection instead of inside when given an inverted `RasterizedPolygonsOverlay`.
- Tiles are now upsampled using the projection of the first raster overlay in the list with more detail.

##### Fixes :wrench:

- For consistency with CesiumJS and compatibility with third-party terrain tilers widely used in the community, the `bounds` property of the `layer.json` file of a quantized-mesh terrain tileset is now ignored, and the terrain is assumed to cover the entire globe.

### v0.15.2 - 2022-05-13

##### Fixes :wrench:

- Fixed a bug where upsampled quadtree tiles could have siblings with mismatching projections.

In addition to the above, this release updates the following third-party libraries used by cesium-native:

- `cpp-httplib` to v0.10.3 ([changes](https://github.com/yhirose/cpp-httplib/compare/c7486ead96dad647b9783941722b5944ac1aaefa...d73395e1dc652465fa9524266cd26ad57365491f))
- `draco` to v1.5.2 ([changes](https://github.com/google/draco/compare/9bf5d2e4833d445acc85eb95da42d715d3711c6f...bd1e8de7dd0596c2cbe5929cbe1f5d2257cd33db))
- `earcut` to v2.2.3 ([changes](https://github.com/mapbox/earcut.hpp/compare/6d18edf0ce046023a7cb55e69c4cd9ba90e2c716...b28acde132cdb8e0ef536a96ca7ada8a651f9169))
- `PicoSHA2` to commit `1677374f23352716fc52183255a40c1b8e1d53eb` ([changes](https://github.com/okdshin/PicoSHA2/compare/b699e6c900be6e00152db5a3d123c1db42ea13d0...1677374f23352716fc52183255a40c1b8e1d53eb))
- `rapidjson` to commit `fcb23c2dbf561ec0798529be4f66394d3e4996d8` ([changes](https://github.com/Tencent/rapidjson/compare/fd3dc29a5c2852df569e1ea81dbde2c412ac5051...fcb23c2dbf561ec0798529be4f66394d3e4996d8))
- `spdlog` to v1.10.0 ([changes](https://github.com/gabime/spdlog/compare/cbe9448650176797739dbab13961ef4c07f4290f...76fb40d95455f249bd70824ecfcae7a8f0930fa3))
- `stb` to commit `af1a5bc352164740c1cc1354942b1c6b72eacb8a` ([changes](https://github.com/nothings/stb/compare/b42009b3b9d4ca35bc703f5310eedc74f584be58...af1a5bc352164740c1cc1354942b1c6b72eacb8a))
- `uriparser` to v0.9.6 ([changes](https://github.com/uriparser/uriparser/compare/e8a338e0c65fd875a46067d711750e4c13e044e7...24df44b74753017acfaec4b3a30097a8a2ae1ae1))

### v0.15.1 - 2022-05-05

##### Fixes :wrench:

- Fixed a bug that could cause tiles in external tilesets to fail to load.

### v0.15.0 - 2022-05-02

##### Additions :tada:

- Improved the load performance when `TilesetOptions::forbidHoles` is enabled by only loading child tiles when their parent does not meet the necessary screen-space error requirement.
- Added support for loading availability metadata from quantized-mesh layer.json. Previously, only availability embedded in terrain tiles was used.
- Added support for quantized-mesh terrain tilesets that specify a parent layer.
- Added support for metadata from the `3DTILES_batch_table_hierarchy` extension.

##### Fixes :wrench:

- Fixed a bug that could cause the same tiles to be continually loaded and unloaded when `TilesetOptions::forbidHoles` was enabled.
- Fixed a bug that could sometimes cause tilesets to fail to show their full detail when making changes to raster overlays.
- Fixed a bug that could cause holes even with `TilesetOptions::forbidHoles` enabled, particularly when using external tilesets.
- Tiles will no longer be selected to render when they have no content and they have a higher "geometric error" than their parent. In previous versions, this situation could briefly lead to holes while the children of such tiles loaded.
- Fixed a bug where `IPrepareRendererResources::prepareInMainThread` was called on a `Tile` before that `Tile` was updated with loaded content.
- Fixed a bug where getting bad data from the SQLite request cache could cause a crash. If the SQLite database is corrupt, it will now be deleted and recreated.

### v0.14.1 - 2022-04-14

##### Fixes :wrench:

- Fixed a crash caused by using an aggregated overlay of `IonRasterOverlay` after it is freed.
- Fix a bug introduced in v0.14.0 that caused Tile Map Service (TMS) overlays from Cesium ion to fail to load.

### v0.14.0 - 2022-04-01

##### Breaking Changes :mega:

- Added a new parameter, `rendererOptions`, to `IPrepareRendererResources::prepareRasterInLoadThread`.
- Changed the type of Cesium ion asset IDs from `uint32_t` to `int64_t`.
- Various changes in the `Cesium3DTiles`, `Cesium3DTilesReader`, and `Cesium3DTilesWriter` namespaces to match the evolving 3D Tiles Next specifications.
- Removed `getTextureCoordinateIndex` from `FeatureIDTextureView` and `FeatureTexturePropertyView`. Use `getTextureCoordinateAttributeId` instead.

##### Additions :tada:

- Added `WebMapServiceRasterOverlay` to pull raster overlays from a WMS server.
- Added support for the following glTF extensions to `CesiumGltf`, `CesiumGltfReader`, and `CesiumGltfWriter`:
  - `EXT_instance_features`
  - `EXT_structural_metadata`
  - `MAXAR_mesh_variants`
- Added an in-memory cache for Cesium ion asset endpoint responses in order to avoid repeated requests.
- Added `ScopeGuard` class to automatically a execute function when exiting a scope.
- The glTF `copyright` property, if present, is now included in the credits that `Tileset` adds to the `CreditSystem`. If the `copyright` has multiple parts separate by semicolons, these are treated as separate credits.
- Credits reported by `CreditSystem::getCreditsToShowThisFrame` are now sorted based on the number of occurrences, with the most common credits first.
- `Tileset` and `RasterOverlay` credits can now be shown on the screen, rather than in a separate credit popup.
- Added `FeatureTexturePropertyView::getSwizzle` method.
- Added `IsMetadataArray` template to check if a type is a `MetadataArrayView`.
- Added a `rendererOptions` property to `RasterOverlayOptions` to pass arbitrary data to `prepareRasterInLoadThread`.
- Added `Uri::escape`.

##### Fixes :wrench:

- Fixed an issue that could lead to compilation failures when passing an lvalue reference to `Promise::resolve()`.
- Fixed upsampling for `EXT_feature_metadata` feature tables.
- Fixed a bug that could cause the size of external images to be accounted for incorrectly when tracking the number of bytes loaded for caching purposes.
- Fixed a bug that prevented tiles from loading when "Forbid Holes" option was enabled.

### v0.13.0 - 2022-03-01

##### Breaking Changes :mega:

- Renamed constants in `CesiumUtility::Math` to use PascalCase instead of SCREAMING_SNAKE_CASE.

##### Additions :tada:

- Added support for the `CESIUM_RTC` and `KHR_texture_basisu` glTF extensions.
- Added support for 3D Tiles that do not have a geometric error, improving compatibility with tilesets that don't quite match the 3D Tiles spec.
- Exposed the Cesium ion endpoint URL as a parameter on tilesets and raster overlays.
- `TilesetOptions` and `RasterOverlayOptions` each have a new option to report which compressed textured formats are supported on the client platform. Ideal formats amongst the available ones are picked for each KTX2 texture that is later encountered.
- The `ImageCesium` class nows convey which GPU pixel compression format (if any) is used. This informs what to expect in the image's pixel buffer.
- The `ImageCesium` class can now contain pre-computed mipmaps, if they exist. In that case, all the mips will be in the pixel buffer and the delineation between each mip will be described in `ImageCesium::mipPositions`.
- Tileset content with the known file extensions ".gltf", ".glb", and ".terrain" can now be loaded even if the Content-Type is incorrect. This is especially helpful for loading tilesets from `file:` URLs.
- Created tighter fitting bounding volumes for terrain tiles by excluding skirt vertices.

##### Fixes :wrench:

- Fixed bug that could cause properties types in a B3DM Batch Table to be deduced incorrectly, leading to a crash when accessing property values.
- Fixed a bug where implicit tiles were not receiving the root transform and so could sometimes end up in the wrong place.

### v0.12.0 - 2022-02-01

##### Breaking Changes :mega:

- Renamed `IAssetAccessor::requestAsset` to `get`.
- Renamed `IAssetAccessor::post` to `request` and added a new parameter in the second position to specify the HTTP verb to use.
- `Token` in `CesiumIonClient` has been updated to match Cesium ion's v2 REST API endpoint, so several fields have been renamed. The `tokens` method also now returns future that resolves to a `TokenList` instead of a plain vector of `Token` instances.
- Renamed `GltfReader::readModel`, `ModelReaderResult`, and `ReadModelOptions` to `GltfReader::readGltf`, `GltfReaderResult`, and `GltfReaderOptions` respectively.
- Removed `writeModelAsEmbeddedBytes`, `writeModelAndExternalFiles`, `WriteModelResult`, `WriteModelOptions`, and `WriteGLTFCallback`. Use `GltfWriter::writeGltf`, `GltfWriter::writeGlb`, `GltfWriterResult`, and `GltfWriterOptions` instead.

##### Additions :tada:

- Added `TilesetWriterOptions` for serializing tileset JSON.
- Added support for the following extensions in `GltfWriter` and `GltfReader`:
  - [KHR_materials_unlit](https://github.com/KhronosGroup/glTF/tree/main/extensions/2.0/Khronos/KHR_materials_unlit)
  - [EXT_mesh_gpu_instancing](https://github.com/KhronosGroup/glTF/tree/main/extensions/2.0/Vendor/EXT_mesh_gpu_instancing)
  - [EXT_meshopt_compression](https://github.com/KhronosGroup/glTF/tree/main/extensions/2.0/Vendor/EXT_meshopt_compression)
  - [EXT_mesh_features](https://github.com/CesiumGS/glTF/tree/3d-tiles-next/extensions/2.0/Vendor/EXT_mesh_features)
  - [CESIUM_tile_edges](https://github.com/CesiumGS/glTF/pull/47)
- Added support for the following extensions in `TilesetWriter` and `TilesetReader`:
  - [3DTILES_multiple_contents](https://github.com/CesiumGS/3d-tiles/tree/main/extensions/3DTILES_multiple_contents)
  - [3DTILES_implicit_tiling](https://github.com/CesiumGS/3d-tiles/tree/main/extensions/3DTILES_implicit_tiling)
  - [3DTILES_metadata](https://github.com/CesiumGS/3d-tiles/tree/main/extensions/3DTILES_metadata)
- Added `SubtreeWriter` and `SubtreeReader` for serializing and deserializing the subtree format in [3DTILES_implicit_tiling](https://github.com/CesiumGS/3d-tiles/tree/main/extensions/3DTILES_implicit_tiling).
- Added `SchemaWriter` and `SchemaReader` for serializing and deserializing schemas in [EXT_mesh_features](https://github.com/CesiumGS/glTF/tree/3d-tiles-next/extensions/2.0/Vendor/EXT_mesh_features) and [3DTILES_metadata](https://github.com/CesiumGS/3d-tiles/tree/main/extensions/3DTILES_metadata).
- Added `hasExtension` to `ExtensibleObject`.
- Added `CESIUM_TESTS_ENABLED` option to the build system.
- Added support in the JSON reader for reading doubles with no fractional value as integers.
- Added case-insensitive comparison for Cesium 3D Tiles "refine" property values.
- Added new capabilities to `Connection` in `CesiumIonClient`:
  - The `tokens` method now uses the v2 service endpoint and allows a number of options to be specified.
  - Added a `token` method to allow details of a single token to be retrieved.
  - Added `nextPage` and `previousPage` methods to allow paging through tokens.
  - Added `modifyToken` method.
  - Added static `getIdFromToken` method to obtain a token ID from a given token value.
- Added `loadErrorCallback` to `TilesetOptions` and `RasterOverlayOptions`. This callback is invoked when the `Tileset` or `RasterOverlay` encounter a load error, allowing the error to be handled by application code.
- Enable `IntrusivePointer<T>` to be converted to `IntrusivePointer<U>` if U is a base class of T.

##### Fixes :wrench:

- Fixes a bug where `notifyTileDoneLoading` was not called when encountering Ion responses that can't be parsed.
- Fixed a bug that prevented a continuation attached to a `SharedFuture` from returning a `Future` itself.
- Fixed incorrect child subtree index calculation in implicit tiles.
- Fixed `computeDistanceSquaredToPosition` in `BoundingSphere`.

### v0.11.0 - 2022-01-03

##### Breaking Changes :mega:

- The `CesiumGltfReader` project now uses the `CesiumGltfReader` namespace instead of the `CesiumGltf` namespace.
- The `CesiumGltfWriter` project now uses the `CesiumGltfWriter` namespace instead of the `CesiumGltf` namespace.
- The `Cesium3DTilesReader` project now uses the `Cesium3DTilesReader` namespace instead of the `Cesium3DTiles` namespace.

##### Additions :tada:

- Added `Cesium3DTilesWriter` library.

##### Fixes :wrench:

- Fixed a bug in `QuadtreeRasterOverlayTileProvider` that caused incorrect level-of-detail selection for overlays that use a global (or otherwise large) tiling scheme but have non-global (or otherwise smaller) coverage.

### v0.10.0 - 2021-12-01

##### Breaking Changes :mega:

- `QuadtreeRasterOverlayTileProvider::computeLevelFromGeometricError` has been removed. `computeLevelFromTargetScreenPixels` may be useful as a replacement.
- The constructor of `RasterOverlayTileProvider` now requires a coverage rectangle.
- `RasterOverlayTileProvider::getTile` now takes a `targetScreenPixels` instead of a `targetGeometricError`.
- The constructor of `RasterMappedTo3DTile` now requires a texture coordinate index.
- The constructor of `RasterOverlayTile` now takes a `targetScreenPixels` instead of a `targetGeometricError`. And the corresponding `getTargetGeometricError` has been removed.
- Removed `TileContentLoadResult::rasterOverlayProjections`. This field is now found in the `overlayDetails`.
- Removed `obtainGlobeRectangle` from `TileUtilities.h`. Use `estimateGlobeRectangle` in `BoundingVolume.h` instead.
- cesium-native now uses the following options with the `glm` library:
  - `GLM_FORCE_XYZW_ONLY`
  - `GLM_FORCE_EXPLICIT_CTOR`
  - `GLM_FORCE_SIZE_T_LENGTH`

##### Additions :tada:

- Added support for the [3DTILES_implicit_tiling](https://github.com/CesiumGS/3d-tiles/tree/main/extensions/3DTILES_implicit_tiling) extension.
- Added support for the [3DTILES_bounding_volume_S2](https://github.com/CesiumGS/3d-tiles/tree/main/extensions/3DTILES_bounding_volume_S2) extension.
- Added support for raster overlays, including clipping polygons, on any 3D Tiles tileset.
- Added support for external glTF buffers and images.
- Raster overlay level-of detail is now selected using "target screen pixels" rather than the hard-to-interpret geometric error value.
- A `RasterOverlay` can now be configured with a `maximumScreenSpaceError` independent of the screen-space error used for the geometry.
- `RasterOverlay::loadTileProvider` now returns a `SharedFuture`, making it easy to attach a continuation to run when the load completes.
- Added `GltfContent::applyRtcCenter` and `applyGltfUpAxisTransform`.
- Clipping polygon edges now remain sharp even when zooming in past the available geometry detail.
- Added `DebugColorizeTilesRasterOverlay`.
- Added `BoundingRegionBuilder` to `CesiumGeospatial`.
- Added `GlobeRectangle::EMPTY` static field and `GlobeRectangle::isEmpty` method.
- Added the ability to set the coordinates of a `GlobeRectangle` after construction.

##### Fixes :wrench:

- Improved the computation of bounding regions and overlay texture coordinates from geometry, particularly for geometry that crosses the anti-meridian or touches the poles.
- Fixed a bug that would result in incorrect geometry when upsampling a glTF with a position accessor pointing to a bufferView that did not start at the beginning of its buffer.
- Fixed a problem that could cause incorrect distance computation for a degenerate bounding region that is a single point with a min/max height.
- Improved the numerical stability of `GlobeRectangle::computeCenter` and `GlobeRectangle::contains`.
- Error messages are no longer printed to the Output Log when an upsampled tile happens to have a primitive with no vertices.
- Fixed a bug that could cause memory corruption when a decoded Draco mesh was larger than indicated by the corresponding glTF accessor.
- Fixed a bug that could cause the wrong triangle indices to be used for a Draco-encoded glTF.

### v0.9.0 - 2021-11-01

##### Breaking Changes :mega:

- Changed the following properties in CesiumGltf:
  - `BufferView::target` now defaults to `std::nullopt` instead of `Target::ARRAY_BUFFER`.
  - `ClassProperty::type` now defaults to `Type::INT8` instead of empty string.
  - `ClassProperty::componentType` is now an optional string instead of a `JsonValue`.
  - `FeatureTexture::classProperty` is no longer optional, consistent with changes to the extension spec.
  - `Image::mimeType` now defaults to empty string instead of `MimeType::image_jpeg`.
  - `Sampler::magFilter` and `Sampler::minFilter` now default to `std::nullopt` instead of `MagFilter::NEAREST`.
- The version of `ExtensibleObject` in the `CesiumGltf` library and namespace has been removed. Use the one in the `CesiumUtility` library and namespace instead.
- Renamed the following glTF extension classes:
  - `KHR_draco_mesh_compression` -> `ExtensionKhrDracoMeshCompression`.
  - `MeshPrimitiveEXT_feature_metadata` -> `ExtensionMeshPrimitiveExtFeatureMetadata`
  - `ModelEXT_feature_metadata` -> `ExtensionModelExtFeatureMetadata`
- `CesiumGltf::ReaderContext` has been removed. It has been replaced with either `CesiumJsonReader::ExtensionReaderContext` or `GltfReader`.

##### Additions :tada:

- Added new `Cesium3DTiles` and `Cesium3DTilesReader` libraries. They are useful for reading and working with 3D Tiles tilesets.

##### Fixes :wrench:

- Fixed a bug that could cause crashes or incorrect behavior when using raster overlays.
- Fixed a bug that caused 3D Tiles content to fail to load when the status code was zero. This code is used by libcurl for successful read of `file://` URLs, so the bug prevented loading from such URLs in some environments.
- Errors and warnings that occur while loading glTF textures are now include in the model load errors and warnings.
- Fixes how `generate-classes` deals with reserved C++ keywords. Property names that are C++ keywords should be appended with "Property" as was already done,
  but when parsing JSONs the original property name string should be used.

### v0.8.0 - 2021-10-01

##### Breaking Changes :mega:

- glTF enums are now represented in CesiumGltf as their underlying type (int32 or string) rather than as an enum class.
- Tile content loaders now return a `Future`, which allows them to be asynchronous and make further network requests.

##### Fixes :wrench:

- Fixed a bug that caused the `RTC_CENTER` semantic in a B3DM feature table to be ignored if any of the values happened to be integers rather than floating-point numbers. This caused these tiles to render in the wrong location.

### v0.7.2 - 2021-09-14

##### Fixes :wrench:

- Fixed a bug where the "forbidHoles" option was not working with raster overlays and external tilesets.

### v0.7.1 - 2021-09-14

##### Fixes :wrench:

- Fixed a bug introduced in v0.7.0 where credits from a `QuadtreeRasterOverlayTileProvider` were not collected and reported.
- Fixed a bug where disabling frustum culling caused external tilesets to not load.

### v0.7.0 - 2021-09-01

##### Breaking Changes :mega:

- Renamed the `Cesium3DTiles` namespace and library to `Cesium3DTilesSelection`.
- Deleted `Cesium3DTilesSelection::Gltf` and moved functionality into `CesiumGltf::Model`.
- Renamed `Rectangle::intersect` and `GlobeRectangle::intersect` to `computeIntersection`.
- `RasterOverlay` and derived classes now require a `name` parameter to their constructors.
- Changed the type of texture coordinate IDs used in the raster overlay system from `uint32_t` to `int32_t`.
- `RasterOverlayTileProvider` is no longer quadtree-oriented. Instead, it requires derived classes to provide an image for a particular requested rectangle and geometric error. Classes that previously derived from `RasterOverlayTileProvider` should now derive from `QuadtreeRasterOverlayTileProvider` and implement `loadQuadtreeTileImage` instead of `loadTileImage`.
- Removed `TilesetOptions::enableWaterMask`, which didn't have any effect anyway. `TilesetContentOptions::enableWaterMask` still exists and works.

##### Additions :tada:

- Added `Future<T>::isReady`.
- Added `Future<T>::share`, which returns a `SharedFuture<T>` and allows multiple continuations to be attached.
- Added an option in `TilesetOptions::ContentOptions` to generate smooth normals when the original glTFs were missing normals.
- Added `ImageManipulation` class to `CesiumGltfReader`.
- Added `Math::roundUp` and `Math::roundDown`.
- Added `Rectangle::computeUnion`.

##### Fixes :wrench:

- Fixed a bug that caused CesiumGltfWriter to write a material's normal texture info into a property named `normalTextureInfo` rather than `normalTexture`.
- Fixed a bug in `TileMapServiceRasterOverlay` that caused it to show only the lowest resolution tiles if missing a `tilemapresource.xml` file.

### v0.6.0 - 2021-08-02

##### Breaking Changes :mega:

- `Future<T>::wait` now returns the resolved value and throws if the Future rejected, rather than returning a `std::variant` and slicing the exception to `std::exception`.
- `Tileset::updateView` and `Tileset::updateViewOffline` now take `std::vector<ViewState>` instead of a single `ViewState`.

##### Additions :tada:

- Added support for the `EXT_feature_metadata` glTF extension.
- Added automatic conversion of the B3DM batch table to the `EXT_feature_metadata` extension.
- Added `CESIUM_COVERAGE_ENABLED` option to the build system.
- Added `AsyncSystem::dispatchOneMainThreadTask` to dispatch a single task, rather than all the tasks that are waiting.
- Added `AsyncSystem::createPromise` to create a Promise directly, rather than via a callback as in `AsyncSystem::createFuture`.
- Added `AsyncSystem::catchImmediately` to catch a Future rejection immediately in any thread.
- Added `AsyncSystem::all` to create a Future that resolves when a list of Futures resolve.
- Added support for multiple frustums in the `Tileset` selection algorithm.

##### Fixes :wrench:

- Fixed a bug that prevented `.then` functions from being used on a `Future<void>` when CESIUM_TRACING_ENABLED was ON.

### v0.5.0 - 2021-07-01

##### Breaking Changes :mega:

- `TilesetExternals` now has an `AsyncSystem` instead of a shared pointer to an `ITaskProcessor`.

##### Additions :tada:

- Added a performance tracing framework via `CESIUM_TRACE_*` macros.
- Added `Future<T>::thenImmediately`.
- Added `AsyncSystem::createThreadPool` and `Future<T>::thenInThreadPool`.
- `Future<T>::thenInWorkerThread` and `Future<T>::thenInMainThread` now arrange for their continuations to be executed immediately when the Future is resolved, if the Future is resolved in the correct thread.
- Moved all request cache database access to a dedicated thread, in order to free up worker threads for parallelizable work.

### v0.4.0 - 2021-06-01

##### Additions :tada:

- Added `Cesium3DTiles::TileIdUtilities` with a `createTileIdString` function to create logging/debugging strings for `TileID` objects.
- Accessing the same Bing Maps layer multiple times in a single application run now reuses the same Bing Maps session instead of starting a new one each time.
- Added a configure-time build option, `PRIVATE_CESIUM_SQLITE`, to rename all `sqlite3*` symbols to `cesium_sqlite3*`.

##### Fixes :wrench:

- Matched draco's decoded indices to gltf primitive if indices attribute does not match with the decompressed indices.
- `createAccessorView` now creates an (invalid) `AccessorView` with a standard numeric type on error, rather than creating `AccessorView<nullptr_t>`. This makes it easier to use a simple lambda as the callback.
- Disabled `HTTPLIB_USE_ZLIB_IF_AVAILABLE` and `HTTPLIB_USE_OPENSSL_IF_AVAILABLE` because these libraries are not required for our use for cpp-httplib and they cause problems on some systems.

### v0.3.1 - 2021-05-13

##### Fixes :wrench:

- Fixed a memory leak when loading textures from a glTF model.
- Fixed a use-after-free bug that could cause a crash when destroying a `RasterOverlay`.

### v0.3.0 - 2021-05-03

##### Breaking Changes :mega:

- Converted `magic_enum` / `CodeCoverage.cmake` dependencies to external submodules.
- Replaced `CesiumGltf::WriteFlags` bitmask with `CesiumGltf::WriteModelOptions` struct.
  `CesiumGltf::writeModelAsEmbeddedBytes` and `CesiumGltf::writeModelAndExternalfiles`
  now use this struct for configuration.
- Removed all exceptions in `WriterException.h`, warnings / errors are now reported in
  `WriteModelResult`, which is returned from `CesiumGltf::writeModelAsEmbeddedBytes` and
  `CesiumGltf::writeModelAndExternalFiles` instead.

##### Additions :tada:

- Added support for loading the water mask from quantized-mesh terrain tiles.

##### Fixes :wrench:

- Let a tile be renderable if all its raster overlays are ready, even if some are still loading.

### v0.2.0 - 2021-04-19

##### Breaking Changes :mega:

- Moved `JsonValue` from the `CesiumGltf` library to the `CesiumUtility` library and changes some of its methods.
- Renamed `CesiumGltf::Reader` to `CesiumGltf::GltfReader`.
- Made the `readModel` and `readImage` methods on `GltfReader` instance methods instead of static methods.

##### Additions :tada:

- Added `CesiumGltfWriter` library.
- Added `CesiumJsonReader` library.
- Added diagnostic details to error messages for invalid glTF inputs.
- Added diagnostic details to error messages for failed OAuth2 authorization with `CesiumIonClient::Connection`.
- Added an `Axis` enum and `AxisTransforms` class for coordinate system transforms
- Added support for the legacy `gltfUpVector` string property in the `asset` part of tilesets. The up vector is read and passed as an `Axis` in the `extras["gltfUpVector"]` property, so that receivers may rotate the glTF model's up-vector to match the Z-up convention of 3D Tiles.
- Unknown glTF extensions are now deserialized as a `JsonValue`. Previously, they were ignored.
- Added the ability to register glTF extensions for deserialization using `GltReader::registerExtension`.
- Added `GltfReader::setExtensionState`, which can be used to request that an extension not be deserialized or that it be deserialized as a `JsonValue` even though a statically-typed class is available for the extension.

##### Fixes :wrench:

- Gave glTFs created from quantized-mesh terrain tiles a more sensible material with a `metallicFactor` of 0.0 and a `roughnessFactor` of 1.0. Previously the default glTF material was used, which has a `metallicFactor` of 1.0, leading to an undesirable appearance.
- Reported zero-length images as non-errors as `BingMapsRasterOverlay` purposely requests that the Bing servers return a zero-length image for non-existent tiles.
- 3D Tiles geometric error is now scaled by the tile's transform.
- Fixed a bug that that caused a 3D Tiles tile to fail to refine when any of its children had an unsupported type of content.

### v0.1.0 - 2021-03-30

- Initial release.<|MERGE_RESOLUTION|>--- conflicted
+++ resolved
@@ -4,17 +4,14 @@
 
 ##### Additions :tada:
 
-<<<<<<< HEAD
-- Added `waitInMainThread` method to `Future` and `SharedFuture`.
-=======
 - Added `Uri::getPath` and `Uri::setPath`.
 - Added `TileTransform::setTransform`.
+- Added `waitInMainThread` method to `Future` and `SharedFuture`.
 
 ##### Fixes :wrench:
 
 - Fixed a bug in `joinToString` when given a collection containing empty strings.
 - `QuantizedMeshLoader` now creates spec-compliant glTFs from a quantized-mesh terrain tile. Previously, the generated glTF had small problems that could confuse some clients.
->>>>>>> b2a1c6d2
 
 ### v0.34.0 - 2024-04-01
 
