# Change Log

### ? - ?

<<<<<<< HEAD
##### Additions :tada:

- Added support for `3DTILES_ellipsoid` in `Cesium3DTiles`, `Cesium3DTilesReader`, and `Cesium3DTilesWriter`.
=======
##### Breaking Changes :mega:

- Removed `TilesetOptions::maximumSimultaneousSubtreeLoads` because it was unused.

### Additions :tada:

- Added `convertPropertyComponentTypeToAccessorComponentType` to `PropertyType`.

### v0.44.1 - 2025-02-03

##### Fixes :wrench:

- Fixed a bug in `CesiumIonClient::Connection` that caused the `authorize` method to use an incorrect URL.
>>>>>>> 5d0c3d7e

### v0.44.0 - 2025-02-03

##### Breaking Changes :mega:

- Removed `Math::rotation`. Use `glm::rotation` from `<glm/gtx/quaternion.hpp>` instead.
- Removed `Math::perpVector`. Use `glm::perp` from `<glm/gtx/perpendicular.hpp>` instead.
- Using Cesium Native in non-cmake projects now requires manually defining `GLM_ENABLE_EXPERIMENTAL`.
- cesium-native no longer uses the `GLM_FORCE_SIZE_T_LENGTH` option with the `glm` library
- `CullingVolume` has been moved from the `Cesium3DTilesSelection` namespace to the `CesiumGeometry` namespace.

##### Additions :tada:

- Added `forEachTile`, `forEachContent`, `addExtensionUsed`, `addExtensionRequired`, `removeExtensionUsed`, `removeExtensionRequired`, `isExtensionUsed`, and `isExtensionRequired` to `Cesium3DTiles::Tileset`.
- Added conversion of I3dm batch table metadata to `EXT_structural_metadata` and `EXT_instance_features` extensions.
- Added `CesiumIonClient::Connection::geocode` method for making geocoding queries against the Cesium ion geocoder API.
- Added `UrlTemplateRasterOverlay` for requesting raster tiles from services using a templated URL.
- `upsampleGltfForRasterOverlays` is now compatible with meshes using TRIANGLE_STRIP, TRIANGLE_FAN, or non-indexed TRIANGLES primitives.
- Added `requestHeaders` field to `TilesetOptions` to allow per-tileset request headers to be specified.

##### Fixes :wrench:

- Fixed a crash in `GltfWriter` that would happen when the `EXT_structural_metadata` `schema` property was null.
- Fixed a bug in `SharedAssetDepot` that could cause assertion failures in debug builds, and could rarely cause premature deletion of shared assets even in release builds.
- Fixed a bug that could cause `Tileset::sampleHeightMostDetailed` to return a height that is not the highest one when the sampled tileset contained multiple heights at the given location.
- `LayerJsonTerrainLoader` will now log errors and warnings when failing to load a `.terrain` file referenced in the layer.json, instead of silently ignoring them.
- URIs containing unicode characters are now supported.
- Fixed a crash in `CullingVolume` when the camera was very far away from the globe.
- Fixed a bug that prevented the `culture` parameter of the `BingMapsRasterOverlay` from having an effect.

### v0.43.0 - 2025-01-02

##### Breaking Changes :mega:

- Removed unused types `JsonValueMissingKey` and `JsonValueNotRealValue` from `CesiumUtility`.

##### Additions :tada:

- Added `offset` getter to `AccessorView`.
- Added `stride`, `offset`, and `data` getters to `AccessorWriter`.
- Added `value_type` typedef to `AccessorWriter`.
- Added `InstanceAttributeSemantics` to `CesiumGltf`.
- Added `VertexAttributeSemantics::FEATURE_ID_n`.
- Added a `const` version of `Tileset::forEachLoadedTile`.
- Added `DebugTileStateDatabase`, which provides tools for debugging the tile selection algorithm using SQLite.
- Added `CesiumAsync::SqliteHelper`, containing functions for working with SQLite.
- Updates generated classes for `EXT_structural_metadata`. See https://github.com/CesiumGS/glTF/pull/71.

##### Fixes :wrench:

- Fixed a bug in `thenPassThrough` that caused a compiler error when given a value by r-value refrence.
- Fixed a raster overlay bug that could cause unnecessary upsampling with failed or missing overlay tiles.
- Fixed a bug in  `SubtreeFileReader::loadBinary` that prevented valid subtrees from loading if they did not contain binary data.
- Fixed a bug in the `Tileset` selection algorithm that could cause detail to disappear during load in some cases.
- Improved the "kicking" mechanism in the tileset selection algorithm. The new criteria allows holes in a `Tileset`, when they do occur, to be filled with loaded tiles more incrementally.
- Fixed a bug in `SharedAssetDepot` that could lead to crashes and other undefined behavior when an asset in the depot outlived the depot itself.
- Fixed a bug that could cause some rotations in an Instanced 3D Model (.i3dm) to be represented incorrectly.

### v0.42.0 - 2024-12-02

##### Breaking Changes :mega:

- Cesium Native now requires C++20 and uses vcpkg `2024.11.16`.
- Switched from `gsl::span` to `std::span` throughout the library and API. The GSL library has been removed.
- The `BingMapsRasterOverlay` constructor no longer takes an `ellipsoid` parameter. Instead, it uses the ellipsoid specified in `RasterOverlayOptions`.
- The `ellipsoid` field in `RasterOverlayOptions` is no longer a `std::optional`. Instead, it defaults to WGS84 directly.
- Removed the `ellipsoid` field from `TileMapServiceRasterOverlayOptions`, `WebMapServiceRasterOverlayOptions`, and `WebMapTileServiceRasterOverlayOptions`. These overlays now use the ellipsoid in `RasterOverlayOptions` instead.
- The `schema` property of `ExtensionModelExtStructuralMetadata` is now an `IntrusivePointer` instead of a `std::optional`.

##### Additions :tada:

- Added support for `EXT_accessor_additional_types` in `AccessorView`.
- Added `EllipsoidTilesetLoader` that will generate a tileset by tessellating the surface of an ellipsoid, producing a simple globe tileset without any terrain features.
- External schemas referenced by the `schemaUri` property in the `EXT_structural_metadata` glTF extension are now loaded automatically. Two models that reference the same external schema will share a single copy of it.
- Added `getHeightSampler` method to `TilesetContentLoader`, allowing loaders to optionally provide a custom, more efficient means of querying heights using the `ITilesetHeightSampler` interface.
- Added equality operator for `JsonValue`.
- `TileLoadResult` now includes a `pAssetAccessor` that was used to retrieve the tile content and that should be used to retrieve any additional resources associated with the tile, such as external images.

##### Fixes :wrench:

- Updated the CMake install process to install the vcpkg-built Debug binaries in Debug builds. Previously the Release binaries were installed instead.
- Fixed a crash that would occur for raster overlays attempting to dereference a null `CreditSystem`.
- Fixed a bug where an empty `extensions` object would get written if an `ExtensibleObject` only had unregistered extensions.
- Tightened the tolerance of `IntersectionTests::rayTriangleParametric`, allowing it to find intersections with smaller triangles.
- Fixed a bug that could cause `GltfUtilities::intersectRayGltfModel` to crash when the model contains a primitive whose position accessor does not have min/max values.
- `IonRasterOverlay` now passes its `RasterOverlayOptions` to the `BingMapsRasterOverlay` or `TileMapServiceRasterOverlay` that it creates internally.
- Fixed a bug in `CachingAssetAccessor` that caused it to return cached request headers on a cache hit, rather than the headers included in the new request.
- External resources (such as images) referenced from 3D Tiles content will no longer fail if a Cesium ion token refresh is necessary.
- The Cesium ion token will now only be refreshed once when it expires. Previously, multiple refresh requests could be initiated at about the same time.
- Fixed a bug in `SharedAssetDepot` that could lead to a crash with assets that fail to load.
- Fixed a bug in `AccessorView` that could cause it to report the view as valid even when its `BufferView` had a negative `byteStride`.

### v0.41.0 - 2024-11-01

##### Breaking Changes :mega:

- Renamed `CesiumUtility/Gunzip.h` to `CesiumUtility/Gzip.h`.
- Renamed `ImageCesium` to `ImageAsset`.
- The `cesium` field in `CesiumGltf::Image` is now named `pAsset` and is an `IntrusivePointer` to an `ImageAsset`.
- The `image` field in `LoadedRasterOverlayImage` is now named `pImage` and is an `IntrusivePointer` to an `ImageAsset`.
- Deprecated the `readImage` and `generateMipMaps` methods on `GltfReader`. These methods are now found on `ImageDecoder`.

##### Additions :tada:

- Added `CesiumUtility::gzip`.
- Added `CesiumGeometry::Transforms::getUpAxisTransform` to get the transform that converts from one up axis to another.
- Added `TilesetSharedAssetSystem` to `Cesium3DTilesSelection` and `GltfSharedAssetSystem` to `CesiumGltfReader`.
- Added `SharedAsset` to `CesiumUtility` to serve as the base class for assets such as `ImageAsset`.
- Added `SharedAssetDepot` to `CesiumAsync` for managing assets, such as images, that can be shared among multiple models or other objects.
- Added `NetworkAssetDescriptor` and `NetworkImageAssetDescriptor`.
- `ImageAsset` (formerly `ImageCesium`) is now an `ExtensibleObject`.
- Added `VertexAttributeSemantics` to `CesiumGltf`.
- Added `ImageDecoder` to `CesiumGltfReader`.
- Added `DoublyLinkedListAdvanced` to `CesiumUtility`. It is equivalent to `DoublyLinkedList` except it allows the next and previous pointers to be in a base class of the node class.
- Added `contains` method to `DoublyLinkedList` (and `DoublyLinkedListAdvanced`).
- Added static `error` and `warning` methods to `ErrorList`, making it easy to create an instance with a single error or warning.
- `ExtensibleObject::addExtension` now takes arguments that are passed through to the extension's constructor.
- Added `Hash` to `CesiumUtility`.
- Added `emplace` and `reset` methods to `IntrusivePointer`.
- Added `Result<T>` and `ResultPointer<T>` classes to represent the result of an operation that might complete with warnings and errors.

##### Fixes :wrench:

- Fixed missing ellipsoid parameters that would lead to incorrect results when using non-WGS84 ellipsoids.
- Fixed a bug in `AsyncSystem::all` where the resolved values of individual futures were copied instead of moved into the output array.
- Improved the hash function for `QuadtreeTileID`.

### v0.40.1 - 2024-10-01

##### Fixes :wrench:

- Fixed a regression in v0.40.0 that could cause tilesets with raster overlays to fail to load in some cases.

### v0.40.0 - 2024-10-01

##### Breaking Changes :mega:

- Renamed `shouldContentContinueUpdating` to `getMightHaveLatentChildren` and `setContentShouldContinueUpdating` to `setMightHaveLatentChildren` on the `Tile` class.
- `LoadedRasterOverlayImage` now has a single `errorList` property instead of separate `errors` and `warnings` properties.

##### Additions :tada:

- Added `sampleHeightMostDetailed` method to `Tileset`.
- `AxisAlignedBox` now has `constexpr` constructors.

##### Fixes :wrench:

- Fixed a bug that prevented use of `Tileset` with a nullptr `IPrepareRendererResources`.
- Fixed a bug in `IntersectionTests::rayOBBParametric` that could cause incorrect results for some oriented bounding boxes.
- `GltfUtilities::intersectRayGltfModel` now reports a warning when given a model it can't compute the intersection with because it uses required extensions that are not supported.
- Errors while loading raster overlays are now logged. Previously, they were silently ignored in many cases.
- A raster overlay image failing to load will no longer completely prevent the geometry tile to which it is attached from rendering. Instead, once the raster overlay fails, the geometry tile will be shown without the raster overlay.
- Fixed a bug in the various `catchImmediately` and `catchInMainThread` functions in `CesiumAsync` that prevented use of a mutable lambda.

### v0.39.0 - 2024-09-02

##### Breaking Changes :mega:

- Setting the CMake variable `PRIVATE_CESIUM_SQLITE` will no longer automatically rename all of the SQLite symbols. It must also be paired with a vcpkg overlay port that renames the symbols in SQLite itself.
- `PropertyArrayView` is now exclusively a view, with no ability to own the data it is viewing. The new `PropertyArrayCopy` can be used when an owning view is required.

##### Additions :tada:

- Added `CesiumGltfWriter::SchemaWriter` for serializing schemas in [EXT_structural_metadata](https://github.com/CesiumGS/glTF/tree/3d-tiles-next/extensions/2.0/Vendor/EXT_structural_metadata).
- Added `resolveExternalImages` flag to `GltfReaderOptions`, which is true by default.
- Added `removeExtensionUsed` and `removeExtensionRequired` methods to `CesiumGltf::Model`.
- Added `getFeatureIdAccessorView` overload for retrieving feature IDs from `EXT_instance_features`.
- Added `CesiumGeospatial::EarthGravitationalModel1996Grid` class to allow transforming heights on a WGS84 ellipsoid into heights above mean sea level using the EGM96 model.

##### Fixes :wrench:

- Fixed a bug in `WebMapTileServiceRasterOverlay` that caused it to compute the `TileRow` incorrectly when used with a tiling scheme with multiple tiles in the Y direction at the root.
- `KHR_texture_transform` is now removed from `extensionsUsed` and `extensionsRequired` after it is applied by `GltfReader`.
- Fixed a bug in the i3dm loader that caused glTF with multiple nodes to not be instanced correctly.

### v0.38.0 - 2024-08-01

##### Breaking Changes :mega:

- `AccessorWriter` constructor now takes `std::byte*` instead of `uint8_t*`.

##### Additions :tada:

- Added `rayTriangle` intersection function that returns the intersection point between a ray and a triangle.
- Added `intersectRayGltfModel` intersection function that returns the first intersection point between a ray and a glTF model.
- Added `convertAccessorComponentTypeToPropertyComponentType`, which converts integer glTF accessor component types to their best-fitting `PropertyComponentType`.

##### Fixes :wrench:

- Fixed a bug that prevented raster overlays from being correctly applied when a non-standard "glTF up axis" is in use.

### v0.37.0 - 2024-07-01

##### Additions :tada:

- Added full support for custom ellipsoids by setting `TilesetOptions::ellipsoid` when creating a tileset.
  - Many methods have been updated with an additional ellipsoid parameter to support this. The WGS84 ellipsoid is used as a default parameter here to ensure API compatibility.
  - `CESIUM_DISABLE_DEFAULT_ELLIPSOID` can be defined to disable the WGS84 default parameter, exposing through errors the places in your code that are still assuming a WGS84 ellipsoid.
- Added `removeUnusedMeshes` and `removeUnusedMaterials` to `GltfUtilities`.
- Added `rayEllipsoid` static method to `CesiumGeometry::IntersectionTests`.
- Added equality operator for `Cartographic`.
- Added `CESIUM_MSVC_STATIC_RUNTIME_ENABLED` option to the CMake scripts. It is OFF by default, and when enabled, configures any MS visual studio projects for the "Multi-threaded" (/MT) runtime library rather than "Multi-threaded DLL" (/MD)

##### Fixes :wrench:

- Fixed several problems with the loader for the 3D Tiles Instanced 3D Mesh (i3dm) format:
  - When an instance transform cannot be decomposed into position, rotation, and scale, a warning will now be logged and an identity transformation will be used. Previously, an undefined transformation would be used.
  - The `gltfUpAxis` property is now accounted for, if present.
  - Paths to images in i3dm content are now resolved correctly.
  - Extraneous spaces at the end of an external glTF URI are now ignored. These are sometimes added as padding in order to meet alignment requirements.
- Removed an overly-eager degenerate triangle test in the 2D version of `IntersectionTests::pointInTriangle` that could discard intersections in small - but valid - triangles.
- Fixed a bug while upsampling tiles for raster overlays that could cause them to have an incorrect bounding box, which in some cases would lead to the raster overlay being missing entirely from the upsampled tile.

### v0.36.0 - 2024-06-03

##### Breaking Changes :mega:

- `FeatureId::propertyTable` is now `int32_t` instead of `std::optional<int64_t>`
- `ExtensionMeshPrimitiveExtStructuralMetadata::propertyTextures` and `ExtensionMeshPrimitiveExtStructuralMetadata::propertyAttributes` are now vectors of `int32_t` instead of `int64_t`.

##### Additions :tada:

- Added support for I3DM 3D Tile content files.
- Added `forEachNodeInScene` to `CesiumGltf::Model`.
- Added `removeUnusedBuffers` to `GltfUtilities`.
- Added the following new methods to the `Uri` class: `unescape`, `unixPathToUriPath`, `windowsPathToUriPath`, `nativePathToUriPath`, `uriPathToUnixPath`, `uriPathToWindowsPath`, and `uriPathToNativePath`.
- Added `LayerWriter` to the `CesiumQuantizedMeshTerrain` library and namespace.
- Drastically improved the performance of `GltfUtilities::collapseToSingleBuffer` for glTFs with many buffers and bufferViews.

##### Fixes :wrench:

- Added support for the following glTF extensions to `Model::merge`. Previously these extensions could end up broken after merging.
  - `KHR_texture_basisu`
  - `EXT_texture_webp`
  - `EXT_mesh_gpu_instancing`
  - `EXT_meshopt_compression`
  - `CESIUM_primitive_outline`
  - `CESIUM_tile_edges`
- Fixed a bug in `GltfUtilities::compactBuffer` where it would not preserve the alignment of the bufferViews.
- The `collapseToSingleBuffer` and `moveBufferContent` functions in `GltfUtilities` now align to an 8-byte boundary rather than a 4-byte boundary, because bufferViews associated with some glTF extensions require this larger alignment.
- `GltfUtilities::collapseToSingleBuffer` now works correctly even if some of the buffers in the model have a `uri` property and the data at that URI has not yet been loaded. Such buffers are left unmodified.
- `GltfUtilities::collapseToSingleBuffer` now works correctly with bufferViews that have the `EXT_meshopt_compression` extension.
- `GltfUtilities::compactBuffer` now accounts for bufferViews with the `EXT_meshopt_compression` when determining unused buffer ranges.
- When `GltfReader` decodes buffers with data URLs, and the size of the data in the URL does not match the buffer's `byteLength`, the `byteLength` is now updated and a warning is raised. Previously, the mismatch was ignored and would cause problems later when trying to use these buffers.
- `EXT_meshopt_compression` and `KHR_mesh_quantization` are now removed from `extensionsUsed` and `extensionsRequired` after they are decoded by `GltfReader`.
- The glTF accessor for the texture coordinates created by `RasterOverlayUtilities::createRasterOverlayTextureCoordinates` now has min/max values that accurately reflect the range of values. Previously, the minimum was always set to 0.0 and the maximum to 1.0.
- Fixed a bug in the `waitInMainThread` method on `Future` and `SharedFuture` that could cause it to never return if the waited-for future rejected.
- Moved the small amount of Abseil code embedded into the s2geometry library from the `absl` namespace to the `cesium_s2geometry_absl` namespace, in order to avoid linker errors when linking against both cesium-native and the full Abseil library.
- Fixed a crash in `ExtensionWriterContext` when attempting to write statically-typed extensions that aren't registered. Now a warning is reported.

### v0.35.0 - 2024-05-01

##### Breaking Changes :mega:

- Moved `upsampleGltfForRasterOverlays` into `RasterOverlayUtilities`. Previously it was a global function. Also added two new parameters to it, prior to the existing `textureCoordinateIndex` parameter.
- Moved `QuantizedMeshLoader` from `Cesium3DTilesContent` to `CesiumQuantizedMeshTerrain`. If experiencing related linker errors, add `CesiumQuantizedMeshTerrain` to the libraries you link against.
- `Connection::authorize` now requires an `ApplicationData` parameter, which represents the `appData` retrieved from a Cesium ion server.

##### Additions :tada:

- Added a new `CesiumQuantizedMeshTerrain` library and namespace, containing classes for working with terrain in the `quantized-mesh-1.0` format and its `layer.json` file.
- Added `getComponentCountFromPropertyType` to `PropertyType`.
- Added `removeExtension` to `ExtensibleObject`.
- Added `IndexFromAccessor` to retrieve the index supplied by `IndexAccessorType`.
- Added `NormalAccessorType`, which is a type definition for a normal accessor. It can be constructed using `getNormalAccessorView`.
- Added `Uri::getPath` and `Uri::setPath`.
- Added `TileTransform::setTransform`.
- Added `GlobeRectangle::splitAtAntiMeridian`.
- Added `BoundingRegionBuilder::toGlobeRectangle`.
- Added `GlobeRectangle::equals` and `GlobeRectangle::equalsEpsilon`.
- `upsampleGltfForRasterOverlays` now accepts two new parameters, `hasInvertedVCoordinate` and `textureCoordinateAttributeBaseName`.
- `upsampleGltfForRasterOverlays` now copies images from the parent glTF into the output model.
- Added `waitInMainThread` method to `Future` and `SharedFuture`.
- Added `forEachRootNodeInScene`, `addExtensionUsed`, `addExtensionRequired`, `isExtensionUsed`, and `isExtensionRequired` methods to `CesiumGltf::Model`.
- Added `getNodeTransform`, `setNodeTransform`, `removeUnusedTextures`, `removeUnusedSamplers`, `removeUnusedImages`, `removeUnusedAccessors`, `removeUnusedBufferViews`, and `compactBuffers` methods to `GltfUtilities`.
- Added `postprocessGltf` method to `GltfReader`.
- `Model::merge` now merges the `EXT_structural_metadata` and `EXT_mesh_features` extensions. It also now returns an `ErrorList`, used to report warnings and errors about the merge process.

##### Fixes :wrench:

- Fixed a bug in `joinToString` when given a collection containing empty strings.
- `QuantizedMeshLoader` now creates spec-compliant glTFs from a quantized-mesh terrain tile. Previously, the generated glTF had small problems that could confuse some clients.
- Fixed a bug in `TileMapServiceRasterOverlay` that caused it to build URLs incorrectly when given a URL with query parameters.
- glTFs converted from a legacy batch table to a `EXT_structural_metadata` now:
  - Add the `EXT_structural_metadata` and `EXT_mesh_features` extensions to the glTF's `extensionsUsed` list.
  - Omit property table properties without any values at all. Previously, such property table properties would have a `values` field referring to an invalid bufferView, which is contrary to the extension's specification.
  - Rename the `_BATCHID` attribute to `_FEATURE_ID_0` inside the `KHR_draco_mesh_compression` extension (if present), in addition to the primitive's `attributes`. Previously, meshes still Draco-compressed after the upgrade, by setting `options.decodeDraco=false`, did not have the proper attribute name.
- glTFs converted from 3D Tiles B3DMs with the `RTC_CENTER` property will now have `CESIUM_RTC` added to their `extensionsRequired` and `extensionsUsed` lists.
- glTFs converted from the 3D Tiles PNTS format now:
  - Have their `asset.version` field correctly set to `"2.0"`. Previously the version was not set, which is invalid.
  - Have the `KHR_materials_unlit` extension added to the glTF's `extensionsUsed` list when the point cloud does not have normals.
  - Have a default `scene`.
  - Have the `CESIUM_RTC` extension added to the glTF's `extensionsRequired` and `extensionsUsed` lists when the PNTS uses the `RTC_CENTER` property.
- When glTFs are loaded with `applyTextureTransform` set to true, the accessors and bufferViews created for the newly-generated texture coordinates now have their `byteOffset` set to zero. Previously, they inherited the value from the original `KHR_texture_transform`-dependent objects, which was incorrect.
- `bufferViews` created for indices during Draco decoding no longer have their `byteStride` property set, as this is unnecessary and disallowed by the specification.
- `bufferViews` created for vertex attributes during Draco decoding now have their `target` property correctly set to `BufferView::Target::ARRAY_BUFFER`.
- After a glTF has been Draco-decoded, the `KHR_draco_mesh_compression` extension is now removed from the primitives, as well as from `extensionsUsed` and `extensionsRequired`.
- For glTFs converted from quantized-mesh tiles, accessors created for the position attribute now have their minimum and maximum values set correctly to include the vertices that form the skirt around the edge of the tile.
- Fixed some glTF validation problems with the mode produced by `upsampleGltfForRasterOverlays`.
- `RasterOverlayUtilities::createRasterOverlayTextureCoordinates` no longer fails when the model spans the anti-meridian. However, only the larger part of the model on one side of the anti-meridian will have useful texture coordinates.
- Fixed a bug that caused `GltfWriter` to create an invalid GLB if its total size would be greater than or equal to 4 GiB. Because it is not possible to produce a valid GLB of this size, GltfWriter now reports an error instead.
- `CesiumUtility::Uri::resolve` can now properly parse protocol-relative URIs (such as `//example.com`).
- Fixed a bug where the `GltfReader` was not able to read a model when the BIN chunk of the GLB data was more than 3 bytes larger than the size of the JSON-defined `buffer`.

### v0.34.0 - 2024-04-01

##### Breaking Changes :mega:

- Renamed `IntersectionTests::pointInTriangle2D` to `IntersectionTests::pointInTriangle`.

##### Additions :tada:

- Added `AccessorWriter` constructor that takes an `AccessorView`.
- Added `PositionAccessorType`, which is a type definition for a position accessor. It can be constructed using `getPositionAccessorView`.
- Added overloads of `IntersectionTests::pointInTriangle` that handle 3D points. One overload includes a `barycentricCoordinates` parameter that outputs the barycentric coordinates at that point.
- Added overloads of `ImplicitTilingUtilities::computeBoundingVolume` that take a `Cesium3DTiles::BoundingVolume`.
- Added overloads of `ImplicitTilingUtilities::computeBoundingVolume` that take an `S2CellBoundingVolume` and an `OctreeTileID`. Previously only `QuadtreeTileID` was supported.
- Added `setOrientedBoundingBox`, `setBoundingRegion`, `setBoundingSphere`, and `setS2CellBoundingVolume` functions to `TileBoundingVolumes`.

##### Fixes :wrench:

- Fixed a bug where coordinates returned from `SimplePlanarEllipsoidCurve` were inverted if one of the input points had a negative height.
- Fixed a bug where `Tileset::ComputeLoadProgress` could incorrectly report 100% before all tiles finished their main thread loading.

### v0.33.0 - 2024-03-01

##### Breaking Changes :mega:

- Removed support for `EXT_feature_metadata` in `CesiumGltf`, `CesiumGltfReader`, and `CesiumGltfWriter`. This extension was replaced by `EXT_mesh_features`, `EXT_instance_features`, and `EXT_structural_metadata`.
- Moved `ReferenceCountedNonThreadSafe<T>` to `ReferenceCounted.h`. It is also now a type alias for `ReferenceCounted<T, false>` rather than an actual class.
- Renamed `applyKHRTextureTransform` to `applyKhrTextureTransform`. The corresponding header file was similarly renamed to `CesiumGltf/applyKhrTextureTransform.h`.

##### Additions :tada:

- Added `TextureViewOptions`, which includes the following flags:
  - `applyKhrTextureTransformExtension`: When true, the view will automatically transform texture coordinates before sampling the texture.
  - `makeImageCopy`: When true, the view will make its own CPU copy of the image data.
- Added `TextureView`. It views an arbitrary glTF texture and can be affected by `TextureViewOptions`. `FeatureIdTextureView` and `PropertyTexturePropertyView` now inherit from this class.
- Added `options` parameter to `PropertyTextureView::getPropertyView` and `PropertyTextureView::forEachProperty`, allowing views to be constructed with property-specific options.
- Added `KhrTextureTransform`, a utility class that parses the `KHR_texture_transform` glTF extension and reports whether it is valid. UVs may be transformed on the CPU using `applyTransform`.
- Added `contains` method to `BoundingSphere`.
- Added `GlobeRectangle::MAXIMUM` static field.
- Added `ReferenceCountedThreadSafe` type alias.
- Added `SimplePlanarEllipsoidCurve` class to help with calculating fly-to paths.
- Added `sizeBytes` field to `ImageCesium`, allowing its size to be tracked for caching purposes even after its `pixelData` has been cleared.
- Added `scaleToGeocentricSurface` method to `Ellipsoid`.

##### Fixes :wrench:

- Fixed a bug in `BoundingVolume::estimateGlobeRectangle` where it returned an incorrect rectangle for boxes and spheres that encompass the entire globe.
- Fixed an incorrect computation of wrapped texture coordinates in `applySamplerWrapS` and `applySamplerWrapT`.

### v0.32.0 - 2024-02-01

##### Breaking Changes :mega:

- `IndicesForFaceFromAccessor` now properly supports `TRIANGLE_STRIP` and `TRIANGLE_FAN` modes. This requires the struct to be initialized with the correct primitive mode.

##### Additions :tada:

- Added support for Web Map Tile Service (WMTS) with `WebMapTileServiceRasterOverlay`.
- Added conversions from `std::string` to other metadata types in `MetadataConversions`. This enables the same conversions as `std::string_view`, while allowing runtime engines to use `std::string` for convenience.
- Added `applyTextureTransform` property to `TilesetOptions`, which indicates whether to preemptively apply transforms to texture coordinates for textures with the `KHR_texture_transform` extension.
- Added `loadGltf` method to `GltfReader`, making it easier to do a full, asynchronous load of a glTF.

##### Fixes :wrench:

- Fixed a bug in `FeatureIdTextureView` where it ignored the wrap values specified on the texture's sampler.
- Fixed a bug that could cause binary implicit tiling subtrees with buffers padded to 8-bytes to fail to load.
- Fixed a bug where upgraded batch table properties were not always assigned sentinel values, even when such values were available and required.
- Fixed incorrect behavior in `PropertyTablePropertyView` where `arrayOffsets` were treated as byte offsets, instead of as array indices.

### v0.31.0 - 2023-12-14

##### Additions :tada:

- Add `defaults` method to `CesiumIonClient::Connection`.

##### Fixes :wrench:

- Fixed a crash in `SubtreeAvailability::loadSubtree`.
- Fixed a bug where the `getApiUrl` method of `CesiumIonClient::Connection` would not return the default API URL if the attempt to access `config.json` failed in a more serious way, such as because of an invalid hostname.

### v0.30.0 - 2023-12-01

##### Breaking Changes :mega:

- Moved `ErrorList`, `CreditSystem`, and `Credit` from `Cesium3DTilesSelection` to `CesiumUtility`.
- Moved `GltfUtilities` from `Cesium3DTilesSelection` to `Cesium3DTilesContent`.
- Moved `RasterOverlay`, `RasterOverlayTileProvider`, `RasterOverlayTile`, `QuadtreeRasterOverlayTileProvider`, `RasterOverlayLoadFailure`, `RasterOverlayDetails`, and all of the `RasterOverlay`-derived types to a new `CesiumRasterOverlays` library and namespace.
- Moved `createRasterOverlayTextureCoordinates` method from `GltfUtilities` to a new `RasterOverlayUtilities` class in the `CesiumRasterOverlays` library.
- `GltfUtilities::parseGltfCopyright` now returns the credits as a vector of `std::string_view` instances. Previously it took a `CreditSystem` and created credits directly.
- The `SubtreeAvailability` constructor and `loadSubtree` static method now take an `ImplicitTileSubdivisionScheme` enumeration parameter instead of a `powerOf2` parameter. They also now require a `levelsInSubtree` parameter, which is needed when switching from constant to bitstream availability. Lastly, the constructor now takes a `Subtree` parameter instead of a `std::vector<std::vector<std::byte>>` representing the buffers.
- `SubtreeConstantAvailability`, `SubtreeBufferViewAvailability`, and `AvailabilityView` are now members of `SubtreeAvailability`.
- Moved `ImageManipulation` from `CesiumGltfReader` to `CesiumGltfContent`.
- Added some new parameters to `RasterOverlayUtilities::createRasterOverlayTextureCoordinates` and changed the order of some existing parameters.

##### Additions :tada:

- Added new `Cesium3DTilesContent` library and namespace. It has classes for loading, converting, and manipulating 3D Tiles tile content.
- Added new `CesiumGltfContent` library and namespace. It has classes for manipulating in-memory glTF files.
- Added new `CesiumRasterOverlays` library and namespace. It has classes for working with massive textures draped over glTFs and 3D Tiles.
- Added `MetadataConversions`, which enables metadata values to be converted to different types for better usability in runtime engines.
- Added various `typedef`s to catch all possible types of `AccessorView`s for an attribute, including `FeatureIdAccessorType` for feature ID attribute accessors, `IndexAccessorType` for index accessors, and `TexCoordAccessorType` for texture coordinate attribute accessors.
- Added `getFeatureIdAccessorView`, `getIndexAccessorView`, and `getTexCoordAccessorView` to retrieve the `AccessorView` as a `FeatureIdAccessorType`, `IndexAccessorType`, or `TexCoordAccessorType` respectively.
- Added `StatusFromAccessor` and `CountFromAccessor` visitors to retrieve the accessor status and size respectively. This can be used with `FeatureIdAccessorType`, `IndexAccessorType`, or `TexCoordAccessorType`.
- Added `FeatureIdFromAccessor` to retrieve feature IDs from a `FeatureIdAccessorType`.
- Added `IndicesForFaceFromAccessor` to retrieve the indices of the vertices that make up a face, as supplied by `IndexAccessorType`.
- Added `TexCoordFromAccessor` to retrieve the texture coordinates from a `TexCoordAccessorType`.
- Added `TileBoundingVolumes` class to `Cesium3DTilesContent`, making it easier to create the rich bounding volume types in `CesiumGeometry` and `CesiumGeospatial` from the simple vector representations in `Cesium3DTiles`.
- Added `transform` method to `CesiumGeometry::BoundingSphere`.
- Added `toSphere`, `fromSphere`, and `fromAxisAligned` methods to `CesiumGeometry::OrientedBoundingBox`.
- Added `TileTransform` class to `Cesium3DTilesContent`, making it easier to create a `glm::dmat4` from the `transform` property of a `Cesium3DTiles::Tile`.
- Added `ImplicitTilingUtilities` class to `Cesium3DTilesContent`.
- Added overloads of `isTileAvailable`, `isContentAvailable`, and `isSubtreeAvailable` on the `SubtreeAvailability` class that take the subtree root tile ID and the tile ID of interest, instead of a relative level and Morton index.
- Added `fromSubtree` and `createEmpty` static methods to `SubtreeAvailability`.
- Added new `set` methods to `SubtreeAvailability`, allowing the availability information to be modified.
- Added `SubtreeFileReader` class, used to read `Cesium3DTiles::Subtree` from a binary or JSON subtree file.
- Added `pointInTriangle2D` static method to `CesiumGeometry::IntersectionTests`.
- Added `rectangleIsWithinPolygons` and `rectangleIsOutsidePolygons` static methods to `CartographicPolygon`.
- Raster overlays now use `IPrepareRasterOverlayRendererResources`, which contains only overlay-related methods, instead of `IPrepareRendererResources`, which contains tileset-related methods as well. `IPrepareRendererResources` derives from `IPrepareRasterOverlayRendererResources` so existing code should continue to work without modification.
- Added `collapseToSingleBuffer` and `moveBufferContent` methods to `GltfUtilities`.
- Added `savePng` method to `ImageManipulation`.
- `RasterOverlayTileProvider::loadTile` now returns a future that resolves when the tile is done loading.
- Added `computeDesiredScreenPixels` and `computeTranslationAndScale` methods to `RasterOverlayUtilities`.
- Added `Future<T>::thenPassThrough`, used to easily pass additional values through to the next continuation.

##### Fixes :wrench:

- Fixed a bug in `OrientedBoundingBox::contains` where it didn't account for the bounding box's center.
- Fixed compiler error when calling `PropertyAttributeView::forEachProperty`.
- Fixed crash when loading glTFs with data uri images.
- Fixed WD4996 warnings-as-errors when compiling with Visual Studio 2002 v17.8.

### v0.29.0 - 2023-11-01

##### Breaking Changes :mega:

- Removed `PropertyTablePropertyViewType` and `NormalizedPropertyTablePropertyViewType`, as well as their counterparts for property textures and property attributes. When compiled with Clang, the large `std::variant` definitions would significantly stall compilation.

##### Fixes :wrench:

- Updated the Cesium ion OAuth2 URL from `https://cesium.com/ion/oauth` to `https://ion.cesium.com/oauth`, avoiding a redirect.

### v0.28.1 - 2023-10-02

##### Breaking Changes :mega:

- Cesium Native is now only regularly tested on Visual Studio 2019+, GCC 11.x+, and Clang 12+. Other compilers - including older ones - are likely to work, but are not tested.

##### Additions :tada:

- Added `getClass` to `PropertyTableView`, `PropertyTextureView`, and `PropertyAttributeView`. This can be used to retrieve the metadata `Class` associated with the view.
- Added `PropertyViewStatus::EmptyPropertyWithDefault` to indicate when a property contains no data, but has a valid default value.
- A glTF `bufferView` with a `byteStride` of zero is now treated as if the `byteStride` is not defined at all. Such a glTF technically violates the spec (the minimum value is 4), but the new behavior is sensible enough and consistent with CesiumJS.

##### Fixes :wrench:

- Fixed the handling of omitted metadata properties in `PropertyTableView`, `PropertyTextureView`, and `PropertyAttributeView` instances. Previously, if a property was not `required` and omitted, it would be initialized as invalid with the `ErrorNonexistentProperty` status. Now, it will be treated as valid as long as the property defines a valid `defaultProperty`. A special instance of `PropertyTablePropertyView`, `PropertyTexturePropertyView`, or `PropertyAttributePropertyView` will be constructed to allow the property's default value to be retrieved, either via `defaultValue` or `get`. `getRaw` may not be called on this special instance.

### v0.28.0 - 2023-09-08

##### Breaking Changes :mega:

- Views of the data contained by `EXT_feature_metadata` will no longer supported by Cesium Native. The extension will still be parsed, but it will log a warning.
- Batch tables will be converted to `EXT_structural_metadata` instead of `EXT_feature_metadata`.
- In `CesiumGltf`, all generated classes related to `EXT_feature_metadata` are now prefixed with `ExtensionExtFeatureMetadata`. For example, `ClassProperty` has become `ExtensionExtFeatureMetadataClassProperty`. This also extends to the glTF reader and writer.
- In `CesiumGltf`, all generated classes related to `EXT_structural_metadata` have had their `ExtensionExtStructuralMetadata` prefix removed. For example, `ExtensionExtStructuralMetadataClassProperty` has become `ClassProperty`. This also extends to the glTF reader and writer.
- In `CesiumGltf`, `ExtensionExtMeshFeaturesFeatureId` and `ExtensionExtMeshFeaturesFeatureIdTexture` have been renamed to `FeatureId` and `FeatureIdTexture` respectively.
- Replaced `FeatureIDTextureView` with `FeatureIdTextureView`, which views a `FeatureIdTexture` in `EXT_mesh_features`. Feature ID textures from `EXT_feature_metadata` are no longer supported.
- Replaced `MetadataFeatureTableView` with `PropertyTableView`, which views a `PropertyTable` in `EXT_structural_metadata`.
- Replaced `MetadataPropertyView` with `PropertyTablePropertyView`, which is a view of a `PropertyTableProperty` in `EXT_structural_metadata`. This takes two template parameters: a typename `T` , and a `bool` indicating whether or not the values are normalized.
- Replaced `MetadataPropertyViewStatus` with `PropertyTablePropertyViewStatus`. `PropertyTablePropertyViewStatus` is a class that inherits from `PropertyViewStatus`, defining additional error codes in the form of `static const` values.
- Replaced `FeatureTextureView` with `PropertyTextureView`, which views a `PropertyTexture` in `EXT_structural_metadata`.
- Replaced `FeatureTexturePropertyView` with `PropertyTexturePropertyView`, which is a view of a `PropertyTextureProperty` in `EXT_structural_metadata`. This takes two template parameters: a typename `T` , and a `bool` indicating whether or not the values are normalized.
- Removed `FeatureTexturePropertyComponentType`, `FeatureTexturePropertyChannelOffsets`, and `FeatureTexturePropertyValue`. `PropertyTextureProperty` retrieves the values with the type indicated by its class property.
- Replaced `FeatureTexturePropertyViewStatus` with `PropertyTexturePropertyViewStatus`. `PropertyTexturePropertyViewStatus` is a class that inherits from `PropertyViewStatus`, defining additional error codes in the form of `static const` values.
- Renamed `FeatureIDTextureViewStatus` to `FeatureIdTextureViewStatus` for consistency.
- Renamed `MetadataArrayView` to `PropertyArrayView`.
- Renamed `FeatureTextureViewStatus` to `PropertyTextureViewStatus`.
- Refactored `PropertyType` to reflect the values of `type` in a `ClassProperty` from `EXT_structural_metadata`.

##### Additions :tada:

- Added `PropertyView`, which acts as a base class for all metadata property views. This takes two template parameters: a type `T` , and a `bool` indicating whether or not the values are normalized.
- Added `PropertyViewStatus`, which defines public `static const` values for various property errors.
- Added `PropertyTableViewStatus` to indicate whether a `PropertyTableView` is valid.
- Added `PropertyComponentType` to reflect the values of `componentType` in a `ClassProperty` from `EXT_structural_metadata`.
- Added `PropertyAttributeView`, which views a `PropertyAttribute` in `EXT_structural_metadata`.
- Added `PropertyAttributePropertyView`, which views a `PropertyAttributeProperty` in `EXT_structural_metadata`.
- Added `PropertyAttributePropertyViewStatus`, which reflects the status of a `PropertyAttributePropertyView`.

### v0.27.3 - 2023-10-01

##### Additions :tada:

- Added support for Cesium ion `"externalType"` assets.

##### Fixes :wrench:

- Fixed corner cases where `Tileset::ComputeLoadProgress` can incorrectly report done (100%) before all tiles are actually loaded for the current view.

### v0.27.2 - 2023-09-20

##### Additions :tada:

- Added `CESIUM_GLM_STRICT_ENABLED` option to the CMake scripts. It is ON by default, but when set to OFF it disables the `GLM_FORCE_XYZW_ONLY`, `GLM_FORCE_EXPLICIT_CTOR`, and `GLM_FORCE_SIZE_T_LENGTH` options in the GLM library.

##### Fixes :wrench:

- Added a missing include to `FeatureTexturePropertyView.h`.
- The CMake scripts no longer attempt to add the `Catch2` subdirectory when the tests are disabled.

### v0.27.1 - 2023-09-03

##### Fixes :wrench:

- Fixed a bug that could cause a crash when loading tiles with a raster overlay.

### v0.27.0 - 2023-09-01

##### Breaking Changes :mega:

- Renamed `ExtensionReaderContext` to `JsonReaderOptions`, and the `getExtensions` method on various JSON reader classes to `getOptions`.
- `IExtensionJsonHandler` no longer derives from `IJsonHandler`. Instead, it has a new pure virtual method, `getHandler`, that must be implemented to allow clients to obtain the `IJsonHandler`. In almost all implementations, this should simply return `*this`.
- In `SubtreeReader`, `SchemaReader`, and `TilesetReader`, the `readSubtree`, `readSchema`, and `readTileset` methods (respectively) have been renamed to `readFromJson` and return a templated `ReadJsonResult` instead of a bespoke result class.
- `TileExternalContent` is now heap allocated and stored in `TileContent` with a `std::unique_ptr`.
- The root `Tile` of a `Cesium3DTilesSelection::Tileset` now represents the tileset.json itself, and the `root` tile specified in the tileset.json is its only child. This makes the shape of the tile tree consistent between a standard top-level tileset and an external tileset embedded elsewhere in the tree. In both cases, the "tile" that represents the tileset.json itself has content of type `TileExternalContent`.

##### Additions :tada:

- Added new constructors to `LocalHorizontalCoordinateSystem` taking ECEF<->Local transformation matrices directly.
- Unknown properties in objects read with a `JsonReader` are now stored in the `unknownProperties` property on `ExtensibleObject` by default. To ignore them, as was done in previous versions, call `setCaptureUnknownProperties` on `JsonReaderOptions`.
- Added `ValueType` type alias to `ArrayJsonHandler`, for consistency with other JSON handlers.
- Added an overload of `JsonReader::readJson` that takes a `rapidjson::Value` instead of a byte buffer. This allows a subtree of a `rapidjson::Document` to be easily and efficiently converted into statically-typed classes via `IJsonHandler`.
- Added `*Reader` classes to `CesiumGltfReader` and `Cesium3DTilesReader` to allow each of the classes to be individually read from JSON.
- Added `getExternalContent` method to the `TileContent` class.
- `TileExternalContent` now holds the metadata (`schema`, `schemaUri`, `metadata`, and `groups`) stored in the tileset.json.
- Added `loadMetadata` and `getMetadata` methods to `Cesium3DTilesSelection::Tileset`. They provide access to `TilesetMetadata` instance representing the metadata associated with a tileset.json.
- Added `MetadataQuery` class to make it easier to find properties with specific semantics in `TilesetMetadata`.

##### Fixes :wrench:

- Fixed a bug where an empty error message would get propagated to a tileset's `loadErrorCallback`.
- Fixed several small build script issues to allow cesium-native to be used in Univeral Windows Platform (UWP) applications, such as those that run on Holo Lens 2.
- When KTX2 transcoding fails, the image will now be fully decompressed instead of returning an error.
- Fixed a bug that could cause higher-detail tiles to continue showing when zooming out quickly on a tileset that uses "additive" refinement.
- Fixed a bug that could cause a tile to never finish upsampling because its non-rendered parent never finishes loading.

### v0.26.0 - 2023-08-01

##### Additions :tada:

- Added caching support for Google Maps Photorealistic 3D Tiles. Or other cases where the origin server is using combinations of HTTP header directives that previously caused tiles not to go to disk cache (such as `max-age-0`, `stale-while-revalidate`, and `Expires`).
- Added support for the `EXT_meshopt_compression` extension, which allows decompressing mesh data using the meshoptimizer library. Also added support for the `KHR_mesh_quantization` and `KHR_texture_transform` extensions, which are often used together with the `EXT_meshopt_compression` extension to optimize the size and performance of glTF files.

##### Fixes :wrench:

- Fixed a bug in the 3D Tiles selection algorithm that could cause missing detail if a tileset had a leaf tile that was considered "unconditionally refined" due to having a geometric error larger than its parent's.
- Fixed a bug where `GltfReader::readImage` would always populate `mipPositions` when reading KTX2 images, even when the KTX2 file indicated that it had no mip levels and that they should be created, if necessary, from the base image. As a result, `generateMipMaps` wouldn't generate any mipmaps for the image.

### v0.25.1 - 2023-07-03

##### Additions :tada:

- Included generated glTF and 3D Tiles classes in the generated referenced documentation.
- Updated the 3D Tiles class generator to use the `main` branch instead of the `draft-1.1` branch.

### v0.25.0 - 2023-06-01

##### Additions :tada:

- Added `computeTransformationToAnotherLocal` method to `LocalHorizontalCoordinateSystem`.
- Added support for the `KHR_materials_variants` extension to the glTF reader and writer.
- Added `GunzipAssetAccessor`. It can decorate another asset accessor in order to automatically gunzip responses (if they're gzipped) even if they're missing the proper `Content-Encoding` header.

##### Fixes :wrench:

- On Tileset Load Failure, warning/error messages will always be logged even if the failure callback is set.
- Fixed a bug that caused meshes to be missing entirely when upsampled from a parent with `UNSIGNED_BYTE` indices.

### v0.24.0 - 2023-05-01

##### Additions :tada:

- `WebMapServiceRasterOverlay` now allows query parameters in the base URL when building GetCapabilities and GetMap requests.
- Added support for parsing implicit tilesets that conform to the 3D Tiles 1.1 Spec.

##### Fixes :wrench:

- Fixed various `libjpeg-turbo` build errors, including ones that occurred when building for iOS.

### v0.23.0 - 2023-04-03

##### Breaking Changes :mega:

- Removed `tilesLoadingLowPriority`, `tilesLoadingMediumPriority`, and `tilesLoadingHighPriority` from `ViewUpdateResult`. Use `workerThreadTileLoadQueueLength` and `mainThreadTileLoadQueueLength` instead.

##### Additions :tada:

- Added `getOrientedBoundingBoxFromBoundingVolume` to the `Cesium3DTilesSelection` namespace.
- Added `transform` and `toAxisAligned` methods to `OrientedBoundingBox`.
- Switched to `libjpeg-turbo` instead of `stb` for faster jpeg decoding.
- Added `getNumberOfTilesLoaded` method to `Tileset`.
- Changed how `TilesetOptions::forbidHoles` works so that it loads much more quickly, while still guaranteeing there are no holes in the tileset.
- Added `frameNumber` property to `ViewUpdateResult`.
- Added getters for the `stride` and `data` fields of `AccessorView`.
- Added `startNewFrame` method to `ITileExcluder`.
- Added `CreditSystem.setShowOnScreen` and `Tileset.setShowCreditsOnScreen` to allow on-screen credit rendering to be toggled at runtime.

##### Fixes :wrench:

- Fixed a bug that caused the `center` field of `AxisAlignedBox` to be incorrect.
- Fixed a bug that caused the main thread to sometimes load low-priority tiles before high-priority ones. This could result in much longer waits than necessary for a tileset's appropriate level-of-detail to be shown.
- Fixed a bug that prevented WebP and KTX2 textures from working in the common case where only the extension specified the `source` property, not the glTF's main `Texture` definition.

### v0.22.1 - 2023-03-06

##### Fixes :wrench:

- Fixed a crash that could occur when a batch table property had fewer values than the model had features.

### v0.22.0 - 2023-03-01

##### Breaking Changes :mega:

- Renamed `CesiumGeometry::AxisTransforms` to simply `Transforms`.
- Renamed `CesiumGeospatial::Transforms` to `GlobeTransforms`.

##### Additions :tada:

- Added `GlobeAnchor`, making it easy to define a coordinate system that anchors an object to the globe and maintains it as the object moves or as the local coordinate system it is defined in changes.
- Added support for loading tilesets with `pnts` content. Point clouds are converted to `glTF`s with a single `POINTS` primitive, while batch tables are converted to `EXT_feature_metadata`.
- Added `createTranslationRotationScaleMatrix` and `computeTranslationRotationScaleFromMatrix` methods to `CesiumGeometry::Transforms`.
- Added `CesiumUtility::AttributeCompression` for encoding and decoding vertex attributes in different formats.

##### Fixes :wrench:

- Fixed a bug that could cause holes to appear in a tileset, even with frustum culling disabled, when the tileset includes some empty tiles with a geometric error greater than their parent's.

### v0.21.3 - 2023-02-01

##### Fixes :wrench:

- Fixed a bug that could prevent loading in tilesets that are additively-refined and have external tilesets, such as Cesium OSM Buildings.
- Fixed a bug that could cause parent tiles to be incorrectly culled in tilesets with additive ("ADD") refinement. This could cause geometry to disappear when moving in closer, or fail to appear at all.
- When unloading tile content, raster overlay tiles are now detached from geometry tiles _before_ the geometry tile content is unloaded.
- Added missing `#include <string>` in generated glTF and 3D Tiles header files.
- Replaced `std::sprintf` with `std::snprintf`, fixing a warning-as-error in newer versions of Xcode.
- Upgraded tinyxml2 [from commit 1aeb57d26bc303d5cfa1a9ff2a331df7ba278656 to commit e05956094c27117f989d22f25b75633123d72a83](https://github.com/leethomason/tinyxml2/compare/1aeb57d26bc303d5cfa1a9ff2a331df7ba278656...e05956094c27117f989d22f25b75633123d72a83).

### v0.21.2 - 2022-12-09

##### Additions :tada:

- Added the ability to specify the endpoint URL of the Cesium ion API when constructing an `IonRasterOverlay`.

##### Fixes :wrench:

- Removed the logged warning about the use of the `gltfUpAxis` property in a 3D Tiles tileset.json. While not technically spec-compliant, this property is quite common and we are not going to remove support for it anytime soon.

### v0.21.1 - 2022-12-02

##### Fixes :wrench:

- Fixed a bug that could cause an assertion failure - and on rare occasions a more serious problem - when creating a tile provider for a `TileMapServiceRasterOverlay` or a `WebMapServiceRasterOverlay`.

### v0.21.0 - 2022-11-01

##### Breaking Changes :mega:

- On `IPrepareRendererResources`, the `image` parameter passed to `prepareRasterInLoadThread` and the `rasterTile` parameter passed to `prepareRasterInMainThread` are no longer const. These methods are now allowed to modify the parameters during load.
- `IPrepareRendererResources::prepareInLoadThread` now takes a `TileLoadResult` and returns a `Future<TileLoadResultAndRenderResources>`, allowing it to work asynchronously rather than just blocking a worker thread until it is finished.
- `RasterOverlay::createTileProvider` now takes the owner pointer as an `IntrusivePointer` instead of a raw pointer, and returns a future that resolves to a `RasterOverlay::CreateTileProviderResult`.

##### Additions :tada:

- Added `mainThreadLoadingTimeLimit` and `tileCacheUnloadTimeLimit` properties to `TilesetOptions`, allowing a limit to be placed on how much time is spent loading and unloading tiles per frame.
- Added `GltfReader::generateMipMaps` method.
- Added the `getImage` method to `RasterOverlayTile`.
- Added `LocalHorizontalCoordinateSystem`, which is used to create convenient right- or left-handeded coordinate systems with an origin at a point on the globe.

##### Fixes :wrench:

- Fixed a bug that could cause a crash when adding raster overlays to sparse tilesets and zooming close enough to cause them to be upsampled.

### v0.20.0 - 2022-10-03

##### Breaking Changes :mega:

- `TileRenderContent::lodTransitionPercentage` now always goes from 0.0 --> 1.0 regardless of if the tile is fading in or out.
- Added a new parameter to `IPrepareRendererResources::prepareInLoadThread`, `rendererOptions`, to allow passing arbitrary data from the renderer.

##### Fixes :wrench:

- In `CesiumGltfWriter`, `accessor.byteOffset` and `bufferView.byteOffset` are no longer written if the value is 0. This fixes validation errors for accessors that don't have buffer views, e.g. attributes that are Draco compressed.
- Fixed a bug where failed tiles don't clean up any raster overlay tiles that are mapped to them, and therefore cannot be rendered as empty tiles.
- Fixed a bug that prevented access to Cesium Ion assets by using expired Access Tokens.

### v0.19.0 - 2022-09-01

##### Breaking Changes :mega:

- `RasterOverlayCollection` no longer accepts a `Tileset` in its constructor. Instead, it now accepts a `Tile::LoadedLinkList` and a `TilesetExternals`.
- Removed `TileContext`. It has been replaced by the `TilesetContentLoader` interface.
- Removed `TileContentFactory`. Instead, conversions of various types to glTF can be registered with `GltfConverters`.
- Removed `TileContentLoadInput`. It has been replaced by `TileLoadInput` and `TilesetContentLoader`.
- Removed `TileContentLoadResult`. It has been replaced by `TileContent`.
- Removed `TileContentLoader`. It has been replaced by `TilesetContentLoader` and `GltfConverters`.
- Removed `ImplicitTraversal`. It has been replaced by `TilesetContentLoader` and `GltfConverters`.
- Removed many methods from the `Cesium3DTilesSelection::Tileset` class: `getUrl()`, `getIonAssetID()`, `getIonAssetToken()`, `notifyTileStartLoading`, `notifyTileDoneLoading()`, `notifyTileUnloading()`, `loadTilesFromJson()`, `requestTileContent()`, `requestAvailabilitySubtree()`, `addContext()`, and `getGltfUpAxis()`. Most of these were already not recommended for use outside of cesium-native.
- Removed many methods from the `Cesium3DTilesSelection::Tile` class: `getTileset()`, `getContext()`, `setContext()`, `getContent()`, `setEmptyContent()`, `getRendererResources()`, `setState()`, `loadContent()`, `processLoadedContent()`, `unloadContent()`, `update()`, and `markPermanentlyFailed()`. Most of these were already not recommended for use outside of cesium-native.

##### Additions :tada:

- Quantized-mesh terrain and implicit octree and quadtree tilesets can now skip levels-of-detail when traversing, so the correct detail is loaded more quickly.
- Added new options to `TilesetOptions` supporting smooth transitions between tiles at different levels-of-detail. A tile's transition percentage can be retrieved from `TileRenderContent::lodTransitionPercentage`.
- Added support for loading WebP images inside glTFs and raster overlays. WebP textures can be provided directly in a glTF texture or in the `EXT_texture_webp` extension.
- Added support for `KHR_texture_transform` to `CesiumGltf`, `CesiumGltfReader`, and `CesiumGltfWriter`
- `Tileset` can be constructed with a `TilesetContentLoader` and a root `Tile` for loading and rendering different 3D Tile-like formats or creating a procedural tileset.

##### Fixes :wrench:

- Fixed a bug where the Raster Overlay passed to the `loadErrorCallback` would not be the one that the user created, but instead an aggregated overlay that was created internally.

### v0.18.1 - 2022-08-04

##### Fixes :wrench:

- Fixed a bug in `SqliteCache` where the last access time of resources was not updated correctly, sometimes causing more recently used resources to be evicted from the cache before less recently used ones.

### v0.18.0 - 2022-08-01

##### Breaking Changes :mega:

- Removed support for 3D Tiles Next extensions in `TilesetWriter` and `TilesetReader` that have been promoted to core in 3D Tiles 1.1
  - [3DTILES_multiple_contents](https://github.com/CesiumGS/3d-tiles/tree/main/extensions/3DTILES_multiple_contents)
  - [3DTILES_implicit_tiling](https://github.com/CesiumGS/3d-tiles/tree/main/extensions/3DTILES_implicit_tiling)
  - [3DTILES_metadata](https://github.com/CesiumGS/3d-tiles/tree/main/extensions/3DTILES_metadata)
  - [3DTILES_content_gltf](https://github.com/CesiumGS/3d-tiles/tree/main/extensions/3DTILES_content_gltf)
- Removed the `getSupportsRasterOverlays` from `Tileset` because the property is no longer relevant now that all tilesets support raster overlays.

##### Additions :tada:

- Added support for [3D Tiles 1.1](https://github.com/CesiumGS/3d-tiles/pull/666) in `TilesetWriter` and `TilesetReader`.
- Added a `TileOcclusionRendererProxyPool` to `TilesetExternals`. If a renderer implements and provides this interface, the tile occlusion information is used to avoid refining parent tiles that are completely occluded, reducing the number of tiles loaded.
- `Tileset` can now estimate the percentage of the tiles for the current view that have been loaded by calling the `computeLoadProgress` method.
- Enabled loading Tile Map Service (TMS) URLs that do not have a file named "tilemapresource.xml", such as from GeoServer.
- Added support for Tile Map Service documents that use the "local" profile when the SRS is mercator or geodetic.

### v0.17.0 - 2022-07-01

##### Fixes :wrench:

- Fixed crash when parsing an empty copyright string in the glTF model.

### v0.16.0 - 2022-06-01

##### Additions :tada:

- Added option to the `RasterizedPolygonsOverlay` to invert the selection, so everything outside the polygons gets rasterized instead of inside.
- The `RasterizedPolygonsTileExcluder` excludes tiles outside the selection instead of inside when given an inverted `RasterizedPolygonsOverlay`.
- Tiles are now upsampled using the projection of the first raster overlay in the list with more detail.

##### Fixes :wrench:

- For consistency with CesiumJS and compatibility with third-party terrain tilers widely used in the community, the `bounds` property of the `layer.json` file of a quantized-mesh terrain tileset is now ignored, and the terrain is assumed to cover the entire globe.

### v0.15.2 - 2022-05-13

##### Fixes :wrench:

- Fixed a bug where upsampled quadtree tiles could have siblings with mismatching projections.

In addition to the above, this release updates the following third-party libraries used by cesium-native:

- `cpp-httplib` to v0.10.3 ([changes](https://github.com/yhirose/cpp-httplib/compare/c7486ead96dad647b9783941722b5944ac1aaefa...d73395e1dc652465fa9524266cd26ad57365491f))
- `draco` to v1.5.2 ([changes](https://github.com/google/draco/compare/9bf5d2e4833d445acc85eb95da42d715d3711c6f...bd1e8de7dd0596c2cbe5929cbe1f5d2257cd33db))
- `earcut` to v2.2.3 ([changes](https://github.com/mapbox/earcut.hpp/compare/6d18edf0ce046023a7cb55e69c4cd9ba90e2c716...b28acde132cdb8e0ef536a96ca7ada8a651f9169))
- `PicoSHA2` to commit `1677374f23352716fc52183255a40c1b8e1d53eb` ([changes](https://github.com/okdshin/PicoSHA2/compare/b699e6c900be6e00152db5a3d123c1db42ea13d0...1677374f23352716fc52183255a40c1b8e1d53eb))
- `rapidjson` to commit `fcb23c2dbf561ec0798529be4f66394d3e4996d8` ([changes](https://github.com/Tencent/rapidjson/compare/fd3dc29a5c2852df569e1ea81dbde2c412ac5051...fcb23c2dbf561ec0798529be4f66394d3e4996d8))
- `spdlog` to v1.10.0 ([changes](https://github.com/gabime/spdlog/compare/cbe9448650176797739dbab13961ef4c07f4290f...76fb40d95455f249bd70824ecfcae7a8f0930fa3))
- `stb` to commit `af1a5bc352164740c1cc1354942b1c6b72eacb8a` ([changes](https://github.com/nothings/stb/compare/b42009b3b9d4ca35bc703f5310eedc74f584be58...af1a5bc352164740c1cc1354942b1c6b72eacb8a))
- `uriparser` to v0.9.6 ([changes](https://github.com/uriparser/uriparser/compare/e8a338e0c65fd875a46067d711750e4c13e044e7...24df44b74753017acfaec4b3a30097a8a2ae1ae1))

### v0.15.1 - 2022-05-05

##### Fixes :wrench:

- Fixed a bug that could cause tiles in external tilesets to fail to load.

### v0.15.0 - 2022-05-02

##### Additions :tada:

- Improved the load performance when `TilesetOptions::forbidHoles` is enabled by only loading child tiles when their parent does not meet the necessary screen-space error requirement.
- Added support for loading availability metadata from quantized-mesh layer.json. Previously, only availability embedded in terrain tiles was used.
- Added support for quantized-mesh terrain tilesets that specify a parent layer.
- Added support for metadata from the `3DTILES_batch_table_hierarchy` extension.

##### Fixes :wrench:

- Fixed a bug that could cause the same tiles to be continually loaded and unloaded when `TilesetOptions::forbidHoles` was enabled.
- Fixed a bug that could sometimes cause tilesets to fail to show their full detail when making changes to raster overlays.
- Fixed a bug that could cause holes even with `TilesetOptions::forbidHoles` enabled, particularly when using external tilesets.
- Tiles will no longer be selected to render when they have no content and they have a higher "geometric error" than their parent. In previous versions, this situation could briefly lead to holes while the children of such tiles loaded.
- Fixed a bug where `IPrepareRendererResources::prepareInMainThread` was called on a `Tile` before that `Tile` was updated with loaded content.
- Fixed a bug where getting bad data from the SQLite request cache could cause a crash. If the SQLite database is corrupt, it will now be deleted and recreated.

### v0.14.1 - 2022-04-14

##### Fixes :wrench:

- Fixed a crash caused by using an aggregated overlay of `IonRasterOverlay` after it is freed.
- Fix a bug introduced in v0.14.0 that caused Tile Map Service (TMS) overlays from Cesium ion to fail to load.

### v0.14.0 - 2022-04-01

##### Breaking Changes :mega:

- Added a new parameter, `rendererOptions`, to `IPrepareRendererResources::prepareRasterInLoadThread`.
- Changed the type of Cesium ion asset IDs from `uint32_t` to `int64_t`.
- Various changes in the `Cesium3DTiles`, `Cesium3DTilesReader`, and `Cesium3DTilesWriter` namespaces to match the evolving 3D Tiles Next specifications.
- Removed `getTextureCoordinateIndex` from `FeatureIDTextureView` and `FeatureTexturePropertyView`. Use `getTextureCoordinateAttributeId` instead.

##### Additions :tada:

- Added `WebMapServiceRasterOverlay` to pull raster overlays from a WMS server.
- Added support for the following glTF extensions to `CesiumGltf`, `CesiumGltfReader`, and `CesiumGltfWriter`:
  - `EXT_instance_features`
  - `EXT_structural_metadata`
  - `MAXAR_mesh_variants`
- Added an in-memory cache for Cesium ion asset endpoint responses in order to avoid repeated requests.
- Added `ScopeGuard` class to automatically a execute function when exiting a scope.
- The glTF `copyright` property, if present, is now included in the credits that `Tileset` adds to the `CreditSystem`. If the `copyright` has multiple parts separate by semicolons, these are treated as separate credits.
- Credits reported by `CreditSystem::getCreditsToShowThisFrame` are now sorted based on the number of occurrences, with the most common credits first.
- `Tileset` and `RasterOverlay` credits can now be shown on the screen, rather than in a separate credit popup.
- Added `FeatureTexturePropertyView::getSwizzle` method.
- Added `IsMetadataArray` template to check if a type is a `MetadataArrayView`.
- Added a `rendererOptions` property to `RasterOverlayOptions` to pass arbitrary data to `prepareRasterInLoadThread`.
- Added `Uri::escape`.

##### Fixes :wrench:

- Fixed an issue that could lead to compilation failures when passing an lvalue reference to `Promise::resolve()`.
- Fixed upsampling for `EXT_feature_metadata` feature tables.
- Fixed a bug that could cause the size of external images to be accounted for incorrectly when tracking the number of bytes loaded for caching purposes.
- Fixed a bug that prevented tiles from loading when "Forbid Holes" option was enabled.

### v0.13.0 - 2022-03-01

##### Breaking Changes :mega:

- Renamed constants in `CesiumUtility::Math` to use PascalCase instead of SCREAMING_SNAKE_CASE.

##### Additions :tada:

- Added support for the `CESIUM_RTC` and `KHR_texture_basisu` glTF extensions.
- Added support for 3D Tiles that do not have a geometric error, improving compatibility with tilesets that don't quite match the 3D Tiles spec.
- Exposed the Cesium ion endpoint URL as a parameter on tilesets and raster overlays.
- `TilesetOptions` and `RasterOverlayOptions` each have a new option to report which compressed textured formats are supported on the client platform. Ideal formats amongst the available ones are picked for each KTX2 texture that is later encountered.
- The `ImageCesium` class nows convey which GPU pixel compression format (if any) is used. This informs what to expect in the image's pixel buffer.
- The `ImageCesium` class can now contain pre-computed mipmaps, if they exist. In that case, all the mips will be in the pixel buffer and the delineation between each mip will be described in `ImageCesium::mipPositions`.
- Tileset content with the known file extensions ".gltf", ".glb", and ".terrain" can now be loaded even if the Content-Type is incorrect. This is especially helpful for loading tilesets from `file:` URLs.
- Created tighter fitting bounding volumes for terrain tiles by excluding skirt vertices.

##### Fixes :wrench:

- Fixed bug that could cause properties types in a B3DM Batch Table to be deduced incorrectly, leading to a crash when accessing property values.
- Fixed a bug where implicit tiles were not receiving the root transform and so could sometimes end up in the wrong place.

### v0.12.0 - 2022-02-01

##### Breaking Changes :mega:

- Renamed `IAssetAccessor::requestAsset` to `get`.
- Renamed `IAssetAccessor::post` to `request` and added a new parameter in the second position to specify the HTTP verb to use.
- `Token` in `CesiumIonClient` has been updated to match Cesium ion's v2 REST API endpoint, so several fields have been renamed. The `tokens` method also now returns future that resolves to a `TokenList` instead of a plain vector of `Token` instances.
- Renamed `GltfReader::readModel`, `ModelReaderResult`, and `ReadModelOptions` to `GltfReader::readGltf`, `GltfReaderResult`, and `GltfReaderOptions` respectively.
- Removed `writeModelAsEmbeddedBytes`, `writeModelAndExternalFiles`, `WriteModelResult`, `WriteModelOptions`, and `WriteGLTFCallback`. Use `GltfWriter::writeGltf`, `GltfWriter::writeGlb`, `GltfWriterResult`, and `GltfWriterOptions` instead.

##### Additions :tada:

- Added `TilesetWriterOptions` for serializing tileset JSON.
- Added support for the following extensions in `GltfWriter` and `GltfReader`:
  - [KHR_materials_unlit](https://github.com/KhronosGroup/glTF/tree/main/extensions/2.0/Khronos/KHR_materials_unlit)
  - [EXT_mesh_gpu_instancing](https://github.com/KhronosGroup/glTF/tree/main/extensions/2.0/Vendor/EXT_mesh_gpu_instancing)
  - [EXT_meshopt_compression](https://github.com/KhronosGroup/glTF/tree/main/extensions/2.0/Vendor/EXT_meshopt_compression)
  - [EXT_mesh_features](https://github.com/CesiumGS/glTF/tree/3d-tiles-next/extensions/2.0/Vendor/EXT_mesh_features)
  - [CESIUM_tile_edges](https://github.com/CesiumGS/glTF/pull/47)
- Added support for the following extensions in `TilesetWriter` and `TilesetReader`:
  - [3DTILES_multiple_contents](https://github.com/CesiumGS/3d-tiles/tree/main/extensions/3DTILES_multiple_contents)
  - [3DTILES_implicit_tiling](https://github.com/CesiumGS/3d-tiles/tree/main/extensions/3DTILES_implicit_tiling)
  - [3DTILES_metadata](https://github.com/CesiumGS/3d-tiles/tree/main/extensions/3DTILES_metadata)
- Added `SubtreeWriter` and `SubtreeReader` for serializing and deserializing the subtree format in [3DTILES_implicit_tiling](https://github.com/CesiumGS/3d-tiles/tree/main/extensions/3DTILES_implicit_tiling).
- Added `SchemaWriter` and `SchemaReader` for serializing and deserializing schemas in [EXT_mesh_features](https://github.com/CesiumGS/glTF/tree/3d-tiles-next/extensions/2.0/Vendor/EXT_mesh_features) and [3DTILES_metadata](https://github.com/CesiumGS/3d-tiles/tree/main/extensions/3DTILES_metadata).
- Added `hasExtension` to `ExtensibleObject`.
- Added `CESIUM_TESTS_ENABLED` option to the build system.
- Added support in the JSON reader for reading doubles with no fractional value as integers.
- Added case-insensitive comparison for Cesium 3D Tiles "refine" property values.
- Added new capabilities to `Connection` in `CesiumIonClient`:
  - The `tokens` method now uses the v2 service endpoint and allows a number of options to be specified.
  - Added a `token` method to allow details of a single token to be retrieved.
  - Added `nextPage` and `previousPage` methods to allow paging through tokens.
  - Added `modifyToken` method.
  - Added static `getIdFromToken` method to obtain a token ID from a given token value.
- Added `loadErrorCallback` to `TilesetOptions` and `RasterOverlayOptions`. This callback is invoked when the `Tileset` or `RasterOverlay` encounter a load error, allowing the error to be handled by application code.
- Enable `IntrusivePointer<T>` to be converted to `IntrusivePointer<U>` if U is a base class of T.

##### Fixes :wrench:

- Fixes a bug where `notifyTileDoneLoading` was not called when encountering Ion responses that can't be parsed.
- Fixed a bug that prevented a continuation attached to a `SharedFuture` from returning a `Future` itself.
- Fixed incorrect child subtree index calculation in implicit tiles.
- Fixed `computeDistanceSquaredToPosition` in `BoundingSphere`.

### v0.11.0 - 2022-01-03

##### Breaking Changes :mega:

- The `CesiumGltfReader` project now uses the `CesiumGltfReader` namespace instead of the `CesiumGltf` namespace.
- The `CesiumGltfWriter` project now uses the `CesiumGltfWriter` namespace instead of the `CesiumGltf` namespace.
- The `Cesium3DTilesReader` project now uses the `Cesium3DTilesReader` namespace instead of the `Cesium3DTiles` namespace.

##### Additions :tada:

- Added `Cesium3DTilesWriter` library.

##### Fixes :wrench:

- Fixed a bug in `QuadtreeRasterOverlayTileProvider` that caused incorrect level-of-detail selection for overlays that use a global (or otherwise large) tiling scheme but have non-global (or otherwise smaller) coverage.

### v0.10.0 - 2021-12-01

##### Breaking Changes :mega:

- `QuadtreeRasterOverlayTileProvider::computeLevelFromGeometricError` has been removed. `computeLevelFromTargetScreenPixels` may be useful as a replacement.
- The constructor of `RasterOverlayTileProvider` now requires a coverage rectangle.
- `RasterOverlayTileProvider::getTile` now takes a `targetScreenPixels` instead of a `targetGeometricError`.
- The constructor of `RasterMappedTo3DTile` now requires a texture coordinate index.
- The constructor of `RasterOverlayTile` now takes a `targetScreenPixels` instead of a `targetGeometricError`. And the corresponding `getTargetGeometricError` has been removed.
- Removed `TileContentLoadResult::rasterOverlayProjections`. This field is now found in the `overlayDetails`.
- Removed `obtainGlobeRectangle` from `TileUtilities.h`. Use `estimateGlobeRectangle` in `BoundingVolume.h` instead.
- cesium-native now uses the following options with the `glm` library:
  - `GLM_FORCE_XYZW_ONLY`
  - `GLM_FORCE_EXPLICIT_CTOR`
  - `GLM_FORCE_SIZE_T_LENGTH`

##### Additions :tada:

- Added support for the [3DTILES_implicit_tiling](https://github.com/CesiumGS/3d-tiles/tree/main/extensions/3DTILES_implicit_tiling) extension.
- Added support for the [3DTILES_bounding_volume_S2](https://github.com/CesiumGS/3d-tiles/tree/main/extensions/3DTILES_bounding_volume_S2) extension.
- Added support for raster overlays, including clipping polygons, on any 3D Tiles tileset.
- Added support for external glTF buffers and images.
- Raster overlay level-of detail is now selected using "target screen pixels" rather than the hard-to-interpret geometric error value.
- A `RasterOverlay` can now be configured with a `maximumScreenSpaceError` independent of the screen-space error used for the geometry.
- `RasterOverlay::loadTileProvider` now returns a `SharedFuture`, making it easy to attach a continuation to run when the load completes.
- Added `GltfContent::applyRtcCenter` and `applyGltfUpAxisTransform`.
- Clipping polygon edges now remain sharp even when zooming in past the available geometry detail.
- Added `DebugColorizeTilesRasterOverlay`.
- Added `BoundingRegionBuilder` to `CesiumGeospatial`.
- Added `GlobeRectangle::EMPTY` static field and `GlobeRectangle::isEmpty` method.
- Added the ability to set the coordinates of a `GlobeRectangle` after construction.

##### Fixes :wrench:

- Improved the computation of bounding regions and overlay texture coordinates from geometry, particularly for geometry that crosses the anti-meridian or touches the poles.
- Fixed a bug that would result in incorrect geometry when upsampling a glTF with a position accessor pointing to a bufferView that did not start at the beginning of its buffer.
- Fixed a problem that could cause incorrect distance computation for a degenerate bounding region that is a single point with a min/max height.
- Improved the numerical stability of `GlobeRectangle::computeCenter` and `GlobeRectangle::contains`.
- Error messages are no longer printed to the Output Log when an upsampled tile happens to have a primitive with no vertices.
- Fixed a bug that could cause memory corruption when a decoded Draco mesh was larger than indicated by the corresponding glTF accessor.
- Fixed a bug that could cause the wrong triangle indices to be used for a Draco-encoded glTF.

### v0.9.0 - 2021-11-01

##### Breaking Changes :mega:

- Changed the following properties in CesiumGltf:
  - `BufferView::target` now defaults to `std::nullopt` instead of `Target::ARRAY_BUFFER`.
  - `ClassProperty::type` now defaults to `Type::INT8` instead of empty string.
  - `ClassProperty::componentType` is now an optional string instead of a `JsonValue`.
  - `FeatureTexture::classProperty` is no longer optional, consistent with changes to the extension spec.
  - `Image::mimeType` now defaults to empty string instead of `MimeType::image_jpeg`.
  - `Sampler::magFilter` and `Sampler::minFilter` now default to `std::nullopt` instead of `MagFilter::NEAREST`.
- The version of `ExtensibleObject` in the `CesiumGltf` library and namespace has been removed. Use the one in the `CesiumUtility` library and namespace instead.
- Renamed the following glTF extension classes:
  - `KHR_draco_mesh_compression` -> `ExtensionKhrDracoMeshCompression`.
  - `MeshPrimitiveEXT_feature_metadata` -> `ExtensionMeshPrimitiveExtFeatureMetadata`
  - `ModelEXT_feature_metadata` -> `ExtensionModelExtFeatureMetadata`
- `CesiumGltf::ReaderContext` has been removed. It has been replaced with either `CesiumJsonReader::ExtensionReaderContext` or `GltfReader`.

##### Additions :tada:

- Added new `Cesium3DTiles` and `Cesium3DTilesReader` libraries. They are useful for reading and working with 3D Tiles tilesets.

##### Fixes :wrench:

- Fixed a bug that could cause crashes or incorrect behavior when using raster overlays.
- Fixed a bug that caused 3D Tiles content to fail to load when the status code was zero. This code is used by libcurl for successful read of `file://` URLs, so the bug prevented loading from such URLs in some environments.
- Errors and warnings that occur while loading glTF textures are now include in the model load errors and warnings.
- Fixes how `generate-classes` deals with reserved C++ keywords. Property names that are C++ keywords should be appended with "Property" as was already done,
  but when parsing JSONs the original property name string should be used.

### v0.8.0 - 2021-10-01

##### Breaking Changes :mega:

- glTF enums are now represented in CesiumGltf as their underlying type (int32 or string) rather than as an enum class.
- Tile content loaders now return a `Future`, which allows them to be asynchronous and make further network requests.

##### Fixes :wrench:

- Fixed a bug that caused the `RTC_CENTER` semantic in a B3DM feature table to be ignored if any of the values happened to be integers rather than floating-point numbers. This caused these tiles to render in the wrong location.

### v0.7.2 - 2021-09-14

##### Fixes :wrench:

- Fixed a bug where the "forbidHoles" option was not working with raster overlays and external tilesets.

### v0.7.1 - 2021-09-14

##### Fixes :wrench:

- Fixed a bug introduced in v0.7.0 where credits from a `QuadtreeRasterOverlayTileProvider` were not collected and reported.
- Fixed a bug where disabling frustum culling caused external tilesets to not load.

### v0.7.0 - 2021-09-01

##### Breaking Changes :mega:

- Renamed the `Cesium3DTiles` namespace and library to `Cesium3DTilesSelection`.
- Deleted `Cesium3DTilesSelection::Gltf` and moved functionality into `CesiumGltf::Model`.
- Renamed `Rectangle::intersect` and `GlobeRectangle::intersect` to `computeIntersection`.
- `RasterOverlay` and derived classes now require a `name` parameter to their constructors.
- Changed the type of texture coordinate IDs used in the raster overlay system from `uint32_t` to `int32_t`.
- `RasterOverlayTileProvider` is no longer quadtree-oriented. Instead, it requires derived classes to provide an image for a particular requested rectangle and geometric error. Classes that previously derived from `RasterOverlayTileProvider` should now derive from `QuadtreeRasterOverlayTileProvider` and implement `loadQuadtreeTileImage` instead of `loadTileImage`.
- Removed `TilesetOptions::enableWaterMask`, which didn't have any effect anyway. `TilesetContentOptions::enableWaterMask` still exists and works.

##### Additions :tada:

- Added `Future<T>::isReady`.
- Added `Future<T>::share`, which returns a `SharedFuture<T>` and allows multiple continuations to be attached.
- Added an option in `TilesetOptions::ContentOptions` to generate smooth normals when the original glTFs were missing normals.
- Added `ImageManipulation` class to `CesiumGltfReader`.
- Added `Math::roundUp` and `Math::roundDown`.
- Added `Rectangle::computeUnion`.

##### Fixes :wrench:

- Fixed a bug that caused CesiumGltfWriter to write a material's normal texture info into a property named `normalTextureInfo` rather than `normalTexture`.
- Fixed a bug in `TileMapServiceRasterOverlay` that caused it to show only the lowest resolution tiles if missing a `tilemapresource.xml` file.

### v0.6.0 - 2021-08-02

##### Breaking Changes :mega:

- `Future<T>::wait` now returns the resolved value and throws if the Future rejected, rather than returning a `std::variant` and slicing the exception to `std::exception`.
- `Tileset::updateView` and `Tileset::updateViewOffline` now take `std::vector<ViewState>` instead of a single `ViewState`.

##### Additions :tada:

- Added support for the `EXT_feature_metadata` glTF extension.
- Added automatic conversion of the B3DM batch table to the `EXT_feature_metadata` extension.
- Added `CESIUM_COVERAGE_ENABLED` option to the build system.
- Added `AsyncSystem::dispatchOneMainThreadTask` to dispatch a single task, rather than all the tasks that are waiting.
- Added `AsyncSystem::createPromise` to create a Promise directly, rather than via a callback as in `AsyncSystem::createFuture`.
- Added `AsyncSystem::catchImmediately` to catch a Future rejection immediately in any thread.
- Added `AsyncSystem::all` to create a Future that resolves when a list of Futures resolve.
- Added support for multiple frustums in the `Tileset` selection algorithm.

##### Fixes :wrench:

- Fixed a bug that prevented `.then` functions from being used on a `Future<void>` when CESIUM_TRACING_ENABLED was ON.

### v0.5.0 - 2021-07-01

##### Breaking Changes :mega:

- `TilesetExternals` now has an `AsyncSystem` instead of a shared pointer to an `ITaskProcessor`.

##### Additions :tada:

- Added a performance tracing framework via `CESIUM_TRACE_*` macros.
- Added `Future<T>::thenImmediately`.
- Added `AsyncSystem::createThreadPool` and `Future<T>::thenInThreadPool`.
- `Future<T>::thenInWorkerThread` and `Future<T>::thenInMainThread` now arrange for their continuations to be executed immediately when the Future is resolved, if the Future is resolved in the correct thread.
- Moved all request cache database access to a dedicated thread, in order to free up worker threads for parallelizable work.

### v0.4.0 - 2021-06-01

##### Additions :tada:

- Added `Cesium3DTiles::TileIdUtilities` with a `createTileIdString` function to create logging/debugging strings for `TileID` objects.
- Accessing the same Bing Maps layer multiple times in a single application run now reuses the same Bing Maps session instead of starting a new one each time.
- Added a configure-time build option, `PRIVATE_CESIUM_SQLITE`, to rename all `sqlite3*` symbols to `cesium_sqlite3*`.

##### Fixes :wrench:

- Matched draco's decoded indices to gltf primitive if indices attribute does not match with the decompressed indices.
- `createAccessorView` now creates an (invalid) `AccessorView` with a standard numeric type on error, rather than creating `AccessorView<nullptr_t>`. This makes it easier to use a simple lambda as the callback.
- Disabled `HTTPLIB_USE_ZLIB_IF_AVAILABLE` and `HTTPLIB_USE_OPENSSL_IF_AVAILABLE` because these libraries are not required for our use for cpp-httplib and they cause problems on some systems.

### v0.3.1 - 2021-05-13

##### Fixes :wrench:

- Fixed a memory leak when loading textures from a glTF model.
- Fixed a use-after-free bug that could cause a crash when destroying a `RasterOverlay`.

### v0.3.0 - 2021-05-03

##### Breaking Changes :mega:

- Converted `magic_enum` / `CodeCoverage.cmake` dependencies to external submodules.
- Replaced `CesiumGltf::WriteFlags` bitmask with `CesiumGltf::WriteModelOptions` struct.
  `CesiumGltf::writeModelAsEmbeddedBytes` and `CesiumGltf::writeModelAndExternalfiles`
  now use this struct for configuration.
- Removed all exceptions in `WriterException.h`, warnings / errors are now reported in
  `WriteModelResult`, which is returned from `CesiumGltf::writeModelAsEmbeddedBytes` and
  `CesiumGltf::writeModelAndExternalFiles` instead.

##### Additions :tada:

- Added support for loading the water mask from quantized-mesh terrain tiles.

##### Fixes :wrench:

- Let a tile be renderable if all its raster overlays are ready, even if some are still loading.

### v0.2.0 - 2021-04-19

##### Breaking Changes :mega:

- Moved `JsonValue` from the `CesiumGltf` library to the `CesiumUtility` library and changes some of its methods.
- Renamed `CesiumGltf::Reader` to `CesiumGltf::GltfReader`.
- Made the `readModel` and `readImage` methods on `GltfReader` instance methods instead of static methods.

##### Additions :tada:

- Added `CesiumGltfWriter` library.
- Added `CesiumJsonReader` library.
- Added diagnostic details to error messages for invalid glTF inputs.
- Added diagnostic details to error messages for failed OAuth2 authorization with `CesiumIonClient::Connection`.
- Added an `Axis` enum and `AxisTransforms` class for coordinate system transforms
- Added support for the legacy `gltfUpVector` string property in the `asset` part of tilesets. The up vector is read and passed as an `Axis` in the `extras["gltfUpVector"]` property, so that receivers may rotate the glTF model's up-vector to match the Z-up convention of 3D Tiles.
- Unknown glTF extensions are now deserialized as a `JsonValue`. Previously, they were ignored.
- Added the ability to register glTF extensions for deserialization using `GltReader::registerExtension`.
- Added `GltfReader::setExtensionState`, which can be used to request that an extension not be deserialized or that it be deserialized as a `JsonValue` even though a statically-typed class is available for the extension.

##### Fixes :wrench:

- Gave glTFs created from quantized-mesh terrain tiles a more sensible material with a `metallicFactor` of 0.0 and a `roughnessFactor` of 1.0. Previously the default glTF material was used, which has a `metallicFactor` of 1.0, leading to an undesirable appearance.
- Reported zero-length images as non-errors as `BingMapsRasterOverlay` purposely requests that the Bing servers return a zero-length image for non-existent tiles.
- 3D Tiles geometric error is now scaled by the tile's transform.
- Fixed a bug that that caused a 3D Tiles tile to fail to refine when any of its children had an unsupported type of content.

### v0.1.0 - 2021-03-30

- Initial release.<|MERGE_RESOLUTION|>--- conflicted
+++ resolved
@@ -2,25 +2,20 @@
 
 ### ? - ?
 
-<<<<<<< HEAD
-##### Additions :tada:
-
+##### Breaking Changes :mega:
+
+- Removed `TilesetOptions::maximumSimultaneousSubtreeLoads` because it was unused.
+
+### Additions :tada:
+
+- Added `convertPropertyComponentTypeToAccessorComponentType` to `PropertyType`.
 - Added support for `3DTILES_ellipsoid` in `Cesium3DTiles`, `Cesium3DTilesReader`, and `Cesium3DTilesWriter`.
-=======
-##### Breaking Changes :mega:
-
-- Removed `TilesetOptions::maximumSimultaneousSubtreeLoads` because it was unused.
-
-### Additions :tada:
-
-- Added `convertPropertyComponentTypeToAccessorComponentType` to `PropertyType`.
 
 ### v0.44.1 - 2025-02-03
 
 ##### Fixes :wrench:
 
 - Fixed a bug in `CesiumIonClient::Connection` that caused the `authorize` method to use an incorrect URL.
->>>>>>> 5d0c3d7e
 
 ### v0.44.0 - 2025-02-03
 
