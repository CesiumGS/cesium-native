--- conflicted
+++ resolved
@@ -6,18 +6,12 @@
 
 - Added conversion of I3dm batch table metadata to `EXT_structural_metadata` and `EXT_instance_features` extensions.
 - Added `CesiumIonClient::Connection::geocode` method for making geocoding queries against the Cesium ion geocoder API.
+- Added `UrlTemplateRasterOverlay` for requesting raster tiles from services using a templated URL.
+- `upsampleGltfForRasterOverlays` is now compatible with meshes using TRIANGLE_STRIP, TRIANGLE_FAN, or non-indexed TRIANGLES primitives.
 
 ##### Fixes :wrench:
 
 - Fixed a crash in `GltfWriter` that would happen when the `EXT_structural_metadata` `schema` property was null.
-
-##### Additions :tada:
-
-<<<<<<< HEAD
-- Added `UrlTemplateRasterOverlay` for requesting raster tiles from services using a templated URL.
-=======
-- `upsampleGltfForRasterOverlays` is now compatible with meshes using TRIANGLE_STRIP, TRIANGLE_FAN, or non-indexed TRIANGLES primitives.
->>>>>>> 6dcf071c
 
 ### v0.43.0 - 2025-01-02
 
