# Change Log

### ? - ?

##### Breaking Changes :mega:

- Moved `ErrorList`, `CreditSystem`, and `Credit` from `Cesium3DTilesSelection` to `CesiumUtility`.
- Moved `GltfUtilities` from `Cesium3DTilesSelection` to `Cesium3DTilesContent`.
- Moved `RasterOverlay`, `RasterOverlayTileProvider`, `RasterOverlayTile`, `QuadtreeRasterOverlayTileProvider`, `RasterOverlayDetails`, and all of the `RasterOverlay`-derived types to a new `CesiumRasterOverlays` library and namespace.
- Moved `createRasterOverlayTextureCoordinates` method from `GltfUtilities` to a new `RasterOverlayUtilities` class in the `CesiumRasterOverlays` library.
- `GltfUtilities::parseGltfCopyright` now returns the credits as a vector of string_views. Previously it took a `CreditSystem` and created credits directly.
- The `SubtreeAvailability` constructor and `loadSubtree` static method now take an `ImplicitTileSubdivisionScheme` enumeration parameter instead of a `powerOf2` parameter. They also now require a `levelsInSubtree` parameter, which is needed when switching from constant to bitstream availability. Lastly, the constructor now takes a `Subtree` parameter instead of a `std::vector<std::vector<std::byte>>` representing the buffers.
- `SubtreeConstantAvailability`, `SubtreeBufferViewAvailability`, and `AvailabilityView` are now members of `SubtreeAvailability`.
<<<<<<< HEAD
- Moved `ImageManipulation` from `CesiumGltfReader` to `CesiumGltfContent`.
- Added some new parameters to `RasterOverlayUtilities::createRasterOverlayTextureCoordinates` and changed the order of some existing parameters.

##### Additions :tada:

- Added new `Cesium3DTilesContent` library and namespace. It has classes for loading, converting, and manipulating 3D Tiles tile content.
- Added new `CesiumGltfContent` library and namespace. It has classes for manipulating in-memory glTF files.
- Added new `CesiumRasterOverlays` library and namespace. It has classes for working with massive textures draped over glTFs and 3D Tiles.
=======
- Moved `RasterOverlay`, `RasterOverlayTileProvider`, `RasterOverlayTile`, `QuadtreeRasterOverlayTileProvider`, `RasterOverlayLoadFailure`, and all of the `RasterOverlay`-derived types to a new `CesiumRasterOverlays` library and namespace.

##### Additions :tada:

- Added `Cesium3DTilesContent` library and namespace. It has classes for loading, converting, and manipulating 3D Tiles tile content.
- Added `MetadataConversions`, which enables metadata values to be converted to different types for better usability in runtime engines.
>>>>>>> ec266b19
- Added `TileBoundingVolumes` class to `Cesium3DTilesContent`, making it easier to create the rich bounding volume types in `CesiumGeometry` and `CesiumGeospatial` from the simple vector representations in `Cesium3DTiles`.
- Added `transform` method to `CesiumGeometry::BoundingSphere`.
- Added `toSphere`, `fromSphere`, and `fromAxisAligned` methods to `CesiumGeometry::OrientedBoundingBox`.
- Added `TileTransform` class to `Cesium3DTilesContent`, making it easier to create a `glm::dmat4` from the `transform` property of a `Cesium3DTiles::Tile`.
- Added `ImplicitTilingUtilities` class to `Cesium3DTilesContent`.
- Added overloads of `isTileAvailable`, `isContentAvailable`, and `isSubtreeAvailable` on the `SubtreeAvailability` class that take the subtree root tile ID and the tile ID of interest, instead of a relative level and Morton index.
- Added `fromSubtree` and `createEmpty` static methods to `SubtreeAvailability`.
- Added new `set` methods to `SubtreeAvailability`, allowing the availability information to be modified.
- Added `SubtreeFileReader` class, used to read `Cesium3DTiles::Subtree` from a binary or JSON subtree file.
- Added `pointInTriangle2D` static method to `CesiumGeometry::IntersectionTests`.
- Added `rectangleIsWithinPolygons` and `rectangleIsOutsidePolygons` static methods to `CartographicPolygon`.
- Raster overlays now use `IPrepareRasterOverlayRendererResources`, which contains only overlay-related methods, instead of `IPrepareRendererResources`, which contains tileset-related methods as well. `IPrepareRendererResources` derives from `IPrepareRasterOverlayRendererResources` so existing code should continue to work without modification.
- Added `Future<T>::thenPassThrough`, used to easily pass additional values through to the next continuation.
<<<<<<< HEAD
- Added `collapseToSingleBuffer` and `moveBufferContent` methods to `GltfUtilities`.
- Added `savePng` method to `ImageManipulation`.
- `RasterOverlayTileProvider::loadTile` now returns a future that resolves when the tile is done loading.
- Added `computeDesiredScreenPixels` and `computeTranslationAndScale` methods to `RasterOverlayUtilities`.
=======
>>>>>>> ec266b19

##### Fixes :wrench:

- Fixed a bug in `OrientedBoundingBox::contains` where it didn't account for the bounding box's center.
- Fixed compiler error when calling `PropertyAttributeView::forEachProperty`.
- Fixed crash when loading glTFs with data uri images.
- Fixed WD4996 warnings-as-errors when compiling with Visual Studio 2002 v17.8.

### v0.29.0 - 2023-11-01

##### Breaking Changes :mega:

- Removed `PropertyTablePropertyViewType` and `NormalizedPropertyTablePropertyViewType`, as well as their counterparts for property textures and property attributes. When compiled with Clang, the large `std::variant` definitions would significantly stall compilation.

##### Fixes :wrench:

- Updated the Cesium ion OAuth2 URL from `https://cesium.com/ion/oauth` to `https://ion.cesium.com/oauth`, avoiding a redirect.

### v0.28.1 - 2023-10-02

##### Breaking Changes :mega:

- Cesium Native is now only regularly tested on Visual Studio 2019+, GCC 11.x+, and Clang 12+. Other compilers - including older ones - are likely to work, but are not tested.

##### Additions :tada:

- Added `getClass` to `PropertyTableView`, `PropertyTextureView`, and `PropertyAttributeView`. This can be used to retrieve the metadata `Class` associated with the view.
- Added `PropertyViewStatus::EmptyPropertyWithDefault` to indicate when a property contains no data, but has a valid default value.
- A glTF `bufferView` with a `byteStride` of zero is now treated as if the `byteStride` is not defined at all. Such a glTF technically violates the spec (the minimum value is 4), but the new behavior is sensible enough and consistent with CesiumJS.

##### Fixes :wrench:

- Fixed the handling of omitted metadata properties in `PropertyTableView`, `PropertyTextureView`, and `PropertyAttributeView` instances. Previously, if a property was not `required` and omitted, it would be initialized as invalid with the `ErrorNonexistentProperty` status. Now, it will be treated as valid as long as the property defines a valid `defaultProperty`. A special instance of `PropertyTablePropertyView`, `PropertyTexturePropertyView`, or `PropertyAttributePropertyView` will be constructed to allow the property's default value to be retrieved, either via `defaultValue` or `get`. `getRaw` may not be called on this special instance.

### v0.28.0 - 2023-09-08

##### Breaking Changes :mega:

- Views of the data contained by `EXT_feature_metadata` will no longer supported by Cesium Native. The extension will still be parsed, but it will log a warning.
- Batch tables will be converted to `EXT_structural_metadata` instead of `EXT_feature_metadata`.
- In `CesiumGltf`, all generated classes related to `EXT_feature_metadata` are now prefixed with `ExtensionExtFeatureMetadata`. For example, `ClassProperty` has become `ExtensionExtFeatureMetadataClassProperty`. This also extends to the glTF reader and writer.
- In `CesiumGltf`, all generated classes related to `EXT_structural_metadata` have had their `ExtensionExtStructuralMetadata` prefix removed. For example, `ExtensionExtStructuralMetadataClassProperty` has become `ClassProperty`. This also extends to the glTF reader and writer.
- In `CesiumGltf`, `ExtensionExtMeshFeaturesFeatureId` and `ExtensionExtMeshFeaturesFeatureIdTexture` have been renamed to `FeatureId` and `FeatureIdTexture` respectively.
- Replaced `FeatureIDTextureView` with `FeatureIdTextureView`, which views a `FeatureIdTexture` in `EXT_mesh_features`. Feature ID textures from `EXT_feature_metadata` are no longer supported.
- Replaced `MetadataFeatureTableView` with `PropertyTableView`, which views a `PropertyTable` in `EXT_structural_metadata`.
- Replaced `MetadataPropertyView` with `PropertyTablePropertyView`, which is a view of a `PropertyTableProperty` in `EXT_structural_metadata`. This takes two template parameters: a typename `T` , and a `bool` indicating whether or not the values are normalized.
- Replaced `MetadataPropertyViewStatus` with `PropertyTablePropertyViewStatus`. `PropertyTablePropertyViewStatus` is a class that inherits from `PropertyViewStatus`, defining additional error codes in the form of `static const` values.
- Replaced `FeatureTextureView` with `PropertyTextureView`, which views a `PropertyTexture` in `EXT_structural_metadata`.
- Replaced `FeatureTexturePropertyView` with `PropertyTexturePropertyView`, which is a view of a `PropertyTextureProperty` in `EXT_structural_metadata`. This takes two template parameters: a typename `T` , and a `bool` indicating whether or not the values are normalized.
- Removed `FeatureTexturePropertyComponentType`, `FeatureTexturePropertyChannelOffsets`, and `FeatureTexturePropertyValue`. `PropertyTextureProperty` retrieves the values with the type indicated by its class property.
- Replaced `FeatureTexturePropertyViewStatus` with `PropertyTexturePropertyViewStatus`. `PropertyTexturePropertyViewStatus` is a class that inherits from `PropertyViewStatus`, defining additional error codes in the form of `static const` values.
- Renamed `FeatureIDTextureViewStatus` to `FeatureIdTextureViewStatus` for consistency.
- Renamed `MetadataArrayView` to `PropertyArrayView`.
- Renamed `FeatureTextureViewStatus` to `PropertyTextureViewStatus`.
- Refactored `PropertyType` to reflect the values of `type` in a `ClassProperty` from `EXT_structural_metadata`.

##### Additions :tada:

- Added `PropertyView`, which acts as a base class for all metadata property views. This takes two template parameters: a type `T` , and a `bool` indicating whether or not the values are normalized.
- Added `PropertyViewStatus`, which defines public `static const` values for various property errors.
- Added `PropertyTableViewStatus` to indicate whether a `PropertyTableView` is valid.
- Added `PropertyComponentType` to reflect the values of `componentType` in a `ClassProperty` from `EXT_structural_metadata`.
- Added `PropertyAttributeView`, which views a `PropertyAttribute` in `EXT_structural_metadata`.
- Added `PropertyAttributePropertyView`, which views a `PropertyAttributeProperty` in `EXT_structural_metadata`.
- Added `PropertyAttributePropertyViewStatus`, which reflects the status of a `PropertyAttributePropertyView`.

### v0.27.3 - 2023-10-01

##### Additions :tada:

- Added support for Cesium ion `"externalType"` assets.

##### Fixes :wrench:

- Fixed corner cases where `Tileset::ComputeLoadProgress` can incorrectly report done (100%) before all tiles are actually loaded for the current view.

### v0.27.2 - 2023-09-20

##### Additions :tada:

- Added `CESIUM_GLM_STRICT_ENABLED` option to the CMake scripts. It is ON by default, but when set to OFF it disables the `GLM_FORCE_XYZW_ONLY`, `GLM_FORCE_EXPLICIT_CTOR`, and `GLM_FORCE_SIZE_T_LENGTH` options in the GLM library.

##### Fixes :wrench:

- Added a missing include to `FeatureTexturePropertyView.h`.
- The CMake scripts no longer attempt to add the `Catch2` subdirectory when the tests are disabled.

### v0.27.1 - 2023-09-03

##### Fixes :wrench:

- Fixed a bug that could cause a crash when loading tiles with a raster overlay.

### v0.27.0 - 2023-09-01

##### Breaking Changes :mega:

- Renamed `ExtensionReaderContext` to `JsonReaderOptions`, and the `getExtensions` method on various JSON reader classes to `getOptions`.
- `IExtensionJsonHandler` no longer derives from `IJsonHandler`. Instead, it has a new pure virtual method, `getHandler`, that must be implemented to allow clients to obtain the `IJsonHandler`. In almost all implementations, this should simply return `*this`.
- In `SubtreeReader`, `SchemaReader`, and `TilesetReader`, the `readSubtree`, `readSchema`, and `readTileset` methods (respectively) have been renamed to `readFromJson` and return a templated `ReadJsonResult` instead of a bespoke result class.
- `TileExternalContent` is now heap allocated and stored in `TileContent` with a `std::unique_ptr`.
- The root `Tile` of a `Cesium3DTilesSelection::Tileset` now represents the tileset.json itself, and the `root` tile specified in the tileset.json is its only child. This makes the shape of the tile tree consistent between a standard top-level tileset and an external tileset embedded elsewhere in the tree. In both cases, the "tile" that represents the tileset.json itself has content of type `TileExternalContent`.

##### Additions :tada:

- Added new constructors to `LocalHorizontalCoordinateSystem` taking ECEF<->Local transformation matrices directly.
- Unknown properties in objects read with a `JsonReader` are now stored in the `unknownProperties` property on `ExtensibleObject` by default. To ignore them, as was done in previous versions, call `setCaptureUnknownProperties` on `JsonReaderOptions`.
- Added `ValueType` type alias to `ArrayJsonHandler`, for consistency with other JSON handlers.
- Added an overload of `JsonReader::readJson` that takes a `rapidjson::Value` instead of a byte buffer. This allows a subtree of a `rapidjson::Document` to be easily and efficiently converted into statically-typed classes via `IJsonHandler`.
- Added `*Reader` classes to `CesiumGltfReader` and `Cesium3DTilesReader` to allow each of the classes to be individually read from JSON.
- Added `getExternalContent` method to the `TileContent` class.
- `TileExternalContent` now holds the metadata (`schema`, `schemaUri`, `metadata`, and `groups`) stored in the tileset.json.
- Added `loadMetadata` and `getMetadata` methods to `Cesium3DTilesSelection::Tileset`. They provide access to `TilesetMetadata` instance representing the metadata associated with a tileset.json.
- Added `MetadataQuery` class to make it easier to find properties with specific semantics in `TilesetMetadata`.

##### Fixes :wrench:

- Fixed a bug where an empty error message would get propagated to a tileset's `loadErrorCallback`.
- Fixed several small build script issues to allow cesium-native to be used in Univeral Windows Platform (UWP) applications, such as those that run on Holo Lens 2.
- When KTX2 transcoding fails, the image will now be fully decompressed instead of returning an error.
- Fixed a bug that could cause higher-detail tiles to continue showing when zooming out quickly on a tileset that uses "additive" refinement.
- Fixed a bug that could cause a tile to never finish upsampling because its non-rendered parent never finishes loading.

### v0.26.0 - 2023-08-01

##### Additions :tada:

- Added caching support for Google Maps Photorealistic 3D Tiles. Or other cases where the origin server is using combinations of HTTP header directives that previously caused tiles not to go to disk cache (such as `max-age-0`, `stale-while-revalidate`, and `Expires`).
- Added support for the `EXT_meshopt_compression` extension, which allows decompressing mesh data using the meshoptimizer library. Also added support for the `KHR_mesh_quantization` and `KHR_texture_transform` extensions, which are often used together with the `EXT_meshopt_compression` extension to optimize the size and performance of glTF files.

##### Fixes :wrench:

- Fixed a bug in the 3D Tiles selection algorithm that could cause missing detail if a tileset had a leaf tile that was considered "unconditionally refined" due to having a geometric error larger than its parent's.
- Fixed a bug where `GltfReader::readImage` would always populate `mipPositions` when reading KTX2 images, even when the KTX2 file indicated that it had no mip levels and that they should be created, if necessary, from the base image. As a result, `generateMipMaps` wouldn't generate any mipmaps for the image.

### v0.25.1 - 2023-07-03

##### Additions :tada:

- Included generated glTF and 3D Tiles classes in the generated referenced documentation.
- Updated the 3D Tiles class generator to use the `main` branch instead of the `draft-1.1` branch.

### v0.25.0 - 2023-06-01

##### Additions :tada:

- Added `computeTransformationToAnotherLocal` method to `LocalHorizontalCoordinateSystem`.
- Added support for the `KHR_materials_variants` extension to the glTF reader and writer.
- Added `GunzipAssetAccessor`. It can decorate another asset accessor in order to automatically gunzip responses (if they're gzipped) even if they're missing the proper `Content-Encoding` header.

##### Fixes :wrench:

- On Tileset Load Failure, warning/error messages will always be logged even if the failure callback is set.
- Fixed a bug that caused meshes to be missing entirely when upsampled from a parent with `UNSIGNED_BYTE` indices.

### v0.24.0 - 2023-05-01

##### Additions :tada:

- `WebMapServiceRasterOverlay` now allows query parameters in the base URL when building GetCapabilities and GetMap requests.
- Added support for parsing implicit tilesets that conform to the 3D Tiles 1.1 Spec.

##### Fixes :wrench:

- Fixed various `libjpeg-turbo` build errors, including ones that occurred when building for iOS.

### v0.23.0 - 2023-04-03

##### Breaking Changes :mega:

- Removed `tilesLoadingLowPriority`, `tilesLoadingMediumPriority`, and `tilesLoadingHighPriority` from `ViewUpdateResult`. Use `workerThreadTileLoadQueueLength` and `mainThreadTileLoadQueueLength` instead.

##### Additions :tada:

- Added `getOrientedBoundingBoxFromBoundingVolume` to the `Cesium3DTilesSelection` namespace.
- Added `transform` and `toAxisAligned` methods to `OrientedBoundingBox`.
- Switched to `libjpeg-turbo` instead of `stb` for faster jpeg decoding.
- Added `getNumberOfTilesLoaded` method to `Tileset`.
- Changed how `TilesetOptions::forbidHoles` works so that it loads much more quickly, while still guaranteeing there are no holes in the tileset.
- Added `frameNumber` property to `ViewUpdateResult`.
- Added getters for the `stride` and `data` fields of `AccessorView`.
- Added `startNewFrame` method to `ITileExcluder`.
- Added `CreditSystem.setShowOnScreen` and `Tileset.setShowCreditsOnScreen` to allow on-screen credit rendering to be toggled at runtime.

##### Fixes :wrench:

- Fixed a bug that caused the `center` field of `AxisAlignedBox` to be incorrect.
- Fixed a bug that caused the main thread to sometimes load low-priority tiles before high-priority ones. This could result in much longer waits than necessary for a tileset's appropriate level-of-detail to be shown.
- Fixed a bug that prevented WebP and KTX2 textures from working in the common case where only the extension specified the `source` property, not the glTF's main `Texture` definition.

### v0.22.1 - 2023-03-06

##### Fixes :wrench:

- Fixed a crash that could occur when a batch table property had fewer values than the model had features.

### v0.22.0 - 2023-03-01

##### Breaking Changes :mega:

- Renamed `CesiumGeometry::AxisTransforms` to simply `Transforms`.
- Renamed `CesiumGeospatial::Transforms` to `GlobeTransforms`.

##### Additions :tada:

- Added `GlobeAnchor`, making it easy to define a coordinate system that anchors an object to the globe and maintains it as the object moves or as the local coordinate system it is defined in changes.
- Added support for loading tilesets with `pnts` content. Point clouds are converted to `glTF`s with a single `POINTS` primitive, while batch tables are converted to `EXT_feature_metadata`.
- Added `createTranslationRotationScaleMatrix` and `computeTranslationRotationScaleFromMatrix` methods to `CesiumGeometry::Transforms`.
- Added `CesiumUtility::AttributeCompression` for encoding and decoding vertex attributes in different formats.

##### Fixes :wrench:

- Fixed a bug that could cause holes to appear in a tileset, even with frustum culling disabled, when the tileset includes some empty tiles with a geometric error greater than their parent's.

### v0.21.3 - 2023-02-01

##### Fixes :wrench:

- Fixed a bug that could prevent loading in tilesets that are additively-refined and have external tilesets, such as Cesium OSM Buildings.
- Fixed a bug that could cause parent tiles to be incorrectly culled in tilesets with additive ("ADD") refinement. This could cause geometry to disappear when moving in closer, or fail to appear at all.
- When unloading tile content, raster overlay tiles are now detached from geometry tiles _before_ the geometry tile content is unloaded.
- Added missing `#include <string>` in generated glTF and 3D Tiles header files.
- Replaced `std::sprintf` with `std::snprintf`, fixing a warning-as-error in newer versions of Xcode.
- Upgraded tinyxml2 [from commit 1aeb57d26bc303d5cfa1a9ff2a331df7ba278656 to commit e05956094c27117f989d22f25b75633123d72a83](https://github.com/leethomason/tinyxml2/compare/1aeb57d26bc303d5cfa1a9ff2a331df7ba278656...e05956094c27117f989d22f25b75633123d72a83).

### v0.21.2 - 2022-12-09

##### Additions :tada:

- Added the ability to specify the endpoint URL of the Cesium ion API when constructing an `IonRasterOverlay`.

##### Fixes :wrench:

- Removed the logged warning about the use of the `gltfUpAxis` property in a 3D Tiles tileset.json. While not technically spec-compliant, this property is quite common and we are not going to remove support for it anytime soon.

### v0.21.1 - 2022-12-02

##### Fixes :wrench:

- Fixed a bug that could cause an assertion failure - and on rare occasions a more serious problem - when creating a tile provider for a `TileMapServiceRasterOverlay` or a `WebMapServiceRasterOverlay`.

### v0.21.0 - 2022-11-01

##### Breaking Changes :mega:

- On `IPrepareRendererResources`, the `image` parameter passed to `prepareRasterInLoadThread` and the `rasterTile` parameter passed to `prepareRasterInMainThread` are no longer const. These methods are now allowed to modify the parameters during load.
- `IPrepareRendererResources::prepareInLoadThread` now takes a `TileLoadResult` and returns a `Future<TileLoadResultAndRenderResources>`, allowing it to work asynchronously rather than just blocking a worker thread until it is finished.
- `RasterOverlay::createTileProvider` now takes the owner pointer as an `IntrusivePointer` instead of a raw pointer, and returns a future that resolves to a `RasterOverlay::CreateTileProviderResult`.

##### Additions :tada:

- Added `mainThreadLoadingTimeLimit` and `tileCacheUnloadTimeLimit` properties to `TilesetOptions`, allowing a limit to be placed on how much time is spent loading and unloading tiles per frame.
- Added `GltfReader::generateMipMaps` method.
- Added the `getImage` method to `RasterOverlayTile`.
- Added `LocalHorizontalCoordinateSystem`, which is used to create convenient right- or left-handeded coordinate systems with an origin at a point on the globe.

##### Fixes :wrench:

- Fixed a bug that could cause a crash when adding raster overlays to sparse tilesets and zooming close enough to cause them to be upsampled.

### v0.20.0 - 2022-10-03

##### Breaking Changes :mega:

- `TileRenderContent::lodTransitionPercentage` now always goes from 0.0 --> 1.0 regardless of if the tile is fading in or out.
- Added a new parameter to `IPrepareRendererResources::prepareInLoadThread`, `rendererOptions`, to allow passing arbitrary data from the renderer.

##### Fixes :wrench:

- In `CesiumGltfWriter`, `accessor.byteOffset` and `bufferView.byteOffset` are no longer written if the value is 0. This fixes validation errors for accessors that don't have buffer views, e.g. attributes that are Draco compressed.
- Fixed a bug where failed tiles don't clean up any raster overlay tiles that are mapped to them, and therefore cannot be rendered as empty tiles.
- Fixed a bug that prevented access to Cesium Ion assets by using expired Access Tokens.

### v0.19.0 - 2022-09-01

##### Breaking Changes :mega:

- `RasterOverlayCollection` no longer accepts a `Tileset` in its constructor. Instead, it now accepts a `Tile::LoadedLinkList` and a `TilesetExternals`.
- Removed `TileContext`. It has been replaced by the `TilesetContentLoader` interface.
- Removed `TileContentFactory`. Instead, conversions of various types to glTF can be registered with `GltfConverters`.
- Removed `TileContentLoadInput`. It has been replaced by `TileLoadInput` and `TilesetContentLoader`.
- Removed `TileContentLoadResult`. It has been replaced by `TileContent`.
- Removed `TileContentLoader`. It has been replaced by `TilesetContentLoader` and `GltfConverters`.
- Removed `ImplicitTraversal`. It has been replaced by `TilesetContentLoader` and `GltfConverters`.
- Removed many methods from the `Cesium3DTilesSelection::Tileset` class: `getUrl()`, `getIonAssetID()`, `getIonAssetToken()`, `notifyTileStartLoading`, `notifyTileDoneLoading()`, `notifyTileUnloading()`, `loadTilesFromJson()`, `requestTileContent()`, `requestAvailabilitySubtree()`, `addContext()`, and `getGltfUpAxis()`. Most of these were already not recommended for use outside of cesium-native.
- Removed many methods from the `Cesium3DTilesSelection::Tile` class: `getTileset()`, `getContext()`, `setContext()`, `getContent()`, `setEmptyContent()`, `getRendererResources()`, `setState()`, `loadContent()`, `processLoadedContent()`, `unloadContent()`, `update()`, and `markPermanentlyFailed()`. Most of these were already not recommended for use outside of cesium-native.

##### Additions :tada:

- Quantized-mesh terrain and implicit octree and quadtree tilesets can now skip levels-of-detail when traversing, so the correct detail is loaded more quickly.
- Added new options to `TilesetOptions` supporting smooth transitions between tiles at different levels-of-detail. A tile's transition percentage can be retrieved from `TileRenderContent::lodTransitionPercentage`.
- Added support for loading WebP images inside glTFs and raster overlays. WebP textures can be provided directly in a glTF texture or in the `EXT_texture_webp` extension.
- Added support for `KHR_texture_transform` to `CesiumGltf`, `CesiumGltfReader`, and `CesiumGltfWriter`
- `Tileset` can be constructed with a `TilesetContentLoader` and a root `Tile` for loading and rendering different 3D Tile-like formats or creating a procedural tileset.

##### Fixes :wrench:

- Fixed a bug where the Raster Overlay passed to the `loadErrorCallback` would not be the one that the user created, but instead an aggregated overlay that was created internally.

### v0.18.1 - 2022-08-04

##### Fixes :wrench:

- Fixed a bug in `SqliteCache` where the last access time of resources was not updated correctly, sometimes causing more recently used resources to be evicted from the cache before less recently used ones.

### v0.18.0 - 2022-08-01

##### Breaking Changes :mega:

- Removed support for 3D Tiles Next extensions in `TilesetWriter` and `TilesetReader` that have been promoted to core in 3D Tiles 1.1
  - [3DTILES_multiple_contents](https://github.com/CesiumGS/3d-tiles/tree/main/extensions/3DTILES_multiple_contents)
  - [3DTILES_implicit_tiling](https://github.com/CesiumGS/3d-tiles/tree/main/extensions/3DTILES_implicit_tiling)
  - [3DTILES_metadata](https://github.com/CesiumGS/3d-tiles/tree/main/extensions/3DTILES_metadata)
  - [3DTILES_content_gltf](https://github.com/CesiumGS/3d-tiles/tree/main/extensions/3DTILES_content_gltf)
- Removed the `getSupportsRasterOverlays` from `Tileset` because the property is no longer relevant now that all tilesets support raster overlays.

##### Additions :tada:

- Added support for [3D Tiles 1.1](https://github.com/CesiumGS/3d-tiles/pull/666) in `TilesetWriter` and `TilesetReader`.
- Added a `TileOcclusionRendererProxyPool` to `TilesetExternals`. If a renderer implements and provides this interface, the tile occlusion information is used to avoid refining parent tiles that are completely occluded, reducing the number of tiles loaded.
- `Tileset` can now estimate the percentage of the tiles for the current view that have been loaded by calling the `computeLoadProgress` method.
- Enabled loading Tile Map Service (TMS) URLs that do not have a file named "tilemapresource.xml", such as from GeoServer.
- Added support for Tile Map Service documents that use the "local" profile when the SRS is mercator or geodetic.

### v0.17.0 - 2022-07-01

##### Fixes :wrench:

- Fixed crash when parsing an empty copyright string in the glTF model.

### v0.16.0 - 2022-06-01

##### Additions :tada:

- Added option to the `RasterizedPolygonsOverlay` to invert the selection, so everything outside the polygons gets rasterized instead of inside.
- The `RasterizedPolygonsTileExcluder` excludes tiles outside the selection instead of inside when given an inverted `RasterizedPolygonsOverlay`.
- Tiles are now upsampled using the projection of the first raster overlay in the list with more detail.

##### Fixes :wrench:

- For consistency with CesiumJS and compatibility with third-party terrain tilers widely used in the community, the `bounds` property of the `layer.json` file of a quantized-mesh terrain tileset is now ignored, and the terrain is assumed to cover the entire globe.

### v0.15.2 - 2022-05-13

##### Fixes :wrench:

- Fixed a bug where upsampled quadtree tiles could have siblings with mismatching projections.

In addition to the above, this release updates the following third-party libraries used by cesium-native:

- `cpp-httplib` to v0.10.3 ([changes](https://github.com/yhirose/cpp-httplib/compare/c7486ead96dad647b9783941722b5944ac1aaefa...d73395e1dc652465fa9524266cd26ad57365491f))
- `draco` to v1.5.2 ([changes](https://github.com/google/draco/compare/9bf5d2e4833d445acc85eb95da42d715d3711c6f...bd1e8de7dd0596c2cbe5929cbe1f5d2257cd33db))
- `earcut` to v2.2.3 ([changes](https://github.com/mapbox/earcut.hpp/compare/6d18edf0ce046023a7cb55e69c4cd9ba90e2c716...b28acde132cdb8e0ef536a96ca7ada8a651f9169))
- `PicoSHA2` to commit `1677374f23352716fc52183255a40c1b8e1d53eb` ([changes](https://github.com/okdshin/PicoSHA2/compare/b699e6c900be6e00152db5a3d123c1db42ea13d0...1677374f23352716fc52183255a40c1b8e1d53eb))
- `rapidjson` to commit `fcb23c2dbf561ec0798529be4f66394d3e4996d8` ([changes](https://github.com/Tencent/rapidjson/compare/fd3dc29a5c2852df569e1ea81dbde2c412ac5051...fcb23c2dbf561ec0798529be4f66394d3e4996d8))
- `spdlog` to v1.10.0 ([changes](https://github.com/gabime/spdlog/compare/cbe9448650176797739dbab13961ef4c07f4290f...76fb40d95455f249bd70824ecfcae7a8f0930fa3))
- `stb` to commit `af1a5bc352164740c1cc1354942b1c6b72eacb8a` ([changes](https://github.com/nothings/stb/compare/b42009b3b9d4ca35bc703f5310eedc74f584be58...af1a5bc352164740c1cc1354942b1c6b72eacb8a))
- `uriparser` to v0.9.6 ([changes](https://github.com/uriparser/uriparser/compare/e8a338e0c65fd875a46067d711750e4c13e044e7...24df44b74753017acfaec4b3a30097a8a2ae1ae1))

### v0.15.1 - 2022-05-05

##### Fixes :wrench:

- Fixed a bug that could cause tiles in external tilesets to fail to load.

### v0.15.0 - 2022-05-02

##### Additions :tada:

- Improved the load performance when `TilesetOptions::forbidHoles` is enabled by only loading child tiles when their parent does not meet the necessary screen-space error requirement.
- Added support for loading availability metadata from quantized-mesh layer.json. Previously, only availability embedded in terrain tiles was used.
- Added support for quantized-mesh terrain tilesets that specify a parent layer.
- Added support for metadata from the `3DTILES_batch_table_hierarchy` extension.

##### Fixes :wrench:

- Fixed a bug that could cause the same tiles to be continually loaded and unloaded when `TilesetOptions::forbidHoles` was enabled.
- Fixed a bug that could sometimes cause tilesets to fail to show their full detail when making changes to raster overlays.
- Fixed a bug that could cause holes even with `TilesetOptions::forbidHoles` enabled, particularly when using external tilesets.
- Tiles will no longer be selected to render when they have no content and they have a higher "geometric error" than their parent. In previous versions, this situation could briefly lead to holes while the children of such tiles loaded.
- Fixed a bug where `IPrepareRendererResources::prepareInMainThread` was called on a `Tile` before that `Tile` was updated with loaded content.
- Fixed a bug where getting bad data from the SQLite request cache could cause a crash. If the SQLite database is corrupt, it will now be deleted and recreated.

### v0.14.1 - 2022-04-14

##### Fixes :wrench:

- Fixed a crash caused by using an aggregated overlay of `IonRasterOverlay` after it is freed.
- Fix a bug introduced in v0.14.0 that caused Tile Map Service (TMS) overlays from Cesium ion to fail to load.

### v0.14.0 - 2022-04-01

##### Breaking Changes :mega:

- Added a new parameter, `rendererOptions`, to `IPrepareRendererResources::prepareRasterInLoadThread`.
- Changed the type of Cesium ion asset IDs from `uint32_t` to `int64_t`.
- Various changes in the `Cesium3DTiles`, `Cesium3DTilesReader`, and `Cesium3DTilesWriter` namespaces to match the evolving 3D Tiles Next specifications.
- Removed `getTextureCoordinateIndex` from `FeatureIDTextureView` and `FeatureTexturePropertyView`. Use `getTextureCoordinateAttributeId` instead.

##### Additions :tada:

- Added `WebMapServiceRasterOverlay` to pull raster overlays from a WMS server.
- Added support for the following glTF extensions to `CesiumGltf`, `CesiumGltfReader`, and `CesiumGltfWriter`:
  - `EXT_instance_features`
  - `EXT_structural_metadata`
  - `MAXAR_mesh_variants`
- Added an in-memory cache for Cesium ion asset endpoint responses in order to avoid repeated requests.
- Added `ScopeGuard` class to automatically a execute function when exiting a scope.
- The glTF `copyright` property, if present, is now included in the credits that `Tileset` adds to the `CreditSystem`. If the `copyright` has multiple parts separate by semicolons, these are treated as separate credits.
- Credits reported by `CreditSystem::getCreditsToShowThisFrame` are now sorted based on the number of occurrences, with the most common credits first.
- `Tileset` and `RasterOverlay` credits can now be shown on the screen, rather than in a separate credit popup.
- Added `FeatureTexturePropertyView::getSwizzle` method.
- Added `IsMetadataArray` template to check if a type is a `MetadataArrayView`.
- Added a `rendererOptions` property to `RasterOverlayOptions` to pass arbitrary data to `prepareRasterInLoadThread`.
- Added `Uri::escape`.

##### Fixes :wrench:

- Fixed an issue that could lead to compilation failures when passing an lvalue reference to `Promise::resolve()`.
- Fixed upsampling for `EXT_feature_metadata` feature tables.
- Fixed a bug that could cause the size of external images to be accounted for incorrectly when tracking the number of bytes loaded for caching purposes.
- Fixed a bug that prevented tiles from loading when "Forbid Holes" option was enabled.

### v0.13.0 - 2022-03-01

##### Breaking Changes :mega:

- Renamed constants in `CesiumUtility::Math` to use PascalCase instead of SCREAMING_SNAKE_CASE.

##### Additions :tada:

- Added support for the `CESIUM_RTC` and `KHR_texture_basisu` glTF extensions.
- Added support for 3D Tiles that do not have a geometric error, improving compatibility with tilesets that don't quite match the 3D Tiles spec.
- Exposed the Cesium ion endpoint URL as a parameter on tilesets and raster overlays.
- `TilesetOptions` and `RasterOverlayOptions` each have a new option to report which compressed textured formats are supported on the client platform. Ideal formats amongst the available ones are picked for each KTX2 texture that is later encountered.
- The `ImageCesium` class nows convey which GPU pixel compression format (if any) is used. This informs what to expect in the image's pixel buffer.
- The `ImageCesium` class can now contain pre-computed mipmaps, if they exist. In that case, all the mips will be in the pixel buffer and the delineation between each mip will be described in `ImageCesium::mipPositions`.
- Tileset content with the known file extensions ".gltf", ".glb", and ".terrain" can now be loaded even if the Content-Type is incorrect. This is especially helpful for loading tilesets from `file:` URLs.
- Created tighter fitting bounding volumes for terrain tiles by excluding skirt vertices.

##### Fixes :wrench:

- Fixed bug that could cause properties types in a B3DM Batch Table to be deduced incorrectly, leading to a crash when accessing property values.
- Fixed a bug where implicit tiles were not receiving the root transform and so could sometimes end up in the wrong place.

### v0.12.0 - 2022-02-01

##### Breaking Changes :mega:

- Renamed `IAssetAccessor::requestAsset` to `get`.
- Renamed `IAssetAccessor::post` to `request` and added a new parameter in the second position to specify the HTTP verb to use.
- `Token` in `CesiumIonClient` has been updated to match Cesium ion's v2 REST API endpoint, so several fields have been renamed. The `tokens` method also now returns future that resolves to a `TokenList` instead of a plain vector of `Token` instances.
- Renamed `GltfReader::readModel`, `ModelReaderResult`, and `ReadModelOptions` to `GltfReader::readGltf`, `GltfReaderResult`, and `GltfReaderOptions` respectively.
- Removed `writeModelAsEmbeddedBytes`, `writeModelAndExternalFiles`, `WriteModelResult`, `WriteModelOptions`, and `WriteGLTFCallback`. Use `GltfWriter::writeGltf`, `GltfWriter::writeGlb`, `GltfWriterResult`, and `GltfWriterOptions` instead.

##### Additions :tada:

- Added `TilesetWriterOptions` for serializing tileset JSON.
- Added support for the following extensions in `GltfWriter` and `GltfReader`:
  - [KHR_materials_unlit](https://github.com/KhronosGroup/glTF/tree/main/extensions/2.0/Khronos/KHR_materials_unlit)
  - [EXT_mesh_gpu_instancing](https://github.com/KhronosGroup/glTF/tree/main/extensions/2.0/Vendor/EXT_mesh_gpu_instancing)
  - [EXT_meshopt_compression](https://github.com/KhronosGroup/glTF/tree/main/extensions/2.0/Vendor/EXT_meshopt_compression)
  - [EXT_mesh_features](https://github.com/CesiumGS/glTF/tree/3d-tiles-next/extensions/2.0/Vendor/EXT_mesh_features)
  - [CESIUM_tile_edges](https://github.com/CesiumGS/glTF/pull/47)
- Added support for the following extensions in `TilesetWriter` and `TilesetReader`:
  - [3DTILES_multiple_contents](https://github.com/CesiumGS/3d-tiles/tree/main/extensions/3DTILES_multiple_contents)
  - [3DTILES_implicit_tiling](https://github.com/CesiumGS/3d-tiles/tree/main/extensions/3DTILES_implicit_tiling)
  - [3DTILES_metadata](https://github.com/CesiumGS/3d-tiles/tree/main/extensions/3DTILES_metadata)
- Added `SubtreeWriter` and `SubtreeReader` for serializing and deserializing the subtree format in [3DTILES_implicit_tiling](https://github.com/CesiumGS/3d-tiles/tree/main/extensions/3DTILES_implicit_tiling).
- Added `SchemaWriter` and `SchemaReader` for serializing and deserializing schemas in [EXT_mesh_features](https://github.com/CesiumGS/glTF/tree/3d-tiles-next/extensions/2.0/Vendor/EXT_mesh_features) and [3DTILES_metadata](https://github.com/CesiumGS/3d-tiles/tree/main/extensions/3DTILES_metadata).
- Added `hasExtension` to `ExtensibleObject`.
- Added `CESIUM_TESTS_ENABLED` option to the build system.
- Added support in the JSON reader for reading doubles with no fractional value as integers.
- Added case-insensitive comparison for Cesium 3D Tiles "refine" property values.
- Added new capabilities to `Connection` in `CesiumIonClient`:
  - The `tokens` method now uses the v2 service endpoint and allows a number of options to be specified.
  - Added a `token` method to allow details of a single token to be retrieved.
  - Added `nextPage` and `previousPage` methods to allow paging through tokens.
  - Added `modifyToken` method.
  - Added static `getIdFromToken` method to obtain a token ID from a given token value.
- Added `loadErrorCallback` to `TilesetOptions` and `RasterOverlayOptions`. This callback is invoked when the `Tileset` or `RasterOverlay` encounter a load error, allowing the error to be handled by application code.
- Enable `IntrusivePointer<T>` to be converted to `IntrusivePointer<U>` if U is a base class of T.

##### Fixes :wrench:

- Fixes a bug where `notifyTileDoneLoading` was not called when encountering Ion responses that can't be parsed.
- Fixed a bug that prevented a continuation attached to a `SharedFuture` from returning a `Future` itself.
- Fixed incorrect child subtree index calculation in implicit tiles.
- Fixed `computeDistanceSquaredToPosition` in `BoundingSphere`.

### v0.11.0 - 2022-01-03

##### Breaking Changes :mega:

- The `CesiumGltfReader` project now uses the `CesiumGltfReader` namespace instead of the `CesiumGltf` namespace.
- The `CesiumGltfWriter` project now uses the `CesiumGltfWriter` namespace instead of the `CesiumGltf` namespace.
- The `Cesium3DTilesReader` project now uses the `Cesium3DTilesReader` namespace instead of the `Cesium3DTiles` namespace.

##### Additions :tada:

- Added `Cesium3DTilesWriter` library.

##### Fixes :wrench:

- Fixed a bug in `QuadtreeRasterOverlayTileProvider` that caused incorrect level-of-detail selection for overlays that use a global (or otherwise large) tiling scheme but have non-global (or otherwise smaller) coverage.

### v0.10.0 - 2021-12-01

##### Breaking Changes :mega:

- `QuadtreeRasterOverlayTileProvider::computeLevelFromGeometricError` has been removed. `computeLevelFromTargetScreenPixels` may be useful as a replacement.
- The constructor of `RasterOverlayTileProvider` now requires a coverage rectangle.
- `RasterOverlayTileProvider::getTile` now takes a `targetScreenPixels` instead of a `targetGeometricError`.
- The constructor of `RasterMappedTo3DTile` now requires a texture coordinate index.
- The constructor of `RasterOverlayTile` now takes a `targetScreenPixels` instead of a `targetGeometricError`. And the corresponding `getTargetGeometricError` has been removed.
- Removed `TileContentLoadResult::rasterOverlayProjections`. This field is now found in the `overlayDetails`.
- Removed `obtainGlobeRectangle` from `TileUtilities.h`. Use `estimateGlobeRectangle` in `BoundingVolume.h` instead.
- cesium-native now uses the following options with the `glm` library:
  - `GLM_FORCE_XYZW_ONLY`
  - `GLM_FORCE_EXPLICIT_CTOR`
  - `GLM_FORCE_SIZE_T_LENGTH`

##### Additions :tada:

- Added support for the [3DTILES_implicit_tiling](https://github.com/CesiumGS/3d-tiles/tree/main/extensions/3DTILES_implicit_tiling) extension.
- Added support for the [3DTILES_bounding_volume_S2](https://github.com/CesiumGS/3d-tiles/tree/main/extensions/3DTILES_bounding_volume_S2) extension.
- Added support for raster overlays, including clipping polygons, on any 3D Tiles tileset.
- Added support for external glTF buffers and images.
- Raster overlay level-of detail is now selected using "target screen pixels" rather than the hard-to-interpret geometric error value.
- A `RasterOverlay` can now be configured with a `maximumScreenSpaceError` independent of the screen-space error used for the geometry.
- `RasterOverlay::loadTileProvider` now returns a `SharedFuture`, making it easy to attach a continuation to run when the load completes.
- Added `GltfContent::applyRtcCenter` and `applyGltfUpAxisTransform`.
- Clipping polygon edges now remain sharp even when zooming in past the available geometry detail.
- Added `DebugColorizeTilesRasterOverlay`.
- Added `BoundingRegionBuilder` to `CesiumGeospatial`.
- Added `GlobeRectangle::EMPTY` static field and `GlobeRectangle::isEmpty` method.
- Added the ability to set the coordinates of a `GlobeRectangle` after construction.

##### Fixes :wrench:

- Improved the computation of bounding regions and overlay texture coordinates from geometry, particularly for geometry that crosses the anti-meridian or touches the poles.
- Fixed a bug that would result in incorrect geometry when upsampling a glTF with a position accessor pointing to a bufferView that did not start at the beginning of its buffer.
- Fixed a problem that could cause incorrect distance computation for a degenerate bounding region that is a single point with a min/max height.
- Improved the numerical stability of `GlobeRectangle::computeCenter` and `GlobeRectangle::contains`.
- Error messages are no longer printed to the Output Log when an upsampled tile happens to have a primitive with no vertices.
- Fixed a bug that could cause memory corruption when a decoded Draco mesh was larger than indicated by the corresponding glTF accessor.
- Fixed a bug that could cause the wrong triangle indices to be used for a Draco-encoded glTF.

### v0.9.0 - 2021-11-01

##### Breaking Changes :mega:

- Changed the following properties in CesiumGltf:
  - `BufferView::target` now defaults to `std::nullopt` instead of `Target::ARRAY_BUFFER`.
  - `ClassProperty::type` now defaults to `Type::INT8` instead of empty string.
  - `ClassProperty::componentType` is now an optional string instead of a `JsonValue`.
  - `FeatureTexture::classProperty` is no longer optional, consistent with changes to the extension spec.
  - `Image::mimeType` now defaults to empty string instead of `MimeType::image_jpeg`.
  - `Sampler::magFilter` and `Sampler::minFilter` now default to `std::nullopt` instead of `MagFilter::NEAREST`.
- The version of `ExtensibleObject` in the `CesiumGltf` library and namespace has been removed. Use the one in the `CesiumUtility` library and namespace instead.
- Renamed the following glTF extension classes:
  - `KHR_draco_mesh_compression` -> `ExtensionKhrDracoMeshCompression`.
  - `MeshPrimitiveEXT_feature_metadata` -> `ExtensionMeshPrimitiveExtFeatureMetadata`
  - `ModelEXT_feature_metadata` -> `ExtensionModelExtFeatureMetadata`
- `CesiumGltf::ReaderContext` has been removed. It has been replaced with either `CesiumJsonReader::ExtensionReaderContext` or `GltfReader`.

##### Additions :tada:

- Added new `Cesium3DTiles` and `Cesium3DTilesReader` libraries. They are useful for reading and working with 3D Tiles tilesets.

##### Fixes :wrench:

- Fixed a bug that could cause crashes or incorrect behavior when using raster overlays.
- Fixed a bug that caused 3D Tiles content to fail to load when the status code was zero. This code is used by libcurl for successful read of `file://` URLs, so the bug prevented loading from such URLs in some environments.
- Errors and warnings that occur while loading glTF textures are now include in the model load errors and warnings.
- Fixes how `generate-classes` deals with reserved C++ keywords. Property names that are C++ keywords should be appended with "Property" as was already done,
  but when parsing JSONs the original property name string should be used.

### v0.8.0 - 2021-10-01

##### Breaking Changes :mega:

- glTF enums are now represented in CesiumGltf as their underlying type (int32 or string) rather than as an enum class.
- Tile content loaders now return a `Future`, which allows them to be asynchronous and make further network requests.

##### Fixes :wrench:

- Fixed a bug that caused the `RTC_CENTER` semantic in a B3DM feature table to be ignored if any of the values happened to be integers rather than floating-point numbers. This caused these tiles to render in the wrong location.

### v0.7.2 - 2021-09-14

##### Fixes :wrench:

- Fixed a bug where the "forbidHoles" option was not working with raster overlays and external tilesets.

### v0.7.1 - 2021-09-14

##### Fixes :wrench:

- Fixed a bug introduced in v0.7.0 where credits from a `QuadtreeRasterOverlayTileProvider` were not collected and reported.
- Fixed a bug where disabling frustum culling caused external tilesets to not load.

### v0.7.0 - 2021-09-01

##### Breaking Changes :mega:

- Renamed the `Cesium3DTiles` namespace and library to `Cesium3DTilesSelection`.
- Deleted `Cesium3DTilesSelection::Gltf` and moved functionality into `CesiumGltf::Model`.
- Renamed `Rectangle::intersect` and `GlobeRectangle::intersect` to `computeIntersection`.
- `RasterOverlay` and derived classes now require a `name` parameter to their constructors.
- Changed the type of texture coordinate IDs used in the raster overlay system from `uint32_t` to `int32_t`.
- `RasterOverlayTileProvider` is no longer quadtree-oriented. Instead, it requires derived classes to provide an image for a particular requested rectangle and geometric error. Classes that previously derived from `RasterOverlayTileProvider` should now derive from `QuadtreeRasterOverlayTileProvider` and implement `loadQuadtreeTileImage` instead of `loadTileImage`.
- Removed `TilesetOptions::enableWaterMask`, which didn't have any effect anyway. `TilesetContentOptions::enableWaterMask` still exists and works.

##### Additions :tada:

- Added `Future<T>::isReady`.
- Added `Future<T>::share`, which returns a `SharedFuture<T>` and allows multiple continuations to be attached.
- Added an option in `TilesetOptions::ContentOptions` to generate smooth normals when the original glTFs were missing normals.
- Added `ImageManipulation` class to `CesiumGltfReader`.
- Added `Math::roundUp` and `Math::roundDown`.
- Added `Rectangle::computeUnion`.

##### Fixes :wrench:

- Fixed a bug that caused CesiumGltfWriter to write a material's normal texture info into a property named `normalTextureInfo` rather than `normalTexture`.
- Fixed a bug in `TileMapServiceRasterOverlay` that caused it to show only the lowest resolution tiles if missing a `tilemapresource.xml` file.

### v0.6.0 - 2021-08-02

##### Breaking Changes :mega:

- `Future<T>::wait` now returns the resolved value and throws if the Future rejected, rather than returning a `std::variant` and slicing the exception to `std::exception`.
- `Tileset::updateView` and `Tileset::updateViewOffline` now take `std::vector<ViewState>` instead of a single `ViewState`.

##### Additions :tada:

- Added support for the `EXT_feature_metadata` glTF extension.
- Added automatic conversion of the B3DM batch table to the `EXT_feature_metadata` extension.
- Added `CESIUM_COVERAGE_ENABLED` option to the build system.
- Added `AsyncSystem::dispatchOneMainThreadTask` to dispatch a single task, rather than all the tasks that are waiting.
- Added `AsyncSystem::createPromise` to create a Promise directly, rather than via a callback as in `AsyncSystem::createFuture`.
- Added `AsyncSystem::catchImmediately` to catch a Future rejection immediately in any thread.
- Added `AsyncSystem::all` to create a Future that resolves when a list of Futures resolve.
- Added support for multiple frustums in the `Tileset` selection algorithm.

##### Fixes :wrench:

- Fixed a bug that prevented `.then` functions from being used on a `Future<void>` when CESIUM_TRACING_ENABLED was ON.

### v0.5.0 - 2021-07-01

##### Breaking Changes :mega:

- `TilesetExternals` now has an `AsyncSystem` instead of a shared pointer to an `ITaskProcessor`.

##### Additions :tada:

- Added a performance tracing framework via `CESIUM_TRACE_*` macros.
- Added `Future<T>::thenImmediately`.
- Added `AsyncSystem::createThreadPool` and `Future<T>::thenInThreadPool`.
- `Future<T>::thenInWorkerThread` and `Future<T>::thenInMainThread` now arrange for their continuations to be executed immediately when the Future is resolved, if the Future is resolved in the correct thread.
- Moved all request cache database access to a dedicated thread, in order to free up worker threads for parallelizable work.

### v0.4.0 - 2021-06-01

##### Additions :tada:

- Added `Cesium3DTiles::TileIdUtilities` with a `createTileIdString` function to create logging/debugging strings for `TileID` objects.
- Accessing the same Bing Maps layer multiple times in a single application run now reuses the same Bing Maps session instead of starting a new one each time.
- Added a configure-time build option, `PRIVATE_CESIUM_SQLITE`, to rename all `sqlite3*` symbols to `cesium_sqlite3*`.

##### Fixes :wrench:

- Matched draco's decoded indices to gltf primitive if indices attribute does not match with the decompressed indices.
- `createAccessorView` now creates an (invalid) `AccessorView` with a standard numeric type on error, rather than creating `AccessorView<nullptr_t>`. This makes it easier to use a simple lambda as the callback.
- Disabled `HTTPLIB_USE_ZLIB_IF_AVAILABLE` and `HTTPLIB_USE_OPENSSL_IF_AVAILABLE` because these libraries are not required for our use for cpp-httplib and they cause problems on some systems.

### v0.3.1 - 2021-05-13

##### Fixes :wrench:

- Fixed a memory leak when loading textures from a glTF model.
- Fixed a use-after-free bug that could cause a crash when destroying a `RasterOverlay`.

### v0.3.0 - 2021-05-03

##### Breaking Changes :mega:

- Converted `magic_enum` / `CodeCoverage.cmake` dependencies to external submodules.
- Replaced `CesiumGltf::WriteFlags` bitmask with `CesiumGltf::WriteModelOptions` struct.
  `CesiumGltf::writeModelAsEmbeddedBytes` and `CesiumGltf::writeModelAndExternalfiles`
  now use this struct for configuration.
- Removed all exceptions in `WriterException.h`, warnings / errors are now reported in
  `WriteModelResult`, which is returned from `CesiumGltf::writeModelAsEmbeddedBytes` and
  `CesiumGltf::writeModelAndExternalFiles` instead.

##### Additions :tada:

- Added support for loading the water mask from quantized-mesh terrain tiles.

##### Fixes :wrench:

- Let a tile be renderable if all its raster overlays are ready, even if some are still loading.

### v0.2.0 - 2021-04-19

##### Breaking Changes :mega:

- Moved `JsonValue` from the `CesiumGltf` library to the `CesiumUtility` library and changes some of its methods.
- Renamed `CesiumGltf::Reader` to `CesiumGltf::GltfReader`.
- Made the `readModel` and `readImage` methods on `GltfReader` instance methods instead of static methods.

##### Additions :tada:

- Added `CesiumGltfWriter` library.
- Added `CesiumJsonReader` library.
- Added diagnostic details to error messages for invalid glTF inputs.
- Added diagnostic details to error messages for failed OAuth2 authorization with `CesiumIonClient::Connection`.
- Added an `Axis` enum and `AxisTransforms` class for coordinate system transforms
- Added support for the legacy `gltfUpVector` string property in the `asset` part of tilesets. The up vector is read and passed as an `Axis` in the `extras["gltfUpVector"]` property, so that receivers may rotate the glTF model's up-vector to match the Z-up convention of 3D Tiles.
- Unknown glTF extensions are now deserialized as a `JsonValue`. Previously, they were ignored.
- Added the ability to register glTF extensions for deserialization using `GltReader::registerExtension`.
- Added `GltfReader::setExtensionState`, which can be used to request that an extension not be deserialized or that it be deserialized as a `JsonValue` even though a statically-typed class is available for the extension.

##### Fixes :wrench:

- Gave glTFs created from quantized-mesh terrain tiles a more sensible material with a `metallicFactor` of 0.0 and a `roughnessFactor` of 1.0. Previously the default glTF material was used, which has a `metallicFactor` of 1.0, leading to an undesirable appearance.
- Reported zero-length images as non-errors as `BingMapsRasterOverlay` purposely requests that the Bing servers return a zero-length image for non-existent tiles.
- 3D Tiles geometric error is now scaled by the tile's transform.
- Fixed a bug that that caused a 3D Tiles tile to fail to refine when any of its children had an unsupported type of content.

### v0.1.0 - 2021-03-30

- Initial release.<|MERGE_RESOLUTION|>--- conflicted
+++ resolved
@@ -11,23 +11,16 @@
 - `GltfUtilities::parseGltfCopyright` now returns the credits as a vector of string_views. Previously it took a `CreditSystem` and created credits directly.
 - The `SubtreeAvailability` constructor and `loadSubtree` static method now take an `ImplicitTileSubdivisionScheme` enumeration parameter instead of a `powerOf2` parameter. They also now require a `levelsInSubtree` parameter, which is needed when switching from constant to bitstream availability. Lastly, the constructor now takes a `Subtree` parameter instead of a `std::vector<std::vector<std::byte>>` representing the buffers.
 - `SubtreeConstantAvailability`, `SubtreeBufferViewAvailability`, and `AvailabilityView` are now members of `SubtreeAvailability`.
-<<<<<<< HEAD
 - Moved `ImageManipulation` from `CesiumGltfReader` to `CesiumGltfContent`.
 - Added some new parameters to `RasterOverlayUtilities::createRasterOverlayTextureCoordinates` and changed the order of some existing parameters.
+- Moved `RasterOverlay`, `RasterOverlayTileProvider`, `RasterOverlayTile`, `QuadtreeRasterOverlayTileProvider`, `RasterOverlayLoadFailure`, and all of the `RasterOverlay`-derived types to a new `CesiumRasterOverlays` library and namespace.
 
 ##### Additions :tada:
 
 - Added new `Cesium3DTilesContent` library and namespace. It has classes for loading, converting, and manipulating 3D Tiles tile content.
 - Added new `CesiumGltfContent` library and namespace. It has classes for manipulating in-memory glTF files.
 - Added new `CesiumRasterOverlays` library and namespace. It has classes for working with massive textures draped over glTFs and 3D Tiles.
-=======
-- Moved `RasterOverlay`, `RasterOverlayTileProvider`, `RasterOverlayTile`, `QuadtreeRasterOverlayTileProvider`, `RasterOverlayLoadFailure`, and all of the `RasterOverlay`-derived types to a new `CesiumRasterOverlays` library and namespace.
-
-##### Additions :tada:
-
-- Added `Cesium3DTilesContent` library and namespace. It has classes for loading, converting, and manipulating 3D Tiles tile content.
 - Added `MetadataConversions`, which enables metadata values to be converted to different types for better usability in runtime engines.
->>>>>>> ec266b19
 - Added `TileBoundingVolumes` class to `Cesium3DTilesContent`, making it easier to create the rich bounding volume types in `CesiumGeometry` and `CesiumGeospatial` from the simple vector representations in `Cesium3DTiles`.
 - Added `transform` method to `CesiumGeometry::BoundingSphere`.
 - Added `toSphere`, `fromSphere`, and `fromAxisAligned` methods to `CesiumGeometry::OrientedBoundingBox`.
@@ -40,14 +33,11 @@
 - Added `pointInTriangle2D` static method to `CesiumGeometry::IntersectionTests`.
 - Added `rectangleIsWithinPolygons` and `rectangleIsOutsidePolygons` static methods to `CartographicPolygon`.
 - Raster overlays now use `IPrepareRasterOverlayRendererResources`, which contains only overlay-related methods, instead of `IPrepareRendererResources`, which contains tileset-related methods as well. `IPrepareRendererResources` derives from `IPrepareRasterOverlayRendererResources` so existing code should continue to work without modification.
-- Added `Future<T>::thenPassThrough`, used to easily pass additional values through to the next continuation.
-<<<<<<< HEAD
 - Added `collapseToSingleBuffer` and `moveBufferContent` methods to `GltfUtilities`.
 - Added `savePng` method to `ImageManipulation`.
 - `RasterOverlayTileProvider::loadTile` now returns a future that resolves when the tile is done loading.
 - Added `computeDesiredScreenPixels` and `computeTranslationAndScale` methods to `RasterOverlayUtilities`.
-=======
->>>>>>> ec266b19
+- Added `Future<T>::thenPassThrough`, used to easily pass additional values through to the next continuation.
 
 ##### Fixes :wrench:
 
