# Change Log

### ? - ?

##### Fixes :wrench:

- Fixed missing URI query part when downloading glTF textures or buffers.
<<<<<<< HEAD
- Fixed bugs in I3dm metadata parsing
=======
- Fixed memory leak in `CesiumGltfReader`.
>>>>>>> b8953491

### v0.45.0 - 2025-03-03

##### Breaking Changes :mega:

- Removed `TilesetOptions::maximumSimultaneousSubtreeLoads` because it was unused.

##### Additions :tada:

- Added `convertPropertyComponentTypeToAccessorComponentType` to `PropertyType`.
- Added support for the following 3D Tiles extensions to `Cesium3DTiles`, `Cesium3DTilesReader`, and `Cesium3DTilesWriter`:
  - `3DTILES_ellipsoid`
  - `3DTILES_content_voxels`
- Added generated classes for `EXT_primitive_voxels` and its dependencies in `CesiumGltf`, `CesiumGltfReader`, and `CesiumGltfWriter`.
- Added `AxisAlignedBox::fromPositions`, which creates an `AxisAlignedBox` from an input vector of positions.
- `PropertyView`, `PropertyTableView`, `PropertyTablePropertyView`, `PropertyTextureView`, and `PropertyTexturePropertyView` now support the enum metadata type in `EXT_structural_metadata`.
- Added `TypeToDimensions` class in `PropertyTypeTraits` to obtain the dimension count of a glm vector or matrix.
- Added `canRepresentPropertyType<T>` to `PropertyTypeTraits` to check if a C++ type can represent the given `PropertyType`.
- Added `getName` method to `CesiumGltf::Enum`, allowing a scalar enum value to be resolved into its corresponding name in the enum.

##### Fixes :wrench:

- `Tile` children of external tilesets will now be cleared when the external tileset is unloaded, fixing a memory leak that happened as a result of these `Tile` skeletons accumulating over time.
- Fixed parsing URIs that have a scheme followed by `:` instead of `://`.
- Fixed decoding of `KHR_mesh_quantization` normalized values.
- Requests headers specified in `TilesetOptions` are now included in tile content requests. Previously they were only included in the root tileset.json / layer.json request.
- Fixed a crash when loading a `tileset.json` without a valid root tile.
- Fixed a bug that could cause variable length string arrays in `EXT_structural_metadata` to be interpreted incorrectly.

### v0.44.3 - 2025-02-12

##### Fixes :wrench:

- Fixed another bug in `GltfUtilities::parseGltfCopyright` that could cause it to crash or produce incorrect results.

### v0.44.2 - 2025-02-10

##### Fixes :wrench:

- Fixed a bug in `GltfUtilities::parseGltfCopyright` that could cause a crash when the copyright ends with a semicolon.

### v0.44.1 - 2025-02-03

##### Fixes :wrench:

- Fixed a bug in `CesiumIonClient::Connection` that caused the `authorize` method to use an incorrect URL.

### v0.44.0 - 2025-02-03

##### Breaking Changes :mega:

- Removed `Math::rotation`. Use `glm::rotation` from `<glm/gtx/quaternion.hpp>` instead.
- Removed `Math::perpVector`. Use `glm::perp` from `<glm/gtx/perpendicular.hpp>` instead.
- Using Cesium Native in non-cmake projects now requires manually defining `GLM_ENABLE_EXPERIMENTAL`.
- cesium-native no longer uses the `GLM_FORCE_SIZE_T_LENGTH` option with the `glm` library
- `CullingVolume` has been moved from the `Cesium3DTilesSelection` namespace to the `CesiumGeometry` namespace.

##### Additions :tada:

- Added `forEachTile`, `forEachContent`, `addExtensionUsed`, `addExtensionRequired`, `removeExtensionUsed`, `removeExtensionRequired`, `isExtensionUsed`, and `isExtensionRequired` to `Cesium3DTiles::Tileset`.
- Added conversion of I3dm batch table metadata to `EXT_structural_metadata` and `EXT_instance_features` extensions.
- Added `CesiumIonClient::Connection::geocode` method for making geocoding queries against the Cesium ion geocoder API.
- Added `UrlTemplateRasterOverlay` for requesting raster tiles from services using a templated URL.
- `upsampleGltfForRasterOverlays` is now compatible with meshes using TRIANGLE_STRIP, TRIANGLE_FAN, or non-indexed TRIANGLES primitives.
- Added `requestHeaders` field to `TilesetOptions` to allow per-tileset request headers to be specified.

##### Fixes :wrench:

- Fixed a crash in `GltfWriter` that would happen when the `EXT_structural_metadata` `schema` property was null.
- Fixed a bug in `SharedAssetDepot` that could cause assertion failures in debug builds, and could rarely cause premature deletion of shared assets even in release builds.
- Fixed a bug that could cause `Tileset::sampleHeightMostDetailed` to return a height that is not the highest one when the sampled tileset contained multiple heights at the given location.
- `LayerJsonTerrainLoader` will now log errors and warnings when failing to load a `.terrain` file referenced in the layer.json, instead of silently ignoring them.
- URIs containing unicode characters are now supported.
- Fixed a crash in `CullingVolume` when the camera was very far away from the globe.
- Fixed a bug that prevented the `culture` parameter of the `BingMapsRasterOverlay` from having an effect.

### v0.43.0 - 2025-01-02

##### Breaking Changes :mega:

- Removed unused types `JsonValueMissingKey` and `JsonValueNotRealValue` from `CesiumUtility`.

##### Additions :tada:

- Added `offset` getter to `AccessorView`.
- Added `stride`, `offset`, and `data` getters to `AccessorWriter`.
- Added `value_type` typedef to `AccessorWriter`.
- Added `InstanceAttributeSemantics` to `CesiumGltf`.
- Added `VertexAttributeSemantics::FEATURE_ID_n`.
- Added a `const` version of `Tileset::forEachLoadedTile`.
- Added `DebugTileStateDatabase`, which provides tools for debugging the tile selection algorithm using SQLite.
- Added `CesiumAsync::SqliteHelper`, containing functions for working with SQLite.
- Updates generated classes for `EXT_structural_metadata`. See https://github.com/CesiumGS/glTF/pull/71.

##### Fixes :wrench:

- Fixed a bug in `thenPassThrough` that caused a compiler error when given a value by r-value refrence.
- Fixed a raster overlay bug that could cause unnecessary upsampling with failed or missing overlay tiles.
- Fixed a bug in  `SubtreeFileReader::loadBinary` that prevented valid subtrees from loading if they did not contain binary data.
- Fixed a bug in the `Tileset` selection algorithm that could cause detail to disappear during load in some cases.
- Improved the "kicking" mechanism in the tileset selection algorithm. The new criteria allows holes in a `Tileset`, when they do occur, to be filled with loaded tiles more incrementally.
- Fixed a bug in `SharedAssetDepot` that could lead to crashes and other undefined behavior when an asset in the depot outlived the depot itself.
- Fixed a bug that could cause some rotations in an Instanced 3D Model (.i3dm) to be represented incorrectly.

### v0.42.0 - 2024-12-02

##### Breaking Changes :mega:

- Cesium Native now requires C++20 and uses vcpkg `2024.11.16`.
- Switched from `gsl::span` to `std::span` throughout the library and API. The GSL library has been removed.
- The `BingMapsRasterOverlay` constructor no longer takes an `ellipsoid` parameter. Instead, it uses the ellipsoid specified in `RasterOverlayOptions`.
- The `ellipsoid` field in `RasterOverlayOptions` is no longer a `std::optional`. Instead, it defaults to WGS84 directly.
- Removed the `ellipsoid` field from `TileMapServiceRasterOverlayOptions`, `WebMapServiceRasterOverlayOptions`, and `WebMapTileServiceRasterOverlayOptions`. These overlays now use the ellipsoid in `RasterOverlayOptions` instead.
- The `schema` property of `ExtensionModelExtStructuralMetadata` is now an `IntrusivePointer` instead of a `std::optional`.

##### Additions :tada:

- Added support for `EXT_accessor_additional_types` in `AccessorView`.
- Added `EllipsoidTilesetLoader` that will generate a tileset by tessellating the surface of an ellipsoid, producing a simple globe tileset without any terrain features.
- External schemas referenced by the `schemaUri` property in the `EXT_structural_metadata` glTF extension are now loaded automatically. Two models that reference the same external schema will share a single copy of it.
- Added `getHeightSampler` method to `TilesetContentLoader`, allowing loaders to optionally provide a custom, more efficient means of querying heights using the `ITilesetHeightSampler` interface.
- Added equality operator for `JsonValue`.
- `TileLoadResult` now includes a `pAssetAccessor` that was used to retrieve the tile content and that should be used to retrieve any additional resources associated with the tile, such as external images.

##### Fixes :wrench:

- Updated the CMake install process to install the vcpkg-built Debug binaries in Debug builds. Previously the Release binaries were installed instead.
- Fixed a crash that would occur for raster overlays attempting to dereference a null `CreditSystem`.
- Fixed a bug where an empty `extensions` object would get written if an `ExtensibleObject` only had unregistered extensions.
- Tightened the tolerance of `IntersectionTests::rayTriangleParametric`, allowing it to find intersections with smaller triangles.
- Fixed a bug that could cause `GltfUtilities::intersectRayGltfModel` to crash when the model contains a primitive whose position accessor does not have min/max values.
- `IonRasterOverlay` now passes its `RasterOverlayOptions` to the `BingMapsRasterOverlay` or `TileMapServiceRasterOverlay` that it creates internally.
- Fixed a bug in `CachingAssetAccessor` that caused it to return cached request headers on a cache hit, rather than the headers included in the new request.
- External resources (such as images) referenced from 3D Tiles content will no longer fail if a Cesium ion token refresh is necessary.
- The Cesium ion token will now only be refreshed once when it expires. Previously, multiple refresh requests could be initiated at about the same time.
- Fixed a bug in `SharedAssetDepot` that could lead to a crash with assets that fail to load.
- Fixed a bug in `AccessorView` that could cause it to report the view as valid even when its `BufferView` had a negative `byteStride`.

### v0.41.0 - 2024-11-01

##### Breaking Changes :mega:

- Renamed `CesiumUtility/Gunzip.h` to `CesiumUtility/Gzip.h`.
- Renamed `ImageCesium` to `ImageAsset`.
- The `cesium` field in `CesiumGltf::Image` is now named `pAsset` and is an `IntrusivePointer` to an `ImageAsset`.
- The `image` field in `LoadedRasterOverlayImage` is now named `pImage` and is an `IntrusivePointer` to an `ImageAsset`.
- Deprecated the `readImage` and `generateMipMaps` methods on `GltfReader`. These methods are now found on `ImageDecoder`.

##### Additions :tada:

- Added `CesiumUtility::gzip`.
- Added `CesiumGeometry::Transforms::getUpAxisTransform` to get the transform that converts from one up axis to another.
- Added `TilesetSharedAssetSystem` to `Cesium3DTilesSelection` and `GltfSharedAssetSystem` to `CesiumGltfReader`.
- Added `SharedAsset` to `CesiumUtility` to serve as the base class for assets such as `ImageAsset`.
- Added `SharedAssetDepot` to `CesiumAsync` for managing assets, such as images, that can be shared among multiple models or other objects.
- Added `NetworkAssetDescriptor` and `NetworkImageAssetDescriptor`.
- `ImageAsset` (formerly `ImageCesium`) is now an `ExtensibleObject`.
- Added `VertexAttributeSemantics` to `CesiumGltf`.
- Added `ImageDecoder` to `CesiumGltfReader`.
- Added `DoublyLinkedListAdvanced` to `CesiumUtility`. It is equivalent to `DoublyLinkedList` except it allows the next and previous pointers to be in a base class of the node class.
- Added `contains` method to `DoublyLinkedList` (and `DoublyLinkedListAdvanced`).
- Added static `error` and `warning` methods to `ErrorList`, making it easy to create an instance with a single error or warning.
- `ExtensibleObject::addExtension` now takes arguments that are passed through to the extension's constructor.
- Added `Hash` to `CesiumUtility`.
- Added `emplace` and `reset` methods to `IntrusivePointer`.
- Added `Result<T>` and `ResultPointer<T>` classes to represent the result of an operation that might complete with warnings and errors.

##### Fixes :wrench:

- Fixed missing ellipsoid parameters that would lead to incorrect results when using non-WGS84 ellipsoids.
- Fixed a bug in `AsyncSystem::all` where the resolved values of individual futures were copied instead of moved into the output array.
- Improved the hash function for `QuadtreeTileID`.

### v0.40.1 - 2024-10-01

##### Fixes :wrench:

- Fixed a regression in v0.40.0 that could cause tilesets with raster overlays to fail to load in some cases.

### v0.40.0 - 2024-10-01

##### Breaking Changes :mega:

- Renamed `shouldContentContinueUpdating` to `getMightHaveLatentChildren` and `setContentShouldContinueUpdating` to `setMightHaveLatentChildren` on the `Tile` class.
- `LoadedRasterOverlayImage` now has a single `errorList` property instead of separate `errors` and `warnings` properties.

##### Additions :tada:

- Added `sampleHeightMostDetailed` method to `Tileset`.
- `AxisAlignedBox` now has `constexpr` constructors.

##### Fixes :wrench:

- Fixed a bug that prevented use of `Tileset` with a nullptr `IPrepareRendererResources`.
- Fixed a bug in `IntersectionTests::rayOBBParametric` that could cause incorrect results for some oriented bounding boxes.
- `GltfUtilities::intersectRayGltfModel` now reports a warning when given a model it can't compute the intersection with because it uses required extensions that are not supported.
- Errors while loading raster overlays are now logged. Previously, they were silently ignored in many cases.
- A raster overlay image failing to load will no longer completely prevent the geometry tile to which it is attached from rendering. Instead, once the raster overlay fails, the geometry tile will be shown without the raster overlay.
- Fixed a bug in the various `catchImmediately` and `catchInMainThread` functions in `CesiumAsync` that prevented use of a mutable lambda.

### v0.39.0 - 2024-09-02

##### Breaking Changes :mega:

- Setting the CMake variable `PRIVATE_CESIUM_SQLITE` will no longer automatically rename all of the SQLite symbols. It must also be paired with a vcpkg overlay port that renames the symbols in SQLite itself.
- `PropertyArrayView` is now exclusively a view, with no ability to own the data it is viewing. The new `PropertyArrayCopy` can be used when an owning view is required.

##### Additions :tada:

- Added `CesiumGltfWriter::SchemaWriter` for serializing schemas in [EXT_structural_metadata](https://github.com/CesiumGS/glTF/tree/3d-tiles-next/extensions/2.0/Vendor/EXT_structural_metadata).
- Added `resolveExternalImages` flag to `GltfReaderOptions`, which is true by default.
- Added `removeExtensionUsed` and `removeExtensionRequired` methods to `CesiumGltf::Model`.
- Added `getFeatureIdAccessorView` overload for retrieving feature IDs from `EXT_instance_features`.
- Added `CesiumGeospatial::EarthGravitationalModel1996Grid` class to allow transforming heights on a WGS84 ellipsoid into heights above mean sea level using the EGM96 model.

##### Fixes :wrench:

- Fixed a bug in `WebMapTileServiceRasterOverlay` that caused it to compute the `TileRow` incorrectly when used with a tiling scheme with multiple tiles in the Y direction at the root.
- `KHR_texture_transform` is now removed from `extensionsUsed` and `extensionsRequired` after it is applied by `GltfReader`.
- Fixed a bug in the i3dm loader that caused glTF with multiple nodes to not be instanced correctly.

### v0.38.0 - 2024-08-01

##### Breaking Changes :mega:

- `AccessorWriter` constructor now takes `std::byte*` instead of `uint8_t*`.

##### Additions :tada:

- Added `rayTriangle` intersection function that returns the intersection point between a ray and a triangle.
- Added `intersectRayGltfModel` intersection function that returns the first intersection point between a ray and a glTF model.
- Added `convertAccessorComponentTypeToPropertyComponentType`, which converts integer glTF accessor component types to their best-fitting `PropertyComponentType`.

##### Fixes :wrench:

- Fixed a bug that prevented raster overlays from being correctly applied when a non-standard "glTF up axis" is in use.

### v0.37.0 - 2024-07-01

##### Additions :tada:

- Added full support for custom ellipsoids by setting `TilesetOptions::ellipsoid` when creating a tileset.
  - Many methods have been updated with an additional ellipsoid parameter to support this. The WGS84 ellipsoid is used as a default parameter here to ensure API compatibility.
  - `CESIUM_DISABLE_DEFAULT_ELLIPSOID` can be defined to disable the WGS84 default parameter, exposing through errors the places in your code that are still assuming a WGS84 ellipsoid.
- Added `removeUnusedMeshes` and `removeUnusedMaterials` to `GltfUtilities`.
- Added `rayEllipsoid` static method to `CesiumGeometry::IntersectionTests`.
- Added equality operator for `Cartographic`.
- Added `CESIUM_MSVC_STATIC_RUNTIME_ENABLED` option to the CMake scripts. It is OFF by default, and when enabled, configures any MS visual studio projects for the "Multi-threaded" (/MT) runtime library rather than "Multi-threaded DLL" (/MD)

##### Fixes :wrench:

- Fixed several problems with the loader for the 3D Tiles Instanced 3D Mesh (i3dm) format:
  - When an instance transform cannot be decomposed into position, rotation, and scale, a warning will now be logged and an identity transformation will be used. Previously, an undefined transformation would be used.
  - The `gltfUpAxis` property is now accounted for, if present.
  - Paths to images in i3dm content are now resolved correctly.
  - Extraneous spaces at the end of an external glTF URI are now ignored. These are sometimes added as padding in order to meet alignment requirements.
- Removed an overly-eager degenerate triangle test in the 2D version of `IntersectionTests::pointInTriangle` that could discard intersections in small - but valid - triangles.
- Fixed a bug while upsampling tiles for raster overlays that could cause them to have an incorrect bounding box, which in some cases would lead to the raster overlay being missing entirely from the upsampled tile.

### v0.36.0 - 2024-06-03

##### Breaking Changes :mega:

- `FeatureId::propertyTable` is now `int32_t` instead of `std::optional<int64_t>`
- `ExtensionMeshPrimitiveExtStructuralMetadata::propertyTextures` and `ExtensionMeshPrimitiveExtStructuralMetadata::propertyAttributes` are now vectors of `int32_t` instead of `int64_t`.

##### Additions :tada:

- Added support for I3DM 3D Tile content files.
- Added `forEachNodeInScene` to `CesiumGltf::Model`.
- Added `removeUnusedBuffers` to `GltfUtilities`.
- Added the following new methods to the `Uri` class: `unescape`, `unixPathToUriPath`, `windowsPathToUriPath`, `nativePathToUriPath`, `uriPathToUnixPath`, `uriPathToWindowsPath`, and `uriPathToNativePath`.
- Added `LayerWriter` to the `CesiumQuantizedMeshTerrain` library and namespace.
- Drastically improved the performance of `GltfUtilities::collapseToSingleBuffer` for glTFs with many buffers and bufferViews.

##### Fixes :wrench:

- Added support for the following glTF extensions to `Model::merge`. Previously these extensions could end up broken after merging.
  - `KHR_texture_basisu`
  - `EXT_texture_webp`
  - `EXT_mesh_gpu_instancing`
  - `EXT_meshopt_compression`
  - `CESIUM_primitive_outline`
  - `CESIUM_tile_edges`
- Fixed a bug in `GltfUtilities::compactBuffer` where it would not preserve the alignment of the bufferViews.
- The `collapseToSingleBuffer` and `moveBufferContent` functions in `GltfUtilities` now align to an 8-byte boundary rather than a 4-byte boundary, because bufferViews associated with some glTF extensions require this larger alignment.
- `GltfUtilities::collapseToSingleBuffer` now works correctly even if some of the buffers in the model have a `uri` property and the data at that URI has not yet been loaded. Such buffers are left unmodified.
- `GltfUtilities::collapseToSingleBuffer` now works correctly with bufferViews that have the `EXT_meshopt_compression` extension.
- `GltfUtilities::compactBuffer` now accounts for bufferViews with the `EXT_meshopt_compression` when determining unused buffer ranges.
- When `GltfReader` decodes buffers with data URLs, and the size of the data in the URL does not match the buffer's `byteLength`, the `byteLength` is now updated and a warning is raised. Previously, the mismatch was ignored and would cause problems later when trying to use these buffers.
- `EXT_meshopt_compression` and `KHR_mesh_quantization` are now removed from `extensionsUsed` and `extensionsRequired` after they are decoded by `GltfReader`.
- The glTF accessor for the texture coordinates created by `RasterOverlayUtilities::createRasterOverlayTextureCoordinates` now has min/max values that accurately reflect the range of values. Previously, the minimum was always set to 0.0 and the maximum to 1.0.
- Fixed a bug in the `waitInMainThread` method on `Future` and `SharedFuture` that could cause it to never return if the waited-for future rejected.
- Moved the small amount of Abseil code embedded into the s2geometry library from the `absl` namespace to the `cesium_s2geometry_absl` namespace, in order to avoid linker errors when linking against both cesium-native and the full Abseil library.
- Fixed a crash in `ExtensionWriterContext` when attempting to write statically-typed extensions that aren't registered. Now a warning is reported.

### v0.35.0 - 2024-05-01

##### Breaking Changes :mega:

- Moved `upsampleGltfForRasterOverlays` into `RasterOverlayUtilities`. Previously it was a global function. Also added two new parameters to it, prior to the existing `textureCoordinateIndex` parameter.
- Moved `QuantizedMeshLoader` from `Cesium3DTilesContent` to `CesiumQuantizedMeshTerrain`. If experiencing related linker errors, add `CesiumQuantizedMeshTerrain` to the libraries you link against.
- `Connection::authorize` now requires an `ApplicationData` parameter, which represents the `appData` retrieved from a Cesium ion server.

##### Additions :tada:

- Added a new `CesiumQuantizedMeshTerrain` library and namespace, containing classes for working with terrain in the `quantized-mesh-1.0` format and its `layer.json` file.
- Added `getComponentCountFromPropertyType` to `PropertyType`.
- Added `removeExtension` to `ExtensibleObject`.
- Added `IndexFromAccessor` to retrieve the index supplied by `IndexAccessorType`.
- Added `NormalAccessorType`, which is a type definition for a normal accessor. It can be constructed using `getNormalAccessorView`.
- Added `Uri::getPath` and `Uri::setPath`.
- Added `TileTransform::setTransform`.
- Added `GlobeRectangle::splitAtAntiMeridian`.
- Added `BoundingRegionBuilder::toGlobeRectangle`.
- Added `GlobeRectangle::equals` and `GlobeRectangle::equalsEpsilon`.
- `upsampleGltfForRasterOverlays` now accepts two new parameters, `hasInvertedVCoordinate` and `textureCoordinateAttributeBaseName`.
- `upsampleGltfForRasterOverlays` now copies images from the parent glTF into the output model.
- Added `waitInMainThread` method to `Future` and `SharedFuture`.
- Added `forEachRootNodeInScene`, `addExtensionUsed`, `addExtensionRequired`, `isExtensionUsed`, and `isExtensionRequired` methods to `CesiumGltf::Model`.
- Added `getNodeTransform`, `setNodeTransform`, `removeUnusedTextures`, `removeUnusedSamplers`, `removeUnusedImages`, `removeUnusedAccessors`, `removeUnusedBufferViews`, and `compactBuffers` methods to `GltfUtilities`.
- Added `postprocessGltf` method to `GltfReader`.
- `Model::merge` now merges the `EXT_structural_metadata` and `EXT_mesh_features` extensions. It also now returns an `ErrorList`, used to report warnings and errors about the merge process.

##### Fixes :wrench:

- Fixed a bug in `joinToString` when given a collection containing empty strings.
- `QuantizedMeshLoader` now creates spec-compliant glTFs from a quantized-mesh terrain tile. Previously, the generated glTF had small problems that could confuse some clients.
- Fixed a bug in `TileMapServiceRasterOverlay` that caused it to build URLs incorrectly when given a URL with query parameters.
- glTFs converted from a legacy batch table to a `EXT_structural_metadata` now:
  - Add the `EXT_structural_metadata` and `EXT_mesh_features` extensions to the glTF's `extensionsUsed` list.
  - Omit property table properties without any values at all. Previously, such property table properties would have a `values` field referring to an invalid bufferView, which is contrary to the extension's specification.
  - Rename the `_BATCHID` attribute to `_FEATURE_ID_0` inside the `KHR_draco_mesh_compression` extension (if present), in addition to the primitive's `attributes`. Previously, meshes still Draco-compressed after the upgrade, by setting `options.decodeDraco=false`, did not have the proper attribute name.
- glTFs converted from 3D Tiles B3DMs with the `RTC_CENTER` property will now have `CESIUM_RTC` added to their `extensionsRequired` and `extensionsUsed` lists.
- glTFs converted from the 3D Tiles PNTS format now:
  - Have their `asset.version` field correctly set to `"2.0"`. Previously the version was not set, which is invalid.
  - Have the `KHR_materials_unlit` extension added to the glTF's `extensionsUsed` list when the point cloud does not have normals.
  - Have a default `scene`.
  - Have the `CESIUM_RTC` extension added to the glTF's `extensionsRequired` and `extensionsUsed` lists when the PNTS uses the `RTC_CENTER` property.
- When glTFs are loaded with `applyTextureTransform` set to true, the accessors and bufferViews created for the newly-generated texture coordinates now have their `byteOffset` set to zero. Previously, they inherited the value from the original `KHR_texture_transform`-dependent objects, which was incorrect.
- `bufferViews` created for indices during Draco decoding no longer have their `byteStride` property set, as this is unnecessary and disallowed by the specification.
- `bufferViews` created for vertex attributes during Draco decoding now have their `target` property correctly set to `BufferView::Target::ARRAY_BUFFER`.
- After a glTF has been Draco-decoded, the `KHR_draco_mesh_compression` extension is now removed from the primitives, as well as from `extensionsUsed` and `extensionsRequired`.
- For glTFs converted from quantized-mesh tiles, accessors created for the position attribute now have their minimum and maximum values set correctly to include the vertices that form the skirt around the edge of the tile.
- Fixed some glTF validation problems with the mode produced by `upsampleGltfForRasterOverlays`.
- `RasterOverlayUtilities::createRasterOverlayTextureCoordinates` no longer fails when the model spans the anti-meridian. However, only the larger part of the model on one side of the anti-meridian will have useful texture coordinates.
- Fixed a bug that caused `GltfWriter` to create an invalid GLB if its total size would be greater than or equal to 4 GiB. Because it is not possible to produce a valid GLB of this size, GltfWriter now reports an error instead.
- `CesiumUtility::Uri::resolve` can now properly parse protocol-relative URIs (such as `//example.com`).
- Fixed a bug where the `GltfReader` was not able to read a model when the BIN chunk of the GLB data was more than 3 bytes larger than the size of the JSON-defined `buffer`.

### v0.34.0 - 2024-04-01

##### Breaking Changes :mega:

- Renamed `IntersectionTests::pointInTriangle2D` to `IntersectionTests::pointInTriangle`.

##### Additions :tada:

- Added `AccessorWriter` constructor that takes an `AccessorView`.
- Added `PositionAccessorType`, which is a type definition for a position accessor. It can be constructed using `getPositionAccessorView`.
- Added overloads of `IntersectionTests::pointInTriangle` that handle 3D points. One overload includes a `barycentricCoordinates` parameter that outputs the barycentric coordinates at that point.
- Added overloads of `ImplicitTilingUtilities::computeBoundingVolume` that take a `Cesium3DTiles::BoundingVolume`.
- Added overloads of `ImplicitTilingUtilities::computeBoundingVolume` that take an `S2CellBoundingVolume` and an `OctreeTileID`. Previously only `QuadtreeTileID` was supported.
- Added `setOrientedBoundingBox`, `setBoundingRegion`, `setBoundingSphere`, and `setS2CellBoundingVolume` functions to `TileBoundingVolumes`.

##### Fixes :wrench:

- Fixed a bug where coordinates returned from `SimplePlanarEllipsoidCurve` were inverted if one of the input points had a negative height.
- Fixed a bug where `Tileset::ComputeLoadProgress` could incorrectly report 100% before all tiles finished their main thread loading.

### v0.33.0 - 2024-03-01

##### Breaking Changes :mega:

- Removed support for `EXT_feature_metadata` in `CesiumGltf`, `CesiumGltfReader`, and `CesiumGltfWriter`. This extension was replaced by `EXT_mesh_features`, `EXT_instance_features`, and `EXT_structural_metadata`.
- Moved `ReferenceCountedNonThreadSafe<T>` to `ReferenceCounted.h`. It is also now a type alias for `ReferenceCounted<T, false>` rather than an actual class.
- Renamed `applyKHRTextureTransform` to `applyKhrTextureTransform`. The corresponding header file was similarly renamed to `CesiumGltf/applyKhrTextureTransform.h`.

##### Additions :tada:

- Added `TextureViewOptions`, which includes the following flags:
  - `applyKhrTextureTransformExtension`: When true, the view will automatically transform texture coordinates before sampling the texture.
  - `makeImageCopy`: When true, the view will make its own CPU copy of the image data.
- Added `TextureView`. It views an arbitrary glTF texture and can be affected by `TextureViewOptions`. `FeatureIdTextureView` and `PropertyTexturePropertyView` now inherit from this class.
- Added `options` parameter to `PropertyTextureView::getPropertyView` and `PropertyTextureView::forEachProperty`, allowing views to be constructed with property-specific options.
- Added `KhrTextureTransform`, a utility class that parses the `KHR_texture_transform` glTF extension and reports whether it is valid. UVs may be transformed on the CPU using `applyTransform`.
- Added `contains` method to `BoundingSphere`.
- Added `GlobeRectangle::MAXIMUM` static field.
- Added `ReferenceCountedThreadSafe` type alias.
- Added `SimplePlanarEllipsoidCurve` class to help with calculating fly-to paths.
- Added `sizeBytes` field to `ImageCesium`, allowing its size to be tracked for caching purposes even after its `pixelData` has been cleared.
- Added `scaleToGeocentricSurface` method to `Ellipsoid`.

##### Fixes :wrench:

- Fixed a bug in `BoundingVolume::estimateGlobeRectangle` where it returned an incorrect rectangle for boxes and spheres that encompass the entire globe.
- Fixed an incorrect computation of wrapped texture coordinates in `applySamplerWrapS` and `applySamplerWrapT`.

### v0.32.0 - 2024-02-01

##### Breaking Changes :mega:

- `IndicesForFaceFromAccessor` now properly supports `TRIANGLE_STRIP` and `TRIANGLE_FAN` modes. This requires the struct to be initialized with the correct primitive mode.

##### Additions :tada:

- Added support for Web Map Tile Service (WMTS) with `WebMapTileServiceRasterOverlay`.
- Added conversions from `std::string` to other metadata types in `MetadataConversions`. This enables the same conversions as `std::string_view`, while allowing runtime engines to use `std::string` for convenience.
- Added `applyTextureTransform` property to `TilesetOptions`, which indicates whether to preemptively apply transforms to texture coordinates for textures with the `KHR_texture_transform` extension.
- Added `loadGltf` method to `GltfReader`, making it easier to do a full, asynchronous load of a glTF.

##### Fixes :wrench:

- Fixed a bug in `FeatureIdTextureView` where it ignored the wrap values specified on the texture's sampler.
- Fixed a bug that could cause binary implicit tiling subtrees with buffers padded to 8-bytes to fail to load.
- Fixed a bug where upgraded batch table properties were not always assigned sentinel values, even when such values were available and required.
- Fixed incorrect behavior in `PropertyTablePropertyView` where `arrayOffsets` were treated as byte offsets, instead of as array indices.

### v0.31.0 - 2023-12-14

##### Additions :tada:

- Add `defaults` method to `CesiumIonClient::Connection`.

##### Fixes :wrench:

- Fixed a crash in `SubtreeAvailability::loadSubtree`.
- Fixed a bug where the `getApiUrl` method of `CesiumIonClient::Connection` would not return the default API URL if the attempt to access `config.json` failed in a more serious way, such as because of an invalid hostname.

### v0.30.0 - 2023-12-01

##### Breaking Changes :mega:

- Moved `ErrorList`, `CreditSystem`, and `Credit` from `Cesium3DTilesSelection` to `CesiumUtility`.
- Moved `GltfUtilities` from `Cesium3DTilesSelection` to `Cesium3DTilesContent`.
- Moved `RasterOverlay`, `RasterOverlayTileProvider`, `RasterOverlayTile`, `QuadtreeRasterOverlayTileProvider`, `RasterOverlayLoadFailure`, `RasterOverlayDetails`, and all of the `RasterOverlay`-derived types to a new `CesiumRasterOverlays` library and namespace.
- Moved `createRasterOverlayTextureCoordinates` method from `GltfUtilities` to a new `RasterOverlayUtilities` class in the `CesiumRasterOverlays` library.
- `GltfUtilities::parseGltfCopyright` now returns the credits as a vector of `std::string_view` instances. Previously it took a `CreditSystem` and created credits directly.
- The `SubtreeAvailability` constructor and `loadSubtree` static method now take an `ImplicitTileSubdivisionScheme` enumeration parameter instead of a `powerOf2` parameter. They also now require a `levelsInSubtree` parameter, which is needed when switching from constant to bitstream availability. Lastly, the constructor now takes a `Subtree` parameter instead of a `std::vector<std::vector<std::byte>>` representing the buffers.
- `SubtreeConstantAvailability`, `SubtreeBufferViewAvailability`, and `AvailabilityView` are now members of `SubtreeAvailability`.
- Moved `ImageManipulation` from `CesiumGltfReader` to `CesiumGltfContent`.
- Added some new parameters to `RasterOverlayUtilities::createRasterOverlayTextureCoordinates` and changed the order of some existing parameters.

##### Additions :tada:

- Added new `Cesium3DTilesContent` library and namespace. It has classes for loading, converting, and manipulating 3D Tiles tile content.
- Added new `CesiumGltfContent` library and namespace. It has classes for manipulating in-memory glTF files.
- Added new `CesiumRasterOverlays` library and namespace. It has classes for working with massive textures draped over glTFs and 3D Tiles.
- Added `MetadataConversions`, which enables metadata values to be converted to different types for better usability in runtime engines.
- Added various `typedef`s to catch all possible types of `AccessorView`s for an attribute, including `FeatureIdAccessorType` for feature ID attribute accessors, `IndexAccessorType` for index accessors, and `TexCoordAccessorType` for texture coordinate attribute accessors.
- Added `getFeatureIdAccessorView`, `getIndexAccessorView`, and `getTexCoordAccessorView` to retrieve the `AccessorView` as a `FeatureIdAccessorType`, `IndexAccessorType`, or `TexCoordAccessorType` respectively.
- Added `StatusFromAccessor` and `CountFromAccessor` visitors to retrieve the accessor status and size respectively. This can be used with `FeatureIdAccessorType`, `IndexAccessorType`, or `TexCoordAccessorType`.
- Added `FeatureIdFromAccessor` to retrieve feature IDs from a `FeatureIdAccessorType`.
- Added `IndicesForFaceFromAccessor` to retrieve the indices of the vertices that make up a face, as supplied by `IndexAccessorType`.
- Added `TexCoordFromAccessor` to retrieve the texture coordinates from a `TexCoordAccessorType`.
- Added `TileBoundingVolumes` class to `Cesium3DTilesContent`, making it easier to create the rich bounding volume types in `CesiumGeometry` and `CesiumGeospatial` from the simple vector representations in `Cesium3DTiles`.
- Added `transform` method to `CesiumGeometry::BoundingSphere`.
- Added `toSphere`, `fromSphere`, and `fromAxisAligned` methods to `CesiumGeometry::OrientedBoundingBox`.
- Added `TileTransform` class to `Cesium3DTilesContent`, making it easier to create a `glm::dmat4` from the `transform` property of a `Cesium3DTiles::Tile`.
- Added `ImplicitTilingUtilities` class to `Cesium3DTilesContent`.
- Added overloads of `isTileAvailable`, `isContentAvailable`, and `isSubtreeAvailable` on the `SubtreeAvailability` class that take the subtree root tile ID and the tile ID of interest, instead of a relative level and Morton index.
- Added `fromSubtree` and `createEmpty` static methods to `SubtreeAvailability`.
- Added new `set` methods to `SubtreeAvailability`, allowing the availability information to be modified.
- Added `SubtreeFileReader` class, used to read `Cesium3DTiles::Subtree` from a binary or JSON subtree file.
- Added `pointInTriangle2D` static method to `CesiumGeometry::IntersectionTests`.
- Added `rectangleIsWithinPolygons` and `rectangleIsOutsidePolygons` static methods to `CartographicPolygon`.
- Raster overlays now use `IPrepareRasterOverlayRendererResources`, which contains only overlay-related methods, instead of `IPrepareRendererResources`, which contains tileset-related methods as well. `IPrepareRendererResources` derives from `IPrepareRasterOverlayRendererResources` so existing code should continue to work without modification.
- Added `collapseToSingleBuffer` and `moveBufferContent` methods to `GltfUtilities`.
- Added `savePng` method to `ImageManipulation`.
- `RasterOverlayTileProvider::loadTile` now returns a future that resolves when the tile is done loading.
- Added `computeDesiredScreenPixels` and `computeTranslationAndScale` methods to `RasterOverlayUtilities`.
- Added `Future<T>::thenPassThrough`, used to easily pass additional values through to the next continuation.

##### Fixes :wrench:

- Fixed a bug in `OrientedBoundingBox::contains` where it didn't account for the bounding box's center.
- Fixed compiler error when calling `PropertyAttributeView::forEachProperty`.
- Fixed crash when loading glTFs with data uri images.
- Fixed WD4996 warnings-as-errors when compiling with Visual Studio 2002 v17.8.

### v0.29.0 - 2023-11-01

##### Breaking Changes :mega:

- Removed `PropertyTablePropertyViewType` and `NormalizedPropertyTablePropertyViewType`, as well as their counterparts for property textures and property attributes. When compiled with Clang, the large `std::variant` definitions would significantly stall compilation.

##### Fixes :wrench:

- Updated the Cesium ion OAuth2 URL from `https://cesium.com/ion/oauth` to `https://ion.cesium.com/oauth`, avoiding a redirect.

### v0.28.1 - 2023-10-02

##### Breaking Changes :mega:

- Cesium Native is now only regularly tested on Visual Studio 2019+, GCC 11.x+, and Clang 12+. Other compilers - including older ones - are likely to work, but are not tested.

##### Additions :tada:

- Added `getClass` to `PropertyTableView`, `PropertyTextureView`, and `PropertyAttributeView`. This can be used to retrieve the metadata `Class` associated with the view.
- Added `PropertyViewStatus::EmptyPropertyWithDefault` to indicate when a property contains no data, but has a valid default value.
- A glTF `bufferView` with a `byteStride` of zero is now treated as if the `byteStride` is not defined at all. Such a glTF technically violates the spec (the minimum value is 4), but the new behavior is sensible enough and consistent with CesiumJS.

##### Fixes :wrench:

- Fixed the handling of omitted metadata properties in `PropertyTableView`, `PropertyTextureView`, and `PropertyAttributeView` instances. Previously, if a property was not `required` and omitted, it would be initialized as invalid with the `ErrorNonexistentProperty` status. Now, it will be treated as valid as long as the property defines a valid `defaultProperty`. A special instance of `PropertyTablePropertyView`, `PropertyTexturePropertyView`, or `PropertyAttributePropertyView` will be constructed to allow the property's default value to be retrieved, either via `defaultValue` or `get`. `getRaw` may not be called on this special instance.

### v0.28.0 - 2023-09-08

##### Breaking Changes :mega:

- Views of the data contained by `EXT_feature_metadata` will no longer supported by Cesium Native. The extension will still be parsed, but it will log a warning.
- Batch tables will be converted to `EXT_structural_metadata` instead of `EXT_feature_metadata`.
- In `CesiumGltf`, all generated classes related to `EXT_feature_metadata` are now prefixed with `ExtensionExtFeatureMetadata`. For example, `ClassProperty` has become `ExtensionExtFeatureMetadataClassProperty`. This also extends to the glTF reader and writer.
- In `CesiumGltf`, all generated classes related to `EXT_structural_metadata` have had their `ExtensionExtStructuralMetadata` prefix removed. For example, `ExtensionExtStructuralMetadataClassProperty` has become `ClassProperty`. This also extends to the glTF reader and writer.
- In `CesiumGltf`, `ExtensionExtMeshFeaturesFeatureId` and `ExtensionExtMeshFeaturesFeatureIdTexture` have been renamed to `FeatureId` and `FeatureIdTexture` respectively.
- Replaced `FeatureIDTextureView` with `FeatureIdTextureView`, which views a `FeatureIdTexture` in `EXT_mesh_features`. Feature ID textures from `EXT_feature_metadata` are no longer supported.
- Replaced `MetadataFeatureTableView` with `PropertyTableView`, which views a `PropertyTable` in `EXT_structural_metadata`.
- Replaced `MetadataPropertyView` with `PropertyTablePropertyView`, which is a view of a `PropertyTableProperty` in `EXT_structural_metadata`. This takes two template parameters: a typename `T` , and a `bool` indicating whether or not the values are normalized.
- Replaced `MetadataPropertyViewStatus` with `PropertyTablePropertyViewStatus`. `PropertyTablePropertyViewStatus` is a class that inherits from `PropertyViewStatus`, defining additional error codes in the form of `static const` values.
- Replaced `FeatureTextureView` with `PropertyTextureView`, which views a `PropertyTexture` in `EXT_structural_metadata`.
- Replaced `FeatureTexturePropertyView` with `PropertyTexturePropertyView`, which is a view of a `PropertyTextureProperty` in `EXT_structural_metadata`. This takes two template parameters: a typename `T` , and a `bool` indicating whether or not the values are normalized.
- Removed `FeatureTexturePropertyComponentType`, `FeatureTexturePropertyChannelOffsets`, and `FeatureTexturePropertyValue`. `PropertyTextureProperty` retrieves the values with the type indicated by its class property.
- Replaced `FeatureTexturePropertyViewStatus` with `PropertyTexturePropertyViewStatus`. `PropertyTexturePropertyViewStatus` is a class that inherits from `PropertyViewStatus`, defining additional error codes in the form of `static const` values.
- Renamed `FeatureIDTextureViewStatus` to `FeatureIdTextureViewStatus` for consistency.
- Renamed `MetadataArrayView` to `PropertyArrayView`.
- Renamed `FeatureTextureViewStatus` to `PropertyTextureViewStatus`.
- Refactored `PropertyType` to reflect the values of `type` in a `ClassProperty` from `EXT_structural_metadata`.

##### Additions :tada:

- Added `PropertyView`, which acts as a base class for all metadata property views. This takes two template parameters: a type `T` , and a `bool` indicating whether or not the values are normalized.
- Added `PropertyViewStatus`, which defines public `static const` values for various property errors.
- Added `PropertyTableViewStatus` to indicate whether a `PropertyTableView` is valid.
- Added `PropertyComponentType` to reflect the values of `componentType` in a `ClassProperty` from `EXT_structural_metadata`.
- Added `PropertyAttributeView`, which views a `PropertyAttribute` in `EXT_structural_metadata`.
- Added `PropertyAttributePropertyView`, which views a `PropertyAttributeProperty` in `EXT_structural_metadata`.
- Added `PropertyAttributePropertyViewStatus`, which reflects the status of a `PropertyAttributePropertyView`.

### v0.27.3 - 2023-10-01

##### Additions :tada:

- Added support for Cesium ion `"externalType"` assets.

##### Fixes :wrench:

- Fixed corner cases where `Tileset::ComputeLoadProgress` can incorrectly report done (100%) before all tiles are actually loaded for the current view.

### v0.27.2 - 2023-09-20

##### Additions :tada:

- Added `CESIUM_GLM_STRICT_ENABLED` option to the CMake scripts. It is ON by default, but when set to OFF it disables the `GLM_FORCE_XYZW_ONLY`, `GLM_FORCE_EXPLICIT_CTOR`, and `GLM_FORCE_SIZE_T_LENGTH` options in the GLM library.

##### Fixes :wrench:

- Added a missing include to `FeatureTexturePropertyView.h`.
- The CMake scripts no longer attempt to add the `Catch2` subdirectory when the tests are disabled.

### v0.27.1 - 2023-09-03

##### Fixes :wrench:

- Fixed a bug that could cause a crash when loading tiles with a raster overlay.

### v0.27.0 - 2023-09-01

##### Breaking Changes :mega:

- Renamed `ExtensionReaderContext` to `JsonReaderOptions`, and the `getExtensions` method on various JSON reader classes to `getOptions`.
- `IExtensionJsonHandler` no longer derives from `IJsonHandler`. Instead, it has a new pure virtual method, `getHandler`, that must be implemented to allow clients to obtain the `IJsonHandler`. In almost all implementations, this should simply return `*this`.
- In `SubtreeReader`, `SchemaReader`, and `TilesetReader`, the `readSubtree`, `readSchema`, and `readTileset` methods (respectively) have been renamed to `readFromJson` and return a templated `ReadJsonResult` instead of a bespoke result class.
- `TileExternalContent` is now heap allocated and stored in `TileContent` with a `std::unique_ptr`.
- The root `Tile` of a `Cesium3DTilesSelection::Tileset` now represents the tileset.json itself, and the `root` tile specified in the tileset.json is its only child. This makes the shape of the tile tree consistent between a standard top-level tileset and an external tileset embedded elsewhere in the tree. In both cases, the "tile" that represents the tileset.json itself has content of type `TileExternalContent`.

##### Additions :tada:

- Added new constructors to `LocalHorizontalCoordinateSystem` taking ECEF<->Local transformation matrices directly.
- Unknown properties in objects read with a `JsonReader` are now stored in the `unknownProperties` property on `ExtensibleObject` by default. To ignore them, as was done in previous versions, call `setCaptureUnknownProperties` on `JsonReaderOptions`.
- Added `ValueType` type alias to `ArrayJsonHandler`, for consistency with other JSON handlers.
- Added an overload of `JsonReader::readJson` that takes a `rapidjson::Value` instead of a byte buffer. This allows a subtree of a `rapidjson::Document` to be easily and efficiently converted into statically-typed classes via `IJsonHandler`.
- Added `*Reader` classes to `CesiumGltfReader` and `Cesium3DTilesReader` to allow each of the classes to be individually read from JSON.
- Added `getExternalContent` method to the `TileContent` class.
- `TileExternalContent` now holds the metadata (`schema`, `schemaUri`, `metadata`, and `groups`) stored in the tileset.json.
- Added `loadMetadata` and `getMetadata` methods to `Cesium3DTilesSelection::Tileset`. They provide access to `TilesetMetadata` instance representing the metadata associated with a tileset.json.
- Added `MetadataQuery` class to make it easier to find properties with specific semantics in `TilesetMetadata`.

##### Fixes :wrench:

- Fixed a bug where an empty error message would get propagated to a tileset's `loadErrorCallback`.
- Fixed several small build script issues to allow cesium-native to be used in Univeral Windows Platform (UWP) applications, such as those that run on Holo Lens 2.
- When KTX2 transcoding fails, the image will now be fully decompressed instead of returning an error.
- Fixed a bug that could cause higher-detail tiles to continue showing when zooming out quickly on a tileset that uses "additive" refinement.
- Fixed a bug that could cause a tile to never finish upsampling because its non-rendered parent never finishes loading.

### v0.26.0 - 2023-08-01

##### Additions :tada:

- Added caching support for Google Maps Photorealistic 3D Tiles. Or other cases where the origin server is using combinations of HTTP header directives that previously caused tiles not to go to disk cache (such as `max-age-0`, `stale-while-revalidate`, and `Expires`).
- Added support for the `EXT_meshopt_compression` extension, which allows decompressing mesh data using the meshoptimizer library. Also added support for the `KHR_mesh_quantization` and `KHR_texture_transform` extensions, which are often used together with the `EXT_meshopt_compression` extension to optimize the size and performance of glTF files.

##### Fixes :wrench:

- Fixed a bug in the 3D Tiles selection algorithm that could cause missing detail if a tileset had a leaf tile that was considered "unconditionally refined" due to having a geometric error larger than its parent's.
- Fixed a bug where `GltfReader::readImage` would always populate `mipPositions` when reading KTX2 images, even when the KTX2 file indicated that it had no mip levels and that they should be created, if necessary, from the base image. As a result, `generateMipMaps` wouldn't generate any mipmaps for the image.

### v0.25.1 - 2023-07-03

##### Additions :tada:

- Included generated glTF and 3D Tiles classes in the generated referenced documentation.
- Updated the 3D Tiles class generator to use the `main` branch instead of the `draft-1.1` branch.

### v0.25.0 - 2023-06-01

##### Additions :tada:

- Added `computeTransformationToAnotherLocal` method to `LocalHorizontalCoordinateSystem`.
- Added support for the `KHR_materials_variants` extension to the glTF reader and writer.
- Added `GunzipAssetAccessor`. It can decorate another asset accessor in order to automatically gunzip responses (if they're gzipped) even if they're missing the proper `Content-Encoding` header.

##### Fixes :wrench:

- On Tileset Load Failure, warning/error messages will always be logged even if the failure callback is set.
- Fixed a bug that caused meshes to be missing entirely when upsampled from a parent with `UNSIGNED_BYTE` indices.

### v0.24.0 - 2023-05-01

##### Additions :tada:

- `WebMapServiceRasterOverlay` now allows query parameters in the base URL when building GetCapabilities and GetMap requests.
- Added support for parsing implicit tilesets that conform to the 3D Tiles 1.1 Spec.

##### Fixes :wrench:

- Fixed various `libjpeg-turbo` build errors, including ones that occurred when building for iOS.

### v0.23.0 - 2023-04-03

##### Breaking Changes :mega:

- Removed `tilesLoadingLowPriority`, `tilesLoadingMediumPriority`, and `tilesLoadingHighPriority` from `ViewUpdateResult`. Use `workerThreadTileLoadQueueLength` and `mainThreadTileLoadQueueLength` instead.

##### Additions :tada:

- Added `getOrientedBoundingBoxFromBoundingVolume` to the `Cesium3DTilesSelection` namespace.
- Added `transform` and `toAxisAligned` methods to `OrientedBoundingBox`.
- Switched to `libjpeg-turbo` instead of `stb` for faster jpeg decoding.
- Added `getNumberOfTilesLoaded` method to `Tileset`.
- Changed how `TilesetOptions::forbidHoles` works so that it loads much more quickly, while still guaranteeing there are no holes in the tileset.
- Added `frameNumber` property to `ViewUpdateResult`.
- Added getters for the `stride` and `data` fields of `AccessorView`.
- Added `startNewFrame` method to `ITileExcluder`.
- Added `CreditSystem.setShowOnScreen` and `Tileset.setShowCreditsOnScreen` to allow on-screen credit rendering to be toggled at runtime.

##### Fixes :wrench:

- Fixed a bug that caused the `center` field of `AxisAlignedBox` to be incorrect.
- Fixed a bug that caused the main thread to sometimes load low-priority tiles before high-priority ones. This could result in much longer waits than necessary for a tileset's appropriate level-of-detail to be shown.
- Fixed a bug that prevented WebP and KTX2 textures from working in the common case where only the extension specified the `source` property, not the glTF's main `Texture` definition.

### v0.22.1 - 2023-03-06

##### Fixes :wrench:

- Fixed a crash that could occur when a batch table property had fewer values than the model had features.

### v0.22.0 - 2023-03-01

##### Breaking Changes :mega:

- Renamed `CesiumGeometry::AxisTransforms` to simply `Transforms`.
- Renamed `CesiumGeospatial::Transforms` to `GlobeTransforms`.

##### Additions :tada:

- Added `GlobeAnchor`, making it easy to define a coordinate system that anchors an object to the globe and maintains it as the object moves or as the local coordinate system it is defined in changes.
- Added support for loading tilesets with `pnts` content. Point clouds are converted to `glTF`s with a single `POINTS` primitive, while batch tables are converted to `EXT_feature_metadata`.
- Added `createTranslationRotationScaleMatrix` and `computeTranslationRotationScaleFromMatrix` methods to `CesiumGeometry::Transforms`.
- Added `CesiumUtility::AttributeCompression` for encoding and decoding vertex attributes in different formats.

##### Fixes :wrench:

- Fixed a bug that could cause holes to appear in a tileset, even with frustum culling disabled, when the tileset includes some empty tiles with a geometric error greater than their parent's.

### v0.21.3 - 2023-02-01

##### Fixes :wrench:

- Fixed a bug that could prevent loading in tilesets that are additively-refined and have external tilesets, such as Cesium OSM Buildings.
- Fixed a bug that could cause parent tiles to be incorrectly culled in tilesets with additive ("ADD") refinement. This could cause geometry to disappear when moving in closer, or fail to appear at all.
- When unloading tile content, raster overlay tiles are now detached from geometry tiles _before_ the geometry tile content is unloaded.
- Added missing `#include <string>` in generated glTF and 3D Tiles header files.
- Replaced `std::sprintf` with `std::snprintf`, fixing a warning-as-error in newer versions of Xcode.
- Upgraded tinyxml2 [from commit 1aeb57d26bc303d5cfa1a9ff2a331df7ba278656 to commit e05956094c27117f989d22f25b75633123d72a83](https://github.com/leethomason/tinyxml2/compare/1aeb57d26bc303d5cfa1a9ff2a331df7ba278656...e05956094c27117f989d22f25b75633123d72a83).

### v0.21.2 - 2022-12-09

##### Additions :tada:

- Added the ability to specify the endpoint URL of the Cesium ion API when constructing an `IonRasterOverlay`.

##### Fixes :wrench:

- Removed the logged warning about the use of the `gltfUpAxis` property in a 3D Tiles tileset.json. While not technically spec-compliant, this property is quite common and we are not going to remove support for it anytime soon.

### v0.21.1 - 2022-12-02

##### Fixes :wrench:

- Fixed a bug that could cause an assertion failure - and on rare occasions a more serious problem - when creating a tile provider for a `TileMapServiceRasterOverlay` or a `WebMapServiceRasterOverlay`.

### v0.21.0 - 2022-11-01

##### Breaking Changes :mega:

- On `IPrepareRendererResources`, the `image` parameter passed to `prepareRasterInLoadThread` and the `rasterTile` parameter passed to `prepareRasterInMainThread` are no longer const. These methods are now allowed to modify the parameters during load.
- `IPrepareRendererResources::prepareInLoadThread` now takes a `TileLoadResult` and returns a `Future<TileLoadResultAndRenderResources>`, allowing it to work asynchronously rather than just blocking a worker thread until it is finished.
- `RasterOverlay::createTileProvider` now takes the owner pointer as an `IntrusivePointer` instead of a raw pointer, and returns a future that resolves to a `RasterOverlay::CreateTileProviderResult`.

##### Additions :tada:

- Added `mainThreadLoadingTimeLimit` and `tileCacheUnloadTimeLimit` properties to `TilesetOptions`, allowing a limit to be placed on how much time is spent loading and unloading tiles per frame.
- Added `GltfReader::generateMipMaps` method.
- Added the `getImage` method to `RasterOverlayTile`.
- Added `LocalHorizontalCoordinateSystem`, which is used to create convenient right- or left-handeded coordinate systems with an origin at a point on the globe.

##### Fixes :wrench:

- Fixed a bug that could cause a crash when adding raster overlays to sparse tilesets and zooming close enough to cause them to be upsampled.

### v0.20.0 - 2022-10-03

##### Breaking Changes :mega:

- `TileRenderContent::lodTransitionPercentage` now always goes from 0.0 --> 1.0 regardless of if the tile is fading in or out.
- Added a new parameter to `IPrepareRendererResources::prepareInLoadThread`, `rendererOptions`, to allow passing arbitrary data from the renderer.

##### Fixes :wrench:

- In `CesiumGltfWriter`, `accessor.byteOffset` and `bufferView.byteOffset` are no longer written if the value is 0. This fixes validation errors for accessors that don't have buffer views, e.g. attributes that are Draco compressed.
- Fixed a bug where failed tiles don't clean up any raster overlay tiles that are mapped to them, and therefore cannot be rendered as empty tiles.
- Fixed a bug that prevented access to Cesium Ion assets by using expired Access Tokens.

### v0.19.0 - 2022-09-01

##### Breaking Changes :mega:

- `RasterOverlayCollection` no longer accepts a `Tileset` in its constructor. Instead, it now accepts a `Tile::LoadedLinkList` and a `TilesetExternals`.
- Removed `TileContext`. It has been replaced by the `TilesetContentLoader` interface.
- Removed `TileContentFactory`. Instead, conversions of various types to glTF can be registered with `GltfConverters`.
- Removed `TileContentLoadInput`. It has been replaced by `TileLoadInput` and `TilesetContentLoader`.
- Removed `TileContentLoadResult`. It has been replaced by `TileContent`.
- Removed `TileContentLoader`. It has been replaced by `TilesetContentLoader` and `GltfConverters`.
- Removed `ImplicitTraversal`. It has been replaced by `TilesetContentLoader` and `GltfConverters`.
- Removed many methods from the `Cesium3DTilesSelection::Tileset` class: `getUrl()`, `getIonAssetID()`, `getIonAssetToken()`, `notifyTileStartLoading`, `notifyTileDoneLoading()`, `notifyTileUnloading()`, `loadTilesFromJson()`, `requestTileContent()`, `requestAvailabilitySubtree()`, `addContext()`, and `getGltfUpAxis()`. Most of these were already not recommended for use outside of cesium-native.
- Removed many methods from the `Cesium3DTilesSelection::Tile` class: `getTileset()`, `getContext()`, `setContext()`, `getContent()`, `setEmptyContent()`, `getRendererResources()`, `setState()`, `loadContent()`, `processLoadedContent()`, `unloadContent()`, `update()`, and `markPermanentlyFailed()`. Most of these were already not recommended for use outside of cesium-native.

##### Additions :tada:

- Quantized-mesh terrain and implicit octree and quadtree tilesets can now skip levels-of-detail when traversing, so the correct detail is loaded more quickly.
- Added new options to `TilesetOptions` supporting smooth transitions between tiles at different levels-of-detail. A tile's transition percentage can be retrieved from `TileRenderContent::lodTransitionPercentage`.
- Added support for loading WebP images inside glTFs and raster overlays. WebP textures can be provided directly in a glTF texture or in the `EXT_texture_webp` extension.
- Added support for `KHR_texture_transform` to `CesiumGltf`, `CesiumGltfReader`, and `CesiumGltfWriter`
- `Tileset` can be constructed with a `TilesetContentLoader` and a root `Tile` for loading and rendering different 3D Tile-like formats or creating a procedural tileset.

##### Fixes :wrench:

- Fixed a bug where the Raster Overlay passed to the `loadErrorCallback` would not be the one that the user created, but instead an aggregated overlay that was created internally.

### v0.18.1 - 2022-08-04

##### Fixes :wrench:

- Fixed a bug in `SqliteCache` where the last access time of resources was not updated correctly, sometimes causing more recently used resources to be evicted from the cache before less recently used ones.

### v0.18.0 - 2022-08-01

##### Breaking Changes :mega:

- Removed support for 3D Tiles Next extensions in `TilesetWriter` and `TilesetReader` that have been promoted to core in 3D Tiles 1.1
  - [3DTILES_multiple_contents](https://github.com/CesiumGS/3d-tiles/tree/main/extensions/3DTILES_multiple_contents)
  - [3DTILES_implicit_tiling](https://github.com/CesiumGS/3d-tiles/tree/main/extensions/3DTILES_implicit_tiling)
  - [3DTILES_metadata](https://github.com/CesiumGS/3d-tiles/tree/main/extensions/3DTILES_metadata)
  - [3DTILES_content_gltf](https://github.com/CesiumGS/3d-tiles/tree/main/extensions/3DTILES_content_gltf)
- Removed the `getSupportsRasterOverlays` from `Tileset` because the property is no longer relevant now that all tilesets support raster overlays.

##### Additions :tada:

- Added support for [3D Tiles 1.1](https://github.com/CesiumGS/3d-tiles/pull/666) in `TilesetWriter` and `TilesetReader`.
- Added a `TileOcclusionRendererProxyPool` to `TilesetExternals`. If a renderer implements and provides this interface, the tile occlusion information is used to avoid refining parent tiles that are completely occluded, reducing the number of tiles loaded.
- `Tileset` can now estimate the percentage of the tiles for the current view that have been loaded by calling the `computeLoadProgress` method.
- Enabled loading Tile Map Service (TMS) URLs that do not have a file named "tilemapresource.xml", such as from GeoServer.
- Added support for Tile Map Service documents that use the "local" profile when the SRS is mercator or geodetic.

### v0.17.0 - 2022-07-01

##### Fixes :wrench:

- Fixed crash when parsing an empty copyright string in the glTF model.

### v0.16.0 - 2022-06-01

##### Additions :tada:

- Added option to the `RasterizedPolygonsOverlay` to invert the selection, so everything outside the polygons gets rasterized instead of inside.
- The `RasterizedPolygonsTileExcluder` excludes tiles outside the selection instead of inside when given an inverted `RasterizedPolygonsOverlay`.
- Tiles are now upsampled using the projection of the first raster overlay in the list with more detail.

##### Fixes :wrench:

- For consistency with CesiumJS and compatibility with third-party terrain tilers widely used in the community, the `bounds` property of the `layer.json` file of a quantized-mesh terrain tileset is now ignored, and the terrain is assumed to cover the entire globe.

### v0.15.2 - 2022-05-13

##### Fixes :wrench:

- Fixed a bug where upsampled quadtree tiles could have siblings with mismatching projections.

In addition to the above, this release updates the following third-party libraries used by cesium-native:

- `cpp-httplib` to v0.10.3 ([changes](https://github.com/yhirose/cpp-httplib/compare/c7486ead96dad647b9783941722b5944ac1aaefa...d73395e1dc652465fa9524266cd26ad57365491f))
- `draco` to v1.5.2 ([changes](https://github.com/google/draco/compare/9bf5d2e4833d445acc85eb95da42d715d3711c6f...bd1e8de7dd0596c2cbe5929cbe1f5d2257cd33db))
- `earcut` to v2.2.3 ([changes](https://github.com/mapbox/earcut.hpp/compare/6d18edf0ce046023a7cb55e69c4cd9ba90e2c716...b28acde132cdb8e0ef536a96ca7ada8a651f9169))
- `PicoSHA2` to commit `1677374f23352716fc52183255a40c1b8e1d53eb` ([changes](https://github.com/okdshin/PicoSHA2/compare/b699e6c900be6e00152db5a3d123c1db42ea13d0...1677374f23352716fc52183255a40c1b8e1d53eb))
- `rapidjson` to commit `fcb23c2dbf561ec0798529be4f66394d3e4996d8` ([changes](https://github.com/Tencent/rapidjson/compare/fd3dc29a5c2852df569e1ea81dbde2c412ac5051...fcb23c2dbf561ec0798529be4f66394d3e4996d8))
- `spdlog` to v1.10.0 ([changes](https://github.com/gabime/spdlog/compare/cbe9448650176797739dbab13961ef4c07f4290f...76fb40d95455f249bd70824ecfcae7a8f0930fa3))
- `stb` to commit `af1a5bc352164740c1cc1354942b1c6b72eacb8a` ([changes](https://github.com/nothings/stb/compare/b42009b3b9d4ca35bc703f5310eedc74f584be58...af1a5bc352164740c1cc1354942b1c6b72eacb8a))
- `uriparser` to v0.9.6 ([changes](https://github.com/uriparser/uriparser/compare/e8a338e0c65fd875a46067d711750e4c13e044e7...24df44b74753017acfaec4b3a30097a8a2ae1ae1))

### v0.15.1 - 2022-05-05

##### Fixes :wrench:

- Fixed a bug that could cause tiles in external tilesets to fail to load.

### v0.15.0 - 2022-05-02

##### Additions :tada:

- Improved the load performance when `TilesetOptions::forbidHoles` is enabled by only loading child tiles when their parent does not meet the necessary screen-space error requirement.
- Added support for loading availability metadata from quantized-mesh layer.json. Previously, only availability embedded in terrain tiles was used.
- Added support for quantized-mesh terrain tilesets that specify a parent layer.
- Added support for metadata from the `3DTILES_batch_table_hierarchy` extension.

##### Fixes :wrench:

- Fixed a bug that could cause the same tiles to be continually loaded and unloaded when `TilesetOptions::forbidHoles` was enabled.
- Fixed a bug that could sometimes cause tilesets to fail to show their full detail when making changes to raster overlays.
- Fixed a bug that could cause holes even with `TilesetOptions::forbidHoles` enabled, particularly when using external tilesets.
- Tiles will no longer be selected to render when they have no content and they have a higher "geometric error" than their parent. In previous versions, this situation could briefly lead to holes while the children of such tiles loaded.
- Fixed a bug where `IPrepareRendererResources::prepareInMainThread` was called on a `Tile` before that `Tile` was updated with loaded content.
- Fixed a bug where getting bad data from the SQLite request cache could cause a crash. If the SQLite database is corrupt, it will now be deleted and recreated.

### v0.14.1 - 2022-04-14

##### Fixes :wrench:

- Fixed a crash caused by using an aggregated overlay of `IonRasterOverlay` after it is freed.
- Fix a bug introduced in v0.14.0 that caused Tile Map Service (TMS) overlays from Cesium ion to fail to load.

### v0.14.0 - 2022-04-01

##### Breaking Changes :mega:

- Added a new parameter, `rendererOptions`, to `IPrepareRendererResources::prepareRasterInLoadThread`.
- Changed the type of Cesium ion asset IDs from `uint32_t` to `int64_t`.
- Various changes in the `Cesium3DTiles`, `Cesium3DTilesReader`, and `Cesium3DTilesWriter` namespaces to match the evolving 3D Tiles Next specifications.
- Removed `getTextureCoordinateIndex` from `FeatureIDTextureView` and `FeatureTexturePropertyView`. Use `getTextureCoordinateAttributeId` instead.

##### Additions :tada:

- Added `WebMapServiceRasterOverlay` to pull raster overlays from a WMS server.
- Added support for the following glTF extensions to `CesiumGltf`, `CesiumGltfReader`, and `CesiumGltfWriter`:
  - `EXT_instance_features`
  - `EXT_structural_metadata`
  - `MAXAR_mesh_variants`
- Added an in-memory cache for Cesium ion asset endpoint responses in order to avoid repeated requests.
- Added `ScopeGuard` class to automatically a execute function when exiting a scope.
- The glTF `copyright` property, if present, is now included in the credits that `Tileset` adds to the `CreditSystem`. If the `copyright` has multiple parts separate by semicolons, these are treated as separate credits.
- Credits reported by `CreditSystem::getCreditsToShowThisFrame` are now sorted based on the number of occurrences, with the most common credits first.
- `Tileset` and `RasterOverlay` credits can now be shown on the screen, rather than in a separate credit popup.
- Added `FeatureTexturePropertyView::getSwizzle` method.
- Added `IsMetadataArray` template to check if a type is a `MetadataArrayView`.
- Added a `rendererOptions` property to `RasterOverlayOptions` to pass arbitrary data to `prepareRasterInLoadThread`.
- Added `Uri::escape`.

##### Fixes :wrench:

- Fixed an issue that could lead to compilation failures when passing an lvalue reference to `Promise::resolve()`.
- Fixed upsampling for `EXT_feature_metadata` feature tables.
- Fixed a bug that could cause the size of external images to be accounted for incorrectly when tracking the number of bytes loaded for caching purposes.
- Fixed a bug that prevented tiles from loading when "Forbid Holes" option was enabled.

### v0.13.0 - 2022-03-01

##### Breaking Changes :mega:

- Renamed constants in `CesiumUtility::Math` to use PascalCase instead of SCREAMING_SNAKE_CASE.

##### Additions :tada:

- Added support for the `CESIUM_RTC` and `KHR_texture_basisu` glTF extensions.
- Added support for 3D Tiles that do not have a geometric error, improving compatibility with tilesets that don't quite match the 3D Tiles spec.
- Exposed the Cesium ion endpoint URL as a parameter on tilesets and raster overlays.
- `TilesetOptions` and `RasterOverlayOptions` each have a new option to report which compressed textured formats are supported on the client platform. Ideal formats amongst the available ones are picked for each KTX2 texture that is later encountered.
- The `ImageCesium` class nows convey which GPU pixel compression format (if any) is used. This informs what to expect in the image's pixel buffer.
- The `ImageCesium` class can now contain pre-computed mipmaps, if they exist. In that case, all the mips will be in the pixel buffer and the delineation between each mip will be described in `ImageCesium::mipPositions`.
- Tileset content with the known file extensions ".gltf", ".glb", and ".terrain" can now be loaded even if the Content-Type is incorrect. This is especially helpful for loading tilesets from `file:` URLs.
- Created tighter fitting bounding volumes for terrain tiles by excluding skirt vertices.

##### Fixes :wrench:

- Fixed bug that could cause properties types in a B3DM Batch Table to be deduced incorrectly, leading to a crash when accessing property values.
- Fixed a bug where implicit tiles were not receiving the root transform and so could sometimes end up in the wrong place.

### v0.12.0 - 2022-02-01

##### Breaking Changes :mega:

- Renamed `IAssetAccessor::requestAsset` to `get`.
- Renamed `IAssetAccessor::post` to `request` and added a new parameter in the second position to specify the HTTP verb to use.
- `Token` in `CesiumIonClient` has been updated to match Cesium ion's v2 REST API endpoint, so several fields have been renamed. The `tokens` method also now returns future that resolves to a `TokenList` instead of a plain vector of `Token` instances.
- Renamed `GltfReader::readModel`, `ModelReaderResult`, and `ReadModelOptions` to `GltfReader::readGltf`, `GltfReaderResult`, and `GltfReaderOptions` respectively.
- Removed `writeModelAsEmbeddedBytes`, `writeModelAndExternalFiles`, `WriteModelResult`, `WriteModelOptions`, and `WriteGLTFCallback`. Use `GltfWriter::writeGltf`, `GltfWriter::writeGlb`, `GltfWriterResult`, and `GltfWriterOptions` instead.

##### Additions :tada:

- Added `TilesetWriterOptions` for serializing tileset JSON.
- Added support for the following extensions in `GltfWriter` and `GltfReader`:
  - [KHR_materials_unlit](https://github.com/KhronosGroup/glTF/tree/main/extensions/2.0/Khronos/KHR_materials_unlit)
  - [EXT_mesh_gpu_instancing](https://github.com/KhronosGroup/glTF/tree/main/extensions/2.0/Vendor/EXT_mesh_gpu_instancing)
  - [EXT_meshopt_compression](https://github.com/KhronosGroup/glTF/tree/main/extensions/2.0/Vendor/EXT_meshopt_compression)
  - [EXT_mesh_features](https://github.com/CesiumGS/glTF/tree/3d-tiles-next/extensions/2.0/Vendor/EXT_mesh_features)
  - [CESIUM_tile_edges](https://github.com/CesiumGS/glTF/pull/47)
- Added support for the following extensions in `TilesetWriter` and `TilesetReader`:
  - [3DTILES_multiple_contents](https://github.com/CesiumGS/3d-tiles/tree/main/extensions/3DTILES_multiple_contents)
  - [3DTILES_implicit_tiling](https://github.com/CesiumGS/3d-tiles/tree/main/extensions/3DTILES_implicit_tiling)
  - [3DTILES_metadata](https://github.com/CesiumGS/3d-tiles/tree/main/extensions/3DTILES_metadata)
- Added `SubtreeWriter` and `SubtreeReader` for serializing and deserializing the subtree format in [3DTILES_implicit_tiling](https://github.com/CesiumGS/3d-tiles/tree/main/extensions/3DTILES_implicit_tiling).
- Added `SchemaWriter` and `SchemaReader` for serializing and deserializing schemas in [EXT_mesh_features](https://github.com/CesiumGS/glTF/tree/3d-tiles-next/extensions/2.0/Vendor/EXT_mesh_features) and [3DTILES_metadata](https://github.com/CesiumGS/3d-tiles/tree/main/extensions/3DTILES_metadata).
- Added `hasExtension` to `ExtensibleObject`.
- Added `CESIUM_TESTS_ENABLED` option to the build system.
- Added support in the JSON reader for reading doubles with no fractional value as integers.
- Added case-insensitive comparison for Cesium 3D Tiles "refine" property values.
- Added new capabilities to `Connection` in `CesiumIonClient`:
  - The `tokens` method now uses the v2 service endpoint and allows a number of options to be specified.
  - Added a `token` method to allow details of a single token to be retrieved.
  - Added `nextPage` and `previousPage` methods to allow paging through tokens.
  - Added `modifyToken` method.
  - Added static `getIdFromToken` method to obtain a token ID from a given token value.
- Added `loadErrorCallback` to `TilesetOptions` and `RasterOverlayOptions`. This callback is invoked when the `Tileset` or `RasterOverlay` encounter a load error, allowing the error to be handled by application code.
- Enable `IntrusivePointer<T>` to be converted to `IntrusivePointer<U>` if U is a base class of T.

##### Fixes :wrench:

- Fixes a bug where `notifyTileDoneLoading` was not called when encountering Ion responses that can't be parsed.
- Fixed a bug that prevented a continuation attached to a `SharedFuture` from returning a `Future` itself.
- Fixed incorrect child subtree index calculation in implicit tiles.
- Fixed `computeDistanceSquaredToPosition` in `BoundingSphere`.

### v0.11.0 - 2022-01-03

##### Breaking Changes :mega:

- The `CesiumGltfReader` project now uses the `CesiumGltfReader` namespace instead of the `CesiumGltf` namespace.
- The `CesiumGltfWriter` project now uses the `CesiumGltfWriter` namespace instead of the `CesiumGltf` namespace.
- The `Cesium3DTilesReader` project now uses the `Cesium3DTilesReader` namespace instead of the `Cesium3DTiles` namespace.

##### Additions :tada:

- Added `Cesium3DTilesWriter` library.

##### Fixes :wrench:

- Fixed a bug in `QuadtreeRasterOverlayTileProvider` that caused incorrect level-of-detail selection for overlays that use a global (or otherwise large) tiling scheme but have non-global (or otherwise smaller) coverage.

### v0.10.0 - 2021-12-01

##### Breaking Changes :mega:

- `QuadtreeRasterOverlayTileProvider::computeLevelFromGeometricError` has been removed. `computeLevelFromTargetScreenPixels` may be useful as a replacement.
- The constructor of `RasterOverlayTileProvider` now requires a coverage rectangle.
- `RasterOverlayTileProvider::getTile` now takes a `targetScreenPixels` instead of a `targetGeometricError`.
- The constructor of `RasterMappedTo3DTile` now requires a texture coordinate index.
- The constructor of `RasterOverlayTile` now takes a `targetScreenPixels` instead of a `targetGeometricError`. And the corresponding `getTargetGeometricError` has been removed.
- Removed `TileContentLoadResult::rasterOverlayProjections`. This field is now found in the `overlayDetails`.
- Removed `obtainGlobeRectangle` from `TileUtilities.h`. Use `estimateGlobeRectangle` in `BoundingVolume.h` instead.
- cesium-native now uses the following options with the `glm` library:
  - `GLM_FORCE_XYZW_ONLY`
  - `GLM_FORCE_EXPLICIT_CTOR`
  - `GLM_FORCE_SIZE_T_LENGTH`

##### Additions :tada:

- Added support for the [3DTILES_implicit_tiling](https://github.com/CesiumGS/3d-tiles/tree/main/extensions/3DTILES_implicit_tiling) extension.
- Added support for the [3DTILES_bounding_volume_S2](https://github.com/CesiumGS/3d-tiles/tree/main/extensions/3DTILES_bounding_volume_S2) extension.
- Added support for raster overlays, including clipping polygons, on any 3D Tiles tileset.
- Added support for external glTF buffers and images.
- Raster overlay level-of detail is now selected using "target screen pixels" rather than the hard-to-interpret geometric error value.
- A `RasterOverlay` can now be configured with a `maximumScreenSpaceError` independent of the screen-space error used for the geometry.
- `RasterOverlay::loadTileProvider` now returns a `SharedFuture`, making it easy to attach a continuation to run when the load completes.
- Added `GltfContent::applyRtcCenter` and `applyGltfUpAxisTransform`.
- Clipping polygon edges now remain sharp even when zooming in past the available geometry detail.
- Added `DebugColorizeTilesRasterOverlay`.
- Added `BoundingRegionBuilder` to `CesiumGeospatial`.
- Added `GlobeRectangle::EMPTY` static field and `GlobeRectangle::isEmpty` method.
- Added the ability to set the coordinates of a `GlobeRectangle` after construction.

##### Fixes :wrench:

- Improved the computation of bounding regions and overlay texture coordinates from geometry, particularly for geometry that crosses the anti-meridian or touches the poles.
- Fixed a bug that would result in incorrect geometry when upsampling a glTF with a position accessor pointing to a bufferView that did not start at the beginning of its buffer.
- Fixed a problem that could cause incorrect distance computation for a degenerate bounding region that is a single point with a min/max height.
- Improved the numerical stability of `GlobeRectangle::computeCenter` and `GlobeRectangle::contains`.
- Error messages are no longer printed to the Output Log when an upsampled tile happens to have a primitive with no vertices.
- Fixed a bug that could cause memory corruption when a decoded Draco mesh was larger than indicated by the corresponding glTF accessor.
- Fixed a bug that could cause the wrong triangle indices to be used for a Draco-encoded glTF.

### v0.9.0 - 2021-11-01

##### Breaking Changes :mega:

- Changed the following properties in CesiumGltf:
  - `BufferView::target` now defaults to `std::nullopt` instead of `Target::ARRAY_BUFFER`.
  - `ClassProperty::type` now defaults to `Type::INT8` instead of empty string.
  - `ClassProperty::componentType` is now an optional string instead of a `JsonValue`.
  - `FeatureTexture::classProperty` is no longer optional, consistent with changes to the extension spec.
  - `Image::mimeType` now defaults to empty string instead of `MimeType::image_jpeg`.
  - `Sampler::magFilter` and `Sampler::minFilter` now default to `std::nullopt` instead of `MagFilter::NEAREST`.
- The version of `ExtensibleObject` in the `CesiumGltf` library and namespace has been removed. Use the one in the `CesiumUtility` library and namespace instead.
- Renamed the following glTF extension classes:
  - `KHR_draco_mesh_compression` -> `ExtensionKhrDracoMeshCompression`.
  - `MeshPrimitiveEXT_feature_metadata` -> `ExtensionMeshPrimitiveExtFeatureMetadata`
  - `ModelEXT_feature_metadata` -> `ExtensionModelExtFeatureMetadata`
- `CesiumGltf::ReaderContext` has been removed. It has been replaced with either `CesiumJsonReader::ExtensionReaderContext` or `GltfReader`.

##### Additions :tada:

- Added new `Cesium3DTiles` and `Cesium3DTilesReader` libraries. They are useful for reading and working with 3D Tiles tilesets.

##### Fixes :wrench:

- Fixed a bug that could cause crashes or incorrect behavior when using raster overlays.
- Fixed a bug that caused 3D Tiles content to fail to load when the status code was zero. This code is used by libcurl for successful read of `file://` URLs, so the bug prevented loading from such URLs in some environments.
- Errors and warnings that occur while loading glTF textures are now include in the model load errors and warnings.
- Fixes how `generate-classes` deals with reserved C++ keywords. Property names that are C++ keywords should be appended with "Property" as was already done,
  but when parsing JSONs the original property name string should be used.

### v0.8.0 - 2021-10-01

##### Breaking Changes :mega:

- glTF enums are now represented in CesiumGltf as their underlying type (int32 or string) rather than as an enum class.
- Tile content loaders now return a `Future`, which allows them to be asynchronous and make further network requests.

##### Fixes :wrench:

- Fixed a bug that caused the `RTC_CENTER` semantic in a B3DM feature table to be ignored if any of the values happened to be integers rather than floating-point numbers. This caused these tiles to render in the wrong location.

### v0.7.2 - 2021-09-14

##### Fixes :wrench:

- Fixed a bug where the "forbidHoles" option was not working with raster overlays and external tilesets.

### v0.7.1 - 2021-09-14

##### Fixes :wrench:

- Fixed a bug introduced in v0.7.0 where credits from a `QuadtreeRasterOverlayTileProvider` were not collected and reported.
- Fixed a bug where disabling frustum culling caused external tilesets to not load.

### v0.7.0 - 2021-09-01

##### Breaking Changes :mega:

- Renamed the `Cesium3DTiles` namespace and library to `Cesium3DTilesSelection`.
- Deleted `Cesium3DTilesSelection::Gltf` and moved functionality into `CesiumGltf::Model`.
- Renamed `Rectangle::intersect` and `GlobeRectangle::intersect` to `computeIntersection`.
- `RasterOverlay` and derived classes now require a `name` parameter to their constructors.
- Changed the type of texture coordinate IDs used in the raster overlay system from `uint32_t` to `int32_t`.
- `RasterOverlayTileProvider` is no longer quadtree-oriented. Instead, it requires derived classes to provide an image for a particular requested rectangle and geometric error. Classes that previously derived from `RasterOverlayTileProvider` should now derive from `QuadtreeRasterOverlayTileProvider` and implement `loadQuadtreeTileImage` instead of `loadTileImage`.
- Removed `TilesetOptions::enableWaterMask`, which didn't have any effect anyway. `TilesetContentOptions::enableWaterMask` still exists and works.

##### Additions :tada:

- Added `Future<T>::isReady`.
- Added `Future<T>::share`, which returns a `SharedFuture<T>` and allows multiple continuations to be attached.
- Added an option in `TilesetOptions::ContentOptions` to generate smooth normals when the original glTFs were missing normals.
- Added `ImageManipulation` class to `CesiumGltfReader`.
- Added `Math::roundUp` and `Math::roundDown`.
- Added `Rectangle::computeUnion`.

##### Fixes :wrench:

- Fixed a bug that caused CesiumGltfWriter to write a material's normal texture info into a property named `normalTextureInfo` rather than `normalTexture`.
- Fixed a bug in `TileMapServiceRasterOverlay` that caused it to show only the lowest resolution tiles if missing a `tilemapresource.xml` file.

### v0.6.0 - 2021-08-02

##### Breaking Changes :mega:

- `Future<T>::wait` now returns the resolved value and throws if the Future rejected, rather than returning a `std::variant` and slicing the exception to `std::exception`.
- `Tileset::updateView` and `Tileset::updateViewOffline` now take `std::vector<ViewState>` instead of a single `ViewState`.

##### Additions :tada:

- Added support for the `EXT_feature_metadata` glTF extension.
- Added automatic conversion of the B3DM batch table to the `EXT_feature_metadata` extension.
- Added `CESIUM_COVERAGE_ENABLED` option to the build system.
- Added `AsyncSystem::dispatchOneMainThreadTask` to dispatch a single task, rather than all the tasks that are waiting.
- Added `AsyncSystem::createPromise` to create a Promise directly, rather than via a callback as in `AsyncSystem::createFuture`.
- Added `AsyncSystem::catchImmediately` to catch a Future rejection immediately in any thread.
- Added `AsyncSystem::all` to create a Future that resolves when a list of Futures resolve.
- Added support for multiple frustums in the `Tileset` selection algorithm.

##### Fixes :wrench:

- Fixed a bug that prevented `.then` functions from being used on a `Future<void>` when CESIUM_TRACING_ENABLED was ON.

### v0.5.0 - 2021-07-01

##### Breaking Changes :mega:

- `TilesetExternals` now has an `AsyncSystem` instead of a shared pointer to an `ITaskProcessor`.

##### Additions :tada:

- Added a performance tracing framework via `CESIUM_TRACE_*` macros.
- Added `Future<T>::thenImmediately`.
- Added `AsyncSystem::createThreadPool` and `Future<T>::thenInThreadPool`.
- `Future<T>::thenInWorkerThread` and `Future<T>::thenInMainThread` now arrange for their continuations to be executed immediately when the Future is resolved, if the Future is resolved in the correct thread.
- Moved all request cache database access to a dedicated thread, in order to free up worker threads for parallelizable work.

### v0.4.0 - 2021-06-01

##### Additions :tada:

- Added `Cesium3DTiles::TileIdUtilities` with a `createTileIdString` function to create logging/debugging strings for `TileID` objects.
- Accessing the same Bing Maps layer multiple times in a single application run now reuses the same Bing Maps session instead of starting a new one each time.
- Added a configure-time build option, `PRIVATE_CESIUM_SQLITE`, to rename all `sqlite3*` symbols to `cesium_sqlite3*`.

##### Fixes :wrench:

- Matched draco's decoded indices to gltf primitive if indices attribute does not match with the decompressed indices.
- `createAccessorView` now creates an (invalid) `AccessorView` with a standard numeric type on error, rather than creating `AccessorView<nullptr_t>`. This makes it easier to use a simple lambda as the callback.
- Disabled `HTTPLIB_USE_ZLIB_IF_AVAILABLE` and `HTTPLIB_USE_OPENSSL_IF_AVAILABLE` because these libraries are not required for our use for cpp-httplib and they cause problems on some systems.

### v0.3.1 - 2021-05-13

##### Fixes :wrench:

- Fixed a memory leak when loading textures from a glTF model.
- Fixed a use-after-free bug that could cause a crash when destroying a `RasterOverlay`.

### v0.3.0 - 2021-05-03

##### Breaking Changes :mega:

- Converted `magic_enum` / `CodeCoverage.cmake` dependencies to external submodules.
- Replaced `CesiumGltf::WriteFlags` bitmask with `CesiumGltf::WriteModelOptions` struct.
  `CesiumGltf::writeModelAsEmbeddedBytes` and `CesiumGltf::writeModelAndExternalfiles`
  now use this struct for configuration.
- Removed all exceptions in `WriterException.h`, warnings / errors are now reported in
  `WriteModelResult`, which is returned from `CesiumGltf::writeModelAsEmbeddedBytes` and
  `CesiumGltf::writeModelAndExternalFiles` instead.

##### Additions :tada:

- Added support for loading the water mask from quantized-mesh terrain tiles.

##### Fixes :wrench:

- Let a tile be renderable if all its raster overlays are ready, even if some are still loading.

### v0.2.0 - 2021-04-19

##### Breaking Changes :mega:

- Moved `JsonValue` from the `CesiumGltf` library to the `CesiumUtility` library and changes some of its methods.
- Renamed `CesiumGltf::Reader` to `CesiumGltf::GltfReader`.
- Made the `readModel` and `readImage` methods on `GltfReader` instance methods instead of static methods.

##### Additions :tada:

- Added `CesiumGltfWriter` library.
- Added `CesiumJsonReader` library.
- Added diagnostic details to error messages for invalid glTF inputs.
- Added diagnostic details to error messages for failed OAuth2 authorization with `CesiumIonClient::Connection`.
- Added an `Axis` enum and `AxisTransforms` class for coordinate system transforms
- Added support for the legacy `gltfUpVector` string property in the `asset` part of tilesets. The up vector is read and passed as an `Axis` in the `extras["gltfUpVector"]` property, so that receivers may rotate the glTF model's up-vector to match the Z-up convention of 3D Tiles.
- Unknown glTF extensions are now deserialized as a `JsonValue`. Previously, they were ignored.
- Added the ability to register glTF extensions for deserialization using `GltReader::registerExtension`.
- Added `GltfReader::setExtensionState`, which can be used to request that an extension not be deserialized or that it be deserialized as a `JsonValue` even though a statically-typed class is available for the extension.

##### Fixes :wrench:

- Gave glTFs created from quantized-mesh terrain tiles a more sensible material with a `metallicFactor` of 0.0 and a `roughnessFactor` of 1.0. Previously the default glTF material was used, which has a `metallicFactor` of 1.0, leading to an undesirable appearance.
- Reported zero-length images as non-errors as `BingMapsRasterOverlay` purposely requests that the Bing servers return a zero-length image for non-existent tiles.
- 3D Tiles geometric error is now scaled by the tile's transform.
- Fixed a bug that that caused a 3D Tiles tile to fail to refine when any of its children had an unsupported type of content.

### v0.1.0 - 2021-03-30

- Initial release.<|MERGE_RESOLUTION|>--- conflicted
+++ resolved
@@ -5,11 +5,8 @@
 ##### Fixes :wrench:
 
 - Fixed missing URI query part when downloading glTF textures or buffers.
-<<<<<<< HEAD
-- Fixed bugs in I3dm metadata parsing
-=======
+- Fixed bugs in I3dm metadata parsing.
 - Fixed memory leak in `CesiumGltfReader`.
->>>>>>> b8953491
 
 ### v0.45.0 - 2025-03-03
 
