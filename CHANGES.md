--- conflicted
+++ resolved
@@ -11,13 +11,10 @@
 - Added `rayEllipsoid` static method to `CesiumGeometry::IntersectionTests`.
 - Added equality operator for `Cartographic`.
 - Added `CESIUM_MSVC_STATIC_RUNTIME_ENABLED` option to the CMake scripts. It is OFF by default, and when enabled, configures any MS visual studio projects for the "Multi-threaded" (/MT) runtime library rather than "Multi-threaded DLL" (/MD)
-<<<<<<< HEAD
 - Added full support for custom ellipsoids by setting `TilesetOptions::ellipsoid` when creating a tileset.
   - Many methods have been updated with an additional ellipsoid parameter to support this. The WGS84 ellipsoid is used as a default parameter here to ensure API compatibility.
   - `CESIUM_DISABLE_DEFAULT_ELLIPSOID` can be defined to disable the WGS84 default parameter, exposing through errors the places in your code that are still assuming a WGS84 ellipsoid.
 - Added `EllipsoidTilesetLoader` that will generate a tileset by tesselating the surface of an ellipsoid, producing a simple globe tileset without any terrain features.
-=======
->>>>>>> c668061d
 
 ##### Fixes :wrench:
 
