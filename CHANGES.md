--- conflicted
+++ resolved
@@ -2,7 +2,6 @@
 
 ### ? - ?
 
-<<<<<<< HEAD
 ##### Breaking Changes :mega:
 
 - Moved `QuantizedMeshLoader` from `Cesium3DTilesContent` to `CesiumLegacyTerrain`.
@@ -13,11 +12,10 @@
 - Added overloads of `ImplicitTilingUtilities::computeBoundingVolume` taking a `Cesium3DTiles::BoundingVolume`.
 - Added overloads of `ImplicitTilingUtilities::computeBoundingVolume` taking an `S2CellBoundingVolume` and an `OctreeTileID`. Previously only `QuadtreeTileID` was supported.
 - Added `setOrientedBoundingBox`, `setBoundingRegion`, `setBoundingSphere`, and `setS2CellBoundingVolume` functions to `TileBoundingVolumes`.
-=======
+
 ##### Fixes :wrench:
 
 - `QuantizedMeshLoader` now creates spec-compliant glTFs from a quantized-mesh terrain tile. Previously, the generated glTF had small problems that could confuse some clients.
->>>>>>> 39487e1c
 
 ### v0.33.0 - 2024-03-01
 
