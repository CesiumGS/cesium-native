# Change Log

### Next Release - ?

##### Breaking Changes :mega:

- Renamed `Rectangle::intersect` and `GlobeRectangle::intersect` to `computeIntersection`.

##### Additions :tada:

- Added `Future<T>::isReady`.
- Added `Future<T>::share`, which returns a `SharedFuture<T>` and allows multiple continuations to be attached.
<<<<<<< HEAD
- Added `Rectangle::computeUnion`.
=======
- Added `Math::roundUp` and `Math::roundDown`.
>>>>>>> 5c6062ab

### v0.6.0 - 2021-08-02

##### Breaking Changes :mega:

- `Future<T>::wait` now returns the resolved value and throws if the Future rejected, rather than returning a `std::variant` and slicing the exception to `std::exception`.
- `Tileset::updateView` and `Tileset::updateViewOffline` now take `std::vector<ViewState>` instead of a single `ViewState`.

##### Additions :tada:

- Added support for the `EXT_feature_metadata` glTF extension.
- Added automatic conversion of the B3DM batch table to the `EXT_feature_metadata` extension.
- Added `CESIUM_COVERAGE_ENABLED` option to the build system.
- Added `AsyncSystem::dispatchOneMainThreadTask` to dispatch a single task, rather than all the tasks that are waiting.
- Added `AsyncSystem::createPromise` to create a Promise directly, rather than via a callback as in `AsyncSystem::createFuture`.
- Added `AsyncSystem::catchImmediately` to catch a Future rejection immediately in any thread.
- Added `AsyncSystem::all` to create a Future that resolves when a list of Futures resolve.
- Added support for multiple frustums in the `Tileset` selection algorithm.

##### Fixes :wrench:

- Fixed a bug that prevented `.then` functions from being used on a `Future<void>` when CESIUM_TRACING_ENABLED was ON.

### v0.5.0 - 2021-07-01

##### Breaking Changes :mega:

- `TilesetExternals` now has an `AsyncSystem` instead of a shared pointer to an `ITaskProcessor`.

##### Additions :tada:

- Added a performance tracing framework via `CESIUM_TRACE_*` macros.
- Added `Future<T>::thenImmediately`.
- Added `AsyncSystem::createThreadPool` and `Future<T>::thenInThreadPool`.
- `Future<T>::thenInWorkerThread` and `Future<T>::thenInMainThread` now arrange for their continuations to be executed immediately when the Future is resolved, if the Future is resolved in the correct thread.
- Moved all request cache database access to a dedicated thread, in order to free up worker threads for parallelizable work.

### v0.4.0 - 2021-06-01

##### Additions :tada:

- Added `Cesium3DTiles::TileIdUtilities` with a `createTileIdString` function to create logging/debugging strings for `TileID` objects.
- Accessing the same Bing Maps layer multiple times in a single application run now reuses the same Bing Maps session instead of starting a new one each time.
- Added a configure-time build option, `PRIVATE_CESIUM_SQLITE`, to rename all `sqlite3*` symbols to `cesium_sqlite3*`.

##### Fixes :wrench:

- Matched draco's decoded indices to gltf primitive if indices attribute does not match with the decompressed indices.
- `createAccessorView` now creates an (invalid) `AccessorView` with a standard numeric type on error, rather than creating `AccessorView<nullptr_t>`. This makes it easier to use a simple lambda as the callback.
- Disabled `HTTPLIB_USE_ZLIB_IF_AVAILABLE` and `HTTPLIB_USE_OPENSSL_IF_AVAILABLE` because these libraries are not required for our use for cpp-httplib and they cause problems on some systems.

### v0.3.1 - 2021-05-13

##### Fixes :wrench:

- Fixed a memory leak when loading textures from a glTF model.
- Fixed a use-after-free bug that could cause a crash when destroying a `RasterOverlay`.

### v0.3.0 - 2021-05-03

##### Breaking Changes :mega:

- Converted `magic_enum` / `CodeCoverage.cmake` dependencies to external submodules.
- Replaced `CesiumGltf::WriteFlags` bitmask with `CesiumGltf::WriteModelOptions` struct.
  `CesiumGltf::writeModelAsEmbeddedBytes` and `CesiumGltf::writeModelAndExternalfiles`
  now use this struct for configuration.
- Removed all exceptions in `WriterException.h`, warnings / errors are now reported in
  `WriteModelResult`, which is returned from `CesiumGltf::writeModelAsEmbeddedBytes` and
  `CesiumGltf::writeModelAndExternalFiles` instead.

##### Additions :tada:

- Added support for loading the water mask from quantized-mesh terrain tiles.

##### Fixes :wrench:

- Let a tile be renderable if all its raster overlays are ready, even if some are still loading.

### v0.2.0 - 2021-04-19

##### Breaking Changes :mega:

- Moved `JsonValue` from the `CesiumGltf` library to the `CesiumUtility` library and changes some of its methods.
- Renamed `CesiumGltf::Reader` to `CesiumGltf::GltfReader`.
- Made the `readModel` and `readImage` methods on `GltfReader` instance methods instead of static methods.

##### Additions :tada:

- Added `CesiumGltfWriter` library.
- Added `CesiumJsonReader` library.
- Added diagnostic details to error messages for invalid glTF inputs.
- Added diagnostic details to error messages for failed OAuth2 authorization with `CesiumIonClient::Connection`.
- Added an `Axis` enum and `AxisTransforms` class for coordinate system transforms
- Added support for the legacy `gltfUpVector` string property in the `asset` part of tilesets. The up vector is read and passed as an `Axis` in the `extras["gltfUpVector"]` property, so that receivers may rotate the glTF model's up-vector to match the Z-up convention of 3D Tiles.
- Unknown glTF extensions are now deserialized as a `JsonValue`. Previously, they were ignored.
- Added the ability to register glTF extensions for deserialization using `GltReader::registerExtension`.
- Added `GltfReader::setExtensionState`, which can be used to request that an extension not be deserialized or that it be deserialized as a `JsonValue` even though a statically-typed class is available for the extension.

##### Fixes :wrench:

- Gave glTFs created from quantized-mesh terrain tiles a more sensible material with a `metallicFactor` of 0.0 and a `roughnessFactor` of 1.0. Previously the default glTF material was used, which has a `metallicFactor` of 1.0, leading to an undesirable appearance.
- Reported zero-length images as non-errors as `BingMapsRasterOverlay` purposely requests that the Bing servers return a zero-length image for non-existent tiles.
- 3D Tiles geometric error is now scaled by the tile's transform.
- Fixed a bug that that caused a 3D Tiles tile to fail to refine when any of its children had an unsupported type of content.

### v0.1.0 - 2021-03-30

- Initial release.<|MERGE_RESOLUTION|>--- conflicted
+++ resolved
@@ -10,11 +10,8 @@
 
 - Added `Future<T>::isReady`.
 - Added `Future<T>::share`, which returns a `SharedFuture<T>` and allows multiple continuations to be attached.
-<<<<<<< HEAD
 - Added `Rectangle::computeUnion`.
-=======
 - Added `Math::roundUp` and `Math::roundDown`.
->>>>>>> 5c6062ab
 
 ### v0.6.0 - 2021-08-02
 
