# Change Log

### ? - ?

##### Additions :tada:

- Added `offset` getter to `AccessorView`.
- Added `stride`, `offset`, and `data` getters to `AccessorWriter`.
- Added `value_type` typedef to `AccessorWriter`.
- Added `InstanceAttributeSemantics` to `CesiumGltf`.
- Added `VertexAttributeSemantics::FEATURE_ID_n`.
<<<<<<< HEAD
- Added a `const` version of `Tileset::forEachLoadedTile`.
- Added `DebugTileStateDatabase`, which provides tools for debugging the tile selection algorithm using SQLite.
- Added `CesiumAsync::SqliteHelper`, containing functions for working with SQLite.
=======
- Updates generated classes for `EXT_structural_metadata`. See https://github.com/CesiumGS/glTF/pull/71.
>>>>>>> 18817814

##### Fixes :wrench:

- Fixed a bug in `thenPassThrough` that caused a compiler error when given a value by r-value refrence.
- Fixed a bug in  `SubtreeFileReader::loadBinary` that prevented valid subtrees from loading if they did not contain binary data.
- Fixed a bug in the `Tileset` selection algorithm that could cause detail to disappear during load in some cases.

### v0.42.0 - 2024-12-02

##### Breaking Changes :mega:

- Cesium Native now requires C++20 and uses vcpkg `2024.11.16`.
- Switched from `gsl::span` to `std::span` throughout the library and API. The GSL library has been removed.
- The `BingMapsRasterOverlay` constructor no longer takes an `ellipsoid` parameter. Instead, it uses the ellipsoid specified in `RasterOverlayOptions`.
- The `ellipsoid` field in `RasterOverlayOptions` is no longer a `std::optional`. Instead, it defaults to WGS84 directly.
- Removed the `ellipsoid` field from `TileMapServiceRasterOverlayOptions`, `WebMapServiceRasterOverlayOptions`, and `WebMapTileServiceRasterOverlayOptions`. These overlays now use the ellipsoid in `RasterOverlayOptions` instead.
- The `schema` property of `ExtensionModelExtStructuralMetadata` is now an `IntrusivePointer` instead of a `std::optional`.

##### Additions :tada:

- Added support for `EXT_accessor_additional_types` in `AccessorView`.
- Added `EllipsoidTilesetLoader` that will generate a tileset by tessellating the surface of an ellipsoid, producing a simple globe tileset without any terrain features.
- External schemas referenced by the `schemaUri` property in the `EXT_structural_metadata` glTF extension are now loaded automatically. Two models that reference the same external schema will share a single copy of it.
- Added `getHeightSampler` method to `TilesetContentLoader`, allowing loaders to optionally provide a custom, more efficient means of querying heights using the `ITilesetHeightSampler` interface.
- Added equality operator for `JsonValue`.
- `TileLoadResult` now includes a `pAssetAccessor` that was used to retrieve the tile content and that should be used to retrieve any additional resources associated with the tile, such as external images.

##### Fixes :wrench:

- Updated the CMake install process to install the vcpkg-built Debug binaries in Debug builds. Previously the Release binaries were installed instead.
- Fixed a crash that would occur for raster overlays attempting to dereference a null `CreditSystem`.
- Fixed a bug where an empty `extensions` object would get written if an `ExtensibleObject` only had unregistered extensions.
- Tightened the tolerance of `IntersectionTests::rayTriangleParametric`, allowing it to find intersections with smaller triangles.
- Fixed a bug that could cause `GltfUtilities::intersectRayGltfModel` to crash when the model contains a primitive whose position accessor does not have min/max values.
- `IonRasterOverlay` now passes its `RasterOverlayOptions` to the `BingMapsRasterOverlay` or `TileMapServiceRasterOverlay` that it creates internally.
- Fixed a bug in `CachingAssetAccessor` that caused it to return cached request headers on a cache hit, rather than the headers included in the new request.
- External resources (such as images) referenced from 3D Tiles content will no longer fail if a Cesium ion token refresh is necessary.
- The Cesium ion token will now only be refreshed once when it expires. Previously, multiple refresh requests could be initiated at about the same time.
- Fixed a bug in `SharedAssetDepot` that could lead to a crash with assets that fail to load.
- Fixed a bug in `AccessorView` that could cause it to report the view as valid even when its `BufferView` had a negative `byteStride`.

### v0.41.0 - 2024-11-01

##### Breaking Changes :mega:

- Renamed `CesiumUtility/Gunzip.h` to `CesiumUtility/Gzip.h`.
- Renamed `ImageCesium` to `ImageAsset`.
- The `cesium` field in `CesiumGltf::Image` is now named `pAsset` and is an `IntrusivePointer` to an `ImageAsset`.
- The `image` field in `LoadedRasterOverlayImage` is now named `pImage` and is an `IntrusivePointer` to an `ImageAsset`.
- Deprecated the `readImage` and `generateMipMaps` methods on `GltfReader`. These methods are now found on `ImageDecoder`.

##### Additions :tada:

- Added `CesiumUtility::gzip`.
- Added `CesiumGeometry::Transforms::getUpAxisTransform` to get the transform that converts from one up axis to another.
- Added `TilesetSharedAssetSystem` to `Cesium3DTilesSelection` and `GltfSharedAssetSystem` to `CesiumGltfReader`.
- Added `SharedAsset` to `CesiumUtility` to serve as the base class for assets such as `ImageAsset`.
- Added `SharedAssetDepot` to `CesiumAsync` for managing assets, such as images, that can be shared among multiple models or other objects.
- Added `NetworkAssetDescriptor` and `NetworkImageAssetDescriptor`.
- `ImageAsset` (formerly `ImageCesium`) is now an `ExtensibleObject`.
- Added `VertexAttributeSemantics` to `CesiumGltf`.
- Added `ImageDecoder` to `CesiumGltfReader`.
- Added `DoublyLinkedListAdvanced` to `CesiumUtility`. It is equivalent to `DoublyLinkedList` except it allows the next and previous pointers to be in a base class of the node class.
- Added `contains` method to `DoublyLinkedList` (and `DoublyLinkedListAdvanced`).
- Added static `error` and `warning` methods to `ErrorList`, making it easy to create an instance with a single error or warning.
- `ExtensibleObject::addExtension` now takes arguments that are passed through to the extension's constructor.
- Added `Hash` to `CesiumUtility`.
- Added `emplace` and `reset` methods to `IntrusivePointer`.
- Added `Result<T>` and `ResultPointer<T>` classes to represent the result of an operation that might complete with warnings and errors.

##### Fixes :wrench:

- Fixed missing ellipsoid parameters that would lead to incorrect results when using non-WGS84 ellipsoids.
- Fixed a bug in `AsyncSystem::all` where the resolved values of individual futures were copied instead of moved into the output array.
- Improved the hash function for `QuadtreeTileID`.

### v0.40.1 - 2024-10-01

##### Fixes :wrench:

- Fixed a regression in v0.40.0 that could cause tilesets with raster overlays to fail to load in some cases.

### v0.40.0 - 2024-10-01

##### Breaking Changes :mega:

- Renamed `shouldContentContinueUpdating` to `getMightHaveLatentChildren` and `setContentShouldContinueUpdating` to `setMightHaveLatentChildren` on the `Tile` class.
- `LoadedRasterOverlayImage` now has a single `errorList` property instead of separate `errors` and `warnings` properties.

##### Additions :tada:

- Added `sampleHeightMostDetailed` method to `Tileset`.
- `AxisAlignedBox` now has `constexpr` constructors.

##### Fixes :wrench:

- Fixed a bug that prevented use of `Tileset` with a nullptr `IPrepareRendererResources`.
- Fixed a bug in `IntersectionTests::rayOBBParametric` that could cause incorrect results for some oriented bounding boxes.
- `GltfUtilities::intersectRayGltfModel` now reports a warning when given a model it can't compute the intersection with because it uses required extensions that are not supported.
- Errors while loading raster overlays are now logged. Previously, they were silently ignored in many cases.
- A raster overlay image failing to load will no longer completely prevent the geometry tile to which it is attached from rendering. Instead, once the raster overlay fails, the geometry tile will be shown without the raster overlay.
- Fixed a bug in the various `catchImmediately` and `catchInMainThread` functions in `CesiumAsync` that prevented use of a mutable lambda.

### v0.39.0 - 2024-09-02

##### Breaking Changes :mega:

- Setting the CMake variable `PRIVATE_CESIUM_SQLITE` will no longer automatically rename all of the SQLite symbols. It must also be paired with a vcpkg overlay port that renames the symbols in SQLite itself.
- `PropertyArrayView` is now exclusively a view, with no ability to own the data it is viewing. The new `PropertyArrayCopy` can be used when an owning view is required.

##### Additions :tada:

- Added `CesiumGltfWriter::SchemaWriter` for serializing schemas in [EXT_structural_metadata](https://github.com/CesiumGS/glTF/tree/3d-tiles-next/extensions/2.0/Vendor/EXT_structural_metadata).
- Added `resolveExternalImages` flag to `GltfReaderOptions`, which is true by default.
- Added `removeExtensionUsed` and `removeExtensionRequired` methods to `CesiumGltf::Model`.
- Added `getFeatureIdAccessorView` overload for retrieving feature IDs from `EXT_instance_features`.
- Added `CesiumGeospatial::EarthGravitationalModel1996Grid` class to allow transforming heights on a WGS84 ellipsoid into heights above mean sea level using the EGM96 model.

##### Fixes :wrench:

- Fixed a bug in `WebMapTileServiceRasterOverlay` that caused it to compute the `TileRow` incorrectly when used with a tiling scheme with multiple tiles in the Y direction at the root.
- `KHR_texture_transform` is now removed from `extensionsUsed` and `extensionsRequired` after it is applied by `GltfReader`.
- Fixed a bug in the i3dm loader that caused glTF with multiple nodes to not be instanced correctly.

### v0.38.0 - 2024-08-01

##### Breaking Changes :mega:

- `AccessorWriter` constructor now takes `std::byte*` instead of `uint8_t*`.

##### Additions :tada:

- Added `rayTriangle` intersection function that returns the intersection point between a ray and a triangle.
- Added `intersectRayGltfModel` intersection function that returns the first intersection point between a ray and a glTF model.
- Added `convertAccessorComponentTypeToPropertyComponentType`, which converts integer glTF accessor component types to their best-fitting `PropertyComponentType`.

##### Fixes :wrench:

- Fixed a bug that prevented raster overlays from being correctly applied when a non-standard "glTF up axis" is in use.

### v0.37.0 - 2024-07-01

##### Additions :tada:

- Added full support for custom ellipsoids by setting `TilesetOptions::ellipsoid` when creating a tileset.
  - Many methods have been updated with an additional ellipsoid parameter to support this. The WGS84 ellipsoid is used as a default parameter here to ensure API compatibility.
  - `CESIUM_DISABLE_DEFAULT_ELLIPSOID` can be defined to disable the WGS84 default parameter, exposing through errors the places in your code that are still assuming a WGS84 ellipsoid.
- Added `removeUnusedMeshes` and `removeUnusedMaterials` to `GltfUtilities`.
- Added `rayEllipsoid` static method to `CesiumGeometry::IntersectionTests`.
- Added equality operator for `Cartographic`.
- Added `CESIUM_MSVC_STATIC_RUNTIME_ENABLED` option to the CMake scripts. It is OFF by default, and when enabled, configures any MS visual studio projects for the "Multi-threaded" (/MT) runtime library rather than "Multi-threaded DLL" (/MD)

##### Fixes :wrench:

- Fixed several problems with the loader for the 3D Tiles Instanced 3D Mesh (i3dm) format:
  - When an instance transform cannot be decomposed into position, rotation, and scale, a warning will now be logged and an identity transformation will be used. Previously, an undefined transformation would be used.
  - The `gltfUpAxis` property is now accounted for, if present.
  - Paths to images in i3dm content are now resolved correctly.
  - Extraneous spaces at the end of an external glTF URI are now ignored. These are sometimes added as padding in order to meet alignment requirements.
- Removed an overly-eager degenerate triangle test in the 2D version of `IntersectionTests::pointInTriangle` that could discard intersections in small - but valid - triangles.
- Fixed a bug while upsampling tiles for raster overlays that could cause them to have an incorrect bounding box, which in some cases would lead to the raster overlay being missing entirely from the upsampled tile.

### v0.36.0 - 2024-06-03

##### Breaking Changes :mega:

- `FeatureId::propertyTable` is now `int32_t` instead of `std::optional<int64_t>`
- `ExtensionMeshPrimitiveExtStructuralMetadata::propertyTextures` and `ExtensionMeshPrimitiveExtStructuralMetadata::propertyAttributes` are now vectors of `int32_t` instead of `int64_t`.

##### Additions :tada:

- Added support for I3DM 3D Tile content files.
- Added `forEachNodeInScene` to `CesiumGltf::Model`.
- Added `removeUnusedBuffers` to `GltfUtilities`.
- Added the following new methods to the `Uri` class: `unescape`, `unixPathToUriPath`, `windowsPathToUriPath`, `nativePathToUriPath`, `uriPathToUnixPath`, `uriPathToWindowsPath`, and `uriPathToNativePath`.
- Added `LayerWriter` to the `CesiumQuantizedMeshTerrain` library and namespace.
- Drastically improved the performance of `GltfUtilities::collapseToSingleBuffer` for glTFs with many buffers and bufferViews.

##### Fixes :wrench:

- Added support for the following glTF extensions to `Model::merge`. Previously these extensions could end up broken after merging.
  - `KHR_texture_basisu`
  - `EXT_texture_webp`
  - `EXT_mesh_gpu_instancing`
  - `EXT_meshopt_compression`
  - `CESIUM_primitive_outline`
  - `CESIUM_tile_edges`
- Fixed a bug in `GltfUtilities::compactBuffer` where it would not preserve the alignment of the bufferViews.
- The `collapseToSingleBuffer` and `moveBufferContent` functions in `GltfUtilities` now align to an 8-byte boundary rather than a 4-byte boundary, because bufferViews associated with some glTF extensions require this larger alignment.
- `GltfUtilities::collapseToSingleBuffer` now works correctly even if some of the buffers in the model have a `uri` property and the data at that URI has not yet been loaded. Such buffers are left unmodified.
- `GltfUtilities::collapseToSingleBuffer` now works correctly with bufferViews that have the `EXT_meshopt_compression` extension.
- `GltfUtilities::compactBuffer` now accounts for bufferViews with the `EXT_meshopt_compression` when determining unused buffer ranges.
- When `GltfReader` decodes buffers with data URLs, and the size of the data in the URL does not match the buffer's `byteLength`, the `byteLength` is now updated and a warning is raised. Previously, the mismatch was ignored and would cause problems later when trying to use these buffers.
- `EXT_meshopt_compression` and `KHR_mesh_quantization` are now removed from `extensionsUsed` and `extensionsRequired` after they are decoded by `GltfReader`.
- The glTF accessor for the texture coordinates created by `RasterOverlayUtilities::createRasterOverlayTextureCoordinates` now has min/max values that accurately reflect the range of values. Previously, the minimum was always set to 0.0 and the maximum to 1.0.
- Fixed a bug in the `waitInMainThread` method on `Future` and `SharedFuture` that could cause it to never return if the waited-for future rejected.
- Moved the small amount of Abseil code embedded into the s2geometry library from the `absl` namespace to the `cesium_s2geometry_absl` namespace, in order to avoid linker errors when linking against both cesium-native and the full Abseil library.
- Fixed a crash in `ExtensionWriterContext` when attempting to write statically-typed extensions that aren't registered. Now a warning is reported.

### v0.35.0 - 2024-05-01

##### Breaking Changes :mega:

- Moved `upsampleGltfForRasterOverlays` into `RasterOverlayUtilities`. Previously it was a global function. Also added two new parameters to it, prior to the existing `textureCoordinateIndex` parameter.
- Moved `QuantizedMeshLoader` from `Cesium3DTilesContent` to `CesiumQuantizedMeshTerrain`. If experiencing related linker errors, add `CesiumQuantizedMeshTerrain` to the libraries you link against.
- `Connection::authorize` now requires an `ApplicationData` parameter, which represents the `appData` retrieved from a Cesium ion server.

##### Additions :tada:

- Added a new `CesiumQuantizedMeshTerrain` library and namespace, containing classes for working with terrain in the `quantized-mesh-1.0` format and its `layer.json` file.
- Added `getComponentCountFromPropertyType` to `PropertyType`.
- Added `removeExtension` to `ExtensibleObject`.
- Added `IndexFromAccessor` to retrieve the index supplied by `IndexAccessorType`.
- Added `NormalAccessorType`, which is a type definition for a normal accessor. It can be constructed using `getNormalAccessorView`.
- Added `Uri::getPath` and `Uri::setPath`.
- Added `TileTransform::setTransform`.
- Added `GlobeRectangle::splitAtAntiMeridian`.
- Added `BoundingRegionBuilder::toGlobeRectangle`.
- Added `GlobeRectangle::equals` and `GlobeRectangle::equalsEpsilon`.
- `upsampleGltfForRasterOverlays` now accepts two new parameters, `hasInvertedVCoordinate` and `textureCoordinateAttributeBaseName`.
- `upsampleGltfForRasterOverlays` now copies images from the parent glTF into the output model.
- Added `waitInMainThread` method to `Future` and `SharedFuture`.
- Added `forEachRootNodeInScene`, `addExtensionUsed`, `addExtensionRequired`, `isExtensionUsed`, and `isExtensionRequired` methods to `CesiumGltf::Model`.
- Added `getNodeTransform`, `setNodeTransform`, `removeUnusedTextures`, `removeUnusedSamplers`, `removeUnusedImages`, `removeUnusedAccessors`, `removeUnusedBufferViews`, and `compactBuffers` methods to `GltfUtilities`.
- Added `postprocessGltf` method to `GltfReader`.
- `Model::merge` now merges the `EXT_structural_metadata` and `EXT_mesh_features` extensions. It also now returns an `ErrorList`, used to report warnings and errors about the merge process.

##### Fixes :wrench:

- Fixed a bug in `joinToString` when given a collection containing empty strings.
- `QuantizedMeshLoader` now creates spec-compliant glTFs from a quantized-mesh terrain tile. Previously, the generated glTF had small problems that could confuse some clients.
- Fixed a bug in `TileMapServiceRasterOverlay` that caused it to build URLs incorrectly when given a URL with query parameters.
- glTFs converted from a legacy batch table to a `EXT_structural_metadata` now:
  - Add the `EXT_structural_metadata` and `EXT_mesh_features` extensions to the glTF's `extensionsUsed` list.
  - Omit property table properties without any values at all. Previously, such property table properties would have a `values` field referring to an invalid bufferView, which is contrary to the extension's specification.
  - Rename the `_BATCHID` attribute to `_FEATURE_ID_0` inside the `KHR_draco_mesh_compression` extension (if present), in addition to the primitive's `attributes`. Previously, meshes still Draco-compressed after the upgrade, by setting `options.decodeDraco=false`, did not have the proper attribute name.
- glTFs converted from 3D Tiles B3DMs with the `RTC_CENTER` property will now have `CESIUM_RTC` added to their `extensionsRequired` and `extensionsUsed` lists.
- glTFs converted from the 3D Tiles PNTS format now:
  - Have their `asset.version` field correctly set to `"2.0"`. Previously the version was not set, which is invalid.
  - Have the `KHR_materials_unlit` extension added to the glTF's `extensionsUsed` list when the point cloud does not have normals.
  - Have a default `scene`.
  - Have the `CESIUM_RTC` extension added to the glTF's `extensionsRequired` and `extensionsUsed` lists when the PNTS uses the `RTC_CENTER` property.
- When glTFs are loaded with `applyTextureTransform` set to true, the accessors and bufferViews created for the newly-generated texture coordinates now have their `byteOffset` set to zero. Previously, they inherited the value from the original `KHR_texture_transform`-dependent objects, which was incorrect.
- `bufferViews` created for indices during Draco decoding no longer have their `byteStride` property set, as this is unnecessary and disallowed by the specification.
- `bufferViews` created for vertex attributes during Draco decoding now have their `target` property correctly set to `BufferView::Target::ARRAY_BUFFER`.
- After a glTF has been Draco-decoded, the `KHR_draco_mesh_compression` extension is now removed from the primitives, as well as from `extensionsUsed` and `extensionsRequired`.
- For glTFs converted from quantized-mesh tiles, accessors created for the position attribute now have their minimum and maximum values set correctly to include the vertices that form the skirt around the edge of the tile.
- Fixed some glTF validation problems with the mode produced by `upsampleGltfForRasterOverlays`.
- `RasterOverlayUtilities::createRasterOverlayTextureCoordinates` no longer fails when the model spans the anti-meridian. However, only the larger part of the model on one side of the anti-meridian will have useful texture coordinates.
- Fixed a bug that caused `GltfWriter` to create an invalid GLB if its total size would be greater than or equal to 4 GiB. Because it is not possible to produce a valid GLB of this size, GltfWriter now reports an error instead.
- `CesiumUtility::Uri::resolve` can now properly parse protocol-relative URIs (such as `//example.com`).
- Fixed a bug where the `GltfReader` was not able to read a model when the BIN chunk of the GLB data was more than 3 bytes larger than the size of the JSON-defined `buffer`.

### v0.34.0 - 2024-04-01

##### Breaking Changes :mega:

- Renamed `IntersectionTests::pointInTriangle2D` to `IntersectionTests::pointInTriangle`.

##### Additions :tada:

- Added `AccessorWriter` constructor that takes an `AccessorView`.
- Added `PositionAccessorType`, which is a type definition for a position accessor. It can be constructed using `getPositionAccessorView`.
- Added overloads of `IntersectionTests::pointInTriangle` that handle 3D points. One overload includes a `barycentricCoordinates` parameter that outputs the barycentric coordinates at that point.
- Added overloads of `ImplicitTilingUtilities::computeBoundingVolume` that take a `Cesium3DTiles::BoundingVolume`.
- Added overloads of `ImplicitTilingUtilities::computeBoundingVolume` that take an `S2CellBoundingVolume` and an `OctreeTileID`. Previously only `QuadtreeTileID` was supported.
- Added `setOrientedBoundingBox`, `setBoundingRegion`, `setBoundingSphere`, and `setS2CellBoundingVolume` functions to `TileBoundingVolumes`.

##### Fixes :wrench:

- Fixed a bug where coordinates returned from `SimplePlanarEllipsoidCurve` were inverted if one of the input points had a negative height.
- Fixed a bug where `Tileset::ComputeLoadProgress` could incorrectly report 100% before all tiles finished their main thread loading.

### v0.33.0 - 2024-03-01

##### Breaking Changes :mega:

- Removed support for `EXT_feature_metadata` in `CesiumGltf`, `CesiumGltfReader`, and `CesiumGltfWriter`. This extension was replaced by `EXT_mesh_features`, `EXT_instance_features`, and `EXT_structural_metadata`.
- Moved `ReferenceCountedNonThreadSafe<T>` to `ReferenceCounted.h`. It is also now a type alias for `ReferenceCounted<T, false>` rather than an actual class.
- Renamed `applyKHRTextureTransform` to `applyKhrTextureTransform`. The corresponding header file was similarly renamed to `CesiumGltf/applyKhrTextureTransform.h`.

##### Additions :tada:

- Added `TextureViewOptions`, which includes the following flags:
  - `applyKhrTextureTransformExtension`: When true, the view will automatically transform texture coordinates before sampling the texture.
  - `makeImageCopy`: When true, the view will make its own CPU copy of the image data.
- Added `TextureView`. It views an arbitrary glTF texture and can be affected by `TextureViewOptions`. `FeatureIdTextureView` and `PropertyTexturePropertyView` now inherit from this class.
- Added `options` parameter to `PropertyTextureView::getPropertyView` and `PropertyTextureView::forEachProperty`, allowing views to be constructed with property-specific options.
- Added `KhrTextureTransform`, a utility class that parses the `KHR_texture_transform` glTF extension and reports whether it is valid. UVs may be transformed on the CPU using `applyTransform`.
- Added `contains` method to `BoundingSphere`.
- Added `GlobeRectangle::MAXIMUM` static field.
- Added `ReferenceCountedThreadSafe` type alias.
- Added `SimplePlanarEllipsoidCurve` class to help with calculating fly-to paths.
- Added `sizeBytes` field to `ImageCesium`, allowing its size to be tracked for caching purposes even after its `pixelData` has been cleared.
- Added `scaleToGeocentricSurface` method to `Ellipsoid`.

##### Fixes :wrench:

- Fixed a bug in `BoundingVolume::estimateGlobeRectangle` where it returned an incorrect rectangle for boxes and spheres that encompass the entire globe.
- Fixed an incorrect computation of wrapped texture coordinates in `applySamplerWrapS` and `applySamplerWrapT`.

### v0.32.0 - 2024-02-01

##### Breaking Changes :mega:

- `IndicesForFaceFromAccessor` now properly supports `TRIANGLE_STRIP` and `TRIANGLE_FAN` modes. This requires the struct to be initialized with the correct primitive mode.

##### Additions :tada:

- Added support for Web Map Tile Service (WMTS) with `WebMapTileServiceRasterOverlay`.
- Added conversions from `std::string` to other metadata types in `MetadataConversions`. This enables the same conversions as `std::string_view`, while allowing runtime engines to use `std::string` for convenience.
- Added `applyTextureTransform` property to `TilesetOptions`, which indicates whether to preemptively apply transforms to texture coordinates for textures with the `KHR_texture_transform` extension.
- Added `loadGltf` method to `GltfReader`, making it easier to do a full, asynchronous load of a glTF.

##### Fixes :wrench:

- Fixed a bug in `FeatureIdTextureView` where it ignored the wrap values specified on the texture's sampler.
- Fixed a bug that could cause binary implicit tiling subtrees with buffers padded to 8-bytes to fail to load.
- Fixed a bug where upgraded batch table properties were not always assigned sentinel values, even when such values were available and required.
- Fixed incorrect behavior in `PropertyTablePropertyView` where `arrayOffsets` were treated as byte offsets, instead of as array indices.

### v0.31.0 - 2023-12-14

##### Additions :tada:

- Add `defaults` method to `CesiumIonClient::Connection`.

##### Fixes :wrench:

- Fixed a crash in `SubtreeAvailability::loadSubtree`.
- Fixed a bug where the `getApiUrl` method of `CesiumIonClient::Connection` would not return the default API URL if the attempt to access `config.json` failed in a more serious way, such as because of an invalid hostname.

### v0.30.0 - 2023-12-01

##### Breaking Changes :mega:

- Moved `ErrorList`, `CreditSystem`, and `Credit` from `Cesium3DTilesSelection` to `CesiumUtility`.
- Moved `GltfUtilities` from `Cesium3DTilesSelection` to `Cesium3DTilesContent`.
- Moved `RasterOverlay`, `RasterOverlayTileProvider`, `RasterOverlayTile`, `QuadtreeRasterOverlayTileProvider`, `RasterOverlayLoadFailure`, `RasterOverlayDetails`, and all of the `RasterOverlay`-derived types to a new `CesiumRasterOverlays` library and namespace.
- Moved `createRasterOverlayTextureCoordinates` method from `GltfUtilities` to a new `RasterOverlayUtilities` class in the `CesiumRasterOverlays` library.
- `GltfUtilities::parseGltfCopyright` now returns the credits as a vector of `std::string_view` instances. Previously it took a `CreditSystem` and created credits directly.
- The `SubtreeAvailability` constructor and `loadSubtree` static method now take an `ImplicitTileSubdivisionScheme` enumeration parameter instead of a `powerOf2` parameter. They also now require a `levelsInSubtree` parameter, which is needed when switching from constant to bitstream availability. Lastly, the constructor now takes a `Subtree` parameter instead of a `std::vector<std::vector<std::byte>>` representing the buffers.
- `SubtreeConstantAvailability`, `SubtreeBufferViewAvailability`, and `AvailabilityView` are now members of `SubtreeAvailability`.
- Moved `ImageManipulation` from `CesiumGltfReader` to `CesiumGltfContent`.
- Added some new parameters to `RasterOverlayUtilities::createRasterOverlayTextureCoordinates` and changed the order of some existing parameters.

##### Additions :tada:

- Added new `Cesium3DTilesContent` library and namespace. It has classes for loading, converting, and manipulating 3D Tiles tile content.
- Added new `CesiumGltfContent` library and namespace. It has classes for manipulating in-memory glTF files.
- Added new `CesiumRasterOverlays` library and namespace. It has classes for working with massive textures draped over glTFs and 3D Tiles.
- Added `MetadataConversions`, which enables metadata values to be converted to different types for better usability in runtime engines.
- Added various `typedef`s to catch all possible types of `AccessorView`s for an attribute, including `FeatureIdAccessorType` for feature ID attribute accessors, `IndexAccessorType` for index accessors, and `TexCoordAccessorType` for texture coordinate attribute accessors.
- Added `getFeatureIdAccessorView`, `getIndexAccessorView`, and `getTexCoordAccessorView` to retrieve the `AccessorView` as a `FeatureIdAccessorType`, `IndexAccessorType`, or `TexCoordAccessorType` respectively.
- Added `StatusFromAccessor` and `CountFromAccessor` visitors to retrieve the accessor status and size respectively. This can be used with `FeatureIdAccessorType`, `IndexAccessorType`, or `TexCoordAccessorType`.
- Added `FeatureIdFromAccessor` to retrieve feature IDs from a `FeatureIdAccessorType`.
- Added `IndicesForFaceFromAccessor` to retrieve the indices of the vertices that make up a face, as supplied by `IndexAccessorType`.
- Added `TexCoordFromAccessor` to retrieve the texture coordinates from a `TexCoordAccessorType`.
- Added `TileBoundingVolumes` class to `Cesium3DTilesContent`, making it easier to create the rich bounding volume types in `CesiumGeometry` and `CesiumGeospatial` from the simple vector representations in `Cesium3DTiles`.
- Added `transform` method to `CesiumGeometry::BoundingSphere`.
- Added `toSphere`, `fromSphere`, and `fromAxisAligned` methods to `CesiumGeometry::OrientedBoundingBox`.
- Added `TileTransform` class to `Cesium3DTilesContent`, making it easier to create a `glm::dmat4` from the `transform` property of a `Cesium3DTiles::Tile`.
- Added `ImplicitTilingUtilities` class to `Cesium3DTilesContent`.
- Added overloads of `isTileAvailable`, `isContentAvailable`, and `isSubtreeAvailable` on the `SubtreeAvailability` class that take the subtree root tile ID and the tile ID of interest, instead of a relative level and Morton index.
- Added `fromSubtree` and `createEmpty` static methods to `SubtreeAvailability`.
- Added new `set` methods to `SubtreeAvailability`, allowing the availability information to be modified.
- Added `SubtreeFileReader` class, used to read `Cesium3DTiles::Subtree` from a binary or JSON subtree file.
- Added `pointInTriangle2D` static method to `CesiumGeometry::IntersectionTests`.
- Added `rectangleIsWithinPolygons` and `rectangleIsOutsidePolygons` static methods to `CartographicPolygon`.
- Raster overlays now use `IPrepareRasterOverlayRendererResources`, which contains only overlay-related methods, instead of `IPrepareRendererResources`, which contains tileset-related methods as well. `IPrepareRendererResources` derives from `IPrepareRasterOverlayRendererResources` so existing code should continue to work without modification.
- Added `collapseToSingleBuffer` and `moveBufferContent` methods to `GltfUtilities`.
- Added `savePng` method to `ImageManipulation`.
- `RasterOverlayTileProvider::loadTile` now returns a future that resolves when the tile is done loading.
- Added `computeDesiredScreenPixels` and `computeTranslationAndScale` methods to `RasterOverlayUtilities`.
- Added `Future<T>::thenPassThrough`, used to easily pass additional values through to the next continuation.

##### Fixes :wrench:

- Fixed a bug in `OrientedBoundingBox::contains` where it didn't account for the bounding box's center.
- Fixed compiler error when calling `PropertyAttributeView::forEachProperty`.
- Fixed crash when loading glTFs with data uri images.
- Fixed WD4996 warnings-as-errors when compiling with Visual Studio 2002 v17.8.

### v0.29.0 - 2023-11-01

##### Breaking Changes :mega:

- Removed `PropertyTablePropertyViewType` and `NormalizedPropertyTablePropertyViewType`, as well as their counterparts for property textures and property attributes. When compiled with Clang, the large `std::variant` definitions would significantly stall compilation.

##### Fixes :wrench:

- Updated the Cesium ion OAuth2 URL from `https://cesium.com/ion/oauth` to `https://ion.cesium.com/oauth`, avoiding a redirect.

### v0.28.1 - 2023-10-02

##### Breaking Changes :mega:

- Cesium Native is now only regularly tested on Visual Studio 2019+, GCC 11.x+, and Clang 12+. Other compilers - including older ones - are likely to work, but are not tested.

##### Additions :tada:

- Added `getClass` to `PropertyTableView`, `PropertyTextureView`, and `PropertyAttributeView`. This can be used to retrieve the metadata `Class` associated with the view.
- Added `PropertyViewStatus::EmptyPropertyWithDefault` to indicate when a property contains no data, but has a valid default value.
- A glTF `bufferView` with a `byteStride` of zero is now treated as if the `byteStride` is not defined at all. Such a glTF technically violates the spec (the minimum value is 4), but the new behavior is sensible enough and consistent with CesiumJS.

##### Fixes :wrench:

- Fixed the handling of omitted metadata properties in `PropertyTableView`, `PropertyTextureView`, and `PropertyAttributeView` instances. Previously, if a property was not `required` and omitted, it would be initialized as invalid with the `ErrorNonexistentProperty` status. Now, it will be treated as valid as long as the property defines a valid `defaultProperty`. A special instance of `PropertyTablePropertyView`, `PropertyTexturePropertyView`, or `PropertyAttributePropertyView` will be constructed to allow the property's default value to be retrieved, either via `defaultValue` or `get`. `getRaw` may not be called on this special instance.

### v0.28.0 - 2023-09-08

##### Breaking Changes :mega:

- Views of the data contained by `EXT_feature_metadata` will no longer supported by Cesium Native. The extension will still be parsed, but it will log a warning.
- Batch tables will be converted to `EXT_structural_metadata` instead of `EXT_feature_metadata`.
- In `CesiumGltf`, all generated classes related to `EXT_feature_metadata` are now prefixed with `ExtensionExtFeatureMetadata`. For example, `ClassProperty` has become `ExtensionExtFeatureMetadataClassProperty`. This also extends to the glTF reader and writer.
- In `CesiumGltf`, all generated classes related to `EXT_structural_metadata` have had their `ExtensionExtStructuralMetadata` prefix removed. For example, `ExtensionExtStructuralMetadataClassProperty` has become `ClassProperty`. This also extends to the glTF reader and writer.
- In `CesiumGltf`, `ExtensionExtMeshFeaturesFeatureId` and `ExtensionExtMeshFeaturesFeatureIdTexture` have been renamed to `FeatureId` and `FeatureIdTexture` respectively.
- Replaced `FeatureIDTextureView` with `FeatureIdTextureView`, which views a `FeatureIdTexture` in `EXT_mesh_features`. Feature ID textures from `EXT_feature_metadata` are no longer supported.
- Replaced `MetadataFeatureTableView` with `PropertyTableView`, which views a `PropertyTable` in `EXT_structural_metadata`.
- Replaced `MetadataPropertyView` with `PropertyTablePropertyView`, which is a view of a `PropertyTableProperty` in `EXT_structural_metadata`. This takes two template parameters: a typename `T` , and a `bool` indicating whether or not the values are normalized.
- Replaced `MetadataPropertyViewStatus` with `PropertyTablePropertyViewStatus`. `PropertyTablePropertyViewStatus` is a class that inherits from `PropertyViewStatus`, defining additional error codes in the form of `static const` values.
- Replaced `FeatureTextureView` with `PropertyTextureView`, which views a `PropertyTexture` in `EXT_structural_metadata`.
- Replaced `FeatureTexturePropertyView` with `PropertyTexturePropertyView`, which is a view of a `PropertyTextureProperty` in `EXT_structural_metadata`. This takes two template parameters: a typename `T` , and a `bool` indicating whether or not the values are normalized.
- Removed `FeatureTexturePropertyComponentType`, `FeatureTexturePropertyChannelOffsets`, and `FeatureTexturePropertyValue`. `PropertyTextureProperty` retrieves the values with the type indicated by its class property.
- Replaced `FeatureTexturePropertyViewStatus` with `PropertyTexturePropertyViewStatus`. `PropertyTexturePropertyViewStatus` is a class that inherits from `PropertyViewStatus`, defining additional error codes in the form of `static const` values.
- Renamed `FeatureIDTextureViewStatus` to `FeatureIdTextureViewStatus` for consistency.
- Renamed `MetadataArrayView` to `PropertyArrayView`.
- Renamed `FeatureTextureViewStatus` to `PropertyTextureViewStatus`.
- Refactored `PropertyType` to reflect the values of `type` in a `ClassProperty` from `EXT_structural_metadata`.

##### Additions :tada:

- Added `PropertyView`, which acts as a base class for all metadata property views. This takes two template parameters: a type `T` , and a `bool` indicating whether or not the values are normalized.
- Added `PropertyViewStatus`, which defines public `static const` values for various property errors.
- Added `PropertyTableViewStatus` to indicate whether a `PropertyTableView` is valid.
- Added `PropertyComponentType` to reflect the values of `componentType` in a `ClassProperty` from `EXT_structural_metadata`.
- Added `PropertyAttributeView`, which views a `PropertyAttribute` in `EXT_structural_metadata`.
- Added `PropertyAttributePropertyView`, which views a `PropertyAttributeProperty` in `EXT_structural_metadata`.
- Added `PropertyAttributePropertyViewStatus`, which reflects the status of a `PropertyAttributePropertyView`.

### v0.27.3 - 2023-10-01

##### Additions :tada:

- Added support for Cesium ion `"externalType"` assets.

##### Fixes :wrench:

- Fixed corner cases where `Tileset::ComputeLoadProgress` can incorrectly report done (100%) before all tiles are actually loaded for the current view.

### v0.27.2 - 2023-09-20

##### Additions :tada:

- Added `CESIUM_GLM_STRICT_ENABLED` option to the CMake scripts. It is ON by default, but when set to OFF it disables the `GLM_FORCE_XYZW_ONLY`, `GLM_FORCE_EXPLICIT_CTOR`, and `GLM_FORCE_SIZE_T_LENGTH` options in the GLM library.

##### Fixes :wrench:

- Added a missing include to `FeatureTexturePropertyView.h`.
- The CMake scripts no longer attempt to add the `Catch2` subdirectory when the tests are disabled.

### v0.27.1 - 2023-09-03

##### Fixes :wrench:

- Fixed a bug that could cause a crash when loading tiles with a raster overlay.

### v0.27.0 - 2023-09-01

##### Breaking Changes :mega:

- Renamed `ExtensionReaderContext` to `JsonReaderOptions`, and the `getExtensions` method on various JSON reader classes to `getOptions`.
- `IExtensionJsonHandler` no longer derives from `IJsonHandler`. Instead, it has a new pure virtual method, `getHandler`, that must be implemented to allow clients to obtain the `IJsonHandler`. In almost all implementations, this should simply return `*this`.
- In `SubtreeReader`, `SchemaReader`, and `TilesetReader`, the `readSubtree`, `readSchema`, and `readTileset` methods (respectively) have been renamed to `readFromJson` and return a templated `ReadJsonResult` instead of a bespoke result class.
- `TileExternalContent` is now heap allocated and stored in `TileContent` with a `std::unique_ptr`.
- The root `Tile` of a `Cesium3DTilesSelection::Tileset` now represents the tileset.json itself, and the `root` tile specified in the tileset.json is its only child. This makes the shape of the tile tree consistent between a standard top-level tileset and an external tileset embedded elsewhere in the tree. In both cases, the "tile" that represents the tileset.json itself has content of type `TileExternalContent`.

##### Additions :tada:

- Added new constructors to `LocalHorizontalCoordinateSystem` taking ECEF<->Local transformation matrices directly.
- Unknown properties in objects read with a `JsonReader` are now stored in the `unknownProperties` property on `ExtensibleObject` by default. To ignore them, as was done in previous versions, call `setCaptureUnknownProperties` on `JsonReaderOptions`.
- Added `ValueType` type alias to `ArrayJsonHandler`, for consistency with other JSON handlers.
- Added an overload of `JsonReader::readJson` that takes a `rapidjson::Value` instead of a byte buffer. This allows a subtree of a `rapidjson::Document` to be easily and efficiently converted into statically-typed classes via `IJsonHandler`.
- Added `*Reader` classes to `CesiumGltfReader` and `Cesium3DTilesReader` to allow each of the classes to be individually read from JSON.
- Added `getExternalContent` method to the `TileContent` class.
- `TileExternalContent` now holds the metadata (`schema`, `schemaUri`, `metadata`, and `groups`) stored in the tileset.json.
- Added `loadMetadata` and `getMetadata` methods to `Cesium3DTilesSelection::Tileset`. They provide access to `TilesetMetadata` instance representing the metadata associated with a tileset.json.
- Added `MetadataQuery` class to make it easier to find properties with specific semantics in `TilesetMetadata`.

##### Fixes :wrench:

- Fixed a bug where an empty error message would get propagated to a tileset's `loadErrorCallback`.
- Fixed several small build script issues to allow cesium-native to be used in Univeral Windows Platform (UWP) applications, such as those that run on Holo Lens 2.
- When KTX2 transcoding fails, the image will now be fully decompressed instead of returning an error.
- Fixed a bug that could cause higher-detail tiles to continue showing when zooming out quickly on a tileset that uses "additive" refinement.
- Fixed a bug that could cause a tile to never finish upsampling because its non-rendered parent never finishes loading.

### v0.26.0 - 2023-08-01

##### Additions :tada:

- Added caching support for Google Maps Photorealistic 3D Tiles. Or other cases where the origin server is using combinations of HTTP header directives that previously caused tiles not to go to disk cache (such as `max-age-0`, `stale-while-revalidate`, and `Expires`).
- Added support for the `EXT_meshopt_compression` extension, which allows decompressing mesh data using the meshoptimizer library. Also added support for the `KHR_mesh_quantization` and `KHR_texture_transform` extensions, which are often used together with the `EXT_meshopt_compression` extension to optimize the size and performance of glTF files.

##### Fixes :wrench:

- Fixed a bug in the 3D Tiles selection algorithm that could cause missing detail if a tileset had a leaf tile that was considered "unconditionally refined" due to having a geometric error larger than its parent's.
- Fixed a bug where `GltfReader::readImage` would always populate `mipPositions` when reading KTX2 images, even when the KTX2 file indicated that it had no mip levels and that they should be created, if necessary, from the base image. As a result, `generateMipMaps` wouldn't generate any mipmaps for the image.

### v0.25.1 - 2023-07-03

##### Additions :tada:

- Included generated glTF and 3D Tiles classes in the generated referenced documentation.
- Updated the 3D Tiles class generator to use the `main` branch instead of the `draft-1.1` branch.

### v0.25.0 - 2023-06-01

##### Additions :tada:

- Added `computeTransformationToAnotherLocal` method to `LocalHorizontalCoordinateSystem`.
- Added support for the `KHR_materials_variants` extension to the glTF reader and writer.
- Added `GunzipAssetAccessor`. It can decorate another asset accessor in order to automatically gunzip responses (if they're gzipped) even if they're missing the proper `Content-Encoding` header.

##### Fixes :wrench:

- On Tileset Load Failure, warning/error messages will always be logged even if the failure callback is set.
- Fixed a bug that caused meshes to be missing entirely when upsampled from a parent with `UNSIGNED_BYTE` indices.

### v0.24.0 - 2023-05-01

##### Additions :tada:

- `WebMapServiceRasterOverlay` now allows query parameters in the base URL when building GetCapabilities and GetMap requests.
- Added support for parsing implicit tilesets that conform to the 3D Tiles 1.1 Spec.

##### Fixes :wrench:

- Fixed various `libjpeg-turbo` build errors, including ones that occurred when building for iOS.

### v0.23.0 - 2023-04-03

##### Breaking Changes :mega:

- Removed `tilesLoadingLowPriority`, `tilesLoadingMediumPriority`, and `tilesLoadingHighPriority` from `ViewUpdateResult`. Use `workerThreadTileLoadQueueLength` and `mainThreadTileLoadQueueLength` instead.

##### Additions :tada:

- Added `getOrientedBoundingBoxFromBoundingVolume` to the `Cesium3DTilesSelection` namespace.
- Added `transform` and `toAxisAligned` methods to `OrientedBoundingBox`.
- Switched to `libjpeg-turbo` instead of `stb` for faster jpeg decoding.
- Added `getNumberOfTilesLoaded` method to `Tileset`.
- Changed how `TilesetOptions::forbidHoles` works so that it loads much more quickly, while still guaranteeing there are no holes in the tileset.
- Added `frameNumber` property to `ViewUpdateResult`.
- Added getters for the `stride` and `data` fields of `AccessorView`.
- Added `startNewFrame` method to `ITileExcluder`.
- Added `CreditSystem.setShowOnScreen` and `Tileset.setShowCreditsOnScreen` to allow on-screen credit rendering to be toggled at runtime.

##### Fixes :wrench:

- Fixed a bug that caused the `center` field of `AxisAlignedBox` to be incorrect.
- Fixed a bug that caused the main thread to sometimes load low-priority tiles before high-priority ones. This could result in much longer waits than necessary for a tileset's appropriate level-of-detail to be shown.
- Fixed a bug that prevented WebP and KTX2 textures from working in the common case where only the extension specified the `source` property, not the glTF's main `Texture` definition.

### v0.22.1 - 2023-03-06

##### Fixes :wrench:

- Fixed a crash that could occur when a batch table property had fewer values than the model had features.

### v0.22.0 - 2023-03-01

##### Breaking Changes :mega:

- Renamed `CesiumGeometry::AxisTransforms` to simply `Transforms`.
- Renamed `CesiumGeospatial::Transforms` to `GlobeTransforms`.

##### Additions :tada:

- Added `GlobeAnchor`, making it easy to define a coordinate system that anchors an object to the globe and maintains it as the object moves or as the local coordinate system it is defined in changes.
- Added support for loading tilesets with `pnts` content. Point clouds are converted to `glTF`s with a single `POINTS` primitive, while batch tables are converted to `EXT_feature_metadata`.
- Added `createTranslationRotationScaleMatrix` and `computeTranslationRotationScaleFromMatrix` methods to `CesiumGeometry::Transforms`.
- Added `CesiumUtility::AttributeCompression` for encoding and decoding vertex attributes in different formats.

##### Fixes :wrench:

- Fixed a bug that could cause holes to appear in a tileset, even with frustum culling disabled, when the tileset includes some empty tiles with a geometric error greater than their parent's.

### v0.21.3 - 2023-02-01

##### Fixes :wrench:

- Fixed a bug that could prevent loading in tilesets that are additively-refined and have external tilesets, such as Cesium OSM Buildings.
- Fixed a bug that could cause parent tiles to be incorrectly culled in tilesets with additive ("ADD") refinement. This could cause geometry to disappear when moving in closer, or fail to appear at all.
- When unloading tile content, raster overlay tiles are now detached from geometry tiles _before_ the geometry tile content is unloaded.
- Added missing `#include <string>` in generated glTF and 3D Tiles header files.
- Replaced `std::sprintf` with `std::snprintf`, fixing a warning-as-error in newer versions of Xcode.
- Upgraded tinyxml2 [from commit 1aeb57d26bc303d5cfa1a9ff2a331df7ba278656 to commit e05956094c27117f989d22f25b75633123d72a83](https://github.com/leethomason/tinyxml2/compare/1aeb57d26bc303d5cfa1a9ff2a331df7ba278656...e05956094c27117f989d22f25b75633123d72a83).

### v0.21.2 - 2022-12-09

##### Additions :tada:

- Added the ability to specify the endpoint URL of the Cesium ion API when constructing an `IonRasterOverlay`.

##### Fixes :wrench:

- Removed the logged warning about the use of the `gltfUpAxis` property in a 3D Tiles tileset.json. While not technically spec-compliant, this property is quite common and we are not going to remove support for it anytime soon.

### v0.21.1 - 2022-12-02

##### Fixes :wrench:

- Fixed a bug that could cause an assertion failure - and on rare occasions a more serious problem - when creating a tile provider for a `TileMapServiceRasterOverlay` or a `WebMapServiceRasterOverlay`.

### v0.21.0 - 2022-11-01

##### Breaking Changes :mega:

- On `IPrepareRendererResources`, the `image` parameter passed to `prepareRasterInLoadThread` and the `rasterTile` parameter passed to `prepareRasterInMainThread` are no longer const. These methods are now allowed to modify the parameters during load.
- `IPrepareRendererResources::prepareInLoadThread` now takes a `TileLoadResult` and returns a `Future<TileLoadResultAndRenderResources>`, allowing it to work asynchronously rather than just blocking a worker thread until it is finished.
- `RasterOverlay::createTileProvider` now takes the owner pointer as an `IntrusivePointer` instead of a raw pointer, and returns a future that resolves to a `RasterOverlay::CreateTileProviderResult`.

##### Additions :tada:

- Added `mainThreadLoadingTimeLimit` and `tileCacheUnloadTimeLimit` properties to `TilesetOptions`, allowing a limit to be placed on how much time is spent loading and unloading tiles per frame.
- Added `GltfReader::generateMipMaps` method.
- Added the `getImage` method to `RasterOverlayTile`.
- Added `LocalHorizontalCoordinateSystem`, which is used to create convenient right- or left-handeded coordinate systems with an origin at a point on the globe.

##### Fixes :wrench:

- Fixed a bug that could cause a crash when adding raster overlays to sparse tilesets and zooming close enough to cause them to be upsampled.

### v0.20.0 - 2022-10-03

##### Breaking Changes :mega:

- `TileRenderContent::lodTransitionPercentage` now always goes from 0.0 --> 1.0 regardless of if the tile is fading in or out.
- Added a new parameter to `IPrepareRendererResources::prepareInLoadThread`, `rendererOptions`, to allow passing arbitrary data from the renderer.

##### Fixes :wrench:

- In `CesiumGltfWriter`, `accessor.byteOffset` and `bufferView.byteOffset` are no longer written if the value is 0. This fixes validation errors for accessors that don't have buffer views, e.g. attributes that are Draco compressed.
- Fixed a bug where failed tiles don't clean up any raster overlay tiles that are mapped to them, and therefore cannot be rendered as empty tiles.
- Fixed a bug that prevented access to Cesium Ion assets by using expired Access Tokens.

### v0.19.0 - 2022-09-01

##### Breaking Changes :mega:

- `RasterOverlayCollection` no longer accepts a `Tileset` in its constructor. Instead, it now accepts a `Tile::LoadedLinkList` and a `TilesetExternals`.
- Removed `TileContext`. It has been replaced by the `TilesetContentLoader` interface.
- Removed `TileContentFactory`. Instead, conversions of various types to glTF can be registered with `GltfConverters`.
- Removed `TileContentLoadInput`. It has been replaced by `TileLoadInput` and `TilesetContentLoader`.
- Removed `TileContentLoadResult`. It has been replaced by `TileContent`.
- Removed `TileContentLoader`. It has been replaced by `TilesetContentLoader` and `GltfConverters`.
- Removed `ImplicitTraversal`. It has been replaced by `TilesetContentLoader` and `GltfConverters`.
- Removed many methods from the `Cesium3DTilesSelection::Tileset` class: `getUrl()`, `getIonAssetID()`, `getIonAssetToken()`, `notifyTileStartLoading`, `notifyTileDoneLoading()`, `notifyTileUnloading()`, `loadTilesFromJson()`, `requestTileContent()`, `requestAvailabilitySubtree()`, `addContext()`, and `getGltfUpAxis()`. Most of these were already not recommended for use outside of cesium-native.
- Removed many methods from the `Cesium3DTilesSelection::Tile` class: `getTileset()`, `getContext()`, `setContext()`, `getContent()`, `setEmptyContent()`, `getRendererResources()`, `setState()`, `loadContent()`, `processLoadedContent()`, `unloadContent()`, `update()`, and `markPermanentlyFailed()`. Most of these were already not recommended for use outside of cesium-native.

##### Additions :tada:

- Quantized-mesh terrain and implicit octree and quadtree tilesets can now skip levels-of-detail when traversing, so the correct detail is loaded more quickly.
- Added new options to `TilesetOptions` supporting smooth transitions between tiles at different levels-of-detail. A tile's transition percentage can be retrieved from `TileRenderContent::lodTransitionPercentage`.
- Added support for loading WebP images inside glTFs and raster overlays. WebP textures can be provided directly in a glTF texture or in the `EXT_texture_webp` extension.
- Added support for `KHR_texture_transform` to `CesiumGltf`, `CesiumGltfReader`, and `CesiumGltfWriter`
- `Tileset` can be constructed with a `TilesetContentLoader` and a root `Tile` for loading and rendering different 3D Tile-like formats or creating a procedural tileset.

##### Fixes :wrench:

- Fixed a bug where the Raster Overlay passed to the `loadErrorCallback` would not be the one that the user created, but instead an aggregated overlay that was created internally.

### v0.18.1 - 2022-08-04

##### Fixes :wrench:

- Fixed a bug in `SqliteCache` where the last access time of resources was not updated correctly, sometimes causing more recently used resources to be evicted from the cache before less recently used ones.

### v0.18.0 - 2022-08-01

##### Breaking Changes :mega:

- Removed support for 3D Tiles Next extensions in `TilesetWriter` and `TilesetReader` that have been promoted to core in 3D Tiles 1.1
  - [3DTILES_multiple_contents](https://github.com/CesiumGS/3d-tiles/tree/main/extensions/3DTILES_multiple_contents)
  - [3DTILES_implicit_tiling](https://github.com/CesiumGS/3d-tiles/tree/main/extensions/3DTILES_implicit_tiling)
  - [3DTILES_metadata](https://github.com/CesiumGS/3d-tiles/tree/main/extensions/3DTILES_metadata)
  - [3DTILES_content_gltf](https://github.com/CesiumGS/3d-tiles/tree/main/extensions/3DTILES_content_gltf)
- Removed the `getSupportsRasterOverlays` from `Tileset` because the property is no longer relevant now that all tilesets support raster overlays.

##### Additions :tada:

- Added support for [3D Tiles 1.1](https://github.com/CesiumGS/3d-tiles/pull/666) in `TilesetWriter` and `TilesetReader`.
- Added a `TileOcclusionRendererProxyPool` to `TilesetExternals`. If a renderer implements and provides this interface, the tile occlusion information is used to avoid refining parent tiles that are completely occluded, reducing the number of tiles loaded.
- `Tileset` can now estimate the percentage of the tiles for the current view that have been loaded by calling the `computeLoadProgress` method.
- Enabled loading Tile Map Service (TMS) URLs that do not have a file named "tilemapresource.xml", such as from GeoServer.
- Added support for Tile Map Service documents that use the "local" profile when the SRS is mercator or geodetic.

### v0.17.0 - 2022-07-01

##### Fixes :wrench:

- Fixed crash when parsing an empty copyright string in the glTF model.

### v0.16.0 - 2022-06-01

##### Additions :tada:

- Added option to the `RasterizedPolygonsOverlay` to invert the selection, so everything outside the polygons gets rasterized instead of inside.
- The `RasterizedPolygonsTileExcluder` excludes tiles outside the selection instead of inside when given an inverted `RasterizedPolygonsOverlay`.
- Tiles are now upsampled using the projection of the first raster overlay in the list with more detail.

##### Fixes :wrench:

- For consistency with CesiumJS and compatibility with third-party terrain tilers widely used in the community, the `bounds` property of the `layer.json` file of a quantized-mesh terrain tileset is now ignored, and the terrain is assumed to cover the entire globe.

### v0.15.2 - 2022-05-13

##### Fixes :wrench:

- Fixed a bug where upsampled quadtree tiles could have siblings with mismatching projections.

In addition to the above, this release updates the following third-party libraries used by cesium-native:

- `cpp-httplib` to v0.10.3 ([changes](https://github.com/yhirose/cpp-httplib/compare/c7486ead96dad647b9783941722b5944ac1aaefa...d73395e1dc652465fa9524266cd26ad57365491f))
- `draco` to v1.5.2 ([changes](https://github.com/google/draco/compare/9bf5d2e4833d445acc85eb95da42d715d3711c6f...bd1e8de7dd0596c2cbe5929cbe1f5d2257cd33db))
- `earcut` to v2.2.3 ([changes](https://github.com/mapbox/earcut.hpp/compare/6d18edf0ce046023a7cb55e69c4cd9ba90e2c716...b28acde132cdb8e0ef536a96ca7ada8a651f9169))
- `PicoSHA2` to commit `1677374f23352716fc52183255a40c1b8e1d53eb` ([changes](https://github.com/okdshin/PicoSHA2/compare/b699e6c900be6e00152db5a3d123c1db42ea13d0...1677374f23352716fc52183255a40c1b8e1d53eb))
- `rapidjson` to commit `fcb23c2dbf561ec0798529be4f66394d3e4996d8` ([changes](https://github.com/Tencent/rapidjson/compare/fd3dc29a5c2852df569e1ea81dbde2c412ac5051...fcb23c2dbf561ec0798529be4f66394d3e4996d8))
- `spdlog` to v1.10.0 ([changes](https://github.com/gabime/spdlog/compare/cbe9448650176797739dbab13961ef4c07f4290f...76fb40d95455f249bd70824ecfcae7a8f0930fa3))
- `stb` to commit `af1a5bc352164740c1cc1354942b1c6b72eacb8a` ([changes](https://github.com/nothings/stb/compare/b42009b3b9d4ca35bc703f5310eedc74f584be58...af1a5bc352164740c1cc1354942b1c6b72eacb8a))
- `uriparser` to v0.9.6 ([changes](https://github.com/uriparser/uriparser/compare/e8a338e0c65fd875a46067d711750e4c13e044e7...24df44b74753017acfaec4b3a30097a8a2ae1ae1))

### v0.15.1 - 2022-05-05

##### Fixes :wrench:

- Fixed a bug that could cause tiles in external tilesets to fail to load.

### v0.15.0 - 2022-05-02

##### Additions :tada:

- Improved the load performance when `TilesetOptions::forbidHoles` is enabled by only loading child tiles when their parent does not meet the necessary screen-space error requirement.
- Added support for loading availability metadata from quantized-mesh layer.json. Previously, only availability embedded in terrain tiles was used.
- Added support for quantized-mesh terrain tilesets that specify a parent layer.
- Added support for metadata from the `3DTILES_batch_table_hierarchy` extension.

##### Fixes :wrench:

- Fixed a bug that could cause the same tiles to be continually loaded and unloaded when `TilesetOptions::forbidHoles` was enabled.
- Fixed a bug that could sometimes cause tilesets to fail to show their full detail when making changes to raster overlays.
- Fixed a bug that could cause holes even with `TilesetOptions::forbidHoles` enabled, particularly when using external tilesets.
- Tiles will no longer be selected to render when they have no content and they have a higher "geometric error" than their parent. In previous versions, this situation could briefly lead to holes while the children of such tiles loaded.
- Fixed a bug where `IPrepareRendererResources::prepareInMainThread` was called on a `Tile` before that `Tile` was updated with loaded content.
- Fixed a bug where getting bad data from the SQLite request cache could cause a crash. If the SQLite database is corrupt, it will now be deleted and recreated.

### v0.14.1 - 2022-04-14

##### Fixes :wrench:

- Fixed a crash caused by using an aggregated overlay of `IonRasterOverlay` after it is freed.
- Fix a bug introduced in v0.14.0 that caused Tile Map Service (TMS) overlays from Cesium ion to fail to load.

### v0.14.0 - 2022-04-01

##### Breaking Changes :mega:

- Added a new parameter, `rendererOptions`, to `IPrepareRendererResources::prepareRasterInLoadThread`.
- Changed the type of Cesium ion asset IDs from `uint32_t` to `int64_t`.
- Various changes in the `Cesium3DTiles`, `Cesium3DTilesReader`, and `Cesium3DTilesWriter` namespaces to match the evolving 3D Tiles Next specifications.
- Removed `getTextureCoordinateIndex` from `FeatureIDTextureView` and `FeatureTexturePropertyView`. Use `getTextureCoordinateAttributeId` instead.

##### Additions :tada:

- Added `WebMapServiceRasterOverlay` to pull raster overlays from a WMS server.
- Added support for the following glTF extensions to `CesiumGltf`, `CesiumGltfReader`, and `CesiumGltfWriter`:
  - `EXT_instance_features`
  - `EXT_structural_metadata`
  - `MAXAR_mesh_variants`
- Added an in-memory cache for Cesium ion asset endpoint responses in order to avoid repeated requests.
- Added `ScopeGuard` class to automatically a execute function when exiting a scope.
- The glTF `copyright` property, if present, is now included in the credits that `Tileset` adds to the `CreditSystem`. If the `copyright` has multiple parts separate by semicolons, these are treated as separate credits.
- Credits reported by `CreditSystem::getCreditsToShowThisFrame` are now sorted based on the number of occurrences, with the most common credits first.
- `Tileset` and `RasterOverlay` credits can now be shown on the screen, rather than in a separate credit popup.
- Added `FeatureTexturePropertyView::getSwizzle` method.
- Added `IsMetadataArray` template to check if a type is a `MetadataArrayView`.
- Added a `rendererOptions` property to `RasterOverlayOptions` to pass arbitrary data to `prepareRasterInLoadThread`.
- Added `Uri::escape`.

##### Fixes :wrench:

- Fixed an issue that could lead to compilation failures when passing an lvalue reference to `Promise::resolve()`.
- Fixed upsampling for `EXT_feature_metadata` feature tables.
- Fixed a bug that could cause the size of external images to be accounted for incorrectly when tracking the number of bytes loaded for caching purposes.
- Fixed a bug that prevented tiles from loading when "Forbid Holes" option was enabled.

### v0.13.0 - 2022-03-01

##### Breaking Changes :mega:

- Renamed constants in `CesiumUtility::Math` to use PascalCase instead of SCREAMING_SNAKE_CASE.

##### Additions :tada:

- Added support for the `CESIUM_RTC` and `KHR_texture_basisu` glTF extensions.
- Added support for 3D Tiles that do not have a geometric error, improving compatibility with tilesets that don't quite match the 3D Tiles spec.
- Exposed the Cesium ion endpoint URL as a parameter on tilesets and raster overlays.
- `TilesetOptions` and `RasterOverlayOptions` each have a new option to report which compressed textured formats are supported on the client platform. Ideal formats amongst the available ones are picked for each KTX2 texture that is later encountered.
- The `ImageCesium` class nows convey which GPU pixel compression format (if any) is used. This informs what to expect in the image's pixel buffer.
- The `ImageCesium` class can now contain pre-computed mipmaps, if they exist. In that case, all the mips will be in the pixel buffer and the delineation between each mip will be described in `ImageCesium::mipPositions`.
- Tileset content with the known file extensions ".gltf", ".glb", and ".terrain" can now be loaded even if the Content-Type is incorrect. This is especially helpful for loading tilesets from `file:` URLs.
- Created tighter fitting bounding volumes for terrain tiles by excluding skirt vertices.

##### Fixes :wrench:

- Fixed bug that could cause properties types in a B3DM Batch Table to be deduced incorrectly, leading to a crash when accessing property values.
- Fixed a bug where implicit tiles were not receiving the root transform and so could sometimes end up in the wrong place.

### v0.12.0 - 2022-02-01

##### Breaking Changes :mega:

- Renamed `IAssetAccessor::requestAsset` to `get`.
- Renamed `IAssetAccessor::post` to `request` and added a new parameter in the second position to specify the HTTP verb to use.
- `Token` in `CesiumIonClient` has been updated to match Cesium ion's v2 REST API endpoint, so several fields have been renamed. The `tokens` method also now returns future that resolves to a `TokenList` instead of a plain vector of `Token` instances.
- Renamed `GltfReader::readModel`, `ModelReaderResult`, and `ReadModelOptions` to `GltfReader::readGltf`, `GltfReaderResult`, and `GltfReaderOptions` respectively.
- Removed `writeModelAsEmbeddedBytes`, `writeModelAndExternalFiles`, `WriteModelResult`, `WriteModelOptions`, and `WriteGLTFCallback`. Use `GltfWriter::writeGltf`, `GltfWriter::writeGlb`, `GltfWriterResult`, and `GltfWriterOptions` instead.

##### Additions :tada:

- Added `TilesetWriterOptions` for serializing tileset JSON.
- Added support for the following extensions in `GltfWriter` and `GltfReader`:
  - [KHR_materials_unlit](https://github.com/KhronosGroup/glTF/tree/main/extensions/2.0/Khronos/KHR_materials_unlit)
  - [EXT_mesh_gpu_instancing](https://github.com/KhronosGroup/glTF/tree/main/extensions/2.0/Vendor/EXT_mesh_gpu_instancing)
  - [EXT_meshopt_compression](https://github.com/KhronosGroup/glTF/tree/main/extensions/2.0/Vendor/EXT_meshopt_compression)
  - [EXT_mesh_features](https://github.com/CesiumGS/glTF/tree/3d-tiles-next/extensions/2.0/Vendor/EXT_mesh_features)
  - [CESIUM_tile_edges](https://github.com/CesiumGS/glTF/pull/47)
- Added support for the following extensions in `TilesetWriter` and `TilesetReader`:
  - [3DTILES_multiple_contents](https://github.com/CesiumGS/3d-tiles/tree/main/extensions/3DTILES_multiple_contents)
  - [3DTILES_implicit_tiling](https://github.com/CesiumGS/3d-tiles/tree/main/extensions/3DTILES_implicit_tiling)
  - [3DTILES_metadata](https://github.com/CesiumGS/3d-tiles/tree/main/extensions/3DTILES_metadata)
- Added `SubtreeWriter` and `SubtreeReader` for serializing and deserializing the subtree format in [3DTILES_implicit_tiling](https://github.com/CesiumGS/3d-tiles/tree/main/extensions/3DTILES_implicit_tiling).
- Added `SchemaWriter` and `SchemaReader` for serializing and deserializing schemas in [EXT_mesh_features](https://github.com/CesiumGS/glTF/tree/3d-tiles-next/extensions/2.0/Vendor/EXT_mesh_features) and [3DTILES_metadata](https://github.com/CesiumGS/3d-tiles/tree/main/extensions/3DTILES_metadata).
- Added `hasExtension` to `ExtensibleObject`.
- Added `CESIUM_TESTS_ENABLED` option to the build system.
- Added support in the JSON reader for reading doubles with no fractional value as integers.
- Added case-insensitive comparison for Cesium 3D Tiles "refine" property values.
- Added new capabilities to `Connection` in `CesiumIonClient`:
  - The `tokens` method now uses the v2 service endpoint and allows a number of options to be specified.
  - Added a `token` method to allow details of a single token to be retrieved.
  - Added `nextPage` and `previousPage` methods to allow paging through tokens.
  - Added `modifyToken` method.
  - Added static `getIdFromToken` method to obtain a token ID from a given token value.
- Added `loadErrorCallback` to `TilesetOptions` and `RasterOverlayOptions`. This callback is invoked when the `Tileset` or `RasterOverlay` encounter a load error, allowing the error to be handled by application code.
- Enable `IntrusivePointer<T>` to be converted to `IntrusivePointer<U>` if U is a base class of T.

##### Fixes :wrench:

- Fixes a bug where `notifyTileDoneLoading` was not called when encountering Ion responses that can't be parsed.
- Fixed a bug that prevented a continuation attached to a `SharedFuture` from returning a `Future` itself.
- Fixed incorrect child subtree index calculation in implicit tiles.
- Fixed `computeDistanceSquaredToPosition` in `BoundingSphere`.

### v0.11.0 - 2022-01-03

##### Breaking Changes :mega:

- The `CesiumGltfReader` project now uses the `CesiumGltfReader` namespace instead of the `CesiumGltf` namespace.
- The `CesiumGltfWriter` project now uses the `CesiumGltfWriter` namespace instead of the `CesiumGltf` namespace.
- The `Cesium3DTilesReader` project now uses the `Cesium3DTilesReader` namespace instead of the `Cesium3DTiles` namespace.

##### Additions :tada:

- Added `Cesium3DTilesWriter` library.

##### Fixes :wrench:

- Fixed a bug in `QuadtreeRasterOverlayTileProvider` that caused incorrect level-of-detail selection for overlays that use a global (or otherwise large) tiling scheme but have non-global (or otherwise smaller) coverage.

### v0.10.0 - 2021-12-01

##### Breaking Changes :mega:

- `QuadtreeRasterOverlayTileProvider::computeLevelFromGeometricError` has been removed. `computeLevelFromTargetScreenPixels` may be useful as a replacement.
- The constructor of `RasterOverlayTileProvider` now requires a coverage rectangle.
- `RasterOverlayTileProvider::getTile` now takes a `targetScreenPixels` instead of a `targetGeometricError`.
- The constructor of `RasterMappedTo3DTile` now requires a texture coordinate index.
- The constructor of `RasterOverlayTile` now takes a `targetScreenPixels` instead of a `targetGeometricError`. And the corresponding `getTargetGeometricError` has been removed.
- Removed `TileContentLoadResult::rasterOverlayProjections`. This field is now found in the `overlayDetails`.
- Removed `obtainGlobeRectangle` from `TileUtilities.h`. Use `estimateGlobeRectangle` in `BoundingVolume.h` instead.
- cesium-native now uses the following options with the `glm` library:
  - `GLM_FORCE_XYZW_ONLY`
  - `GLM_FORCE_EXPLICIT_CTOR`
  - `GLM_FORCE_SIZE_T_LENGTH`

##### Additions :tada:

- Added support for the [3DTILES_implicit_tiling](https://github.com/CesiumGS/3d-tiles/tree/main/extensions/3DTILES_implicit_tiling) extension.
- Added support for the [3DTILES_bounding_volume_S2](https://github.com/CesiumGS/3d-tiles/tree/main/extensions/3DTILES_bounding_volume_S2) extension.
- Added support for raster overlays, including clipping polygons, on any 3D Tiles tileset.
- Added support for external glTF buffers and images.
- Raster overlay level-of detail is now selected using "target screen pixels" rather than the hard-to-interpret geometric error value.
- A `RasterOverlay` can now be configured with a `maximumScreenSpaceError` independent of the screen-space error used for the geometry.
- `RasterOverlay::loadTileProvider` now returns a `SharedFuture`, making it easy to attach a continuation to run when the load completes.
- Added `GltfContent::applyRtcCenter` and `applyGltfUpAxisTransform`.
- Clipping polygon edges now remain sharp even when zooming in past the available geometry detail.
- Added `DebugColorizeTilesRasterOverlay`.
- Added `BoundingRegionBuilder` to `CesiumGeospatial`.
- Added `GlobeRectangle::EMPTY` static field and `GlobeRectangle::isEmpty` method.
- Added the ability to set the coordinates of a `GlobeRectangle` after construction.

##### Fixes :wrench:

- Improved the computation of bounding regions and overlay texture coordinates from geometry, particularly for geometry that crosses the anti-meridian or touches the poles.
- Fixed a bug that would result in incorrect geometry when upsampling a glTF with a position accessor pointing to a bufferView that did not start at the beginning of its buffer.
- Fixed a problem that could cause incorrect distance computation for a degenerate bounding region that is a single point with a min/max height.
- Improved the numerical stability of `GlobeRectangle::computeCenter` and `GlobeRectangle::contains`.
- Error messages are no longer printed to the Output Log when an upsampled tile happens to have a primitive with no vertices.
- Fixed a bug that could cause memory corruption when a decoded Draco mesh was larger than indicated by the corresponding glTF accessor.
- Fixed a bug that could cause the wrong triangle indices to be used for a Draco-encoded glTF.

### v0.9.0 - 2021-11-01

##### Breaking Changes :mega:

- Changed the following properties in CesiumGltf:
  - `BufferView::target` now defaults to `std::nullopt` instead of `Target::ARRAY_BUFFER`.
  - `ClassProperty::type` now defaults to `Type::INT8` instead of empty string.
  - `ClassProperty::componentType` is now an optional string instead of a `JsonValue`.
  - `FeatureTexture::classProperty` is no longer optional, consistent with changes to the extension spec.
  - `Image::mimeType` now defaults to empty string instead of `MimeType::image_jpeg`.
  - `Sampler::magFilter` and `Sampler::minFilter` now default to `std::nullopt` instead of `MagFilter::NEAREST`.
- The version of `ExtensibleObject` in the `CesiumGltf` library and namespace has been removed. Use the one in the `CesiumUtility` library and namespace instead.
- Renamed the following glTF extension classes:
  - `KHR_draco_mesh_compression` -> `ExtensionKhrDracoMeshCompression`.
  - `MeshPrimitiveEXT_feature_metadata` -> `ExtensionMeshPrimitiveExtFeatureMetadata`
  - `ModelEXT_feature_metadata` -> `ExtensionModelExtFeatureMetadata`
- `CesiumGltf::ReaderContext` has been removed. It has been replaced with either `CesiumJsonReader::ExtensionReaderContext` or `GltfReader`.

##### Additions :tada:

- Added new `Cesium3DTiles` and `Cesium3DTilesReader` libraries. They are useful for reading and working with 3D Tiles tilesets.

##### Fixes :wrench:

- Fixed a bug that could cause crashes or incorrect behavior when using raster overlays.
- Fixed a bug that caused 3D Tiles content to fail to load when the status code was zero. This code is used by libcurl for successful read of `file://` URLs, so the bug prevented loading from such URLs in some environments.
- Errors and warnings that occur while loading glTF textures are now include in the model load errors and warnings.
- Fixes how `generate-classes` deals with reserved C++ keywords. Property names that are C++ keywords should be appended with "Property" as was already done,
  but when parsing JSONs the original property name string should be used.

### v0.8.0 - 2021-10-01

##### Breaking Changes :mega:

- glTF enums are now represented in CesiumGltf as their underlying type (int32 or string) rather than as an enum class.
- Tile content loaders now return a `Future`, which allows them to be asynchronous and make further network requests.

##### Fixes :wrench:

- Fixed a bug that caused the `RTC_CENTER` semantic in a B3DM feature table to be ignored if any of the values happened to be integers rather than floating-point numbers. This caused these tiles to render in the wrong location.

### v0.7.2 - 2021-09-14

##### Fixes :wrench:

- Fixed a bug where the "forbidHoles" option was not working with raster overlays and external tilesets.

### v0.7.1 - 2021-09-14

##### Fixes :wrench:

- Fixed a bug introduced in v0.7.0 where credits from a `QuadtreeRasterOverlayTileProvider` were not collected and reported.
- Fixed a bug where disabling frustum culling caused external tilesets to not load.

### v0.7.0 - 2021-09-01

##### Breaking Changes :mega:

- Renamed the `Cesium3DTiles` namespace and library to `Cesium3DTilesSelection`.
- Deleted `Cesium3DTilesSelection::Gltf` and moved functionality into `CesiumGltf::Model`.
- Renamed `Rectangle::intersect` and `GlobeRectangle::intersect` to `computeIntersection`.
- `RasterOverlay` and derived classes now require a `name` parameter to their constructors.
- Changed the type of texture coordinate IDs used in the raster overlay system from `uint32_t` to `int32_t`.
- `RasterOverlayTileProvider` is no longer quadtree-oriented. Instead, it requires derived classes to provide an image for a particular requested rectangle and geometric error. Classes that previously derived from `RasterOverlayTileProvider` should now derive from `QuadtreeRasterOverlayTileProvider` and implement `loadQuadtreeTileImage` instead of `loadTileImage`.
- Removed `TilesetOptions::enableWaterMask`, which didn't have any effect anyway. `TilesetContentOptions::enableWaterMask` still exists and works.

##### Additions :tada:

- Added `Future<T>::isReady`.
- Added `Future<T>::share`, which returns a `SharedFuture<T>` and allows multiple continuations to be attached.
- Added an option in `TilesetOptions::ContentOptions` to generate smooth normals when the original glTFs were missing normals.
- Added `ImageManipulation` class to `CesiumGltfReader`.
- Added `Math::roundUp` and `Math::roundDown`.
- Added `Rectangle::computeUnion`.

##### Fixes :wrench:

- Fixed a bug that caused CesiumGltfWriter to write a material's normal texture info into a property named `normalTextureInfo` rather than `normalTexture`.
- Fixed a bug in `TileMapServiceRasterOverlay` that caused it to show only the lowest resolution tiles if missing a `tilemapresource.xml` file.

### v0.6.0 - 2021-08-02

##### Breaking Changes :mega:

- `Future<T>::wait` now returns the resolved value and throws if the Future rejected, rather than returning a `std::variant` and slicing the exception to `std::exception`.
- `Tileset::updateView` and `Tileset::updateViewOffline` now take `std::vector<ViewState>` instead of a single `ViewState`.

##### Additions :tada:

- Added support for the `EXT_feature_metadata` glTF extension.
- Added automatic conversion of the B3DM batch table to the `EXT_feature_metadata` extension.
- Added `CESIUM_COVERAGE_ENABLED` option to the build system.
- Added `AsyncSystem::dispatchOneMainThreadTask` to dispatch a single task, rather than all the tasks that are waiting.
- Added `AsyncSystem::createPromise` to create a Promise directly, rather than via a callback as in `AsyncSystem::createFuture`.
- Added `AsyncSystem::catchImmediately` to catch a Future rejection immediately in any thread.
- Added `AsyncSystem::all` to create a Future that resolves when a list of Futures resolve.
- Added support for multiple frustums in the `Tileset` selection algorithm.

##### Fixes :wrench:

- Fixed a bug that prevented `.then` functions from being used on a `Future<void>` when CESIUM_TRACING_ENABLED was ON.

### v0.5.0 - 2021-07-01

##### Breaking Changes :mega:

- `TilesetExternals` now has an `AsyncSystem` instead of a shared pointer to an `ITaskProcessor`.

##### Additions :tada:

- Added a performance tracing framework via `CESIUM_TRACE_*` macros.
- Added `Future<T>::thenImmediately`.
- Added `AsyncSystem::createThreadPool` and `Future<T>::thenInThreadPool`.
- `Future<T>::thenInWorkerThread` and `Future<T>::thenInMainThread` now arrange for their continuations to be executed immediately when the Future is resolved, if the Future is resolved in the correct thread.
- Moved all request cache database access to a dedicated thread, in order to free up worker threads for parallelizable work.

### v0.4.0 - 2021-06-01

##### Additions :tada:

- Added `Cesium3DTiles::TileIdUtilities` with a `createTileIdString` function to create logging/debugging strings for `TileID` objects.
- Accessing the same Bing Maps layer multiple times in a single application run now reuses the same Bing Maps session instead of starting a new one each time.
- Added a configure-time build option, `PRIVATE_CESIUM_SQLITE`, to rename all `sqlite3*` symbols to `cesium_sqlite3*`.

##### Fixes :wrench:

- Matched draco's decoded indices to gltf primitive if indices attribute does not match with the decompressed indices.
- `createAccessorView` now creates an (invalid) `AccessorView` with a standard numeric type on error, rather than creating `AccessorView<nullptr_t>`. This makes it easier to use a simple lambda as the callback.
- Disabled `HTTPLIB_USE_ZLIB_IF_AVAILABLE` and `HTTPLIB_USE_OPENSSL_IF_AVAILABLE` because these libraries are not required for our use for cpp-httplib and they cause problems on some systems.

### v0.3.1 - 2021-05-13

##### Fixes :wrench:

- Fixed a memory leak when loading textures from a glTF model.
- Fixed a use-after-free bug that could cause a crash when destroying a `RasterOverlay`.

### v0.3.0 - 2021-05-03

##### Breaking Changes :mega:

- Converted `magic_enum` / `CodeCoverage.cmake` dependencies to external submodules.
- Replaced `CesiumGltf::WriteFlags` bitmask with `CesiumGltf::WriteModelOptions` struct.
  `CesiumGltf::writeModelAsEmbeddedBytes` and `CesiumGltf::writeModelAndExternalfiles`
  now use this struct for configuration.
- Removed all exceptions in `WriterException.h`, warnings / errors are now reported in
  `WriteModelResult`, which is returned from `CesiumGltf::writeModelAsEmbeddedBytes` and
  `CesiumGltf::writeModelAndExternalFiles` instead.

##### Additions :tada:

- Added support for loading the water mask from quantized-mesh terrain tiles.

##### Fixes :wrench:

- Let a tile be renderable if all its raster overlays are ready, even if some are still loading.

### v0.2.0 - 2021-04-19

##### Breaking Changes :mega:

- Moved `JsonValue` from the `CesiumGltf` library to the `CesiumUtility` library and changes some of its methods.
- Renamed `CesiumGltf::Reader` to `CesiumGltf::GltfReader`.
- Made the `readModel` and `readImage` methods on `GltfReader` instance methods instead of static methods.

##### Additions :tada:

- Added `CesiumGltfWriter` library.
- Added `CesiumJsonReader` library.
- Added diagnostic details to error messages for invalid glTF inputs.
- Added diagnostic details to error messages for failed OAuth2 authorization with `CesiumIonClient::Connection`.
- Added an `Axis` enum and `AxisTransforms` class for coordinate system transforms
- Added support for the legacy `gltfUpVector` string property in the `asset` part of tilesets. The up vector is read and passed as an `Axis` in the `extras["gltfUpVector"]` property, so that receivers may rotate the glTF model's up-vector to match the Z-up convention of 3D Tiles.
- Unknown glTF extensions are now deserialized as a `JsonValue`. Previously, they were ignored.
- Added the ability to register glTF extensions for deserialization using `GltReader::registerExtension`.
- Added `GltfReader::setExtensionState`, which can be used to request that an extension not be deserialized or that it be deserialized as a `JsonValue` even though a statically-typed class is available for the extension.

##### Fixes :wrench:

- Gave glTFs created from quantized-mesh terrain tiles a more sensible material with a `metallicFactor` of 0.0 and a `roughnessFactor` of 1.0. Previously the default glTF material was used, which has a `metallicFactor` of 1.0, leading to an undesirable appearance.
- Reported zero-length images as non-errors as `BingMapsRasterOverlay` purposely requests that the Bing servers return a zero-length image for non-existent tiles.
- 3D Tiles geometric error is now scaled by the tile's transform.
- Fixed a bug that that caused a 3D Tiles tile to fail to refine when any of its children had an unsupported type of content.

### v0.1.0 - 2021-03-30

- Initial release.<|MERGE_RESOLUTION|>--- conflicted
+++ resolved
@@ -9,13 +9,10 @@
 - Added `value_type` typedef to `AccessorWriter`.
 - Added `InstanceAttributeSemantics` to `CesiumGltf`.
 - Added `VertexAttributeSemantics::FEATURE_ID_n`.
-<<<<<<< HEAD
 - Added a `const` version of `Tileset::forEachLoadedTile`.
 - Added `DebugTileStateDatabase`, which provides tools for debugging the tile selection algorithm using SQLite.
 - Added `CesiumAsync::SqliteHelper`, containing functions for working with SQLite.
-=======
 - Updates generated classes for `EXT_structural_metadata`. See https://github.com/CesiumGS/glTF/pull/71.
->>>>>>> 18817814
 
 ##### Fixes :wrench:
 
