# Change Log

### Next Release - ?

<<<<<<< HEAD
##### Breaking Changes :mega:

- `Future<T>::wait` now returns the resolved value and throws if the Future rejected, rather than returning a `std::variant` and slicing the exception to `std::exception`.

##### Additions :tada:

- Added `AsyncSystem::dispatchOneMainThreadTask` to dispatch a single task, rather than all the tasks that are waiting.
- Added `AsyncSystem::createPromise` to create a Promise directly, rather than via a callback as in `AsyncSystem::createFuture`.

##### Fixes :wrench:

- Fixed a bug that prevented `.then` functions from being used on a `Future<void>` when CESIUM_TRACING_ENABLED was ON.
=======
##### Additions :tada:

* Added `CESIUM_COVERAGE_ENABLED` option to the build system.
>>>>>>> 21cde6ae

### v0.5.0 - 2021-07-01

##### Breaking Changes :mega:

* `TilesetExternals` now has an `AsyncSystem` instead of a shared pointer to an `ITaskProcessor`.

##### Additions :tada:

* Added a performance tracing framework via `CESIUM_TRACE_*` macros.
* Added `Future<T>::thenImmediately`.
* Added `AsyncSystem::createThreadPool` and `Future<T>::thenInThreadPool`.
* `Future<T>::thenInWorkerThread` and `Future<T>::thenInMainThread` now arrange for their continuations to be executed immediately when the Future is resolved, if the Future is resolved in the correct thread.
* Moved all request cache database access to a dedicated thread, in order to free up worker threads for parallelizable work.

### v0.4.0 - 2021-06-01

##### Additions :tada:

- Added `Cesium3DTiles::TileIdUtilities` with a `createTileIdString` function to create logging/debugging strings for `TileID` objects.
- Accessing the same Bing Maps layer multiple times in a single application run now reuses the same Bing Maps session instead of starting a new one each time.
- Added a configure-time build option, `PRIVATE_CESIUM_SQLITE`, to rename all `sqlite3*` symbols to `cesium_sqlite3*`.

##### Fixes :wrench:

- Matched draco's decoded indices to gltf primitive if indices attribute does not match with the decompressed indices.
- `createAccessorView` now creates an (invalid) `AccessorView` with a standard numeric type on error, rather than creating `AccessorView<nullptr_t>`. This makes it easier to use a simple lambda as the callback.
- Disabled `HTTPLIB_USE_ZLIB_IF_AVAILABLE` and `HTTPLIB_USE_OPENSSL_IF_AVAILABLE` because these libraries are not required for our use for cpp-httplib and they cause problems on some systems.

### v0.3.1 - 2021-05-13

##### Fixes :wrench:

- Fixed a memory leak when loading textures from a glTF model.
- Fixed a use-after-free bug that could cause a crash when destroying a `RasterOverlay`.

### v0.3.0 - 2021-05-03

##### Breaking Changes :mega:

- Converted `magic_enum` / `CodeCoverage.cmake` dependencies to external submodules.
- Replaced `CesiumGltf::WriteFlags` bitmask with `CesiumGltf::WriteModelOptions` struct.
  `CesiumGltf::writeModelAsEmbeddedBytes` and `CesiumGltf::writeModelAndExternalfiles`
  now use this struct for configuration.
- Removed all exceptions in `WriterException.h`, warnings / errors are now reported in
 `WriteModelResult`, which is returned from `CesiumGltf::writeModelAsEmbeddedBytes` and
 `CesiumGltf::writeModelAndExternalFiles` instead.

##### Additions :tada:

- Added support for loading the water mask from quantized-mesh terrain tiles.

##### Fixes :wrench:

- Let a tile be renderable if all its raster overlays are ready, even if some are still loading.

### v0.2.0 - 2021-04-19

##### Breaking Changes :mega:

- Moved `JsonValue` from the `CesiumGltf` library to the `CesiumUtility` library and changes some of its methods.
- Renamed `CesiumGltf::Reader` to `CesiumGltf::GltfReader`.
- Made the `readModel` and `readImage` methods on `GltfReader` instance methods instead of static methods.

##### Additions :tada:

- Added `CesiumGltfWriter` library.
- Added `CesiumJsonReader` library.
- Added diagnostic details to error messages for invalid glTF inputs.
- Added diagnostic details to error messages for failed OAuth2 authorization with `CesiumIonClient::Connection`.
- Added an `Axis` enum and `AxisTransforms` class for coordinate system transforms
- Added support for the legacy `gltfUpVector` string property in the `asset` part of tilesets. The up vector is read and passed as an `Axis` in the `extras["gltfUpVector"]` property, so that receivers may rotate the glTF model's up-vector to match the Z-up convention of 3D Tiles.
- Unknown glTF extensions are now deserialized as a `JsonValue`. Previously, they were ignored.
- Added the ability to register glTF extensions for deserialization using `GltReader::registerExtension`.
- Added `GltfReader::setExtensionState`, which can be used to request that an extension not be deserialized or that it be deserialized as a `JsonValue` even though a statically-typed class is available for the extension.

##### Fixes :wrench:

- Gave glTFs created from quantized-mesh terrain tiles a more sensible material with a `metallicFactor` of 0.0 and a `roughnessFactor` of 1.0. Previously the default glTF material was used, which has a `metallicFactor` of 1.0, leading to an undesirable appearance.
- Reported zero-length images as non-errors as `BingMapsRasterOverlay` purposely requests that the Bing servers return a zero-length image for non-existent tiles.
- 3D Tiles geometric error is now scaled by the tile's transform.
- Fixed a bug that that caused a 3D Tiles tile to fail to refine when any of its children had an unsupported type of content.

### v0.1.0 - 2021-03-30

- Initial release.<|MERGE_RESOLUTION|>--- conflicted
+++ resolved
@@ -2,38 +2,33 @@
 
 ### Next Release - ?
 
-<<<<<<< HEAD
 ##### Breaking Changes :mega:
 
 - `Future<T>::wait` now returns the resolved value and throws if the Future rejected, rather than returning a `std::variant` and slicing the exception to `std::exception`.
 
 ##### Additions :tada:
 
+- Added `CESIUM_COVERAGE_ENABLED` option to the build system.
 - Added `AsyncSystem::dispatchOneMainThreadTask` to dispatch a single task, rather than all the tasks that are waiting.
 - Added `AsyncSystem::createPromise` to create a Promise directly, rather than via a callback as in `AsyncSystem::createFuture`.
 
 ##### Fixes :wrench:
 
 - Fixed a bug that prevented `.then` functions from being used on a `Future<void>` when CESIUM_TRACING_ENABLED was ON.
-=======
-##### Additions :tada:
-
-* Added `CESIUM_COVERAGE_ENABLED` option to the build system.
->>>>>>> 21cde6ae
 
 ### v0.5.0 - 2021-07-01
 
 ##### Breaking Changes :mega:
 
-* `TilesetExternals` now has an `AsyncSystem` instead of a shared pointer to an `ITaskProcessor`.
+- `TilesetExternals` now has an `AsyncSystem` instead of a shared pointer to an `ITaskProcessor`.
 
 ##### Additions :tada:
 
-* Added a performance tracing framework via `CESIUM_TRACE_*` macros.
-* Added `Future<T>::thenImmediately`.
-* Added `AsyncSystem::createThreadPool` and `Future<T>::thenInThreadPool`.
-* `Future<T>::thenInWorkerThread` and `Future<T>::thenInMainThread` now arrange for their continuations to be executed immediately when the Future is resolved, if the Future is resolved in the correct thread.
-* Moved all request cache database access to a dedicated thread, in order to free up worker threads for parallelizable work.
+- Added a performance tracing framework via `CESIUM_TRACE_*` macros.
+- Added `Future<T>::thenImmediately`.
+- Added `AsyncSystem::createThreadPool` and `Future<T>::thenInThreadPool`.
+- `Future<T>::thenInWorkerThread` and `Future<T>::thenInMainThread` now arrange for their continuations to be executed immediately when the Future is resolved, if the Future is resolved in the correct thread.
+- Moved all request cache database access to a dedicated thread, in order to free up worker threads for parallelizable work.
 
 ### v0.4.0 - 2021-06-01
 
@@ -65,8 +60,8 @@
   `CesiumGltf::writeModelAsEmbeddedBytes` and `CesiumGltf::writeModelAndExternalfiles`
   now use this struct for configuration.
 - Removed all exceptions in `WriterException.h`, warnings / errors are now reported in
- `WriteModelResult`, which is returned from `CesiumGltf::writeModelAsEmbeddedBytes` and
- `CesiumGltf::writeModelAndExternalFiles` instead.
+  `WriteModelResult`, which is returned from `CesiumGltf::writeModelAsEmbeddedBytes` and
+  `CesiumGltf::writeModelAndExternalFiles` instead.
 
 ##### Additions :tada:
 
