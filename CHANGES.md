--- conflicted
+++ resolved
@@ -6,8 +6,6 @@
 
 - cesium-native no longer uses the `GLM_FORCE_SIZE_T_LENGTH` option with the `glm` library
 
-<<<<<<< HEAD
-=======
 ##### Additions :tada:
 
 - Added conversion of I3dm batch table metadata to `EXT_structural_metadata` and `EXT_instance_features` extensions.
@@ -16,7 +14,6 @@
 - `upsampleGltfForRasterOverlays` is now compatible with meshes using TRIANGLE_STRIP, TRIANGLE_FAN, or non-indexed TRIANGLES primitives.
 - Added `requestHeaders` field to `TilesetOptions` to allow per-tileset request headers to be specified.
 
->>>>>>> 834c8f59
 ##### Fixes :wrench:
 
 - Fixed a crash in `GltfWriter` that would happen when the `EXT_structural_metadata` `schema` property was null.
