# Change Log

<<<<<<< HEAD
### v0.54.0 - 2025-??-??

##### Breaking Changes :mega:

- Changed the converters in Cesium3DTilesContent to call `GltfReader::readGltfAndExternalData`. The `TilesetContentManger` does not call `resolveExternalData` anymore.

##### Additions :tada:

- Added `CesiumGltfReader::readGltfAndExternalData`, which reads any external data before postprocessing, which includes draco and meshopt decompression.
=======
### ? - ?

##### Breaking Changes :mega:

- `RasterOverlay::createTileProvider` now receives a reference to `CreateRasterOverlayTileProviderParameters` instead of a large number of individual parameters.
- The constructor parameters for `RasterOverlayTileProvider` and `QuadtreeRasterOverlayTileProvider` have changed.
- The `getCredit` method has been removed from `RasterOverlayCreditProvider`. Use `getCredits` instead.

##### Additions :tada:

- Added the concept of a `CreditSource`. Every `Credit` in a `CreditSystem` has a source, and these can be mapped back to `Tileset` and `RasterOverlayTileProvider` (via their `getCreditSource` methods) in order to determine which dataset created which credits.
- Added `TilesetViewGroup::isCreditReferenced`, which can be used to determine if a particular view group references a particular `Credit`.
- Added `CreditReferencer::isCreditReferenced`, which can be used to determine if the referencer is currently referencing a particular `Credit`.
- `CreditSystem::getSnapshot` now takes an optional parameter specifying if and how to filter `Credits` with identical HTML strings.

##### Fixes :wrench:

- The cmake install process previously didn't install `zlib`, which is required by `libcurl`.

### v0.54.0 - 2025-11-17

##### Additions :tada:

- Cesium Native can now be built with Emscripten.
>>>>>>> 5b3b30e0

### v0.53.0 - 2025-11-03

##### Breaking Changes :mega:

- Upgraded vcpkg to `2025.09.17`. This was previously done in v0.52.0 and reverted in v0.52.1.
- Removed `refreshTileProviderWithNewKey` from `BingMapsRasterOverlay` and `refreshTileProviderWithNewUrlAndHeaders` from `TileMapServiceRasterOverlay`. These were no longer used after the raster overlay refactor in `v0.52.0`.

##### Additions :tada:

- Added `AzureMapsRasterOverlay`.
- Added `Uri::ensureTrailingSlash`, which is helpful when the `Uri` represents a base URL.
- Added `GltfModifier`, which can be used to modify tile glTFs as they load, as well as apply new modifications to them later.

##### Fixes :wrench:

- Fixed a bug in `GoogleMapTilesRasterOverlay` that tried to parse credits from an erroneous viewport service response.
- Fixed issues with `GeoJsonRasterOverlay` with certain types of data.
  - Polygons with holes should now display correctly.
  - Using a GeoJSON file with data on either side of the antimeridian should now display correctly instead of causing the entire overlay to disappear.
- Fixed a bug with credits not showing on-screen when `showCreditsOnScreen` was enabled on `GoogleMapTilesRasterOverlay`.

### v0.52.1 - 2025-10-01

##### Breaking Changes :mega:

- Reverted vcpkg update that could interfere with builds on headless macOS.

### v0.52.0 - 2025-10-01

##### Breaking Changes :mega:

- `RasterOverlayTileProvider::loadTileImage` now receives a const `RasterOverlayTile`.
- `SharedAssetDepot` now uses a templatized "context" instead of separate `AsyncSystem` and `IAssetAccessor` parameters. It defaults to `SharedAssetContext`.
- Removed the following from `RasterOverlayTileProvider`:
  - The constructor overloads that were used to create a placeholder tile provider.
  - `isPlaceholder`
  - `getTile`
  - `getTileDataBytes`
  - `getNumberOfTilesLoading`
  - `removeTile`
  - `loadTile`
  - `loadTileThrottled`
- `RasterMappedTo3DTile::mapOverlayToTile` now takes an `ActivatedRasterOverlay` instead of a `RasterOverlayTileProvider`.
- Removed `getOverlays`, `getTileProviders`, and `getPlaceholderTileProviders` from `RasterOverlayCollection`. Use `getActivatedOverlays` instead.
- `SharedAssetDepot` now uses a templatized "context" instead of separate `AsyncSystem` and `IAssetAccessor` parameters. It defaults to `SharedAssetContext`.
- Removed `RasterOverlay::getCredits`, which was not actually used anywhere. Use `RasterOverlayTileProvider::addCredits` instead.
- Upgraded vcpkg to `2025.09.17`.

##### Additions :tada:

- Added `GoogleMapTilesRasterOverlay`.
- Added `invalidate` method to `SharedAssetDepot`.
- Added `RasterOverlayExternals` class. This is similar to `TilesetExternals` and is a more convenient way to pass around the various external interfaces that raster overlays use.
- Added `ActivatedRasterOverlay`, encapsulating most of the functionality that was previously found on `RasterOverlayTileProvider`.
- Added `addTileOverlays` and `updateTileOverlays` to `RasterOverlayCollection`.
- `RasterOverlayCollection::add` and `remove` now take a pointer to a const `RasterOverlay`.
- Added `CesiumUtility::TransformIterator`.
- Added `CesiumUtility::DerivedValue`.
- Added `RasterOverlayTileProvider::getExternals`.
- Added new `log` and `format` methods to `ErrorList`.
- Added `AsyncSystem::enterMainThread`.
- Added `JsonObjectJsonHandler::ValueType`.
- Added `trimWhitespace` and `splitOnCharacter` to `StringHelpers`.
- Added `IonRasterOverlay::setAssetOptions`, providing the ability to supply asset-specific options to Cesium ion when requesting an asset endpoint.

##### Fixes :wrench:

- The Cesium ion token for raster overlays is now automatically refreshed every 55 minutes. Previously, it would refresh on a 401 HTTP status code, which could cause extraneous session usage if the raster overlay ever returned a 401 error for a non-token-related reason.
- Reverted change to `RasterizedPolygonsOverlay` that could produce crashes with certain tilesets.
- Fixed a bug where `TilesetHeightQuery` would always sample the WGS84 ellipsoid, even if a different one was supplied.
- Fixed a build system bug that prevented `libblend2d.a` from being installed for iOS.
- Fixed a bug when loading terrain where custom HTTP headers were not propagated through all terrain loading requests, preventing authentication tokens and API keys from working correctly with authenticated terrain services.
- Added a move constructor and assignment operator to `TileProviderAndTile`. This is important to prevent it from inadvertently incrementing/decrementing non-thread-safe reference counts from the wrong thread while being moved.
- `LoadedTileEnumerator` now provides non-const access to enumerated `Tile` instances, even if the enumerator itself is const.

### v0.51.0 - 2025-09-02

##### Breaking Changes :mega:

- The `getRootTile`, `loadedTiles`, and `forEachLoadedTile` methods on `Tileset` now only provide a const pointer to `Tile` instances, even when called on a non-const `Tileset`. Most modifications to tile instances owned by the tileset would be unsafe.
- `ViewUpdateResult` now holds pointers to const `Tile` instances.
- The `slowlyGetCurrentStates` and `slowlyGetPreviousStates` methods of `TreeTraversalState` now return the state map with a raw pointer to a constant node as the key, even if the node pointer type is a smart pointer.
- `DebugTileStateDatabase::recordTileState` now expects the states to be provided as `std::unordered_map<const Tile*, TileSelectionState>` instead of `std::unordered_map<IntrusivePointer<Tile>, TileSelectionState>`.
- `VectorRasterizer::drawPolyline` now takes a `std::vector` instead of a `std::span`.

##### Additions :tada:

- Added `element_type` to `IntrusivePointer`, allowing it to be used with `std::pointer_types`.
- Added implicit conversion of `IntrusivePointer<T>` to `T*`.
- All properties and extensions from `tileset.json`, except `"root"`, are now parsed into `TilesetMetadata` when a tileset is loaded by `Cesium3DTilesSelection::Tileset`.
- Added `accessorView` to `PropertyAttributePropertyView` to retrieve the underlying `AccessorView`.

##### Fixes :wrench:

- Fixed a bug in `Tileset::updateViewGroupOffline` that would cause it to get stuck in an endless loop when invoked with no frustums.
- Fixed a bug with `ColorMode::Random` in `VectorStyle` that caused it to produce different results each time a raster overlay tile was rendered.
- Fixed a bug in `IonRasterOverlay` that would cause unnecessary extra use of Bing Maps sessions when manually reloading the raster overlay after an expired token was automatically refreshed.
- Fixed a bug that could lead to a crash when using raster overlays with tilesets that use "external tilesets", such as Google Photorealistic 3D Tiles.

### v0.50.0 - 2025-08-01

##### Breaking Changes :mega:

- The `RasterOverlayTileProvider` and `QuadtreeRasterOverlayTileProvider` constructors now require a `CreditSystem` parameter.

##### Additions :tada:

- Added `GeoJsonDocumentRasterOverlay` for displaying GeoJSON documents as a raster overlay.
- Improved performance of `RasterizedPolygonsOverlay`, especially when using lots of cartographic polygons at once.
- Added `ImplicitTilingUtilities::getParentID` to derive the ID of the parent for a given tile ID.
- `IonRasterOverlay` now automatically handles refreshing the Cesium ion asset token as needed.
- Added `CesiumIonAssetAccessor`, which is useful for implementing token refresh for Cesium ion assets.
- Added `refreshTileProviderWithNewKey` method to `BingMapsRasterOverlay`.
- Added `refreshTileProviderWithNewUrlAndHeaders` method to `TileMapServiceRasterOverlay`.
- Added `getAsyncDestructionCompleteEvent` method to `RasterOverlayTileProvider`.
- Added `getCreditSystem` method to `RasterOverlayTileProvider`.

### v0.49.0 - 2025-07-01

##### Breaking Changes :mega:

- Renamed `CesiumITwinClient::Connection::getAccessToken` to `CesiumITwinClient::Connection::getAuthenticationToken`.
- Renamed `CesiumITwinClient::Connection::setAccessToken` to `CesiumITwinClient::Connection::setAuthenticationToken`.

##### Additions :tada:

- Added `CesiumVectorData` library for loading data from vector formats. Currently only GeoJSON is supported.
- Added `CesiumCurl` library containing `CurlAssetAccessor`, an implementation of `IAssetAccessor` based on libcurl.
- Added support for the [iTwin Geospatial Features API](https://developer.bentley.com/apis/geospatial-features/overview/).
  - Added `CesiumITwinClient::Connection::geospatialFeatureCollections` to query for all feature collections within an iTwin.
  - Added `CesiumITwinClient::Connection::geospatialFeatures` to query features within a feature collection.
- `Cesium3DTilesSelection::TileExternalContent` now inherits from `CesiumUtility::ExtensibleObject` to store and manage extensions from its content, such as `Extension3dTilesContentVoxels`.

##### Fixes :wrench:

- Fixed crash when unloading tilesets with raster overlays when the `EllipsoidTilesetLoader` was used.
- Fixed incorrect handling of legacy maximumLevel property when the `TilesetJsonLoader` was used.
- Fixed `OrientedBoundingBox::computeDistanceSquaredToPosition()` calculation when `OrientedBoundingBox` has degenerate axes.
- Fixed sending empty authorization header `Authorization: Bearer` when no access token is provided while using `CesiumIonTilesetLoader`. Prevents potential future issues with some servers including GP3D Tiles.
- Fixed a bug where `CachingAssetAccessor` would include "revalidation" headers like `If-None-Match` in the returned `IAssetRequest` when the remote server returned new content rather than a 304 response. This could cause the header to be incorrectly included in later requests for different content.
- Fixed a bug in `SubtreeFileReader` where it did not include query parameters from the base URL when requesting an external subtree buffer.
- Fixed a bug in the parsing of the i3dm `BATCH_ID` semantic.
- Fixed a bug in the conversion of i3dm batch ids to `EXT_instance_features` feature ids.

### v0.48.0 - 2025-06-02

##### Breaking Changes :mega:

- Renamed `SubtreeWriter::writeSubtree` to `SubtreeWriter::writeSubtreeJson`.
- `SubtreeAvailability::createEmpty` now requires a boolean parameter to set initial tile availability.
- `Cesium3DTilesSelection::Tile` constructors that take initially empty or external content now also require a `TileID` to be supplied.

##### Additions :tada:

- Switched to vcpkg registry version `dbe35ceb30c688bf72e952ab23778e009a578f18`, from `2024.11.16`. We expect to upgrade again to an official tagged version in the next release.
- Added `SubtreeWriter::writeSubtreeBinary`.

##### Fixes :wrench:

- Fixed a bug where `SubtreeAvailability` wasn't updating the `constant` and `bitstream` properties of the availability object when converting constant availability to a bitstream.
- Fixed a bug where `SubtreeAvailability` attempted to update buffer data that was no longer valid.
- Fixed a bug where `TilesetContentLoaderResult` would drop its `statusCode` between `std::move`s due to its omission in the move constructor.
- Fixed a bug introduced in v0.47.0 that caused tiles upsampled for raster overlays to lose their water mask.

### v0.47.0 - 2025-05-01

##### Breaking Changes :mega:

- Deprecated the `ViewState::create` methods. Use a constructor overload instead.
- Removed `addCreditToFrame`, `startNextFrame`, `getCreditsToShowThisFrame`, and `getCreditsToNoLongerShowThisFrame` from `CreditSystem`. `CreditSystem` no longer has a notion of a "frame". Instead, credits are included and excluded by calling `addCreditReference` and `removeCreditReference`. A snaphot of the current state can be obtained by calling `getSnapshot`, and it includes both the current set of active credits as well as the credits that were removed since the last snapshot.
- Removed the following from `Cesium3DTilesSelection::Tile`:
  - `getLastSelectionState` and `setLastSelectionState`. Use `TilesetViewGroup::getTraversalState` instead.
  - `Tile::LoadedLinkedList`. Use `LoadedTileEnumerator` instead.
  - `getDoNotUnloadSubtreeCount`, `incrementDoNotUnloadSubtreeCount`, `decrementDoNotUnloadSubtreeCount`, `incrementDoNotUnloadSubtreeCountOnParent`, and `decrementDoNotUnloadSubtreeCountOnParent`. Use `addReference`, `releaseReference`, and `getReferenceCount` instead.
- The `RasterOverlayCollection` constructor now takes a `LoadedTileEnumerator` instead of a `Tile::LoadedLinkedList`.
- `TileSelectionState` no longer uses or requires a frame number. This parameter has been removed from its various methods.
- Derived `TilesetContentLoader` classes that aggregate other loaders must now implement `setOwnerOfNestedLoaders` to pass the owner through.
- `DebugTileStateDatabase::recordAllTileStates` and `recordTileState` now must be given a `TilesetViewGroup` indicating which view group to record states for.
- `ViewUpdateResult` now holds `IntrusivePointer`s to `Tile` instances rather than raw pointers.
- Deprecated `Tileset::updateView` and `updateViewOffline`. Use `updateViewGroup` and `updateViewGroupOffline` instead.

##### Additions :tada:

- Added support for building in `vcpkg` manifest mode.
- Added `TilesetViewGroup`. View groups select tiles independently from other any other view group. This is useful for applications with multiple viewports to allow them to show different levels-of-detail for the same area.
- Added `CreditReferencer` which makes it easy to track credits in a frame-oriented fashion similar to how `CreditSystem::addCreditToFrame` worked in previous releases.
- Added a `std::hash` implementation for `IntrusivePointer` that simply hashes the underlying pointer.
- Added `Math::GoldenRatio`.
- Added `TreeTraversalState` to `CesiumUtility`. It can be used to associate arbitrary data with individual nodes during a depth-first tree traversal and access that data in a later traversal.
- Added `LoadedTileEnumerator` to enumerate the loaded tiles in a `Tile` subtree.
- Added `RasterOverlayCollection::setLoadedTileEnumerator`.
- Added `TileLoadRequester`, which allows influence over which tiles in a `Cesium3DTilesSelection::Tileset` are loaded. This is the base class for `TilesetViewGroup` and `TilesetHeightRequest`.
- Added `TileLoadTask`, `TileLoadPriorityGroup`, and `TilesetFrameState`. Previously these types were private.
- Added the following to `Cesium3DTilesSelection::Tileset`:
  - `getUserCredit` - Reflects the `Credit` passed as a string into `TilesetOptions::credit`.
  - `loadedTiles`- Allows enumeration of the tileset's loaded tiles.
  - `getDefaultViewGroup` - Gets the default view group that is used when `updateView` is called.
  - `updateViewGroup` - Updates the set of tiles to render for a `TilesetViewGroup`, as well as the set of tiles that the view group would like to load.
  - `updateViewGroupOffline` - Similar to `updateViewGroup`, except that it waits until all of the view group's tiles are fully loaded.
  - `loadTiles` - Loads tiles that have been identified as required across all `TilesetViewGroup` and `TilesetHeightRequest` instances, up to limits specified in `TilesetOptions`.
- `TilesetContentLoader` instances now know the `TilesetContentManager` that owns them. This is managed with new `getOwner` and `setOwner` methods.
- Added support for orthographic and skewed perspective views.
- Added an overload of `Math::equalsEpsilon` for glm matrices.
- A tile's bounding volume and content bounding volume are now included in `TileLoadResult` for use in `prepareInLoadThread`.
- Added `convertAccessorTypeToPropertyType` and `convertPropertyTypeToAccessorType` to `CesiumGltf::PropertyType`.

##### Fixes :wrench:

- Point cloud tiles will now be upsampled for raster overlays, fixing an issue where applying a raster overlay to a point cloud tileset would cause holes to appear.
- Fixed a crash caused by invalid I3dm headers.
- Fixed a bug that could cause an assertion failure or crash when unloading a tileset with raster overlays and external tilesets.

### v0.46.0 - 2025-04-01

##### Additions :tada:

- Added new TilesetContentLoaders constructible using the new `TilesetContentLoaderFactory` constructor on `Cesium3DTilesSelection::Tileset`.
  - `ITwinCesiumCuratedContentLoader` can load tilesets from the [iTwin Cesium Curated Content API](https://developer.bentley.com/apis/cesium-curated-content/).
  - `IModelMeshExportContentLoader` can load [iModels](https://www.itwinjs.org/learning/imodels/) exported to the 3D Tiles format through the [Mesh Export API](https://developer.bentley.com/apis/mesh-export/).
  - `ITwinRealityDataContentLoader` can load 3D Tiles iTwin Reality Data through the [Reality Management API](https://developer.bentley.com/apis/reality-management/overview/).
- `ITwinCesiumCuratedContentRasterOverlay` can load imagery from the iTwin Cesium Curated Content API.
- Added `CesiumITwinClient` library for authorizing with and making requests to the iTwin API.
- Added `CesiumClientCommon` to hold shared code between `CesiumIonClient` and `CesiumITwinClient`.

##### Fixes :wrench:

- `GltfReader::resolveExternalData` now includes query parameters from the parent URL when resolving relative URLs for external buffers and textures.
- Fixed bugs that could prevent valid metadata in Instanced 3D Model (i3dm) files from being parsed correctly.
- Fixed a memory leak in `CesiumGltfReader`.
- Fixed a bug in `ImplicitTilingUtilities::computeBoundingVolume` that incorrectly subdivided a `BoundingCylinderRegion` across the discontinuity line.
- Fixed a broken link in the `ktx` vcpkg portfile that would cause this library to fail to build.

### v0.45.0 - 2025-03-03

##### Breaking Changes :mega:

- Removed `TilesetOptions::maximumSimultaneousSubtreeLoads` because it was unused.

##### Additions :tada:

- Added `convertPropertyComponentTypeToAccessorComponentType` to `PropertyType`.
- Added support for the following 3D Tiles extensions to `Cesium3DTiles`, `Cesium3DTilesReader`, and `Cesium3DTilesWriter`:
  - `3DTILES_ellipsoid`
  - `3DTILES_content_voxels`
  - `3DTILES_bounding_volume_cylinder`
- Added `BoundingCylinderRegion` to represent `3DTILES_bounding_volume_cylinder` in the `BoundingVolume` variant.
- Added generated classes for `EXT_primitive_voxels` and its dependencies in `CesiumGltf`, `CesiumGltfReader`, and `CesiumGltfWriter`.
- Added `AxisAlignedBox::fromPositions`, which creates an `AxisAlignedBox` from an input vector of positions.
- `PropertyView`, `PropertyTableView`, `PropertyTablePropertyView`, `PropertyTextureView`, and `PropertyTexturePropertyView` now support the enum metadata type in `EXT_structural_metadata`.
- Added `TypeToDimensions` class in `PropertyTypeTraits` to obtain the dimension count of a glm vector or matrix.
- Added `canRepresentPropertyType<T>` to `PropertyTypeTraits` to check if a C++ type can represent the given `PropertyType`.
- Added `getName` method to `CesiumGltf::Enum`, allowing a scalar enum value to be resolved into its corresponding name in the enum.

##### Fixes :wrench:

- `Tile` children of external tilesets will now be cleared when the external tileset is unloaded, fixing a memory leak that happened as a result of these `Tile` skeletons accumulating over time.
- Fixed parsing URIs that have a scheme followed by `:` instead of `://`.
- Fixed decoding of `KHR_mesh_quantization` normalized values.
- Requests headers specified in `TilesetOptions` are now included in tile content requests. Previously they were only included in the root tileset.json / layer.json request.
- Fixed a crash when loading a `tileset.json` without a valid root tile.
- Fixed a bug that could cause variable length string arrays in `EXT_structural_metadata` to be interpreted incorrectly.

### v0.44.3 - 2025-02-12

##### Fixes :wrench:

- Fixed another bug in `GltfUtilities::parseGltfCopyright` that could cause it to crash or produce incorrect results.

### v0.44.2 - 2025-02-10

##### Fixes :wrench:

- Fixed a bug in `GltfUtilities::parseGltfCopyright` that could cause a crash when the copyright ends with a semicolon.

### v0.44.1 - 2025-02-03

##### Fixes :wrench:

- Fixed a bug in `CesiumIonClient::Connection` that caused the `authorize` method to use an incorrect URL.

### v0.44.0 - 2025-02-03

##### Breaking Changes :mega:

- Removed `Math::rotation`. Use `glm::rotation` from `<glm/gtx/quaternion.hpp>` instead.
- Removed `Math::perpVector`. Use `glm::perp` from `<glm/gtx/perpendicular.hpp>` instead.
- Using Cesium Native in non-cmake projects now requires manually defining `GLM_ENABLE_EXPERIMENTAL`.
- cesium-native no longer uses the `GLM_FORCE_SIZE_T_LENGTH` option with the `glm` library
- `CullingVolume` has been moved from the `Cesium3DTilesSelection` namespace to the `CesiumGeometry` namespace.

##### Additions :tada:

- Added `forEachTile`, `forEachContent`, `addExtensionUsed`, `addExtensionRequired`, `removeExtensionUsed`, `removeExtensionRequired`, `isExtensionUsed`, and `isExtensionRequired` to `Cesium3DTiles::Tileset`.
- Added conversion of I3dm batch table metadata to `EXT_structural_metadata` and `EXT_instance_features` extensions.
- Added `CesiumIonClient::Connection::geocode` method for making geocoding queries against the Cesium ion geocoder API.
- Added `UrlTemplateRasterOverlay` for requesting raster tiles from services using a templated URL.
- `upsampleGltfForRasterOverlays` is now compatible with meshes using TRIANGLE_STRIP, TRIANGLE_FAN, or non-indexed TRIANGLES primitives.
- Added `requestHeaders` field to `TilesetOptions` to allow per-tileset request headers to be specified.

##### Fixes :wrench:

- Fixed a crash in `GltfWriter` that would happen when the `EXT_structural_metadata` `schema` property was null.
- Fixed a bug in `SharedAssetDepot` that could cause assertion failures in debug builds, and could rarely cause premature deletion of shared assets even in release builds.
- Fixed a bug that could cause `Tileset::sampleHeightMostDetailed` to return a height that is not the highest one when the sampled tileset contained multiple heights at the given location.
- `LayerJsonTerrainLoader` will now log errors and warnings when failing to load a `.terrain` file referenced in the layer.json, instead of silently ignoring them.
- URIs containing unicode characters are now supported.
- Fixed a crash in `CullingVolume` when the camera was very far away from the globe.
- Fixed a bug that prevented the `culture` parameter of the `BingMapsRasterOverlay` from having an effect.

### v0.43.0 - 2025-01-02

##### Breaking Changes :mega:

- Removed unused types `JsonValueMissingKey` and `JsonValueNotRealValue` from `CesiumUtility`.

##### Additions :tada:

- Added `offset` getter to `AccessorView`.
- Added `stride`, `offset`, and `data` getters to `AccessorWriter`.
- Added `value_type` typedef to `AccessorWriter`.
- Added `InstanceAttributeSemantics` to `CesiumGltf`.
- Added `VertexAttributeSemantics::FEATURE_ID_n`.
- Added a `const` version of `Tileset::forEachLoadedTile`.
- Added `DebugTileStateDatabase`, which provides tools for debugging the tile selection algorithm using SQLite.
- Added `CesiumAsync::SqliteHelper`, containing functions for working with SQLite.
- Updates generated classes for `EXT_structural_metadata`. See https://github.com/CesiumGS/glTF/pull/71.

##### Fixes :wrench:

- Fixed a bug in `thenPassThrough` that caused a compiler error when given a value by r-value refrence.
- Fixed a raster overlay bug that could cause unnecessary upsampling with failed or missing overlay tiles.
- Fixed a bug in  `SubtreeFileReader::loadBinary` that prevented valid subtrees from loading if they did not contain binary data.
- Fixed a bug in the `Tileset` selection algorithm that could cause detail to disappear during load in some cases.
- Improved the "kicking" mechanism in the tileset selection algorithm. The new criteria allows holes in a `Tileset`, when they do occur, to be filled with loaded tiles more incrementally.
- Fixed a bug in `SharedAssetDepot` that could lead to crashes and other undefined behavior when an asset in the depot outlived the depot itself.
- Fixed a bug that could cause some rotations in an Instanced 3D Model (.i3dm) to be represented incorrectly.

### v0.42.0 - 2024-12-02

##### Breaking Changes :mega:

- Cesium Native now requires C++20 and uses vcpkg `2024.11.16`.
- Switched from `gsl::span` to `std::span` throughout the library and API. The GSL library has been removed.
- The `BingMapsRasterOverlay` constructor no longer takes an `ellipsoid` parameter. Instead, it uses the ellipsoid specified in `RasterOverlayOptions`.
- The `ellipsoid` field in `RasterOverlayOptions` is no longer a `std::optional`. Instead, it defaults to WGS84 directly.
- Removed the `ellipsoid` field from `TileMapServiceRasterOverlayOptions`, `WebMapServiceRasterOverlayOptions`, and `WebMapTileServiceRasterOverlayOptions`. These overlays now use the ellipsoid in `RasterOverlayOptions` instead.
- The `schema` property of `ExtensionModelExtStructuralMetadata` is now an `IntrusivePointer` instead of a `std::optional`.

##### Additions :tada:

- Added support for `EXT_accessor_additional_types` in `AccessorView`.
- Added `EllipsoidTilesetLoader` that will generate a tileset by tessellating the surface of an ellipsoid, producing a simple globe tileset without any terrain features.
- External schemas referenced by the `schemaUri` property in the `EXT_structural_metadata` glTF extension are now loaded automatically. Two models that reference the same external schema will share a single copy of it.
- Added `getHeightSampler` method to `TilesetContentLoader`, allowing loaders to optionally provide a custom, more efficient means of querying heights using the `ITilesetHeightSampler` interface.
- Added equality operator for `JsonValue`.
- `TileLoadResult` now includes a `pAssetAccessor` that was used to retrieve the tile content and that should be used to retrieve any additional resources associated with the tile, such as external images.

##### Fixes :wrench:

- Updated the CMake install process to install the vcpkg-built Debug binaries in Debug builds. Previously the Release binaries were installed instead.
- Fixed a crash that would occur for raster overlays attempting to dereference a null `CreditSystem`.
- Fixed a bug where an empty `extensions` object would get written if an `ExtensibleObject` only had unregistered extensions.
- Tightened the tolerance of `IntersectionTests::rayTriangleParametric`, allowing it to find intersections with smaller triangles.
- Fixed a bug that could cause `GltfUtilities::intersectRayGltfModel` to crash when the model contains a primitive whose position accessor does not have min/max values.
- `IonRasterOverlay` now passes its `RasterOverlayOptions` to the `BingMapsRasterOverlay` or `TileMapServiceRasterOverlay` that it creates internally.
- Fixed a bug in `CachingAssetAccessor` that caused it to return cached request headers on a cache hit, rather than the headers included in the new request.
- External resources (such as images) referenced from 3D Tiles content will no longer fail if a Cesium ion token refresh is necessary.
- The Cesium ion token will now only be refreshed once when it expires. Previously, multiple refresh requests could be initiated at about the same time.
- Fixed a bug in `SharedAssetDepot` that could lead to a crash with assets that fail to load.
- Fixed a bug in `AccessorView` that could cause it to report the view as valid even when its `BufferView` had a negative `byteStride`.

### v0.41.0 - 2024-11-01

##### Breaking Changes :mega:

- Renamed `CesiumUtility/Gunzip.h` to `CesiumUtility/Gzip.h`.
- Renamed `ImageCesium` to `ImageAsset`.
- The `cesium` field in `CesiumGltf::Image` is now named `pAsset` and is an `IntrusivePointer` to an `ImageAsset`.
- The `image` field in `LoadedRasterOverlayImage` is now named `pImage` and is an `IntrusivePointer` to an `ImageAsset`.
- Deprecated the `readImage` and `generateMipMaps` methods on `GltfReader`. These methods are now found on `ImageDecoder`.

##### Additions :tada:

- Added `CesiumUtility::gzip`.
- Added `CesiumGeometry::Transforms::getUpAxisTransform` to get the transform that converts from one up axis to another.
- Added `TilesetSharedAssetSystem` to `Cesium3DTilesSelection` and `GltfSharedAssetSystem` to `CesiumGltfReader`.
- Added `SharedAsset` to `CesiumUtility` to serve as the base class for assets such as `ImageAsset`.
- Added `SharedAssetDepot` to `CesiumAsync` for managing assets, such as images, that can be shared among multiple models or other objects.
- Added `NetworkAssetDescriptor` and `NetworkImageAssetDescriptor`.
- `ImageAsset` (formerly `ImageCesium`) is now an `ExtensibleObject`.
- Added `VertexAttributeSemantics` to `CesiumGltf`.
- Added `ImageDecoder` to `CesiumGltfReader`.
- Added `DoublyLinkedListAdvanced` to `CesiumUtility`. It is equivalent to `DoublyLinkedList` except it allows the next and previous pointers to be in a base class of the node class.
- Added `contains` method to `DoublyLinkedList` (and `DoublyLinkedListAdvanced`).
- Added static `error` and `warning` methods to `ErrorList`, making it easy to create an instance with a single error or warning.
- `ExtensibleObject::addExtension` now takes arguments that are passed through to the extension's constructor.
- Added `Hash` to `CesiumUtility`.
- Added `emplace` and `reset` methods to `IntrusivePointer`.
- Added `Result<T>` and `ResultPointer<T>` classes to represent the result of an operation that might complete with warnings and errors.

##### Fixes :wrench:

- Fixed missing ellipsoid parameters that would lead to incorrect results when using non-WGS84 ellipsoids.
- Fixed a bug in `AsyncSystem::all` where the resolved values of individual futures were copied instead of moved into the output array.
- Improved the hash function for `QuadtreeTileID`.

### v0.40.1 - 2024-10-01

##### Fixes :wrench:

- Fixed a regression in v0.40.0 that could cause tilesets with raster overlays to fail to load in some cases.

### v0.40.0 - 2024-10-01

##### Breaking Changes :mega:

- Renamed `shouldContentContinueUpdating` to `getMightHaveLatentChildren` and `setContentShouldContinueUpdating` to `setMightHaveLatentChildren` on the `Tile` class.
- `LoadedRasterOverlayImage` now has a single `errorList` property instead of separate `errors` and `warnings` properties.

##### Additions :tada:

- Added `sampleHeightMostDetailed` method to `Tileset`.
- `AxisAlignedBox` now has `constexpr` constructors.

##### Fixes :wrench:

- Fixed a bug that prevented use of `Tileset` with a nullptr `IPrepareRendererResources`.
- Fixed a bug in `IntersectionTests::rayOBBParametric` that could cause incorrect results for some oriented bounding boxes.
- `GltfUtilities::intersectRayGltfModel` now reports a warning when given a model it can't compute the intersection with because it uses required extensions that are not supported.
- Errors while loading raster overlays are now logged. Previously, they were silently ignored in many cases.
- A raster overlay image failing to load will no longer completely prevent the geometry tile to which it is attached from rendering. Instead, once the raster overlay fails, the geometry tile will be shown without the raster overlay.
- Fixed a bug in the various `catchImmediately` and `catchInMainThread` functions in `CesiumAsync` that prevented use of a mutable lambda.

### v0.39.0 - 2024-09-02

##### Breaking Changes :mega:

- Setting the CMake variable `PRIVATE_CESIUM_SQLITE` will no longer automatically rename all of the SQLite symbols. It must also be paired with a vcpkg overlay port that renames the symbols in SQLite itself.
- `PropertyArrayView` is now exclusively a view, with no ability to own the data it is viewing. The new `PropertyArrayCopy` can be used when an owning view is required.

##### Additions :tada:

- Added `CesiumGltfWriter::SchemaWriter` for serializing schemas in [EXT_structural_metadata](https://github.com/CesiumGS/glTF/tree/3d-tiles-next/extensions/2.0/Vendor/EXT_structural_metadata).
- Added `resolveExternalImages` flag to `GltfReaderOptions`, which is true by default.
- Added `removeExtensionUsed` and `removeExtensionRequired` methods to `CesiumGltf::Model`.
- Added `getFeatureIdAccessorView` overload for retrieving feature IDs from `EXT_instance_features`.
- Added `CesiumGeospatial::EarthGravitationalModel1996Grid` class to allow transforming heights on a WGS84 ellipsoid into heights above mean sea level using the EGM96 model.

##### Fixes :wrench:

- Fixed a bug in `WebMapTileServiceRasterOverlay` that caused it to compute the `TileRow` incorrectly when used with a tiling scheme with multiple tiles in the Y direction at the root.
- `KHR_texture_transform` is now removed from `extensionsUsed` and `extensionsRequired` after it is applied by `GltfReader`.
- Fixed a bug in the i3dm loader that caused glTF with multiple nodes to not be instanced correctly.

### v0.38.0 - 2024-08-01

##### Breaking Changes :mega:

- `AccessorWriter` constructor now takes `std::byte*` instead of `uint8_t*`.

##### Additions :tada:

- Added `rayTriangle` intersection function that returns the intersection point between a ray and a triangle.
- Added `intersectRayGltfModel` intersection function that returns the first intersection point between a ray and a glTF model.
- Added `convertAccessorComponentTypeToPropertyComponentType`, which converts integer glTF accessor component types to their best-fitting `PropertyComponentType`.

##### Fixes :wrench:

- Fixed a bug that prevented raster overlays from being correctly applied when a non-standard "glTF up axis" is in use.

### v0.37.0 - 2024-07-01

##### Additions :tada:

- Added full support for custom ellipsoids by setting `TilesetOptions::ellipsoid` when creating a tileset.
  - Many methods have been updated with an additional ellipsoid parameter to support this. The WGS84 ellipsoid is used as a default parameter here to ensure API compatibility.
  - `CESIUM_DISABLE_DEFAULT_ELLIPSOID` can be defined to disable the WGS84 default parameter, exposing through errors the places in your code that are still assuming a WGS84 ellipsoid.
- Added `removeUnusedMeshes` and `removeUnusedMaterials` to `GltfUtilities`.
- Added `rayEllipsoid` static method to `CesiumGeometry::IntersectionTests`.
- Added equality operator for `Cartographic`.
- Added `CESIUM_MSVC_STATIC_RUNTIME_ENABLED` option to the CMake scripts. It is OFF by default, and when enabled, configures any MS visual studio projects for the "Multi-threaded" (/MT) runtime library rather than "Multi-threaded DLL" (/MD)

##### Fixes :wrench:

- Fixed several problems with the loader for the 3D Tiles Instanced 3D Mesh (i3dm) format:
  - When an instance transform cannot be decomposed into position, rotation, and scale, a warning will now be logged and an identity transformation will be used. Previously, an undefined transformation would be used.
  - The `gltfUpAxis` property is now accounted for, if present.
  - Paths to images in i3dm content are now resolved correctly.
  - Extraneous spaces at the end of an external glTF URI are now ignored. These are sometimes added as padding in order to meet alignment requirements.
- Removed an overly-eager degenerate triangle test in the 2D version of `IntersectionTests::pointInTriangle` that could discard intersections in small - but valid - triangles.
- Fixed a bug while upsampling tiles for raster overlays that could cause them to have an incorrect bounding box, which in some cases would lead to the raster overlay being missing entirely from the upsampled tile.

### v0.36.0 - 2024-06-03

##### Breaking Changes :mega:

- `FeatureId::propertyTable` is now `int32_t` instead of `std::optional<int64_t>`
- `ExtensionMeshPrimitiveExtStructuralMetadata::propertyTextures` and `ExtensionMeshPrimitiveExtStructuralMetadata::propertyAttributes` are now vectors of `int32_t` instead of `int64_t`.

##### Additions :tada:

- Added support for I3DM 3D Tile content files.
- Added `forEachNodeInScene` to `CesiumGltf::Model`.
- Added `removeUnusedBuffers` to `GltfUtilities`.
- Added the following new methods to the `Uri` class: `unescape`, `unixPathToUriPath`, `windowsPathToUriPath`, `nativePathToUriPath`, `uriPathToUnixPath`, `uriPathToWindowsPath`, and `uriPathToNativePath`.
- Added `LayerWriter` to the `CesiumQuantizedMeshTerrain` library and namespace.
- Drastically improved the performance of `GltfUtilities::collapseToSingleBuffer` for glTFs with many buffers and bufferViews.

##### Fixes :wrench:

- Added support for the following glTF extensions to `Model::merge`. Previously these extensions could end up broken after merging.
  - `KHR_texture_basisu`
  - `EXT_texture_webp`
  - `EXT_mesh_gpu_instancing`
  - `EXT_meshopt_compression`
  - `CESIUM_primitive_outline`
  - `CESIUM_tile_edges`
- Fixed a bug in `GltfUtilities::compactBuffer` where it would not preserve the alignment of the bufferViews.
- The `collapseToSingleBuffer` and `moveBufferContent` functions in `GltfUtilities` now align to an 8-byte boundary rather than a 4-byte boundary, because bufferViews associated with some glTF extensions require this larger alignment.
- `GltfUtilities::collapseToSingleBuffer` now works correctly even if some of the buffers in the model have a `uri` property and the data at that URI has not yet been loaded. Such buffers are left unmodified.
- `GltfUtilities::collapseToSingleBuffer` now works correctly with bufferViews that have the `EXT_meshopt_compression` extension.
- `GltfUtilities::compactBuffer` now accounts for bufferViews with the `EXT_meshopt_compression` when determining unused buffer ranges.
- When `GltfReader` decodes buffers with data URLs, and the size of the data in the URL does not match the buffer's `byteLength`, the `byteLength` is now updated and a warning is raised. Previously, the mismatch was ignored and would cause problems later when trying to use these buffers.
- `EXT_meshopt_compression` and `KHR_mesh_quantization` are now removed from `extensionsUsed` and `extensionsRequired` after they are decoded by `GltfReader`.
- The glTF accessor for the texture coordinates created by `RasterOverlayUtilities::createRasterOverlayTextureCoordinates` now has min/max values that accurately reflect the range of values. Previously, the minimum was always set to 0.0 and the maximum to 1.0.
- Fixed a bug in the `waitInMainThread` method on `Future` and `SharedFuture` that could cause it to never return if the waited-for future rejected.
- Moved the small amount of Abseil code embedded into the s2geometry library from the `absl` namespace to the `cesium_s2geometry_absl` namespace, in order to avoid linker errors when linking against both cesium-native and the full Abseil library.
- Fixed a crash in `ExtensionWriterContext` when attempting to write statically-typed extensions that aren't registered. Now a warning is reported.

### v0.35.0 - 2024-05-01

##### Breaking Changes :mega:

- Moved `upsampleGltfForRasterOverlays` into `RasterOverlayUtilities`. Previously it was a global function. Also added two new parameters to it, prior to the existing `textureCoordinateIndex` parameter.
- Moved `QuantizedMeshLoader` from `Cesium3DTilesContent` to `CesiumQuantizedMeshTerrain`. If experiencing related linker errors, add `CesiumQuantizedMeshTerrain` to the libraries you link against.
- `Connection::authorize` now requires an `ApplicationData` parameter, which represents the `appData` retrieved from a Cesium ion server.

##### Additions :tada:

- Added a new `CesiumQuantizedMeshTerrain` library and namespace, containing classes for working with terrain in the `quantized-mesh-1.0` format and its `layer.json` file.
- Added `getComponentCountFromPropertyType` to `PropertyType`.
- Added `removeExtension` to `ExtensibleObject`.
- Added `IndexFromAccessor` to retrieve the index supplied by `IndexAccessorType`.
- Added `NormalAccessorType`, which is a type definition for a normal accessor. It can be constructed using `getNormalAccessorView`.
- Added `Uri::getPath` and `Uri::setPath`.
- Added `TileTransform::setTransform`.
- Added `GlobeRectangle::splitAtAntiMeridian`.
- Added `BoundingRegionBuilder::toGlobeRectangle`.
- Added `GlobeRectangle::equals` and `GlobeRectangle::equalsEpsilon`.
- `upsampleGltfForRasterOverlays` now accepts two new parameters, `hasInvertedVCoordinate` and `textureCoordinateAttributeBaseName`.
- `upsampleGltfForRasterOverlays` now copies images from the parent glTF into the output model.
- Added `waitInMainThread` method to `Future` and `SharedFuture`.
- Added `forEachRootNodeInScene`, `addExtensionUsed`, `addExtensionRequired`, `isExtensionUsed`, and `isExtensionRequired` methods to `CesiumGltf::Model`.
- Added `getNodeTransform`, `setNodeTransform`, `removeUnusedTextures`, `removeUnusedSamplers`, `removeUnusedImages`, `removeUnusedAccessors`, `removeUnusedBufferViews`, and `compactBuffers` methods to `GltfUtilities`.
- Added `postprocessGltf` method to `GltfReader`.
- `Model::merge` now merges the `EXT_structural_metadata` and `EXT_mesh_features` extensions. It also now returns an `ErrorList`, used to report warnings and errors about the merge process.

##### Fixes :wrench:

- Fixed a bug in `joinToString` when given a collection containing empty strings.
- `QuantizedMeshLoader` now creates spec-compliant glTFs from a quantized-mesh terrain tile. Previously, the generated glTF had small problems that could confuse some clients.
- Fixed a bug in `TileMapServiceRasterOverlay` that caused it to build URLs incorrectly when given a URL with query parameters.
- glTFs converted from a legacy batch table to a `EXT_structural_metadata` now:
  - Add the `EXT_structural_metadata` and `EXT_mesh_features` extensions to the glTF's `extensionsUsed` list.
  - Omit property table properties without any values at all. Previously, such property table properties would have a `values` field referring to an invalid bufferView, which is contrary to the extension's specification.
  - Rename the `_BATCHID` attribute to `_FEATURE_ID_0` inside the `KHR_draco_mesh_compression` extension (if present), in addition to the primitive's `attributes`. Previously, meshes still Draco-compressed after the upgrade, by setting `options.decodeDraco=false`, did not have the proper attribute name.
- glTFs converted from 3D Tiles B3DMs with the `RTC_CENTER` property will now have `CESIUM_RTC` added to their `extensionsRequired` and `extensionsUsed` lists.
- glTFs converted from the 3D Tiles PNTS format now:
  - Have their `asset.version` field correctly set to `"2.0"`. Previously the version was not set, which is invalid.
  - Have the `KHR_materials_unlit` extension added to the glTF's `extensionsUsed` list when the point cloud does not have normals.
  - Have a default `scene`.
  - Have the `CESIUM_RTC` extension added to the glTF's `extensionsRequired` and `extensionsUsed` lists when the PNTS uses the `RTC_CENTER` property.
- When glTFs are loaded with `applyTextureTransform` set to true, the accessors and bufferViews created for the newly-generated texture coordinates now have their `byteOffset` set to zero. Previously, they inherited the value from the original `KHR_texture_transform`-dependent objects, which was incorrect.
- `bufferViews` created for indices during Draco decoding no longer have their `byteStride` property set, as this is unnecessary and disallowed by the specification.
- `bufferViews` created for vertex attributes during Draco decoding now have their `target` property correctly set to `BufferView::Target::ARRAY_BUFFER`.
- After a glTF has been Draco-decoded, the `KHR_draco_mesh_compression` extension is now removed from the primitives, as well as from `extensionsUsed` and `extensionsRequired`.
- For glTFs converted from quantized-mesh tiles, accessors created for the position attribute now have their minimum and maximum values set correctly to include the vertices that form the skirt around the edge of the tile.
- Fixed some glTF validation problems with the mode produced by `upsampleGltfForRasterOverlays`.
- `RasterOverlayUtilities::createRasterOverlayTextureCoordinates` no longer fails when the model spans the anti-meridian. However, only the larger part of the model on one side of the anti-meridian will have useful texture coordinates.
- Fixed a bug that caused `GltfWriter` to create an invalid GLB if its total size would be greater than or equal to 4 GiB. Because it is not possible to produce a valid GLB of this size, GltfWriter now reports an error instead.
- `CesiumUtility::Uri::resolve` can now properly parse protocol-relative URIs (such as `//example.com`).
- Fixed a bug where the `GltfReader` was not able to read a model when the BIN chunk of the GLB data was more than 3 bytes larger than the size of the JSON-defined `buffer`.

### v0.34.0 - 2024-04-01

##### Breaking Changes :mega:

- Renamed `IntersectionTests::pointInTriangle2D` to `IntersectionTests::pointInTriangle`.

##### Additions :tada:

- Added `AccessorWriter` constructor that takes an `AccessorView`.
- Added `PositionAccessorType`, which is a type definition for a position accessor. It can be constructed using `getPositionAccessorView`.
- Added overloads of `IntersectionTests::pointInTriangle` that handle 3D points. One overload includes a `barycentricCoordinates` parameter that outputs the barycentric coordinates at that point.
- Added overloads of `ImplicitTilingUtilities::computeBoundingVolume` that take a `Cesium3DTiles::BoundingVolume`.
- Added overloads of `ImplicitTilingUtilities::computeBoundingVolume` that take an `S2CellBoundingVolume` and an `OctreeTileID`. Previously only `QuadtreeTileID` was supported.
- Added `setOrientedBoundingBox`, `setBoundingRegion`, `setBoundingSphere`, and `setS2CellBoundingVolume` functions to `TileBoundingVolumes`.

##### Fixes :wrench:

- Fixed a bug where coordinates returned from `SimplePlanarEllipsoidCurve` were inverted if one of the input points had a negative height.
- Fixed a bug where `Tileset::ComputeLoadProgress` could incorrectly report 100% before all tiles finished their main thread loading.

### v0.33.0 - 2024-03-01

##### Breaking Changes :mega:

- Removed support for `EXT_feature_metadata` in `CesiumGltf`, `CesiumGltfReader`, and `CesiumGltfWriter`. This extension was replaced by `EXT_mesh_features`, `EXT_instance_features`, and `EXT_structural_metadata`.
- Moved `ReferenceCountedNonThreadSafe<T>` to `ReferenceCounted.h`. It is also now a type alias for `ReferenceCounted<T, false>` rather than an actual class.
- Renamed `applyKHRTextureTransform` to `applyKhrTextureTransform`. The corresponding header file was similarly renamed to `CesiumGltf/applyKhrTextureTransform.h`.

##### Additions :tada:

- Added `TextureViewOptions`, which includes the following flags:
  - `applyKhrTextureTransformExtension`: When true, the view will automatically transform texture coordinates before sampling the texture.
  - `makeImageCopy`: When true, the view will make its own CPU copy of the image data.
- Added `TextureView`. It views an arbitrary glTF texture and can be affected by `TextureViewOptions`. `FeatureIdTextureView` and `PropertyTexturePropertyView` now inherit from this class.
- Added `options` parameter to `PropertyTextureView::getPropertyView` and `PropertyTextureView::forEachProperty`, allowing views to be constructed with property-specific options.
- Added `KhrTextureTransform`, a utility class that parses the `KHR_texture_transform` glTF extension and reports whether it is valid. UVs may be transformed on the CPU using `applyTransform`.
- Added `contains` method to `BoundingSphere`.
- Added `GlobeRectangle::MAXIMUM` static field.
- Added `ReferenceCountedThreadSafe` type alias.
- Added `SimplePlanarEllipsoidCurve` class to help with calculating fly-to paths.
- Added `sizeBytes` field to `ImageCesium`, allowing its size to be tracked for caching purposes even after its `pixelData` has been cleared.
- Added `scaleToGeocentricSurface` method to `Ellipsoid`.

##### Fixes :wrench:

- Fixed a bug in `BoundingVolume::estimateGlobeRectangle` where it returned an incorrect rectangle for boxes and spheres that encompass the entire globe.
- Fixed an incorrect computation of wrapped texture coordinates in `applySamplerWrapS` and `applySamplerWrapT`.

### v0.32.0 - 2024-02-01

##### Breaking Changes :mega:

- `IndicesForFaceFromAccessor` now properly supports `TRIANGLE_STRIP` and `TRIANGLE_FAN` modes. This requires the struct to be initialized with the correct primitive mode.

##### Additions :tada:

- Added support for Web Map Tile Service (WMTS) with `WebMapTileServiceRasterOverlay`.
- Added conversions from `std::string` to other metadata types in `MetadataConversions`. This enables the same conversions as `std::string_view`, while allowing runtime engines to use `std::string` for convenience.
- Added `applyTextureTransform` property to `TilesetOptions`, which indicates whether to preemptively apply transforms to texture coordinates for textures with the `KHR_texture_transform` extension.
- Added `loadGltf` method to `GltfReader`, making it easier to do a full, asynchronous load of a glTF.

##### Fixes :wrench:

- Fixed a bug in `FeatureIdTextureView` where it ignored the wrap values specified on the texture's sampler.
- Fixed a bug that could cause binary implicit tiling subtrees with buffers padded to 8-bytes to fail to load.
- Fixed a bug where upgraded batch table properties were not always assigned sentinel values, even when such values were available and required.
- Fixed incorrect behavior in `PropertyTablePropertyView` where `arrayOffsets` were treated as byte offsets, instead of as array indices.

### v0.31.0 - 2023-12-14

##### Additions :tada:

- Add `defaults` method to `CesiumIonClient::Connection`.

##### Fixes :wrench:

- Fixed a crash in `SubtreeAvailability::loadSubtree`.
- Fixed a bug where the `getApiUrl` method of `CesiumIonClient::Connection` would not return the default API URL if the attempt to access `config.json` failed in a more serious way, such as because of an invalid hostname.

### v0.30.0 - 2023-12-01

##### Breaking Changes :mega:

- Moved `ErrorList`, `CreditSystem`, and `Credit` from `Cesium3DTilesSelection` to `CesiumUtility`.
- Moved `GltfUtilities` from `Cesium3DTilesSelection` to `Cesium3DTilesContent`.
- Moved `RasterOverlay`, `RasterOverlayTileProvider`, `RasterOverlayTile`, `QuadtreeRasterOverlayTileProvider`, `RasterOverlayLoadFailure`, `RasterOverlayDetails`, and all of the `RasterOverlay`-derived types to a new `CesiumRasterOverlays` library and namespace.
- Moved `createRasterOverlayTextureCoordinates` method from `GltfUtilities` to a new `RasterOverlayUtilities` class in the `CesiumRasterOverlays` library.
- `GltfUtilities::parseGltfCopyright` now returns the credits as a vector of `std::string_view` instances. Previously it took a `CreditSystem` and created credits directly.
- The `SubtreeAvailability` constructor and `loadSubtree` static method now take an `ImplicitTileSubdivisionScheme` enumeration parameter instead of a `powerOf2` parameter. They also now require a `levelsInSubtree` parameter, which is needed when switching from constant to bitstream availability. Lastly, the constructor now takes a `Subtree` parameter instead of a `std::vector<std::vector<std::byte>>` representing the buffers.
- `SubtreeConstantAvailability`, `SubtreeBufferViewAvailability`, and `AvailabilityView` are now members of `SubtreeAvailability`.
- Moved `ImageManipulation` from `CesiumGltfReader` to `CesiumGltfContent`.
- Added some new parameters to `RasterOverlayUtilities::createRasterOverlayTextureCoordinates` and changed the order of some existing parameters.

##### Additions :tada:

- Added new `Cesium3DTilesContent` library and namespace. It has classes for loading, converting, and manipulating 3D Tiles tile content.
- Added new `CesiumGltfContent` library and namespace. It has classes for manipulating in-memory glTF files.
- Added new `CesiumRasterOverlays` library and namespace. It has classes for working with massive textures draped over glTFs and 3D Tiles.
- Added `MetadataConversions`, which enables metadata values to be converted to different types for better usability in runtime engines.
- Added various `typedef`s to catch all possible types of `AccessorView`s for an attribute, including `FeatureIdAccessorType` for feature ID attribute accessors, `IndexAccessorType` for index accessors, and `TexCoordAccessorType` for texture coordinate attribute accessors.
- Added `getFeatureIdAccessorView`, `getIndexAccessorView`, and `getTexCoordAccessorView` to retrieve the `AccessorView` as a `FeatureIdAccessorType`, `IndexAccessorType`, or `TexCoordAccessorType` respectively.
- Added `StatusFromAccessor` and `CountFromAccessor` visitors to retrieve the accessor status and size respectively. This can be used with `FeatureIdAccessorType`, `IndexAccessorType`, or `TexCoordAccessorType`.
- Added `FeatureIdFromAccessor` to retrieve feature IDs from a `FeatureIdAccessorType`.
- Added `IndicesForFaceFromAccessor` to retrieve the indices of the vertices that make up a face, as supplied by `IndexAccessorType`.
- Added `TexCoordFromAccessor` to retrieve the texture coordinates from a `TexCoordAccessorType`.
- Added `TileBoundingVolumes` class to `Cesium3DTilesContent`, making it easier to create the rich bounding volume types in `CesiumGeometry` and `CesiumGeospatial` from the simple vector representations in `Cesium3DTiles`.
- Added `transform` method to `CesiumGeometry::BoundingSphere`.
- Added `toSphere`, `fromSphere`, and `fromAxisAligned` methods to `CesiumGeometry::OrientedBoundingBox`.
- Added `TileTransform` class to `Cesium3DTilesContent`, making it easier to create a `glm::dmat4` from the `transform` property of a `Cesium3DTiles::Tile`.
- Added `ImplicitTilingUtilities` class to `Cesium3DTilesContent`.
- Added overloads of `isTileAvailable`, `isContentAvailable`, and `isSubtreeAvailable` on the `SubtreeAvailability` class that take the subtree root tile ID and the tile ID of interest, instead of a relative level and Morton index.
- Added `fromSubtree` and `createEmpty` static methods to `SubtreeAvailability`.
- Added new `set` methods to `SubtreeAvailability`, allowing the availability information to be modified.
- Added `SubtreeFileReader` class, used to read `Cesium3DTiles::Subtree` from a binary or JSON subtree file.
- Added `pointInTriangle2D` static method to `CesiumGeometry::IntersectionTests`.
- Added `rectangleIsWithinPolygons` and `rectangleIsOutsidePolygons` static methods to `CartographicPolygon`.
- Raster overlays now use `IPrepareRasterOverlayRendererResources`, which contains only overlay-related methods, instead of `IPrepareRendererResources`, which contains tileset-related methods as well. `IPrepareRendererResources` derives from `IPrepareRasterOverlayRendererResources` so existing code should continue to work without modification.
- Added `collapseToSingleBuffer` and `moveBufferContent` methods to `GltfUtilities`.
- Added `savePng` method to `ImageManipulation`.
- `RasterOverlayTileProvider::loadTile` now returns a future that resolves when the tile is done loading.
- Added `computeDesiredScreenPixels` and `computeTranslationAndScale` methods to `RasterOverlayUtilities`.
- Added `Future<T>::thenPassThrough`, used to easily pass additional values through to the next continuation.

##### Fixes :wrench:

- Fixed a bug in `OrientedBoundingBox::contains` where it didn't account for the bounding box's center.
- Fixed compiler error when calling `PropertyAttributeView::forEachProperty`.
- Fixed crash when loading glTFs with data uri images.
- Fixed WD4996 warnings-as-errors when compiling with Visual Studio 2002 v17.8.

### v0.29.0 - 2023-11-01

##### Breaking Changes :mega:

- Removed `PropertyTablePropertyViewType` and `NormalizedPropertyTablePropertyViewType`, as well as their counterparts for property textures and property attributes. When compiled with Clang, the large `std::variant` definitions would significantly stall compilation.

##### Fixes :wrench:

- Updated the Cesium ion OAuth2 URL from `https://cesium.com/ion/oauth` to `https://ion.cesium.com/oauth`, avoiding a redirect.

### v0.28.1 - 2023-10-02

##### Breaking Changes :mega:

- Cesium Native is now only regularly tested on Visual Studio 2019+, GCC 11.x+, and Clang 12+. Other compilers - including older ones - are likely to work, but are not tested.

##### Additions :tada:

- Added `getClass` to `PropertyTableView`, `PropertyTextureView`, and `PropertyAttributeView`. This can be used to retrieve the metadata `Class` associated with the view.
- Added `PropertyViewStatus::EmptyPropertyWithDefault` to indicate when a property contains no data, but has a valid default value.
- A glTF `bufferView` with a `byteStride` of zero is now treated as if the `byteStride` is not defined at all. Such a glTF technically violates the spec (the minimum value is 4), but the new behavior is sensible enough and consistent with CesiumJS.

##### Fixes :wrench:

- Fixed the handling of omitted metadata properties in `PropertyTableView`, `PropertyTextureView`, and `PropertyAttributeView` instances. Previously, if a property was not `required` and omitted, it would be initialized as invalid with the `ErrorNonexistentProperty` status. Now, it will be treated as valid as long as the property defines a valid `defaultProperty`. A special instance of `PropertyTablePropertyView`, `PropertyTexturePropertyView`, or `PropertyAttributePropertyView` will be constructed to allow the property's default value to be retrieved, either via `defaultValue` or `get`. `getRaw` may not be called on this special instance.

### v0.28.0 - 2023-09-08

##### Breaking Changes :mega:

- Views of the data contained by `EXT_feature_metadata` will no longer supported by Cesium Native. The extension will still be parsed, but it will log a warning.
- Batch tables will be converted to `EXT_structural_metadata` instead of `EXT_feature_metadata`.
- In `CesiumGltf`, all generated classes related to `EXT_feature_metadata` are now prefixed with `ExtensionExtFeatureMetadata`. For example, `ClassProperty` has become `ExtensionExtFeatureMetadataClassProperty`. This also extends to the glTF reader and writer.
- In `CesiumGltf`, all generated classes related to `EXT_structural_metadata` have had their `ExtensionExtStructuralMetadata` prefix removed. For example, `ExtensionExtStructuralMetadataClassProperty` has become `ClassProperty`. This also extends to the glTF reader and writer.
- In `CesiumGltf`, `ExtensionExtMeshFeaturesFeatureId` and `ExtensionExtMeshFeaturesFeatureIdTexture` have been renamed to `FeatureId` and `FeatureIdTexture` respectively.
- Replaced `FeatureIDTextureView` with `FeatureIdTextureView`, which views a `FeatureIdTexture` in `EXT_mesh_features`. Feature ID textures from `EXT_feature_metadata` are no longer supported.
- Replaced `MetadataFeatureTableView` with `PropertyTableView`, which views a `PropertyTable` in `EXT_structural_metadata`.
- Replaced `MetadataPropertyView` with `PropertyTablePropertyView`, which is a view of a `PropertyTableProperty` in `EXT_structural_metadata`. This takes two template parameters: a typename `T` , and a `bool` indicating whether or not the values are normalized.
- Replaced `MetadataPropertyViewStatus` with `PropertyTablePropertyViewStatus`. `PropertyTablePropertyViewStatus` is a class that inherits from `PropertyViewStatus`, defining additional error codes in the form of `static const` values.
- Replaced `FeatureTextureView` with `PropertyTextureView`, which views a `PropertyTexture` in `EXT_structural_metadata`.
- Replaced `FeatureTexturePropertyView` with `PropertyTexturePropertyView`, which is a view of a `PropertyTextureProperty` in `EXT_structural_metadata`. This takes two template parameters: a typename `T` , and a `bool` indicating whether or not the values are normalized.
- Removed `FeatureTexturePropertyComponentType`, `FeatureTexturePropertyChannelOffsets`, and `FeatureTexturePropertyValue`. `PropertyTextureProperty` retrieves the values with the type indicated by its class property.
- Replaced `FeatureTexturePropertyViewStatus` with `PropertyTexturePropertyViewStatus`. `PropertyTexturePropertyViewStatus` is a class that inherits from `PropertyViewStatus`, defining additional error codes in the form of `static const` values.
- Renamed `FeatureIDTextureViewStatus` to `FeatureIdTextureViewStatus` for consistency.
- Renamed `MetadataArrayView` to `PropertyArrayView`.
- Renamed `FeatureTextureViewStatus` to `PropertyTextureViewStatus`.
- Refactored `PropertyType` to reflect the values of `type` in a `ClassProperty` from `EXT_structural_metadata`.

##### Additions :tada:

- Added `PropertyView`, which acts as a base class for all metadata property views. This takes two template parameters: a type `T` , and a `bool` indicating whether or not the values are normalized.
- Added `PropertyViewStatus`, which defines public `static const` values for various property errors.
- Added `PropertyTableViewStatus` to indicate whether a `PropertyTableView` is valid.
- Added `PropertyComponentType` to reflect the values of `componentType` in a `ClassProperty` from `EXT_structural_metadata`.
- Added `PropertyAttributeView`, which views a `PropertyAttribute` in `EXT_structural_metadata`.
- Added `PropertyAttributePropertyView`, which views a `PropertyAttributeProperty` in `EXT_structural_metadata`.
- Added `PropertyAttributePropertyViewStatus`, which reflects the status of a `PropertyAttributePropertyView`.

### v0.27.3 - 2023-10-01

##### Additions :tada:

- Added support for Cesium ion `"externalType"` assets.

##### Fixes :wrench:

- Fixed corner cases where `Tileset::ComputeLoadProgress` can incorrectly report done (100%) before all tiles are actually loaded for the current view.

### v0.27.2 - 2023-09-20

##### Additions :tada:

- Added `CESIUM_GLM_STRICT_ENABLED` option to the CMake scripts. It is ON by default, but when set to OFF it disables the `GLM_FORCE_XYZW_ONLY`, `GLM_FORCE_EXPLICIT_CTOR`, and `GLM_FORCE_SIZE_T_LENGTH` options in the GLM library.

##### Fixes :wrench:

- Added a missing include to `FeatureTexturePropertyView.h`.
- The CMake scripts no longer attempt to add the `Catch2` subdirectory when the tests are disabled.

### v0.27.1 - 2023-09-03

##### Fixes :wrench:

- Fixed a bug that could cause a crash when loading tiles with a raster overlay.

### v0.27.0 - 2023-09-01

##### Breaking Changes :mega:

- Renamed `ExtensionReaderContext` to `JsonReaderOptions`, and the `getExtensions` method on various JSON reader classes to `getOptions`.
- `IExtensionJsonHandler` no longer derives from `IJsonHandler`. Instead, it has a new pure virtual method, `getHandler`, that must be implemented to allow clients to obtain the `IJsonHandler`. In almost all implementations, this should simply return `*this`.
- In `SubtreeReader`, `SchemaReader`, and `TilesetReader`, the `readSubtree`, `readSchema`, and `readTileset` methods (respectively) have been renamed to `readFromJson` and return a templated `ReadJsonResult` instead of a bespoke result class.
- `TileExternalContent` is now heap allocated and stored in `TileContent` with a `std::unique_ptr`.
- The root `Tile` of a `Cesium3DTilesSelection::Tileset` now represents the tileset.json itself, and the `root` tile specified in the tileset.json is its only child. This makes the shape of the tile tree consistent between a standard top-level tileset and an external tileset embedded elsewhere in the tree. In both cases, the "tile" that represents the tileset.json itself has content of type `TileExternalContent`.

##### Additions :tada:

- Added new constructors to `LocalHorizontalCoordinateSystem` taking ECEF<->Local transformation matrices directly.
- Unknown properties in objects read with a `JsonReader` are now stored in the `unknownProperties` property on `ExtensibleObject` by default. To ignore them, as was done in previous versions, call `setCaptureUnknownProperties` on `JsonReaderOptions`.
- Added `ValueType` type alias to `ArrayJsonHandler`, for consistency with other JSON handlers.
- Added an overload of `JsonReader::readJson` that takes a `rapidjson::Value` instead of a byte buffer. This allows a subtree of a `rapidjson::Document` to be easily and efficiently converted into statically-typed classes via `IJsonHandler`.
- Added `*Reader` classes to `CesiumGltfReader` and `Cesium3DTilesReader` to allow each of the classes to be individually read from JSON.
- Added `getExternalContent` method to the `TileContent` class.
- `TileExternalContent` now holds the metadata (`schema`, `schemaUri`, `metadata`, and `groups`) stored in the tileset.json.
- Added `loadMetadata` and `getMetadata` methods to `Cesium3DTilesSelection::Tileset`. They provide access to `TilesetMetadata` instance representing the metadata associated with a tileset.json.
- Added `MetadataQuery` class to make it easier to find properties with specific semantics in `TilesetMetadata`.

##### Fixes :wrench:

- Fixed a bug where an empty error message would get propagated to a tileset's `loadErrorCallback`.
- Fixed several small build script issues to allow cesium-native to be used in Univeral Windows Platform (UWP) applications, such as those that run on Holo Lens 2.
- When KTX2 transcoding fails, the image will now be fully decompressed instead of returning an error.
- Fixed a bug that could cause higher-detail tiles to continue showing when zooming out quickly on a tileset that uses "additive" refinement.
- Fixed a bug that could cause a tile to never finish upsampling because its non-rendered parent never finishes loading.

### v0.26.0 - 2023-08-01

##### Additions :tada:

- Added caching support for Google Maps Photorealistic 3D Tiles. Or other cases where the origin server is using combinations of HTTP header directives that previously caused tiles not to go to disk cache (such as `max-age-0`, `stale-while-revalidate`, and `Expires`).
- Added support for the `EXT_meshopt_compression` extension, which allows decompressing mesh data using the meshoptimizer library. Also added support for the `KHR_mesh_quantization` and `KHR_texture_transform` extensions, which are often used together with the `EXT_meshopt_compression` extension to optimize the size and performance of glTF files.

##### Fixes :wrench:

- Fixed a bug in the 3D Tiles selection algorithm that could cause missing detail if a tileset had a leaf tile that was considered "unconditionally refined" due to having a geometric error larger than its parent's.
- Fixed a bug where `GltfReader::readImage` would always populate `mipPositions` when reading KTX2 images, even when the KTX2 file indicated that it had no mip levels and that they should be created, if necessary, from the base image. As a result, `generateMipMaps` wouldn't generate any mipmaps for the image.

### v0.25.1 - 2023-07-03

##### Additions :tada:

- Included generated glTF and 3D Tiles classes in the generated referenced documentation.
- Updated the 3D Tiles class generator to use the `main` branch instead of the `draft-1.1` branch.

### v0.25.0 - 2023-06-01

##### Additions :tada:

- Added `computeTransformationToAnotherLocal` method to `LocalHorizontalCoordinateSystem`.
- Added support for the `KHR_materials_variants` extension to the glTF reader and writer.
- Added `GunzipAssetAccessor`. It can decorate another asset accessor in order to automatically gunzip responses (if they're gzipped) even if they're missing the proper `Content-Encoding` header.

##### Fixes :wrench:

- On Tileset Load Failure, warning/error messages will always be logged even if the failure callback is set.
- Fixed a bug that caused meshes to be missing entirely when upsampled from a parent with `UNSIGNED_BYTE` indices.

### v0.24.0 - 2023-05-01

##### Additions :tada:

- `WebMapServiceRasterOverlay` now allows query parameters in the base URL when building GetCapabilities and GetMap requests.
- Added support for parsing implicit tilesets that conform to the 3D Tiles 1.1 Spec.

##### Fixes :wrench:

- Fixed various `libjpeg-turbo` build errors, including ones that occurred when building for iOS.

### v0.23.0 - 2023-04-03

##### Breaking Changes :mega:

- Removed `tilesLoadingLowPriority`, `tilesLoadingMediumPriority`, and `tilesLoadingHighPriority` from `ViewUpdateResult`. Use `workerThreadTileLoadQueueLength` and `mainThreadTileLoadQueueLength` instead.

##### Additions :tada:

- Added `getOrientedBoundingBoxFromBoundingVolume` to the `Cesium3DTilesSelection` namespace.
- Added `transform` and `toAxisAligned` methods to `OrientedBoundingBox`.
- Switched to `libjpeg-turbo` instead of `stb` for faster jpeg decoding.
- Added `getNumberOfTilesLoaded` method to `Tileset`.
- Changed how `TilesetOptions::forbidHoles` works so that it loads much more quickly, while still guaranteeing there are no holes in the tileset.
- Added `frameNumber` property to `ViewUpdateResult`.
- Added getters for the `stride` and `data` fields of `AccessorView`.
- Added `startNewFrame` method to `ITileExcluder`.
- Added `CreditSystem.setShowOnScreen` and `Tileset.setShowCreditsOnScreen` to allow on-screen credit rendering to be toggled at runtime.

##### Fixes :wrench:

- Fixed a bug that caused the `center` field of `AxisAlignedBox` to be incorrect.
- Fixed a bug that caused the main thread to sometimes load low-priority tiles before high-priority ones. This could result in much longer waits than necessary for a tileset's appropriate level-of-detail to be shown.
- Fixed a bug that prevented WebP and KTX2 textures from working in the common case where only the extension specified the `source` property, not the glTF's main `Texture` definition.

### v0.22.1 - 2023-03-06

##### Fixes :wrench:

- Fixed a crash that could occur when a batch table property had fewer values than the model had features.

### v0.22.0 - 2023-03-01

##### Breaking Changes :mega:

- Renamed `CesiumGeometry::AxisTransforms` to simply `Transforms`.
- Renamed `CesiumGeospatial::Transforms` to `GlobeTransforms`.

##### Additions :tada:

- Added `GlobeAnchor`, making it easy to define a coordinate system that anchors an object to the globe and maintains it as the object moves or as the local coordinate system it is defined in changes.
- Added support for loading tilesets with `pnts` content. Point clouds are converted to `glTF`s with a single `POINTS` primitive, while batch tables are converted to `EXT_feature_metadata`.
- Added `createTranslationRotationScaleMatrix` and `computeTranslationRotationScaleFromMatrix` methods to `CesiumGeometry::Transforms`.
- Added `CesiumUtility::AttributeCompression` for encoding and decoding vertex attributes in different formats.

##### Fixes :wrench:

- Fixed a bug that could cause holes to appear in a tileset, even with frustum culling disabled, when the tileset includes some empty tiles with a geometric error greater than their parent's.

### v0.21.3 - 2023-02-01

##### Fixes :wrench:

- Fixed a bug that could prevent loading in tilesets that are additively-refined and have external tilesets, such as Cesium OSM Buildings.
- Fixed a bug that could cause parent tiles to be incorrectly culled in tilesets with additive ("ADD") refinement. This could cause geometry to disappear when moving in closer, or fail to appear at all.
- When unloading tile content, raster overlay tiles are now detached from geometry tiles _before_ the geometry tile content is unloaded.
- Added missing `#include <string>` in generated glTF and 3D Tiles header files.
- Replaced `std::sprintf` with `std::snprintf`, fixing a warning-as-error in newer versions of Xcode.
- Upgraded tinyxml2 [from commit 1aeb57d26bc303d5cfa1a9ff2a331df7ba278656 to commit e05956094c27117f989d22f25b75633123d72a83](https://github.com/leethomason/tinyxml2/compare/1aeb57d26bc303d5cfa1a9ff2a331df7ba278656...e05956094c27117f989d22f25b75633123d72a83).

### v0.21.2 - 2022-12-09

##### Additions :tada:

- Added the ability to specify the endpoint URL of the Cesium ion API when constructing an `IonRasterOverlay`.

##### Fixes :wrench:

- Removed the logged warning about the use of the `gltfUpAxis` property in a 3D Tiles tileset.json. While not technically spec-compliant, this property is quite common and we are not going to remove support for it anytime soon.

### v0.21.1 - 2022-12-02

##### Fixes :wrench:

- Fixed a bug that could cause an assertion failure - and on rare occasions a more serious problem - when creating a tile provider for a `TileMapServiceRasterOverlay` or a `WebMapServiceRasterOverlay`.

### v0.21.0 - 2022-11-01

##### Breaking Changes :mega:

- On `IPrepareRendererResources`, the `image` parameter passed to `prepareRasterInLoadThread` and the `rasterTile` parameter passed to `prepareRasterInMainThread` are no longer const. These methods are now allowed to modify the parameters during load.
- `IPrepareRendererResources::prepareInLoadThread` now takes a `TileLoadResult` and returns a `Future<TileLoadResultAndRenderResources>`, allowing it to work asynchronously rather than just blocking a worker thread until it is finished.
- `RasterOverlay::createTileProvider` now takes the owner pointer as an `IntrusivePointer` instead of a raw pointer, and returns a future that resolves to a `RasterOverlay::CreateTileProviderResult`.

##### Additions :tada:

- Added `mainThreadLoadingTimeLimit` and `tileCacheUnloadTimeLimit` properties to `TilesetOptions`, allowing a limit to be placed on how much time is spent loading and unloading tiles per frame.
- Added `GltfReader::generateMipMaps` method.
- Added the `getImage` method to `RasterOverlayTile`.
- Added `LocalHorizontalCoordinateSystem`, which is used to create convenient right- or left-handeded coordinate systems with an origin at a point on the globe.

##### Fixes :wrench:

- Fixed a bug that could cause a crash when adding raster overlays to sparse tilesets and zooming close enough to cause them to be upsampled.

### v0.20.0 - 2022-10-03

##### Breaking Changes :mega:

- `TileRenderContent::lodTransitionPercentage` now always goes from 0.0 --> 1.0 regardless of if the tile is fading in or out.
- Added a new parameter to `IPrepareRendererResources::prepareInLoadThread`, `rendererOptions`, to allow passing arbitrary data from the renderer.

##### Fixes :wrench:

- In `CesiumGltfWriter`, `accessor.byteOffset` and `bufferView.byteOffset` are no longer written if the value is 0. This fixes validation errors for accessors that don't have buffer views, e.g. attributes that are Draco compressed.
- Fixed a bug where failed tiles don't clean up any raster overlay tiles that are mapped to them, and therefore cannot be rendered as empty tiles.
- Fixed a bug that prevented access to Cesium Ion assets by using expired Access Tokens.

### v0.19.0 - 2022-09-01

##### Breaking Changes :mega:

- `RasterOverlayCollection` no longer accepts a `Tileset` in its constructor. Instead, it now accepts a `Tile::LoadedLinkList` and a `TilesetExternals`.
- Removed `TileContext`. It has been replaced by the `TilesetContentLoader` interface.
- Removed `TileContentFactory`. Instead, conversions of various types to glTF can be registered with `GltfConverters`.
- Removed `TileContentLoadInput`. It has been replaced by `TileLoadInput` and `TilesetContentLoader`.
- Removed `TileContentLoadResult`. It has been replaced by `TileContent`.
- Removed `TileContentLoader`. It has been replaced by `TilesetContentLoader` and `GltfConverters`.
- Removed `ImplicitTraversal`. It has been replaced by `TilesetContentLoader` and `GltfConverters`.
- Removed many methods from the `Cesium3DTilesSelection::Tileset` class: `getUrl()`, `getIonAssetID()`, `getIonAssetToken()`, `notifyTileStartLoading`, `notifyTileDoneLoading()`, `notifyTileUnloading()`, `loadTilesFromJson()`, `requestTileContent()`, `requestAvailabilitySubtree()`, `addContext()`, and `getGltfUpAxis()`. Most of these were already not recommended for use outside of cesium-native.
- Removed many methods from the `Cesium3DTilesSelection::Tile` class: `getTileset()`, `getContext()`, `setContext()`, `getContent()`, `setEmptyContent()`, `getRendererResources()`, `setState()`, `loadContent()`, `processLoadedContent()`, `unloadContent()`, `update()`, and `markPermanentlyFailed()`. Most of these were already not recommended for use outside of cesium-native.

##### Additions :tada:

- Quantized-mesh terrain and implicit octree and quadtree tilesets can now skip levels-of-detail when traversing, so the correct detail is loaded more quickly.
- Added new options to `TilesetOptions` supporting smooth transitions between tiles at different levels-of-detail. A tile's transition percentage can be retrieved from `TileRenderContent::lodTransitionPercentage`.
- Added support for loading WebP images inside glTFs and raster overlays. WebP textures can be provided directly in a glTF texture or in the `EXT_texture_webp` extension.
- Added support for `KHR_texture_transform` to `CesiumGltf`, `CesiumGltfReader`, and `CesiumGltfWriter`
- `Tileset` can be constructed with a `TilesetContentLoader` and a root `Tile` for loading and rendering different 3D Tile-like formats or creating a procedural tileset.

##### Fixes :wrench:

- Fixed a bug where the Raster Overlay passed to the `loadErrorCallback` would not be the one that the user created, but instead an aggregated overlay that was created internally.

### v0.18.1 - 2022-08-04

##### Fixes :wrench:

- Fixed a bug in `SqliteCache` where the last access time of resources was not updated correctly, sometimes causing more recently used resources to be evicted from the cache before less recently used ones.

### v0.18.0 - 2022-08-01

##### Breaking Changes :mega:

- Removed support for 3D Tiles Next extensions in `TilesetWriter` and `TilesetReader` that have been promoted to core in 3D Tiles 1.1
  - [3DTILES_multiple_contents](https://github.com/CesiumGS/3d-tiles/tree/main/extensions/3DTILES_multiple_contents)
  - [3DTILES_implicit_tiling](https://github.com/CesiumGS/3d-tiles/tree/main/extensions/3DTILES_implicit_tiling)
  - [3DTILES_metadata](https://github.com/CesiumGS/3d-tiles/tree/main/extensions/3DTILES_metadata)
  - [3DTILES_content_gltf](https://github.com/CesiumGS/3d-tiles/tree/main/extensions/3DTILES_content_gltf)
- Removed the `getSupportsRasterOverlays` from `Tileset` because the property is no longer relevant now that all tilesets support raster overlays.

##### Additions :tada:

- Added support for [3D Tiles 1.1](https://github.com/CesiumGS/3d-tiles/pull/666) in `TilesetWriter` and `TilesetReader`.
- Added a `TileOcclusionRendererProxyPool` to `TilesetExternals`. If a renderer implements and provides this interface, the tile occlusion information is used to avoid refining parent tiles that are completely occluded, reducing the number of tiles loaded.
- `Tileset` can now estimate the percentage of the tiles for the current view that have been loaded by calling the `computeLoadProgress` method.
- Enabled loading Tile Map Service (TMS) URLs that do not have a file named "tilemapresource.xml", such as from GeoServer.
- Added support for Tile Map Service documents that use the "local" profile when the SRS is mercator or geodetic.

### v0.17.0 - 2022-07-01

##### Fixes :wrench:

- Fixed crash when parsing an empty copyright string in the glTF model.

### v0.16.0 - 2022-06-01

##### Additions :tada:

- Added option to the `RasterizedPolygonsOverlay` to invert the selection, so everything outside the polygons gets rasterized instead of inside.
- The `RasterizedPolygonsTileExcluder` excludes tiles outside the selection instead of inside when given an inverted `RasterizedPolygonsOverlay`.
- Tiles are now upsampled using the projection of the first raster overlay in the list with more detail.

##### Fixes :wrench:

- For consistency with CesiumJS and compatibility with third-party terrain tilers widely used in the community, the `bounds` property of the `layer.json` file of a quantized-mesh terrain tileset is now ignored, and the terrain is assumed to cover the entire globe.

### v0.15.2 - 2022-05-13

##### Fixes :wrench:

- Fixed a bug where upsampled quadtree tiles could have siblings with mismatching projections.

In addition to the above, this release updates the following third-party libraries used by cesium-native:

- `cpp-httplib` to v0.10.3 ([changes](https://github.com/yhirose/cpp-httplib/compare/c7486ead96dad647b9783941722b5944ac1aaefa...d73395e1dc652465fa9524266cd26ad57365491f))
- `draco` to v1.5.2 ([changes](https://github.com/google/draco/compare/9bf5d2e4833d445acc85eb95da42d715d3711c6f...bd1e8de7dd0596c2cbe5929cbe1f5d2257cd33db))
- `earcut` to v2.2.3 ([changes](https://github.com/mapbox/earcut.hpp/compare/6d18edf0ce046023a7cb55e69c4cd9ba90e2c716...b28acde132cdb8e0ef536a96ca7ada8a651f9169))
- `PicoSHA2` to commit `1677374f23352716fc52183255a40c1b8e1d53eb` ([changes](https://github.com/okdshin/PicoSHA2/compare/b699e6c900be6e00152db5a3d123c1db42ea13d0...1677374f23352716fc52183255a40c1b8e1d53eb))
- `rapidjson` to commit `fcb23c2dbf561ec0798529be4f66394d3e4996d8` ([changes](https://github.com/Tencent/rapidjson/compare/fd3dc29a5c2852df569e1ea81dbde2c412ac5051...fcb23c2dbf561ec0798529be4f66394d3e4996d8))
- `spdlog` to v1.10.0 ([changes](https://github.com/gabime/spdlog/compare/cbe9448650176797739dbab13961ef4c07f4290f...76fb40d95455f249bd70824ecfcae7a8f0930fa3))
- `stb` to commit `af1a5bc352164740c1cc1354942b1c6b72eacb8a` ([changes](https://github.com/nothings/stb/compare/b42009b3b9d4ca35bc703f5310eedc74f584be58...af1a5bc352164740c1cc1354942b1c6b72eacb8a))
- `uriparser` to v0.9.6 ([changes](https://github.com/uriparser/uriparser/compare/e8a338e0c65fd875a46067d711750e4c13e044e7...24df44b74753017acfaec4b3a30097a8a2ae1ae1))

### v0.15.1 - 2022-05-05

##### Fixes :wrench:

- Fixed a bug that could cause tiles in external tilesets to fail to load.

### v0.15.0 - 2022-05-02

##### Additions :tada:

- Improved the load performance when `TilesetOptions::forbidHoles` is enabled by only loading child tiles when their parent does not meet the necessary screen-space error requirement.
- Added support for loading availability metadata from quantized-mesh layer.json. Previously, only availability embedded in terrain tiles was used.
- Added support for quantized-mesh terrain tilesets that specify a parent layer.
- Added support for metadata from the `3DTILES_batch_table_hierarchy` extension.

##### Fixes :wrench:

- Fixed a bug that could cause the same tiles to be continually loaded and unloaded when `TilesetOptions::forbidHoles` was enabled.
- Fixed a bug that could sometimes cause tilesets to fail to show their full detail when making changes to raster overlays.
- Fixed a bug that could cause holes even with `TilesetOptions::forbidHoles` enabled, particularly when using external tilesets.
- Tiles will no longer be selected to render when they have no content and they have a higher "geometric error" than their parent. In previous versions, this situation could briefly lead to holes while the children of such tiles loaded.
- Fixed a bug where `IPrepareRendererResources::prepareInMainThread` was called on a `Tile` before that `Tile` was updated with loaded content.
- Fixed a bug where getting bad data from the SQLite request cache could cause a crash. If the SQLite database is corrupt, it will now be deleted and recreated.

### v0.14.1 - 2022-04-14

##### Fixes :wrench:

- Fixed a crash caused by using an aggregated overlay of `IonRasterOverlay` after it is freed.
- Fix a bug introduced in v0.14.0 that caused Tile Map Service (TMS) overlays from Cesium ion to fail to load.

### v0.14.0 - 2022-04-01

##### Breaking Changes :mega:

- Added a new parameter, `rendererOptions`, to `IPrepareRendererResources::prepareRasterInLoadThread`.
- Changed the type of Cesium ion asset IDs from `uint32_t` to `int64_t`.
- Various changes in the `Cesium3DTiles`, `Cesium3DTilesReader`, and `Cesium3DTilesWriter` namespaces to match the evolving 3D Tiles Next specifications.
- Removed `getTextureCoordinateIndex` from `FeatureIDTextureView` and `FeatureTexturePropertyView`. Use `getTextureCoordinateAttributeId` instead.

##### Additions :tada:

- Added `WebMapServiceRasterOverlay` to pull raster overlays from a WMS server.
- Added support for the following glTF extensions to `CesiumGltf`, `CesiumGltfReader`, and `CesiumGltfWriter`:
  - `EXT_instance_features`
  - `EXT_structural_metadata`
  - `MAXAR_mesh_variants`
- Added an in-memory cache for Cesium ion asset endpoint responses in order to avoid repeated requests.
- Added `ScopeGuard` class to automatically a execute function when exiting a scope.
- The glTF `copyright` property, if present, is now included in the credits that `Tileset` adds to the `CreditSystem`. If the `copyright` has multiple parts separate by semicolons, these are treated as separate credits.
- Credits reported by `CreditSystem::getCreditsToShowThisFrame` are now sorted based on the number of occurrences, with the most common credits first.
- `Tileset` and `RasterOverlay` credits can now be shown on the screen, rather than in a separate credit popup.
- Added `FeatureTexturePropertyView::getSwizzle` method.
- Added `IsMetadataArray` template to check if a type is a `MetadataArrayView`.
- Added a `rendererOptions` property to `RasterOverlayOptions` to pass arbitrary data to `prepareRasterInLoadThread`.
- Added `Uri::escape`.

##### Fixes :wrench:

- Fixed an issue that could lead to compilation failures when passing an lvalue reference to `Promise::resolve()`.
- Fixed upsampling for `EXT_feature_metadata` feature tables.
- Fixed a bug that could cause the size of external images to be accounted for incorrectly when tracking the number of bytes loaded for caching purposes.
- Fixed a bug that prevented tiles from loading when "Forbid Holes" option was enabled.

### v0.13.0 - 2022-03-01

##### Breaking Changes :mega:

- Renamed constants in `CesiumUtility::Math` to use PascalCase instead of SCREAMING_SNAKE_CASE.

##### Additions :tada:

- Added support for the `CESIUM_RTC` and `KHR_texture_basisu` glTF extensions.
- Added support for 3D Tiles that do not have a geometric error, improving compatibility with tilesets that don't quite match the 3D Tiles spec.
- Exposed the Cesium ion endpoint URL as a parameter on tilesets and raster overlays.
- `TilesetOptions` and `RasterOverlayOptions` each have a new option to report which compressed textured formats are supported on the client platform. Ideal formats amongst the available ones are picked for each KTX2 texture that is later encountered.
- The `ImageCesium` class nows convey which GPU pixel compression format (if any) is used. This informs what to expect in the image's pixel buffer.
- The `ImageCesium` class can now contain pre-computed mipmaps, if they exist. In that case, all the mips will be in the pixel buffer and the delineation between each mip will be described in `ImageCesium::mipPositions`.
- Tileset content with the known file extensions ".gltf", ".glb", and ".terrain" can now be loaded even if the Content-Type is incorrect. This is especially helpful for loading tilesets from `file:` URLs.
- Created tighter fitting bounding volumes for terrain tiles by excluding skirt vertices.

##### Fixes :wrench:

- Fixed bug that could cause properties types in a B3DM Batch Table to be deduced incorrectly, leading to a crash when accessing property values.
- Fixed a bug where implicit tiles were not receiving the root transform and so could sometimes end up in the wrong place.

### v0.12.0 - 2022-02-01

##### Breaking Changes :mega:

- Renamed `IAssetAccessor::requestAsset` to `get`.
- Renamed `IAssetAccessor::post` to `request` and added a new parameter in the second position to specify the HTTP verb to use.
- `Token` in `CesiumIonClient` has been updated to match Cesium ion's v2 REST API endpoint, so several fields have been renamed. The `tokens` method also now returns future that resolves to a `TokenList` instead of a plain vector of `Token` instances.
- Renamed `GltfReader::readModel`, `ModelReaderResult`, and `ReadModelOptions` to `GltfReader::readGltf`, `GltfReaderResult`, and `GltfReaderOptions` respectively.
- Removed `writeModelAsEmbeddedBytes`, `writeModelAndExternalFiles`, `WriteModelResult`, `WriteModelOptions`, and `WriteGLTFCallback`. Use `GltfWriter::writeGltf`, `GltfWriter::writeGlb`, `GltfWriterResult`, and `GltfWriterOptions` instead.

##### Additions :tada:

- Added `TilesetWriterOptions` for serializing tileset JSON.
- Added support for the following extensions in `GltfWriter` and `GltfReader`:
  - [KHR_materials_unlit](https://github.com/KhronosGroup/glTF/tree/main/extensions/2.0/Khronos/KHR_materials_unlit)
  - [EXT_mesh_gpu_instancing](https://github.com/KhronosGroup/glTF/tree/main/extensions/2.0/Vendor/EXT_mesh_gpu_instancing)
  - [EXT_meshopt_compression](https://github.com/KhronosGroup/glTF/tree/main/extensions/2.0/Vendor/EXT_meshopt_compression)
  - [EXT_mesh_features](https://github.com/CesiumGS/glTF/tree/3d-tiles-next/extensions/2.0/Vendor/EXT_mesh_features)
  - [CESIUM_tile_edges](https://github.com/CesiumGS/glTF/pull/47)
- Added support for the following extensions in `TilesetWriter` and `TilesetReader`:
  - [3DTILES_multiple_contents](https://github.com/CesiumGS/3d-tiles/tree/main/extensions/3DTILES_multiple_contents)
  - [3DTILES_implicit_tiling](https://github.com/CesiumGS/3d-tiles/tree/main/extensions/3DTILES_implicit_tiling)
  - [3DTILES_metadata](https://github.com/CesiumGS/3d-tiles/tree/main/extensions/3DTILES_metadata)
- Added `SubtreeWriter` and `SubtreeReader` for serializing and deserializing the subtree format in [3DTILES_implicit_tiling](https://github.com/CesiumGS/3d-tiles/tree/main/extensions/3DTILES_implicit_tiling).
- Added `SchemaWriter` and `SchemaReader` for serializing and deserializing schemas in [EXT_mesh_features](https://github.com/CesiumGS/glTF/tree/3d-tiles-next/extensions/2.0/Vendor/EXT_mesh_features) and [3DTILES_metadata](https://github.com/CesiumGS/3d-tiles/tree/main/extensions/3DTILES_metadata).
- Added `hasExtension` to `ExtensibleObject`.
- Added `CESIUM_TESTS_ENABLED` option to the build system.
- Added support in the JSON reader for reading doubles with no fractional value as integers.
- Added case-insensitive comparison for Cesium 3D Tiles "refine" property values.
- Added new capabilities to `Connection` in `CesiumIonClient`:
  - The `tokens` method now uses the v2 service endpoint and allows a number of options to be specified.
  - Added a `token` method to allow details of a single token to be retrieved.
  - Added `nextPage` and `previousPage` methods to allow paging through tokens.
  - Added `modifyToken` method.
  - Added static `getIdFromToken` method to obtain a token ID from a given token value.
- Added `loadErrorCallback` to `TilesetOptions` and `RasterOverlayOptions`. This callback is invoked when the `Tileset` or `RasterOverlay` encounter a load error, allowing the error to be handled by application code.
- Enable `IntrusivePointer<T>` to be converted to `IntrusivePointer<U>` if U is a base class of T.

##### Fixes :wrench:

- Fixes a bug where `notifyTileDoneLoading` was not called when encountering Ion responses that can't be parsed.
- Fixed a bug that prevented a continuation attached to a `SharedFuture` from returning a `Future` itself.
- Fixed incorrect child subtree index calculation in implicit tiles.
- Fixed `computeDistanceSquaredToPosition` in `BoundingSphere`.

### v0.11.0 - 2022-01-03

##### Breaking Changes :mega:

- The `CesiumGltfReader` project now uses the `CesiumGltfReader` namespace instead of the `CesiumGltf` namespace.
- The `CesiumGltfWriter` project now uses the `CesiumGltfWriter` namespace instead of the `CesiumGltf` namespace.
- The `Cesium3DTilesReader` project now uses the `Cesium3DTilesReader` namespace instead of the `Cesium3DTiles` namespace.

##### Additions :tada:

- Added `Cesium3DTilesWriter` library.

##### Fixes :wrench:

- Fixed a bug in `QuadtreeRasterOverlayTileProvider` that caused incorrect level-of-detail selection for overlays that use a global (or otherwise large) tiling scheme but have non-global (or otherwise smaller) coverage.

### v0.10.0 - 2021-12-01

##### Breaking Changes :mega:

- `QuadtreeRasterOverlayTileProvider::computeLevelFromGeometricError` has been removed. `computeLevelFromTargetScreenPixels` may be useful as a replacement.
- The constructor of `RasterOverlayTileProvider` now requires a coverage rectangle.
- `RasterOverlayTileProvider::getTile` now takes a `targetScreenPixels` instead of a `targetGeometricError`.
- The constructor of `RasterMappedTo3DTile` now requires a texture coordinate index.
- The constructor of `RasterOverlayTile` now takes a `targetScreenPixels` instead of a `targetGeometricError`. And the corresponding `getTargetGeometricError` has been removed.
- Removed `TileContentLoadResult::rasterOverlayProjections`. This field is now found in the `overlayDetails`.
- Removed `obtainGlobeRectangle` from `TileUtilities.h`. Use `estimateGlobeRectangle` in `BoundingVolume.h` instead.
- cesium-native now uses the following options with the `glm` library:
  - `GLM_FORCE_XYZW_ONLY`
  - `GLM_FORCE_EXPLICIT_CTOR`
  - `GLM_FORCE_SIZE_T_LENGTH`

##### Additions :tada:

- Added support for the [3DTILES_implicit_tiling](https://github.com/CesiumGS/3d-tiles/tree/main/extensions/3DTILES_implicit_tiling) extension.
- Added support for the [3DTILES_bounding_volume_S2](https://github.com/CesiumGS/3d-tiles/tree/main/extensions/3DTILES_bounding_volume_S2) extension.
- Added support for raster overlays, including clipping polygons, on any 3D Tiles tileset.
- Added support for external glTF buffers and images.
- Raster overlay level-of detail is now selected using "target screen pixels" rather than the hard-to-interpret geometric error value.
- A `RasterOverlay` can now be configured with a `maximumScreenSpaceError` independent of the screen-space error used for the geometry.
- `RasterOverlay::loadTileProvider` now returns a `SharedFuture`, making it easy to attach a continuation to run when the load completes.
- Added `GltfContent::applyRtcCenter` and `applyGltfUpAxisTransform`.
- Clipping polygon edges now remain sharp even when zooming in past the available geometry detail.
- Added `DebugColorizeTilesRasterOverlay`.
- Added `BoundingRegionBuilder` to `CesiumGeospatial`.
- Added `GlobeRectangle::EMPTY` static field and `GlobeRectangle::isEmpty` method.
- Added the ability to set the coordinates of a `GlobeRectangle` after construction.

##### Fixes :wrench:

- Improved the computation of bounding regions and overlay texture coordinates from geometry, particularly for geometry that crosses the anti-meridian or touches the poles.
- Fixed a bug that would result in incorrect geometry when upsampling a glTF with a position accessor pointing to a bufferView that did not start at the beginning of its buffer.
- Fixed a problem that could cause incorrect distance computation for a degenerate bounding region that is a single point with a min/max height.
- Improved the numerical stability of `GlobeRectangle::computeCenter` and `GlobeRectangle::contains`.
- Error messages are no longer printed to the Output Log when an upsampled tile happens to have a primitive with no vertices.
- Fixed a bug that could cause memory corruption when a decoded Draco mesh was larger than indicated by the corresponding glTF accessor.
- Fixed a bug that could cause the wrong triangle indices to be used for a Draco-encoded glTF.

### v0.9.0 - 2021-11-01

##### Breaking Changes :mega:

- Changed the following properties in CesiumGltf:
  - `BufferView::target` now defaults to `std::nullopt` instead of `Target::ARRAY_BUFFER`.
  - `ClassProperty::type` now defaults to `Type::INT8` instead of empty string.
  - `ClassProperty::componentType` is now an optional string instead of a `JsonValue`.
  - `FeatureTexture::classProperty` is no longer optional, consistent with changes to the extension spec.
  - `Image::mimeType` now defaults to empty string instead of `MimeType::image_jpeg`.
  - `Sampler::magFilter` and `Sampler::minFilter` now default to `std::nullopt` instead of `MagFilter::NEAREST`.
- The version of `ExtensibleObject` in the `CesiumGltf` library and namespace has been removed. Use the one in the `CesiumUtility` library and namespace instead.
- Renamed the following glTF extension classes:
  - `KHR_draco_mesh_compression` -> `ExtensionKhrDracoMeshCompression`.
  - `MeshPrimitiveEXT_feature_metadata` -> `ExtensionMeshPrimitiveExtFeatureMetadata`
  - `ModelEXT_feature_metadata` -> `ExtensionModelExtFeatureMetadata`
- `CesiumGltf::ReaderContext` has been removed. It has been replaced with either `CesiumJsonReader::ExtensionReaderContext` or `GltfReader`.

##### Additions :tada:

- Added new `Cesium3DTiles` and `Cesium3DTilesReader` libraries. They are useful for reading and working with 3D Tiles tilesets.

##### Fixes :wrench:

- Fixed a bug that could cause crashes or incorrect behavior when using raster overlays.
- Fixed a bug that caused 3D Tiles content to fail to load when the status code was zero. This code is used by libcurl for successful read of `file://` URLs, so the bug prevented loading from such URLs in some environments.
- Errors and warnings that occur while loading glTF textures are now include in the model load errors and warnings.
- Fixes how `generate-classes` deals with reserved C++ keywords. Property names that are C++ keywords should be appended with "Property" as was already done,
  but when parsing JSONs the original property name string should be used.

### v0.8.0 - 2021-10-01

##### Breaking Changes :mega:

- glTF enums are now represented in CesiumGltf as their underlying type (int32 or string) rather than as an enum class.
- Tile content loaders now return a `Future`, which allows them to be asynchronous and make further network requests.

##### Fixes :wrench:

- Fixed a bug that caused the `RTC_CENTER` semantic in a B3DM feature table to be ignored if any of the values happened to be integers rather than floating-point numbers. This caused these tiles to render in the wrong location.

### v0.7.2 - 2021-09-14

##### Fixes :wrench:

- Fixed a bug where the "forbidHoles" option was not working with raster overlays and external tilesets.

### v0.7.1 - 2021-09-14

##### Fixes :wrench:

- Fixed a bug introduced in v0.7.0 where credits from a `QuadtreeRasterOverlayTileProvider` were not collected and reported.
- Fixed a bug where disabling frustum culling caused external tilesets to not load.

### v0.7.0 - 2021-09-01

##### Breaking Changes :mega:

- Renamed the `Cesium3DTiles` namespace and library to `Cesium3DTilesSelection`.
- Deleted `Cesium3DTilesSelection::Gltf` and moved functionality into `CesiumGltf::Model`.
- Renamed `Rectangle::intersect` and `GlobeRectangle::intersect` to `computeIntersection`.
- `RasterOverlay` and derived classes now require a `name` parameter to their constructors.
- Changed the type of texture coordinate IDs used in the raster overlay system from `uint32_t` to `int32_t`.
- `RasterOverlayTileProvider` is no longer quadtree-oriented. Instead, it requires derived classes to provide an image for a particular requested rectangle and geometric error. Classes that previously derived from `RasterOverlayTileProvider` should now derive from `QuadtreeRasterOverlayTileProvider` and implement `loadQuadtreeTileImage` instead of `loadTileImage`.
- Removed `TilesetOptions::enableWaterMask`, which didn't have any effect anyway. `TilesetContentOptions::enableWaterMask` still exists and works.

##### Additions :tada:

- Added `Future<T>::isReady`.
- Added `Future<T>::share`, which returns a `SharedFuture<T>` and allows multiple continuations to be attached.
- Added an option in `TilesetOptions::ContentOptions` to generate smooth normals when the original glTFs were missing normals.
- Added `ImageManipulation` class to `CesiumGltfReader`.
- Added `Math::roundUp` and `Math::roundDown`.
- Added `Rectangle::computeUnion`.

##### Fixes :wrench:

- Fixed a bug that caused CesiumGltfWriter to write a material's normal texture info into a property named `normalTextureInfo` rather than `normalTexture`.
- Fixed a bug in `TileMapServiceRasterOverlay` that caused it to show only the lowest resolution tiles if missing a `tilemapresource.xml` file.

### v0.6.0 - 2021-08-02

##### Breaking Changes :mega:

- `Future<T>::wait` now returns the resolved value and throws if the Future rejected, rather than returning a `std::variant` and slicing the exception to `std::exception`.
- `Tileset::updateView` and `Tileset::updateViewOffline` now take `std::vector<ViewState>` instead of a single `ViewState`.

##### Additions :tada:

- Added support for the `EXT_feature_metadata` glTF extension.
- Added automatic conversion of the B3DM batch table to the `EXT_feature_metadata` extension.
- Added `CESIUM_COVERAGE_ENABLED` option to the build system.
- Added `AsyncSystem::dispatchOneMainThreadTask` to dispatch a single task, rather than all the tasks that are waiting.
- Added `AsyncSystem::createPromise` to create a Promise directly, rather than via a callback as in `AsyncSystem::createFuture`.
- Added `AsyncSystem::catchImmediately` to catch a Future rejection immediately in any thread.
- Added `AsyncSystem::all` to create a Future that resolves when a list of Futures resolve.
- Added support for multiple frustums in the `Tileset` selection algorithm.

##### Fixes :wrench:

- Fixed a bug that prevented `.then` functions from being used on a `Future<void>` when CESIUM_TRACING_ENABLED was ON.

### v0.5.0 - 2021-07-01

##### Breaking Changes :mega:

- `TilesetExternals` now has an `AsyncSystem` instead of a shared pointer to an `ITaskProcessor`.

##### Additions :tada:

- Added a performance tracing framework via `CESIUM_TRACE_*` macros.
- Added `Future<T>::thenImmediately`.
- Added `AsyncSystem::createThreadPool` and `Future<T>::thenInThreadPool`.
- `Future<T>::thenInWorkerThread` and `Future<T>::thenInMainThread` now arrange for their continuations to be executed immediately when the Future is resolved, if the Future is resolved in the correct thread.
- Moved all request cache database access to a dedicated thread, in order to free up worker threads for parallelizable work.

### v0.4.0 - 2021-06-01

##### Additions :tada:

- Added `Cesium3DTiles::TileIdUtilities` with a `createTileIdString` function to create logging/debugging strings for `TileID` objects.
- Accessing the same Bing Maps layer multiple times in a single application run now reuses the same Bing Maps session instead of starting a new one each time.
- Added a configure-time build option, `PRIVATE_CESIUM_SQLITE`, to rename all `sqlite3*` symbols to `cesium_sqlite3*`.

##### Fixes :wrench:

- Matched draco's decoded indices to gltf primitive if indices attribute does not match with the decompressed indices.
- `createAccessorView` now creates an (invalid) `AccessorView` with a standard numeric type on error, rather than creating `AccessorView<nullptr_t>`. This makes it easier to use a simple lambda as the callback.
- Disabled `HTTPLIB_USE_ZLIB_IF_AVAILABLE` and `HTTPLIB_USE_OPENSSL_IF_AVAILABLE` because these libraries are not required for our use for cpp-httplib and they cause problems on some systems.

### v0.3.1 - 2021-05-13

##### Fixes :wrench:

- Fixed a memory leak when loading textures from a glTF model.
- Fixed a use-after-free bug that could cause a crash when destroying a `RasterOverlay`.

### v0.3.0 - 2021-05-03

##### Breaking Changes :mega:

- Converted `magic_enum` / `CodeCoverage.cmake` dependencies to external submodules.
- Replaced `CesiumGltf::WriteFlags` bitmask with `CesiumGltf::WriteModelOptions` struct.
  `CesiumGltf::writeModelAsEmbeddedBytes` and `CesiumGltf::writeModelAndExternalfiles`
  now use this struct for configuration.
- Removed all exceptions in `WriterException.h`, warnings / errors are now reported in
  `WriteModelResult`, which is returned from `CesiumGltf::writeModelAsEmbeddedBytes` and
  `CesiumGltf::writeModelAndExternalFiles` instead.

##### Additions :tada:

- Added support for loading the water mask from quantized-mesh terrain tiles.

##### Fixes :wrench:

- Let a tile be renderable if all its raster overlays are ready, even if some are still loading.

### v0.2.0 - 2021-04-19

##### Breaking Changes :mega:

- Moved `JsonValue` from the `CesiumGltf` library to the `CesiumUtility` library and changes some of its methods.
- Renamed `CesiumGltf::Reader` to `CesiumGltf::GltfReader`.
- Made the `readModel` and `readImage` methods on `GltfReader` instance methods instead of static methods.

##### Additions :tada:

- Added `CesiumGltfWriter` library.
- Added `CesiumJsonReader` library.
- Added diagnostic details to error messages for invalid glTF inputs.
- Added diagnostic details to error messages for failed OAuth2 authorization with `CesiumIonClient::Connection`.
- Added an `Axis` enum and `AxisTransforms` class for coordinate system transforms
- Added support for the legacy `gltfUpVector` string property in the `asset` part of tilesets. The up vector is read and passed as an `Axis` in the `extras["gltfUpVector"]` property, so that receivers may rotate the glTF model's up-vector to match the Z-up convention of 3D Tiles.
- Unknown glTF extensions are now deserialized as a `JsonValue`. Previously, they were ignored.
- Added the ability to register glTF extensions for deserialization using `GltReader::registerExtension`.
- Added `GltfReader::setExtensionState`, which can be used to request that an extension not be deserialized or that it be deserialized as a `JsonValue` even though a statically-typed class is available for the extension.

##### Fixes :wrench:

- Gave glTFs created from quantized-mesh terrain tiles a more sensible material with a `metallicFactor` of 0.0 and a `roughnessFactor` of 1.0. Previously the default glTF material was used, which has a `metallicFactor` of 1.0, leading to an undesirable appearance.
- Reported zero-length images as non-errors as `BingMapsRasterOverlay` purposely requests that the Bing servers return a zero-length image for non-existent tiles.
- 3D Tiles geometric error is now scaled by the tile's transform.
- Fixed a bug that that caused a 3D Tiles tile to fail to refine when any of its children had an unsupported type of content.

### v0.1.0 - 2021-03-30

- Initial release.<|MERGE_RESOLUTION|>--- conflicted
+++ resolved
@@ -1,16 +1,5 @@
 # Change Log
 
-<<<<<<< HEAD
-### v0.54.0 - 2025-??-??
-
-##### Breaking Changes :mega:
-
-- Changed the converters in Cesium3DTilesContent to call `GltfReader::readGltfAndExternalData`. The `TilesetContentManger` does not call `resolveExternalData` anymore.
-
-##### Additions :tada:
-
-- Added `CesiumGltfReader::readGltfAndExternalData`, which reads any external data before postprocessing, which includes draco and meshopt decompression.
-=======
 ### ? - ?
 
 ##### Breaking Changes :mega:
@@ -18,6 +7,7 @@
 - `RasterOverlay::createTileProvider` now receives a reference to `CreateRasterOverlayTileProviderParameters` instead of a large number of individual parameters.
 - The constructor parameters for `RasterOverlayTileProvider` and `QuadtreeRasterOverlayTileProvider` have changed.
 - The `getCredit` method has been removed from `RasterOverlayCreditProvider`. Use `getCredits` instead.
+- Changed the converters in Cesium3DTilesContent to call `GltfReader::readGltfAndExternalData`. The `TilesetContentManger` does not call `resolveExternalData` anymore.
 
 ##### Additions :tada:
 
@@ -25,6 +15,7 @@
 - Added `TilesetViewGroup::isCreditReferenced`, which can be used to determine if a particular view group references a particular `Credit`.
 - Added `CreditReferencer::isCreditReferenced`, which can be used to determine if the referencer is currently referencing a particular `Credit`.
 - `CreditSystem::getSnapshot` now takes an optional parameter specifying if and how to filter `Credits` with identical HTML strings.
+- Added `CesiumGltfReader::readGltfAndExternalData`, which reads any external data before postprocessing, which includes draco and meshopt decompression.
 
 ##### Fixes :wrench:
 
@@ -35,7 +26,6 @@
 ##### Additions :tada:
 
 - Cesium Native can now be built with Emscripten.
->>>>>>> 5b3b30e0
 
 ### v0.53.0 - 2025-11-03
 
