--- conflicted
+++ resolved
@@ -231,12 +231,8 @@
 
 /**
  * Visitor that retrieves the vertex index from the given accessor type as an
-<<<<<<< HEAD
- * int64_t. This should be initialized with the index of the vertex index.
-=======
  * int64_t. This should be initialized with the index (within the
  * accessor itself) of the vertex index.
->>>>>>> d8783b3e
  *
  * -1 is used to indicate errors retrieving the index, e.g., if the given
  * index was out-of-bounds.
