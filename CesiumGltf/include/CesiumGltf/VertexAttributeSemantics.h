#pragma once

#include <array>
#include <string>

namespace CesiumGltf {

/**
 * @brief The standard glTF vertex attribute semantics from the specification
 * plus additional vertex attribute semantics from extensions.
 */
struct VertexAttributeSemantics {
  /**
   * @brief Unitless XYZ vertex positions.
   */
  static const std::string POSITION;

  /**
   * @brief Normalized XYZ vertex normals.
   */
  static const std::string NORMAL;

  /**
   * @brief XYZW vertex tangents where the XYZ portion is normalized, and the W
   * component is a sign value (-1 or +1) indicating handedness of the tangent
   * basis.
   */
  static const std::string TANGENT;

  /**
   * @brief ST texture coordinates
   */
  static const std::array<std::string, 8> TEXCOORD_n;

  /**
   * @brief RGB or RGBA vertex color linear multiplier.
   */
  static const std::array<std::string, 8> COLOR_n;

  /**
   * @brief The indices of the joints from the corresponding skin.joints array
   * that affect the vertex.
   */
  static const std::array<std::string, 8> JOINTS_n;

  /**
   * @brief The weights indicating how strongly the joint influences the vertex.
   */
  static const std::array<std::string, 8> WEIGHTS_n;

  /**
<<<<<<< HEAD
   * @brief Feature IDs used in `EXT_mesh_features`.
=======
   * @brief Feature IDs used by `EXT_mesh_features`.
>>>>>>> 335b3a6f
   */
  static const std::array<std::string, 8> FEATURE_ID_n;
};

} // namespace CesiumGltf<|MERGE_RESOLUTION|>--- conflicted
+++ resolved
@@ -49,11 +49,7 @@
   static const std::array<std::string, 8> WEIGHTS_n;
 
   /**
-<<<<<<< HEAD
-   * @brief Feature IDs used in `EXT_mesh_features`.
-=======
    * @brief Feature IDs used by `EXT_mesh_features`.
->>>>>>> 335b3a6f
    */
   static const std::array<std::string, 8> FEATURE_ID_n;
 };
