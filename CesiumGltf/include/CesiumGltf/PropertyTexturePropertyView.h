--- conflicted
+++ resolved
@@ -573,46 +573,8 @@
     double wrappedU = applySamplerWrapS(u, this->_pSampler->wrapS);
     double wrappedV = applySamplerWrapT(v, this->_pSampler->wrapT);
 
-<<<<<<< HEAD
-    // TODO: account for sampler's filter (can be nearest or linear)
-
-    // For nearest filtering, std::floor is used instead of std::round.
-    // This is because filtering is supposed to consider the pixel centers. But
-    // memory access here acts as sampling the beginning of the pixel. Example:
-    // 0.4 * 2 = 0.8. In a 2x1 pixel image, that should be closer to the left
-    // pixel's center. But it will round to 1.0 which corresponds to the right
-    // pixel. So the right pixel has a bigger range than the left one, which is
-    // incorrect.
-    double xCoord = std::floor(wrappedU * this->_pImage->width);
-    double yCoord = std::floor(wrappedV * this->_pImage->height);
-
-    // Clamp to ensure no out-of-bounds data access
-    int64_t x = glm::clamp(
-        static_cast<int64_t>(xCoord),
-        static_cast<int64_t>(0),
-        static_cast<int64_t>(this->_pImage->width) - 1);
-    int64_t y = glm::clamp(
-        static_cast<int64_t>(yCoord),
-        static_cast<int64_t>(0),
-        static_cast<int64_t>(this->_pImage->height) - 1);
-
-    int64_t pixelIndex = static_cast<int64_t>(this->_pImage->bytesPerChannel) *
-                         static_cast<int64_t>(this->_pImage->channels) *
-                         (y * static_cast<int64_t>(this->_pImage->width) + x);
-
-    // TODO: Currently stb only outputs uint8 pixel types. If that
-    // changes this should account for additional pixel byte sizes.
-    const uint8_t* pValue = reinterpret_cast<const uint8_t*>(
-        this->_pImage->pixelData.data() + pixelIndex);
-
-    std::vector<uint8_t> channelValues(this->_channels.size());
-    for (size_t i = 0; i < this->_channels.size(); i++) {
-      channelValues[i] = *(pValue + this->_channels[i]);
-    }
-=======
     std::array<uint8_t, 4> sample =
         sampleNearestPixel(*this->_pImage, this->_channels, wrappedU, wrappedV);
->>>>>>> 0004ba45
 
     return assembleValueFromChannels<ElementType>(
         gsl::span(sample.data(), this->_channels.size()));
