--- conflicted
+++ resolved
@@ -27,13 +27,8 @@
   Valid,
 
   /**
-<<<<<<< HEAD
    * @brief This property view was initialized from an invalid
-   * {@link ExtensionExtStructuralMetadataPropertyTable}.
-=======
-   * @brief This property view was attempting to view an invalid
    * {@link PropertyTable}.
->>>>>>> 2fe23b27
    */
   ErrorInvalidPropertyTable,
 
