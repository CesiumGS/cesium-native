#pragma once

#include "CesiumGltf/Library.h"
#include <cstdint>
#include <cstddef>
#include <vector>

namespace CesiumGltf {
/**
 * @brief Holds {@link Image} properties that are specific to the glTF loader
 * rather than part of the glTF spec.
 */
struct CESIUMGLTF_API ImageCesium final {
  /**
   * @brief The width of the image in pixels.
   */
  int32_t width;

  /**
   * @brief The height of the image in pixels.
   */
  int32_t height;

  /**
   * @brief The number of channels per pixel.
   */
  int32_t channels;

  /**
   * @brief The number of bytes per channel.
   */
  int32_t bytesPerChannel;

<<<<<<< HEAD
        /**
         * @brief The raw pixel data.
         * 
         * The pixel data is consistent with the [stb](https://github.com/nothings/stb) image library.
         *
         * For a correctly-formed image, the size of the array will be
         * `width * height * channels * bytesPerChannel` bytes. There is no
         * padding between rows or columns of the image, regardless of format.
         * 
         * The channels and their meaning are as follows:
         * 
         * | Number of Channels | Channel Order and Meaning |
         * |--------------------|---------------------------|
         * | 1                  | grey                      |
         * | 2                  | grey, alpha               |
         * | 3                  | red, green, blue          |
         * | 4                  | red, green, blue, alpha   |
         */
        std::vector<std::byte> pixelData;
    };
}
=======
  /**
   * @brief The raw pixel data.
   *
   * The pixel data is consistent with the
   * [stb](https://github.com/nothings/stb) image library.
   *
   * For a correctly-formed image, the size of the array will be
   * `width * height * channels * bytesPerChannel` bytes. There is no
   * padding between rows or columns of the image, regardless of format.
   *
   * The channels and their meaning are as follows:
   *
   * | Number of Channels | Channel Order and Meaning |
   * |--------------------|---------------------------|
   * | 1                  | grey                      |
   * | 2                  | grey, alpha               |
   * | 3                  | red, green, blue          |
   * | 4                  | red, green, blue, alpha   |
   */
  std::vector<uint8_t> pixelData;
};
} // namespace CesiumGltf
>>>>>>> 8a2957d3
<|MERGE_RESOLUTION|>--- conflicted
+++ resolved
@@ -1,8 +1,8 @@
 #pragma once
 
 #include "CesiumGltf/Library.h"
+#include <cstddef>
 #include <cstdint>
-#include <cstddef>
 #include <vector>
 
 namespace CesiumGltf {
@@ -31,29 +31,6 @@
    */
   int32_t bytesPerChannel;
 
-<<<<<<< HEAD
-        /**
-         * @brief The raw pixel data.
-         * 
-         * The pixel data is consistent with the [stb](https://github.com/nothings/stb) image library.
-         *
-         * For a correctly-formed image, the size of the array will be
-         * `width * height * channels * bytesPerChannel` bytes. There is no
-         * padding between rows or columns of the image, regardless of format.
-         * 
-         * The channels and their meaning are as follows:
-         * 
-         * | Number of Channels | Channel Order and Meaning |
-         * |--------------------|---------------------------|
-         * | 1                  | grey                      |
-         * | 2                  | grey, alpha               |
-         * | 3                  | red, green, blue          |
-         * | 4                  | red, green, blue, alpha   |
-         */
-        std::vector<std::byte> pixelData;
-    };
-}
-=======
   /**
    * @brief The raw pixel data.
    *
@@ -73,7 +50,6 @@
    * | 3                  | red, green, blue          |
    * | 4                  | red, green, blue, alpha   |
    */
-  std::vector<uint8_t> pixelData;
+  std::vector<std::byte> pixelData;
 };
-} // namespace CesiumGltf
->>>>>>> 8a2957d3
+} // namespace CesiumGltf