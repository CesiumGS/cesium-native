#pragma once

#include "CesiumGltf/StructuralMetadataPropertyType.h"
#include "getOffsetFromOffsetsBuffer.h"

#include <CesiumUtility/SpanHelper.h>

#include <gsl/span>

#include <cassert>
#include <cstddef>

namespace CesiumGltf {
namespace StructuralMetadata {

/**
 * @brief A view on an array element of a
 * ExtensionExtStructuralMetadataPropertyTableProperty.
 *
 * Provides utility to retrieve the data stored in the array of
 * elements via the array index operator.
 */
template <typename ElementType> class MetadataArrayView {
public:
  MetadataArrayView() : _values{} {}

  MetadataArrayView(const gsl::span<const std::byte>& buffer) noexcept
      : _values{CesiumUtility::reintepretCastSpan<const ElementType>(buffer)} {}

  const ElementType& operator[](int64_t index) const noexcept {
    return _values[index];
  }

  int64_t size() const noexcept { return static_cast<int64_t>(_values.size()); }

private:
  const gsl::span<const ElementType> _values;
};

template <> class MetadataArrayView<bool> {
public:
<<<<<<< HEAD
  MetadataArrayView() : _values{}, _bitOffset{0}, _instanceCount{0} {}
=======
  MetadataArrayView() : _values{}, _bitOffset{0}, _size{0} {}
>>>>>>> da535538

  MetadataArrayView(
      const gsl::span<const std::byte>& buffer,
      int64_t bitOffset,
<<<<<<< HEAD
      int64_t instanceCount) noexcept
      : _values{buffer}, _bitOffset{bitOffset}, _instanceCount{instanceCount} {}
=======
      int64_t size) noexcept
      : _values{buffer}, _bitOffset{bitOffset}, _size{size} {}
>>>>>>> da535538

  bool operator[](int64_t index) const noexcept {
    index += _bitOffset;
    const int64_t byteIndex = index / 8;
    const int64_t bitIndex = index % 8;
    const int bitValue = static_cast<int>(_values[byteIndex] >> bitIndex) & 1;
    return bitValue == 1;
  }

  int64_t size() const noexcept { return _size; }

private:
  gsl::span<const std::byte> _values;
  int64_t _bitOffset;
  int64_t _size;
};

template <> class MetadataArrayView<std::string_view> {
public:
  MetadataArrayView()
      : _values{}, _stringOffsets{}, _stringOffsetType{}, _size{0} {}

  MetadataArrayView(
      const gsl::span<const std::byte>& values,
      const gsl::span<const std::byte>& stringOffsets,
      StructuralMetadata::PropertyComponentType stringOffsetType,
      int64_t size) noexcept
      : _values{values},
        _stringOffsets{stringOffsets},
        _stringOffsetType{stringOffsetType},
        _size{size} {}

  std::string_view operator[](int64_t index) const noexcept {
    const size_t currentOffset =
        getOffsetFromOffsetsBuffer(index, _stringOffsets, _stringOffsetType);
    const size_t nextOffset = getOffsetFromOffsetsBuffer(
        index + 1,
        _stringOffsets,
        _stringOffsetType);
    return std::string_view(
        reinterpret_cast<const char*>(_values.data() + currentOffset),
        (nextOffset - currentOffset));
  }

  int64_t size() const noexcept { return _size; }

private:
  gsl::span<const std::byte> _values;
  gsl::span<const std::byte> _stringOffsets;
  StructuralMetadata::PropertyComponentType _stringOffsetType;
  int64_t _size;
};

} // namespace StructuralMetadata
} // namespace CesiumGltf<|MERGE_RESOLUTION|>--- conflicted
+++ resolved
@@ -39,22 +39,13 @@
 
 template <> class MetadataArrayView<bool> {
 public:
-<<<<<<< HEAD
-  MetadataArrayView() : _values{}, _bitOffset{0}, _instanceCount{0} {}
-=======
   MetadataArrayView() : _values{}, _bitOffset{0}, _size{0} {}
->>>>>>> da535538
 
   MetadataArrayView(
       const gsl::span<const std::byte>& buffer,
       int64_t bitOffset,
-<<<<<<< HEAD
-      int64_t instanceCount) noexcept
-      : _values{buffer}, _bitOffset{bitOffset}, _instanceCount{instanceCount} {}
-=======
       int64_t size) noexcept
       : _values{buffer}, _bitOffset{bitOffset}, _size{size} {}
->>>>>>> da535538
 
   bool operator[](int64_t index) const noexcept {
     index += _bitOffset;
