--- conflicted
+++ resolved
@@ -26,20 +26,12 @@
   CesiumUtility::ErrorList merge(Model&& rhs);
 
   /**
-<<<<<<< HEAD
-   * @brief A callback function for {@link forEachPrimitiveInScene}.
-=======
    * @brief A callback function for {@link forEachRootNodeInScene}.
->>>>>>> 997517ce
    */
   typedef void ForEachRootNodeInSceneCallback(Model& gltf, Node& node);
 
   /**
-<<<<<<< HEAD
-   * @brief A callback function for {@link forEachPrimitiveInScene}.
-=======
    * @brief A callback function for {@link forEachRootNodeInScene}.
->>>>>>> 997517ce
    */
   typedef void
   ForEachRootNodeInSceneConstCallback(const Model& gltf, const Node& node);
