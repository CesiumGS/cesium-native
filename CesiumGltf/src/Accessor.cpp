--- conflicted
+++ resolved
@@ -3,15 +3,9 @@
 
 using namespace CesiumGltf;
 
-<<<<<<< HEAD
-/*static*/ int8_t Accessor::computeNumberOfComponents(const std::string& type) {
+/*static*/ int8_t
+Accessor::computeNumberOfComponents(const std::string& type) noexcept {
   if (type == CesiumGltf::Accessor::Type::SCALAR) {
-=======
-/*static*/ int8_t
-Accessor::computeNumberOfComponents(CesiumGltf::Accessor::Type type) noexcept {
-  switch (type) {
-  case CesiumGltf::Accessor::Type::SCALAR:
->>>>>>> 8d92cec3
     return 1;
   }
   if (type == CesiumGltf::Accessor::Type::VEC2) {
@@ -36,12 +30,8 @@
   return 0;
 }
 
-<<<<<<< HEAD
-/*static*/ int8_t Accessor::computeByteSizeOfComponent(int32_t componentType) {
-=======
-/*static*/ int8_t Accessor::computeByteSizeOfComponent(
-    CesiumGltf::Accessor::ComponentType componentType) noexcept {
->>>>>>> 8d92cec3
+/*static*/ int8_t
+Accessor::computeByteSizeOfComponent(int32_t componentType) noexcept {
   switch (componentType) {
   case CesiumGltf::Accessor::ComponentType::BYTE:
   case CesiumGltf::Accessor::ComponentType::UNSIGNED_BYTE:
@@ -66,14 +56,9 @@
   return Accessor::computeByteSizeOfComponent(this->componentType);
 }
 
-<<<<<<< HEAD
-int64_t Accessor::computeBytesPerVertex() const {
+int64_t Accessor::computeBytesPerVertex() const noexcept {
   return int64_t{this->computeByteSizeOfComponent()} *
          int64_t{this->computeNumberOfComponents()};
-=======
-int64_t Accessor::computeBytesPerVertex() const noexcept {
-  return this->computeByteSizeOfComponent() * this->computeNumberOfComponents();
->>>>>>> 8d92cec3
 }
 
 int64_t
