--- conflicted
+++ resolved
@@ -460,68 +460,9 @@
   }
 }
 
-<<<<<<< HEAD
-template <typename TCallback>
-void forEachNodeInSceneObject(
-    const Model& model,
-    const Scene& scene,
-    TCallback& callback) {
-  for (int32_t node : scene.nodes) {
-    const Node* pNode = model.getSafe(&model.nodes, node);
-    if (!pNode)
-      continue;
-
-    callback(model, *pNode);
-  }
-}
-
 } // namespace
 
 void Model::forEachRootNodeInScene(
-    int sceneID,
-    std::function<ForEachRootNodeInSceneCallback>&& callback) {
-  return const_cast<const Model*>(this)->forEachRootNodeInScene(
-      sceneID,
-      [&callback](const Model& gltf_, const Node& node) {
-        callback(const_cast<Model&>(gltf_), const_cast<Node&>(node));
-      });
-}
-
-void Model::forEachRootNodeInScene(
-    int sceneID,
-    std::function<ForEachRootNodeInSceneConstCallback>&& callback) const {
-  if (sceneID >= 0) {
-    // Use the user-specified scene if it exists.
-    if (sceneID < static_cast<int>(this->scenes.size())) {
-      forEachNodeInSceneObject(
-          *this,
-          this->scenes[static_cast<size_t>(sceneID)],
-          callback);
-    }
-  } else if (
-      this->scene >= 0 &&
-      this->scene < static_cast<int32_t>(this->scenes.size())) {
-    // Use the default scene
-    forEachNodeInSceneObject(
-        *this,
-        this->scenes[static_cast<size_t>(this->scene)],
-        callback);
-  } else if (!this->scenes.empty()) {
-    // There's no default, so use the first scene
-    const Scene& defaultScene = this->scenes[0];
-    forEachNodeInSceneObject(*this, defaultScene, callback);
-  } else if (!this->nodes.empty()) {
-    // No scenes at all, use the first node as the root node.
-    callback(*this, this->nodes.front());
-  }
-}
-
-void Model::forEachPrimitiveInScene(
-=======
-} // namespace
-
-void Model::forEachRootNodeInScene(
->>>>>>> 3bd5deb5
     int sceneID,
     std::function<ForEachRootNodeInSceneCallback>&& callback) {
   return const_cast<const Model*>(this)->forEachRootNodeInScene(
