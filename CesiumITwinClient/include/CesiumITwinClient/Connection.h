--- conflicted
+++ resolved
@@ -2,7 +2,6 @@
 
 #include "AuthenticationToken.h"
 #include "CesiumCuratedContent.h"
-#include "CesiumGeospatial/GlobeRectangle.h"
 #include "CesiumUtility/IntrusivePointer.h"
 #include "CesiumUtility/ReferenceCounted.h"
 #include "CesiumVectorData/GeoJsonObject.h"
@@ -245,10 +244,7 @@
    * JWT access or share token.
    */
   const AuthenticationToken& getAuthToken() const { return _authToken; }
-<<<<<<< HEAD
-=======
-
->>>>>>> bb13b045
+
   /**
    * @brief Sets the access or share token that will be used for API calls.
    *
