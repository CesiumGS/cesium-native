--- conflicted
+++ resolved
@@ -7,7 +7,6 @@
 
 #include <cstdint>
 #include <optional>
-#include <stdexcept>
 #include <string>
 #include <vector>
 
@@ -305,10 +304,6 @@
     return obj;
   }
 
-<<<<<<< HEAD
-  throw new std::runtime_error("JSON value of an unknown type.");
-=======
   return JsonValue::Null();
->>>>>>> 0b52cb77
 }
 } // namespace CesiumUtility