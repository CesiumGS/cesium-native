#pragma once

#include <functional>
#include <string>

namespace CesiumUtility {
class Uri final {
public:
  static std::string resolve(
      const std::string& base,
      const std::string& relative,
      bool useBaseQuery = false);
  static std::string addQuery(
      const std::string& uri,
      const std::string& key,
      const std::string& value);
  static std::string
  getQueryValue(const std::string& uri, const std::string& key);

  typedef std::string
  SubstitutionCallbackSignature(const std::string& placeholder);
  static std::string substituteTemplateParameters(
      const std::string& templateUri,
      const std::function<SubstitutionCallbackSignature>& substitutionCallback);

  static std::string escape(const std::string& s);

  /**
<<<<<<< HEAD
   * @brief Gets the path portion of the URI.
=======
   * @brief Gets the path portion of the URI. This will not include path
   * parameters, if present.
>>>>>>> b2a1c6d2
   *
   * @param uri The URI from which to get the path.
   * @return The path, or empty string if the URI could not be parsed.
   */
  static std::string getPath(const std::string& uri);

  /**
   * @brief Sets the path portion of a URI to a new value. The other portions of
<<<<<<< HEAD
   * the URI are left unmodified.
=======
   * the URI are left unmodified, including any path parameters.
>>>>>>> b2a1c6d2
   *
   * @param uri The URI for which to set the path.
   * @param The new path portion of the URI.
   * @returns The new URI after setting the path. If the original URI cannot be
   * parsed, it is returned unmodified.
   */
  static std::string
  setPath(const std::string& uri, const std::string& newPath);
};
} // namespace CesiumUtility<|MERGE_RESOLUTION|>--- conflicted
+++ resolved
@@ -26,12 +26,8 @@
   static std::string escape(const std::string& s);
 
   /**
-<<<<<<< HEAD
-   * @brief Gets the path portion of the URI.
-=======
    * @brief Gets the path portion of the URI. This will not include path
    * parameters, if present.
->>>>>>> b2a1c6d2
    *
    * @param uri The URI from which to get the path.
    * @return The path, or empty string if the URI could not be parsed.
@@ -40,11 +36,7 @@
 
   /**
    * @brief Sets the path portion of a URI to a new value. The other portions of
-<<<<<<< HEAD
-   * the URI are left unmodified.
-=======
    * the URI are left unmodified, including any path parameters.
->>>>>>> b2a1c6d2
    *
    * @param uri The URI for which to set the path.
    * @param The new path portion of the URI.
