--- conflicted
+++ resolved
@@ -146,13 +146,6 @@
     std::string result = prompt;
 
     if (!this->errors.empty()) {
-<<<<<<< HEAD
-      result += "\n- " + CesiumUtility::joinToString(this->errors, "\n- ");
-    }
-
-    if (!this->warnings.empty()) {
-      result += "\n- " + CesiumUtility::joinToString(this->warnings, "\n- ");
-=======
       result += "\n- [Error] " +
                 CesiumUtility::joinToString(this->errors, "\n- [Error] ");
     }
@@ -160,7 +153,6 @@
     if (!this->warnings.empty()) {
       result += "\n- [Warning] " +
                 CesiumUtility::joinToString(this->warnings, "\n- [Warning] ");
->>>>>>> f10b1f98
     }
 
     return result;
