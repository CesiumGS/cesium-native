--- conflicted
+++ resolved
@@ -149,11 +149,7 @@
 
   mutable std::atomic<std::int32_t> _referenceCount{0};
   IDepotOwningAsset<T>* _pDepot{nullptr};
-<<<<<<< HEAD
-  std::atomic<bool> _isInvalidated{false};
-=======
   bool _isInvalidated{false};
->>>>>>> f49954ee
 
   // To allow the depot to modify _pDepot.
   template <typename TAssetType, typename TAssetKey>
