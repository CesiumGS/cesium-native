--- conflicted
+++ resolved
@@ -38,13 +38,12 @@
         ${CMAKE_CURRENT_LIST_DIR}/src
 )
 
-<<<<<<< HEAD
 # for some reason, spdlog_header_only causes non-wasm builds to fail
 if (CESIUM_TARGET_WASM)
     target_link_libraries(
         CesiumUtility
         PUBLIC
-            zlib-ng::zlib-ng
+            zlib-ng::zlib
             spdlog::spdlog_header_only
             glm::glm
             ada::ada
@@ -53,19 +52,9 @@
     target_link_libraries(
         CesiumUtility
         PUBLIC
-            zlib-ng::zlib-ng
+            zlib-ng::zlib
             spdlog::spdlog
             glm::glm
             ada::ada
     )
-endif()
-=======
-target_link_libraries(
-    CesiumUtility
-    PUBLIC
-        zlib-ng::zlib
-        spdlog::spdlog
-        glm::glm
-        ada::ada
-)
->>>>>>> aa5646db
+endif()