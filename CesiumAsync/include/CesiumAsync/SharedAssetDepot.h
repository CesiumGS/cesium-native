--- conflicted
+++ resolved
@@ -439,13 +439,8 @@
       pEntry->toResultUnderLock();
 
   if (assetResult.pValue) {
-<<<<<<< HEAD
-    bool wasInvalidated = assetResult.pValue->_isInvalidated.exchange(true);
-    if (!wasInvalidated) {
-=======
     if (!assetResult.pValue->_isInvalidated) {
       assetResult.pValue->_isInvalidated = true;
->>>>>>> f49954ee
       ++this->_liveInvalidatedAssets;
     }
     this->_assetsByPointer.erase(assetResult.pValue.get());
@@ -595,13 +590,10 @@
 template <typename TAssetType, typename TAssetKey>
 void SharedAssetDepot<TAssetType, TAssetKey>::unmarkDeletionCandidateUnderLock(
     const TAssetType& asset) {
-<<<<<<< HEAD
-=======
   // This asset better not already be invalidated. That would imply this asset
   // was resurrected after its reference count hit zero. This should only be
   // possible if the asset depot returned a pointer to the asset, which it
   // will not do for one that is invalidated.
->>>>>>> f49954ee
   CESIUM_ASSERT(!asset._isInvalidated);
 
   auto it = this->_assetsByPointer.find(const_cast<TAssetType*>(&asset));
