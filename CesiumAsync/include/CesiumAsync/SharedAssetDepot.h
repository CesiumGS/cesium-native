--- conflicted
+++ resolved
@@ -119,16 +119,12 @@
    */
   int64_t getInactiveAssetTotalSizeBytes() const;
 
-<<<<<<< HEAD
-=======
+  // Disable copy
+  void operator=(const SharedAssetDepot<TAssetType, TAssetKey>& other) = delete;
+
 private:
   struct LockHolder;
 
->>>>>>> afc097e9
-  // Disable copy
-  void operator=(const SharedAssetDepot<TAssetType, TAssetKey>& other) = delete;
-
-private:
   /**
    * @brief Locks the shared asset depot for thread-safe access. It will remain
    * locked until the returned object is destroyed or the `unlock` method is
