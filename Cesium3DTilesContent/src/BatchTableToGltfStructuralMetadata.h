﻿#pragma once

#include <CesiumGltf/Model.h>
#include <CesiumUtility/ErrorList.h>

#include <rapidjson/document.h>

#include <cstddef>
#include <span>

namespace Cesium3DTilesContent {
struct BatchTableToGltfStructuralMetadata {
  static CesiumUtility::ErrorList convertFromB3dm(
      const rapidjson::Document& featureTableJson,
      const rapidjson::Document& batchTableJson,
      const std::span<const std::byte>& batchTableBinaryData,
      CesiumGltf::Model& gltf);

  static CesiumUtility::ErrorList convertFromPnts(
      const rapidjson::Document& featureTableJson,
      const rapidjson::Document& batchTableJson,
      const std::span<const std::byte>& batchTableBinaryData,
      CesiumGltf::Model& gltf);

<<<<<<< HEAD
    static CesiumUtility::ErrorList convertFromVctr(
      const rapidjson::Document& featureTableJson,
      const rapidjson::Document& batchTableJson,
=======
  static CesiumUtility::ErrorList convertFromI3dm(
      const rapidjson::Document& featureTableJson,
      const rapidjson::Document& batchTableJson,
      const std::span<const std::byte>& featureTableJsonData,
>>>>>>> 8f17045f
      const std::span<const std::byte>& batchTableBinaryData,
      CesiumGltf::Model& gltf);
};
} // namespace Cesium3DTilesContent<|MERGE_RESOLUTION|>--- conflicted
+++ resolved
@@ -22,16 +22,16 @@
       const std::span<const std::byte>& batchTableBinaryData,
       CesiumGltf::Model& gltf);
 
-<<<<<<< HEAD
-    static CesiumUtility::ErrorList convertFromVctr(
-      const rapidjson::Document& featureTableJson,
-      const rapidjson::Document& batchTableJson,
-=======
   static CesiumUtility::ErrorList convertFromI3dm(
       const rapidjson::Document& featureTableJson,
       const rapidjson::Document& batchTableJson,
       const std::span<const std::byte>& featureTableJsonData,
->>>>>>> 8f17045f
+      const std::span<const std::byte>& batchTableBinaryData,
+      CesiumGltf::Model& gltf);
+  
+  static CesiumUtility::ErrorList convertFromVctr(
+      const rapidjson::Document& featureTableJson,
+      const rapidjson::Document& batchTableJson,
       const std::span<const std::byte>& batchTableBinaryData,
       CesiumGltf::Model& gltf);
 };
