--- conflicted
+++ resolved
@@ -2457,13 +2457,10 @@
     CHECK(pair.second.values >= 0);
     CHECK(size_t(pair.second.values) < gltf.bufferViews.size());
   }
-<<<<<<< HEAD
-=======
 
   CHECK(
       propertyTable.properties.find("missingValues") ==
       propertyTable.properties.end());
->>>>>>> 1a4d8002
 }
 
 TEST_CASE(
