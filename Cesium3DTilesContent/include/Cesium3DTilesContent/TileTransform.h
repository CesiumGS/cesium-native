#pragma once

#include <glm/mat4x4.hpp>

#include <optional>

namespace Cesium3DTiles {
struct Tile;
}

namespace Cesium3DTilesContent {

/**
 * @brief Convenience functions for getting and setting
 * {@link Cesium3DTiles::Tile::transform} as a `glm::dmat4`.
 */
class TileTransform {
public:
  /**
   * @brief Gets the tile's transform as a `glm::dmat4`.
   *
<<<<<<< HEAD
   * @param tile The tile from which to get the transform.
   * @return The transform, or `std::nullopt` if the
   * {@link Cesium3DTiles::Tile::transform} does not have 16 elements.
=======
   * If the tile's transform array has more than 16 elements, the extras are
   * silently ignored.
   *
   * @param tile The tile from which to get the transform.
   * @return The transform, or `std::nullopt` if the
   * {@link Cesium3DTiles::Tile::transform} has less than 16 elements.
>>>>>>> b2a1c6d2
   */
  static std::optional<glm::dmat4>
  getTransform(const Cesium3DTiles::Tile& tile);

  /**
<<<<<<< HEAD
   * @brief Sets the tile's transform as a `glm::dmat4`.
=======
   * @brief Sets the tile's transform using the values of a `glm::dmat4`.
   *
   * The existing value of the tile's transform property, if any, is replaced.
>>>>>>> b2a1c6d2
   *
   * @param tile The tile on which to set the transform.
   * @param newTransform The new transform.
   */
  static void
  setTransform(Cesium3DTiles::Tile& tile, const glm::dmat4& newTransform);
};

} // namespace Cesium3DTilesContent<|MERGE_RESOLUTION|>--- conflicted
+++ resolved
@@ -19,30 +19,20 @@
   /**
    * @brief Gets the tile's transform as a `glm::dmat4`.
    *
-<<<<<<< HEAD
-   * @param tile The tile from which to get the transform.
-   * @return The transform, or `std::nullopt` if the
-   * {@link Cesium3DTiles::Tile::transform} does not have 16 elements.
-=======
    * If the tile's transform array has more than 16 elements, the extras are
    * silently ignored.
    *
    * @param tile The tile from which to get the transform.
    * @return The transform, or `std::nullopt` if the
    * {@link Cesium3DTiles::Tile::transform} has less than 16 elements.
->>>>>>> b2a1c6d2
    */
   static std::optional<glm::dmat4>
   getTransform(const Cesium3DTiles::Tile& tile);
 
   /**
-<<<<<<< HEAD
-   * @brief Sets the tile's transform as a `glm::dmat4`.
-=======
    * @brief Sets the tile's transform using the values of a `glm::dmat4`.
    *
    * The existing value of the tile's transform property, if any, is replaced.
->>>>>>> b2a1c6d2
    *
    * @param tile The tile on which to set the transform.
    * @param newTransform The new transform.
