--- conflicted
+++ resolved
@@ -87,12 +87,9 @@
     set(DOXYGEN_BUILTIN_STL_SUPPORT YES)
     set(DOXYGEN_USE_MDFILE_AS_MAINPAGE "../README.md")
     set(DOXYGEN_EXCLUDE_PATTERNS "*/node_modules/*")
-<<<<<<< HEAD
-    set(DOXYGEN_IMAGE_PATH "./")
+
     set(DOXYGEN_DOT_GRAPH_MAX_NODES 100)
     set(DOXYGEN_WARN_AS_ERROR FAIL_ON_WARNINGS_PRINT)
-=======
-
     list(APPEND DOXYGEN_IMAGE_PATH "${CMAKE_CURRENT_LIST_DIR}/")
     list(APPEND DOXYGEN_IMAGE_PATH "${CMAKE_CURRENT_LIST_DIR}/img")
 
@@ -101,7 +98,6 @@
     # Tag files can be used by other Doxygen projects to link to our docs
     # For example, Cesium for Unreal can use it to link to the Cesium Native docs without duplicating them.
     set(DOXYGEN_GENERATE_TAGFILE "${CMAKE_CURRENT_BINARY_DIR}/html/cesium-native.tag")
->>>>>>> cc0d6c5c
 
     # Add support for Mermaid charts using the @mermaid command.
     set(DOXYGEN_HTML_EXTRA_FILES "${CMAKE_CURRENT_LIST_DIR}/assets/mermaid.min.js ${CMAKE_CURRENT_LIST_DIR}/assets/mingcute.json.js ${CMAKE_CURRENT_LIST_DIR}/assets/panzoom.js")
