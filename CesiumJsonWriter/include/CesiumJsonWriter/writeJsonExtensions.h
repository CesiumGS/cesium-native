--- conflicted
+++ resolved
@@ -14,15 +14,10 @@
   }
   jsonWriter.StartObject();
   for (const auto& item : obj.extensions) {
-<<<<<<< HEAD
-    auto handler =
-        context.createExtensionHandler(item.first, item.second, TExtended::TypeName);
-=======
     auto handler = context.createExtensionHandler(
         item.first,
         item.second,
         TExtended::TypeName);
->>>>>>> 1dcbb4b7
     if (!handler) {
       continue;
     }
