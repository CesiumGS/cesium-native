--- conflicted
+++ resolved
@@ -33,108 +33,6 @@
   return "Unknown";
 }
 
-<<<<<<< HEAD
-GeoJsonObject
-geoJsonGeometryObjectToObject(const GeoJsonGeometryObject& geometry) {
-  struct GeoJsonGeometryObjectToObject {
-    GeoJsonObject operator()(const GeoJsonPoint& lhs) { return lhs; }
-    GeoJsonObject operator()(const GeoJsonMultiPoint& lhs) { return lhs; }
-    GeoJsonObject operator()(const GeoJsonLineString& lhs) { return lhs; }
-    GeoJsonObject operator()(const GeoJsonMultiLineString& lhs) { return lhs; }
-    GeoJsonObject operator()(const GeoJsonPolygon& lhs) { return lhs; }
-    GeoJsonObject operator()(const GeoJsonMultiPolygon& lhs) { return lhs; }
-    GeoJsonObject operator()(const GeoJsonGeometryCollection& lhs) {
-      return lhs;
-    }
-  };
-
-  return std::visit(GeoJsonGeometryObjectToObject{}, geometry);
-}
-
-GeoJsonObjectPtr
-geoJsonGeometryObjectRefToObjectPtr(GeoJsonGeometryObject& geometry) {
-  struct GeoJsonGeometryObjectToObject {
-    GeoJsonObjectPtr operator()(GeoJsonPoint& lhs) { return &lhs; }
-    GeoJsonObjectPtr operator()(GeoJsonMultiPoint& lhs) { return &lhs; }
-    GeoJsonObjectPtr operator()(GeoJsonLineString& lhs) { return &lhs; }
-    GeoJsonObjectPtr operator()(GeoJsonMultiLineString& lhs) { return &lhs; }
-    GeoJsonObjectPtr operator()(GeoJsonPolygon& lhs) { return &lhs; }
-    GeoJsonObjectPtr operator()(GeoJsonMultiPolygon& lhs) { return &lhs; }
-    GeoJsonObjectPtr operator()(GeoJsonGeometryCollection& lhs) { return &lhs; }
-  };
-
-  return std::visit(GeoJsonGeometryObjectToObject{}, geometry);
-}
-
-GeoJsonObjectConstPtr geoJsonGeometryObjectConstRefToObjectConstPtr(
-    const GeoJsonGeometryObject& geometry) {
-  struct GeoJsonGeometryObjectToObject {
-    GeoJsonObjectConstPtr operator()(const GeoJsonPoint& lhs) { return &lhs; }
-    GeoJsonObjectConstPtr operator()(const GeoJsonMultiPoint& lhs) {
-      return &lhs;
-    }
-    GeoJsonObjectConstPtr operator()(const GeoJsonLineString& lhs) {
-      return &lhs;
-    }
-    GeoJsonObjectConstPtr operator()(const GeoJsonMultiLineString& lhs) {
-      return &lhs;
-    }
-    GeoJsonObjectConstPtr operator()(const GeoJsonPolygon& lhs) { return &lhs; }
-    GeoJsonObjectConstPtr operator()(const GeoJsonMultiPolygon& lhs) {
-      return &lhs;
-    }
-    GeoJsonObjectConstPtr operator()(const GeoJsonGeometryCollection& lhs) {
-      return &lhs;
-    }
-  };
-
-  return std::visit(GeoJsonGeometryObjectToObject{}, geometry);
-}
-
-GeoJsonObjectPtr geoJsonObjectRefToObjectPtr(GeoJsonObject& object) {
-  struct GeoJsonGeometryObjectToObject {
-    GeoJsonObjectPtr operator()(GeoJsonPoint& lhs) { return &lhs; }
-    GeoJsonObjectPtr operator()(GeoJsonMultiPoint& lhs) { return &lhs; }
-    GeoJsonObjectPtr operator()(GeoJsonLineString& lhs) { return &lhs; }
-    GeoJsonObjectPtr operator()(GeoJsonMultiLineString& lhs) { return &lhs; }
-    GeoJsonObjectPtr operator()(GeoJsonPolygon& lhs) { return &lhs; }
-    GeoJsonObjectPtr operator()(GeoJsonMultiPolygon& lhs) { return &lhs; }
-    GeoJsonObjectPtr operator()(GeoJsonGeometryCollection& lhs) { return &lhs; }
-    GeoJsonObjectPtr operator()(GeoJsonFeature& lhs) { return &lhs; }
-    GeoJsonObjectPtr operator()(GeoJsonFeatureCollection& lhs) { return &lhs; }
-  };
-
-  return std::visit(GeoJsonGeometryObjectToObject{}, object);
-}
-
-GeoJsonObjectConstPtr
-geoJsonObjectConstRefToObjectConstPtr(const GeoJsonObject& object) {
-  struct GeoJsonGeometryObjectToObject {
-    GeoJsonObjectConstPtr operator()(const GeoJsonPoint& lhs) { return &lhs; }
-    GeoJsonObjectConstPtr operator()(const GeoJsonMultiPoint& lhs) {
-      return &lhs;
-    }
-    GeoJsonObjectConstPtr operator()(const GeoJsonLineString& lhs) {
-      return &lhs;
-    }
-    GeoJsonObjectConstPtr operator()(const GeoJsonMultiLineString& lhs) {
-      return &lhs;
-    }
-    GeoJsonObjectConstPtr operator()(const GeoJsonPolygon& lhs) { return &lhs; }
-    GeoJsonObjectConstPtr operator()(const GeoJsonMultiPolygon& lhs) {
-      return &lhs;
-    }
-    GeoJsonObjectConstPtr operator()(const GeoJsonGeometryCollection& lhs) {
-      return &lhs;
-    }
-    GeoJsonObjectConstPtr operator()(const GeoJsonFeature& lhs) { return &lhs; }
-    GeoJsonObjectConstPtr operator()(const GeoJsonFeatureCollection& lhs) {
-      return &lhs;
-    }
-  };
-
-  return std::visit(GeoJsonGeometryObjectToObject{}, object);
-=======
 GeoJsonObjectType GeoJsonObject::getType() const {
   struct GeoJsonObjectTypeVisitor {
     GeoJsonObjectType operator()(const GeoJsonPoint& lhs) { return lhs.TYPE; }
@@ -161,6 +59,5 @@
   };
 
   return std::visit(GeoJsonObjectTypeVisitor{}, this->value);
->>>>>>> b57a8aa9
 }
 } // namespace CesiumVectorData