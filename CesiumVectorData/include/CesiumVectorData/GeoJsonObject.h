--- conflicted
+++ resolved
@@ -397,70 +397,6 @@
     GeoJsonFeatureCollection>;
 
 /**
-<<<<<<< HEAD
- * @brief The pass-by-pointer equivalent to \ref GeoJsonObject.
- */
-using GeoJsonObjectPtr = std::variant<
-    GeoJsonPoint*,
-    GeoJsonMultiPoint*,
-    GeoJsonLineString*,
-    GeoJsonMultiLineString*,
-    GeoJsonPolygon*,
-    GeoJsonMultiPolygon*,
-    GeoJsonGeometryCollection*,
-    GeoJsonFeature*,
-    GeoJsonFeatureCollection*>;
-
-/**
- * @brief The pass-by-const-pointer equivalent to \ref GeoJsonObject.
- */
-using GeoJsonObjectConstPtr = std::variant<
-    const GeoJsonPoint*,
-    const GeoJsonMultiPoint*,
-    const GeoJsonLineString*,
-    const GeoJsonMultiLineString*,
-    const GeoJsonPolygon*,
-    const GeoJsonMultiPolygon*,
-    const GeoJsonGeometryCollection*,
-    const GeoJsonFeature*,
-    const GeoJsonFeatureCollection*>;
-
-/**
- * @brief Converts a \ref GeoJsonGeometryObject to a \ref GeoJsonObject.
- *
- * All geometry objects are also valid objects, but not all objects are valid
- * geometry objects.
- */
-GeoJsonObject
-geoJsonGeometryObjectToObject(const GeoJsonGeometryObject& geometry);
-
-/**
- * @brief Converts a reference to a \ref GeoJsonGeometryObject to a \ref
- * GeoJsonObjectPtr.
- */
-GeoJsonObjectPtr
-geoJsonGeometryObjectRefToObjectPtr(GeoJsonGeometryObject& geometry);
-
-/**
- * @brief Converts a const reference to a \ref GeoJsonGeometryObject to a \ref
- * GeoJsonObjectConstPtr.
- */
-GeoJsonObjectConstPtr geoJsonGeometryObjectConstRefToObjectConstPtr(
-    const GeoJsonGeometryObject& geometry);
-
-/**
- * @brief Converts a reference toa  \ref GeoJsonObject to a \ref
- * GeoJsonObjectPtr.
- */
-GeoJsonObjectPtr geoJsonObjectRefToObjectPtr(GeoJsonObject& object);
-
-/**
- * @brief Converts a reference toa  \ref GeoJsonObject to a \ref
- * GeoJsonObjectConstPtr.
- */
-GeoJsonObjectConstPtr
-geoJsonObjectConstRefToObjectConstPtr(const GeoJsonObject& object);
-=======
  * @brief A wrapper around an object in a GeoJSON document.
  */
 struct GeoJsonObject {
@@ -475,5 +411,4 @@
    */
   GeoJsonObjectVariant value;
 };
->>>>>>> b57a8aa9
 } // namespace CesiumVectorData