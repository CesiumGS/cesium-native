#pragma once

<<<<<<< HEAD
#include "CesiumVectorData/VectorStyle.h"

#include <CesiumGeospatial/BoundingRegion.h>
#include <CesiumUtility/JsonValue.h>
#include <CesiumVectorData/Library.h>
=======
#include "GeoJsonObjectTypes.h"
>>>>>>> ccaf5509

#include <CesiumGeometry/AxisAlignedBox.h>

#include <array>
#include <vector>

namespace CesiumVectorData {

struct GeoJsonObjectIterator;
struct ConstGeoJsonObjectIterator;
template <typename TSingle, typename TMulti, typename TValue>
struct ConstGeoJsonPrimitiveIterator;
template <typename TObject> struct ConstGeoJsonObjectTypeIterator;

/**
 * @brief An iterator over all `Point` and `MultiPoint` objects in and including
 * a root GeoJSON object.
 */
using ConstGeoJsonPointIterator =
    ConstGeoJsonPrimitiveIterator<GeoJsonPoint, GeoJsonMultiPoint, glm::dvec3>;
/**
 * @brief An iterator over all `LineString` and `MultiLineString` objects in and
 * including a root GeoJSON object.
 */
using ConstGeoJsonLineStringIterator = ConstGeoJsonPrimitiveIterator<
    GeoJsonLineString,
    GeoJsonMultiLineString,
    std::vector<glm::dvec3>>;
/**
 * @brief An iterator over all `Polygon` and `MultiPolygon` objects in and
 * including a root GeoJSON object.
 */
using ConstGeoJsonPolygonIterator = ConstGeoJsonPrimitiveIterator<
    GeoJsonPolygon,
    GeoJsonMultiPolygon,
    std::vector<std::vector<glm::dvec3>>>;

/**
 * @brief An object in a GeoJSON document.
 */
struct GeoJsonObject {
  /**
   * @brief An object providing `begin` and `end` methods for creating iterators
   * of the given type for a \ref GeoJsonObject.
   */
  template <typename TIterator> struct IteratorProvider {
    /**
     * @brief Returns an iterator pointing to the first element.
     */
    TIterator begin() { return TIterator(*this->_pObject); }

    /**
     * @brief Returns an iterator pointing "past the end" of all the elements.
     */
    TIterator end() { return TIterator(); }

  private:
    IteratorProvider(const GeoJsonObject* pObject) : _pObject(pObject) {}

    const GeoJsonObject* _pObject;
    friend struct GeoJsonObject;
  };

  /**
   * @brief Returns an iterator pointing to this object. Iterating this will
   * provide all children of this object.
   *
   * @note The iterator will only descend up to a depth of eight, which should
   * cover almost all GeoJSON documents.
   */
  GeoJsonObjectIterator begin();
  /**
   * @brief Returns an iterator pointing "past the end" of the list of children
   * of this object.
   *
   * @note The iterator will only descend up to a depth of eight, which should
   * cover almost all GeoJSON documents.
   */
  GeoJsonObjectIterator end();

  /**
   * @brief Returns an iterator pointing to this object. Iterating this will
   * provide all children of this object.
   *
   * @note The iterator will only descend up to a depth of eight, which should
   * cover almost all GeoJSON documents.
   */
<<<<<<< HEAD
  CesiumUtility::JsonValue::Object foreignMembers =
      CesiumUtility::JsonValue::Object();

  /**
   * @brief The style for this specific GeoJSON object, if any.
   */
  std::optional<VectorStyle> style = std::nullopt;
};
=======
  ConstGeoJsonObjectIterator begin() const;
  /**
   * @brief Returns an iterator pointing "past the end" of the list of children
   * of this object.
   *
   * @note The iterator will only descend up to a depth of eight, which should
   * cover almost all GeoJSON documents.
   */
  ConstGeoJsonObjectIterator end() const;
>>>>>>> ccaf5509

  /**
   * @brief Allows iterating over all points defined in this object or any child
   * objects. This will include both `Point` objects and `MultiPoint` objects.
   *
   * @note The iterator will only descend up to a depth of eight, which should
   * cover almost all GeoJSON documents.
   */
  IteratorProvider<ConstGeoJsonPointIterator> points() const;

  /**
   * @brief Allows iterating over all lines defined in this object or any child
   * objects. This will include both `LineString` objects and `MultiLineString`
   * objects.
   *
   * @note The iterator will only descend up to a depth of eight, which should
   * cover almost all GeoJSON documents.
   */
  IteratorProvider<ConstGeoJsonLineStringIterator> lines() const;

  /**
   * @brief Allows iterating over all polygons defined in this object or any
   * child objects. This will include both `Polygon` objects and `MultiPolygon`
   * objects.
   *
   * @note The iterator will only descend up to a depth of eight, which should
   * cover almost all GeoJSON documents.
   */
  IteratorProvider<ConstGeoJsonPolygonIterator> polygons() const;

  /**
   * @brief Returns all \ref GeoJsonObject values matching the given type in
   * this object or in any children.
   *
   * @note The iterator will only descend up to a depth of eight, which should
   * cover almost all GeoJSON documents.
   */
<<<<<<< HEAD
  CesiumUtility::JsonValue::Object foreignMembers =
      CesiumUtility::JsonValue::Object();

  /**
   * @brief The style for this specific GeoJSON object, if any.
   */
  std::optional<VectorStyle> style = std::nullopt;
};
=======
  template <typename TObject>
  IteratorProvider<ConstGeoJsonObjectTypeIterator<TObject>> allOfType() const {
    return IteratorProvider<ConstGeoJsonObjectTypeIterator<TObject>>(this);
  }
>>>>>>> ccaf5509

  /**
   * @brief Returns the bounding box defined in the GeoJSON for this object, if
   * any.
   */
  const std::optional<CesiumGeometry::AxisAlignedBox>& getBoundingBox() const;

  /**
   * @brief Returns the bounding box defined in the GeoJSON for this object, if
   * any.
   */
  std::optional<CesiumGeometry::AxisAlignedBox>& getBoundingBox();

  /**
   * @brief Returns the \ref CesiumUtility::JsonValue::Object containing any
   * foreign members on this GeoJSON object.
   */
  const CesiumUtility::JsonValue::Object& getForeignMembers() const;

  /**
   * @brief Returns the \ref CesiumUtility::JsonValue::Object containing any
   * foreign members on this GeoJSON object.
   */
<<<<<<< HEAD
  CesiumUtility::JsonValue::Object foreignMembers =
      CesiumUtility::JsonValue::Object();

  /**
   * @brief The style for this specific GeoJSON object, if any.
   */
  std::optional<VectorStyle> style = std::nullopt;
};
=======
  CesiumUtility::JsonValue::Object& getForeignMembers();
>>>>>>> ccaf5509

  /**
   * @brief Returns the \ref GeoJsonObjectType that this \ref GeoJsonObject
   * is wrapping.
   */
  GeoJsonObjectType getType() const;

  /**
   * @brief Returns whether the `value` of this \ref GeoJsonObject is of the
   * given type.
   */
  template <typename T> bool isType() const {
    return std::holds_alternative<T>(this->value);
  }

  /**
   * @brief Obtains a reference to the value of this \ref GeoJsonObject if the
   * value is of the given type.
   *
   * @exception std::bad_variant_access if the value is not of type `T`
   */
  template <typename T> const T& get() const {
    return std::get<T>(this->value);
  }

  /**
   * @brief Obtains a reference to the value of this \ref GeoJsonObject if the
   * value is of the given type.
   *
   * @exception std::bad_variant_access if the value is not of type `T`
   */
<<<<<<< HEAD
  CesiumUtility::JsonValue::Object foreignMembers =
      CesiumUtility::JsonValue::Object();

  /**
   * @brief The style for this specific GeoJSON object, if any.
   */
  std::optional<VectorStyle> style = std::nullopt;
};
=======
  template <typename T> T& get() { return std::get<T>(this->value); }
>>>>>>> ccaf5509

  /**
   * @brief Obtains a pointer to the value of this \ref GeoJsonObject if the
   * value is of the given type. Otherwise `nullptr` is returned.
   */
  template <typename T> const T* getIf() const {
    return std::get_if<T>(&this->value);
  }

  /**
   * @brief Obtains a pointer to the value of this \ref GeoJsonObject if the
   * value is of the given type. Otherwise `nullptr` is returned.
   */
  template <typename T> T* getIf() { return std::get_if<T>(&this->value); }

  /**
   * @brief Applies the visitor `visitor` to the value variant.
   */
  template <typename Visitor, typename RetVal> RetVal visit(Visitor&& visitor) {
    return std::visit(visitor, this->value);
  }

  /**
   * @brief A variant containing the GeoJSON object.
   */
<<<<<<< HEAD
  CesiumUtility::JsonValue::Object foreignMembers =
      CesiumUtility::JsonValue::Object();

  /**
   * @brief The style for this specific GeoJSON object, if any.
   */
  std::optional<VectorStyle> style = std::nullopt;
=======
  GeoJsonObjectVariant value;
>>>>>>> ccaf5509
};

/**
 * @brief Iterates over a \ref GeoJsonObject and all of its children.
 */
struct GeoJsonObjectIterator {
private:
  static constexpr size_t StackSize = 8;
  struct IteratorStackState {
    GeoJsonObject* pObject;
    int64_t nextPos;
  };

public:
  // Ignore Doxygen warnings for iterator tags.
  //! @cond Doxygen_Suppress
  using iterator_category = std::forward_iterator_tag;
  using difference_type = std::ptrdiff_t;
  using value_type = GeoJsonObject;
  using pointer = GeoJsonObject*;
  using reference = GeoJsonObject&;
  //! @endcond

  /** @brief Returns a reference to the current object. */
  reference operator*() const { return *_pCurrentObject; }
  /** @brief Returns a pointer to the current object. */
  pointer operator->() { return _pCurrentObject; }

  /**
   * @brief Attempts to find the Feature that contains the current item the
   * iterator is pointing to.
   *
   * If the iterator is pointing to a Feature, that Feature will be returned.
   */
  GeoJsonObject* getFeature() const {
    for (int64_t i = this->_stackPos; i >= 0; i--) {
      if (this->_stack[(size_t)i].pObject->isType<GeoJsonFeature>()) {
        return this->_stack[(size_t)i].pObject;
      }
    }

    return nullptr;
  }

  /**
   * @brief Returns `true` if this is an "end" iterator (points past the end of
   * all objects).
   */
  bool isEnded() const {
    return this->_stackPos == -1 && this->_pCurrentObject == nullptr;
  }

  /**
   * @brief Iterates to the next \ref GeoJsonObject, returning this modified
   * iterator.
   */
<<<<<<< HEAD
  CesiumUtility::JsonValue::Object foreignMembers =
      CesiumUtility::JsonValue::Object();

  /**
   * @brief The style for this specific GeoJSON object, if any.
   */
  std::optional<VectorStyle> style = std::nullopt;
};

struct GeoJsonObject;

/**
 * @brief A `GeometryCollection` represents any number of \ref
 * GeoJsonObject objects.
 */
struct GeoJsonGeometryCollection {
  /** @brief The `GeoJsonObjectType` for a GeometryCollection. */
  static constexpr GeoJsonObjectType TYPE =
      GeoJsonObjectType::GeometryCollection;
=======
  GeoJsonObjectIterator& operator++() {
    this->iterate();
    return *this;
  }
  /**
   * @brief Iterates to the next \ref GeoJsonObject, returning the previous
   * state of the iterator.
   */
  GeoJsonObjectIterator operator++(int) {
    GeoJsonObjectIterator tmp = *this;
    this->iterate();
    return tmp;
  }
>>>>>>> ccaf5509

  /**
   * @brief Checks if two \ref GeoJsonObjectIterator iterators are equal.
   */
  friend bool
  operator==(const GeoJsonObjectIterator& a, const GeoJsonObjectIterator& b) {
    if (a._pCurrentObject != b._pCurrentObject || a._stackPos != b._stackPos) {
      return false;
    }

    if (a._stackPos >= 0 && b._stackPos >= 0) {
      if (a._stack[(size_t)a._stackPos].nextPos !=
          b._stack[(size_t)b._stackPos].nextPos) {
        return false;
      }
      if (a._stack[(size_t)a._stackPos].pObject !=
          b._stack[(size_t)b._stackPos].pObject) {
        return false;
      }
    }

    return true;
  }

  /**
   * @brief Checks if two \ref GeoJsonObjectIterator iterators are not equal.
   */
  friend bool
  operator!=(const GeoJsonObjectIterator& a, const GeoJsonObjectIterator& b) {
    return !(a == b);
  }

  /**
   * @brief Creates a new \ref GeoJsonObjectIterator with the given \ref
   * GeoJsonObject as the root object.
   *
   * @param rootObject The root object of the new iterator. This will be the
   * first object returned.
   */
  GeoJsonObjectIterator(GeoJsonObject& rootObject)
      : _stackPos(0), _pCurrentObject(nullptr) {
    this->_stack[0].pObject = &rootObject;
    this->_stack[0].nextPos = -1;
    this->iterate();
  }

  /**
   * @brief Creates a new \ref GeoJsonObjectIterator without any \ref
   * GeoJsonObject. This is equivalent to an "end" iterator.
   */
<<<<<<< HEAD
  CesiumUtility::JsonValue::Object foreignMembers =
      CesiumUtility::JsonValue::Object();

  /**
   * @brief The style for this specific GeoJSON object, if any.
   */
  std::optional<VectorStyle> style = std::nullopt;
=======
  GeoJsonObjectIterator() : _stackPos(-1), _pCurrentObject(nullptr) {}

private:
  void handleChild(GeoJsonObject& child) {
    this->_pCurrentObject = &child;

    if ((this->_stackPos - 1) <= (int64_t)StackSize &&
        (child.isType<GeoJsonGeometryCollection>() ||
         child.isType<GeoJsonFeatureCollection>() ||
         child.isType<GeoJsonFeature>())) {

      ++this->_stackPos;
      this->_stack[(size_t)this->_stackPos].pObject = &child;
      this->_stack[(size_t)this->_stackPos].nextPos = 0;
    }
  }

  void iterate() {
    this->_pCurrentObject = nullptr;
    while (this->_stackPos >= 0 && this->_stackPos < (int64_t)StackSize &&
           this->_pCurrentObject == nullptr) {
      IteratorStackState& stackState = this->_stack[(size_t)this->_stackPos];
      GeoJsonObject* pNext = stackState.pObject;
      if (stackState.nextPos == -1) {
        this->_pCurrentObject = pNext;
        ++stackState.nextPos;
        continue;
      } else if (
          GeoJsonGeometryCollection* pCollection =
              std::get_if<GeoJsonGeometryCollection>(&pNext->value)) {
        if ((size_t)stackState.nextPos >= pCollection->geometries.size()) {
          // No children left
          --this->_stackPos;
          continue;
        }

        GeoJsonObject& child =
            pCollection->geometries[(size_t)stackState.nextPos];
        ++stackState.nextPos;
        this->handleChild(child);
        continue;
      } else if (
          GeoJsonFeatureCollection* pFeatureCollection =
              std::get_if<GeoJsonFeatureCollection>(&pNext->value)) {
        if ((size_t)stackState.nextPos >= pFeatureCollection->features.size()) {
          // No children left
          --this->_stackPos;
          continue;
        }

        GeoJsonObject& child =
            pFeatureCollection->features[(size_t)stackState.nextPos];
        ++stackState.nextPos;
        this->handleChild(child);
        continue;
      } else if (
          GeoJsonFeature* pFeature =
              std::get_if<GeoJsonFeature>(&pNext->value)) {
        const size_t expectedSize = pFeature->geometry == nullptr ? 0 : 1;
        if ((size_t)stackState.nextPos >= expectedSize) {
          // Feature only has zero or one child
          --this->_stackPos;
          continue;
        }

        ++stackState.nextPos;
        this->handleChild(*pFeature->geometry);
        continue;
      } else {
        // This object was a dud, try another
        this->_stackPos--;
      }
    }
  }

  std::array<IteratorStackState, StackSize> _stack;
  int64_t _stackPos = -1;
  GeoJsonObject* _pCurrentObject;

  friend struct ConstGeoJsonObjectIterator;
>>>>>>> ccaf5509
};

/**
 * @brief The `const` equivalent of \ref GeoJsonObjectIterator.
 */
struct ConstGeoJsonObjectIterator {
  // Ignore Doxygen warnings for iterator tags.
  //! @cond Doxygen_Suppress
  using iterator_category = std::forward_iterator_tag;
  using difference_type = std::ptrdiff_t;
  using value_type = GeoJsonObject;
  using pointer = const GeoJsonObject*;
  using reference = const GeoJsonObject&;
  //! @endcond

  /** @brief Returns a reference to the current object. */
  reference operator*() const { return *this->_it; }
  /** @brief Returns a pointer to the current object. */
  pointer operator->() { return this->_it._pCurrentObject; }

  /**
   * @brief Attempts to find the Feature that contains the current item the
   * iterator is pointing to.
   *
   * If the iterator is pointing to a Feature, that Feature will be returned.
   */
  const GeoJsonObject* getFeature() { return this->_it.getFeature(); }

  /**
   * @brief Returns `true` if this is an "end" iterator (points past the end of
   * all objects).
   */
  bool isEnded() const { return this->_it.isEnded(); }

  /**
   * @brief Iterates to the next \ref GeoJsonObject, returning this modified
   * iterator.
   */
  ConstGeoJsonObjectIterator& operator++() {
    ++this->_it;
    return *this;
  }
  /**
   * @brief Iterates to the next \ref GeoJsonObject, returning the previous
   * state of the iterator.
   */
  ConstGeoJsonObjectIterator operator++(int) {
    ConstGeoJsonObjectIterator tmp = *this;
    ++this->_it;
    return tmp;
  }
  /**
   * @brief Checks if two \ref ConstGeoJsonObjectIterator iterators are equal.
   */
  friend bool operator==(
      const ConstGeoJsonObjectIterator& a,
      const ConstGeoJsonObjectIterator& b) {
    return a._it == b._it;
  }

  /**
   * @brief Checks if two \ref ConstGeoJsonObjectIterator iterators are not
   * equal.
   */
  friend bool operator!=(
      const ConstGeoJsonObjectIterator& a,
      const ConstGeoJsonObjectIterator& b) {
    return a._it != b._it;
  }

  /**
   * @brief Creates a new \ref ConstGeoJsonObjectIterator with the given \ref
   * GeoJsonObject as the root object.
   *
   * @param rootObject The root object of the new iterator. This will be the
   * first object returned.
   */
  ConstGeoJsonObjectIterator(const GeoJsonObject& rootObject)
      : _it(const_cast<GeoJsonObject&>(rootObject)) {}
  /**
   * @brief Creates a new \ref ConstGeoJsonObjectIterator without any \ref
   * GeoJsonObject. This is equivalent to an "end" iterator.
   */
<<<<<<< HEAD
  CesiumUtility::JsonValue::Object foreignMembers =
      CesiumUtility::JsonValue::Object();

  /**
   * @brief The style for this specific GeoJSON object, if any.
   */
  std::optional<VectorStyle> style = std::nullopt;
=======
  ConstGeoJsonObjectIterator() = default;

private:
  GeoJsonObjectIterator _it;
>>>>>>> ccaf5509
};

/**
 * @brief Returns all geometry data of a given type from a \ref GeoJsonObject.
 *
 * @tparam TSingle The type of the "single" version of this geometry object. For
 * example, `Point`.
 * @tparam TMulti The type of the "multi" version of this geometry object. For
 * example, `MultiPoint`.
 * @tparam TValue The type of the geometry data included in both
 * `TSingle::coordinates` and `TMulti::coordinates[i]`.
 */
template <typename TSingle, typename TMulti, typename TValue>
struct ConstGeoJsonPrimitiveIterator {
  // Ignore Doxygen warnings for iterator tags.
  //! @cond Doxygen_Suppress
  using iterator_category = std::forward_iterator_tag;
  using difference_type = std::ptrdiff_t;
  using value_type = TValue;
  using pointer = const TValue*;
  using reference = const TValue&;
  //! @endcond

  /**
   * @brief Returns a reference to the current value.
   */
  reference operator*() const {
    const TMulti* pMultiPoint = (*this->_it).template getIf<TMulti>();
    if (pMultiPoint) {
      return pMultiPoint->coordinates[this->_currentMultiIdx];
    }

    return (*this->_it).template get<TSingle>().coordinates;
  }
  /**
   * @brief Returns a pointer to the current value.
   */
  pointer operator->() { return &**this; }

  /**
   * @brief Iterates to the next value, returning the modified iterator.
   */
  ConstGeoJsonPrimitiveIterator& operator++() {
    this->iterate();
    return *this;
  }
  /**
   * @brief Iterates to the next value, returning the previous state of the
   * iterator.
   */
  ConstGeoJsonPrimitiveIterator operator++(int) {
    ConstGeoJsonPrimitiveIterator tmp = *this;
    this->iterate();
    return tmp;
  }
  /**
   * @brief Checks if two \ref ConstGeoJsonPrimitiveIterator iterators are
   * equal.
   */
  friend bool operator==(
      const ConstGeoJsonPrimitiveIterator& a,
      const ConstGeoJsonPrimitiveIterator& b) {
    return a._it == b._it;
  }
  /**
   * @brief Checks if two \ref ConstGeoJsonPrimitiveIterator iterators are not
   * equal.
   */
  friend bool operator!=(
      const ConstGeoJsonPrimitiveIterator& a,
      const ConstGeoJsonPrimitiveIterator& b) {
    return a._it != b._it;
  }

  /**
   * @brief Creates a new \ref ConstGeoJsonPrimitiveIterator from the given root
   * \ref GeoJsonObject.
   */
  ConstGeoJsonPrimitiveIterator(const GeoJsonObject& rootObject)
      : _it(const_cast<GeoJsonObject&>(rootObject)) {
    if (!_it.isEnded() &&
        !(_it->template isType<TSingle>() || _it->template isType<TMulti>())) {
      this->iterate();
    }
  }

  /**
   * @brief Creates an empty \ref ConstGeoJsonPrimitiveIterator.
   */
<<<<<<< HEAD
  CesiumUtility::JsonValue::Object foreignMembers =
      CesiumUtility::JsonValue::Object();

  /**
   * @brief The style for this specific GeoJSON object, if any.
   */
  std::optional<VectorStyle> style = std::nullopt;
=======
  ConstGeoJsonPrimitiveIterator() = default;

private:
  void iterate() {
    if (!this->_it.isEnded() && this->_it->template isType<TMulti>()) {
      const TMulti& multi = this->_it->template get<TMulti>();
      if ((int64_t)this->_currentMultiIdx <
          ((int64_t)multi.coordinates.size() - 1)) {
        ++this->_currentMultiIdx;
        return;
      }
    }

    this->_currentMultiIdx = 0;
    do {
      ++this->_it;
    } while (!this->_it.isEnded() &&
             !(this->_it->template isType<TSingle>() ||
               (this->_it->template isType<TMulti>() &&
                !this->_it->template get<TMulti>().coordinates.empty())));
  }

  GeoJsonObjectIterator _it;
  size_t _currentMultiIdx = 0;
>>>>>>> ccaf5509
};

/**
 * @brief An iterator over all \ref GeoJsonObject objects that contain a value
 * of type `ObjectType`.
 */
template <typename TObject> struct ConstGeoJsonObjectTypeIterator {
  // Ignore Doxygen warnings for iterator tags.
  //! @cond Doxygen_Suppress
  using iterator_category = std::forward_iterator_tag;
  using difference_type = std::ptrdiff_t;
  using value_type = TObject;
  using pointer = const TObject*;
  using reference = const TObject&;
  //! @endcond

  /** @brief Returns a reference to the current object. */
  reference operator*() const { return (*this->_it).template get<TObject>(); }
  /** @brief Returns a pointer to the current object. */
  pointer operator->() { return &**this; }

  /**
   * @brief Iterates to the next `ObjectType`, returning this modified
   * iterator.
   */
  ConstGeoJsonObjectTypeIterator& operator++() {
    this->iterate();
    return *this;
  }
  /**
   * @brief Iterates to the next `ObjectType`, returning the previous
   * state of the iterator.
   */
  ConstGeoJsonObjectTypeIterator operator++(int) {
    ConstGeoJsonObjectTypeIterator tmp = *this;
    this->iterate();
    return tmp;
  }
  /**
   * @brief Checks if two \ref ConstGeoJsonObjectTypeIterator iterators are
   * equal.
   */
  friend bool operator==(
      const ConstGeoJsonObjectTypeIterator& a,
      const ConstGeoJsonObjectTypeIterator& b) {
    return a._it == b._it;
  }
  /**
   * @brief Checks if two \ref ConstGeoJsonObjectTypeIterator iterators are not
   * equal.
   */
  friend bool operator!=(
      const ConstGeoJsonObjectTypeIterator& a,
      const ConstGeoJsonObjectTypeIterator& b) {
    return a._it != b._it;
  }

  /**
   * @brief Creates a new \ref ConstGeoJsonObjectTypeIterator with the given
   * \ref GeoJsonObject as the root object.
   *
   * @param rootObject The root object of the new iterator. This will be the
   * first object returned.
   */
  ConstGeoJsonObjectTypeIterator(const GeoJsonObject& rootObject)
      : _it(const_cast<GeoJsonObject&>(rootObject)) {
    if (!this->_it.isEnded() && !this->_it->template isType<TObject>()) {
      this->iterate();
    }
  }
  /**
   * @brief Creates a new \ref ConstGeoJsonObjectTypeIterator without any \ref
   * GeoJsonObject. This is equivalent to an "end" iterator.
   */
  ConstGeoJsonObjectTypeIterator() = default;

private:
  void iterate() {
    do {
      ++this->_it;
    } while (!this->_it.isEnded() && !this->_it->template isType<TObject>());
  }

  ConstGeoJsonObjectIterator _it;
  size_t _currentMultiPointIdx = 0;
};
} // namespace CesiumVectorData<|MERGE_RESOLUTION|>--- conflicted
+++ resolved
@@ -1,14 +1,6 @@
 #pragma once
 
-<<<<<<< HEAD
-#include "CesiumVectorData/VectorStyle.h"
-
-#include <CesiumGeospatial/BoundingRegion.h>
-#include <CesiumUtility/JsonValue.h>
-#include <CesiumVectorData/Library.h>
-=======
 #include "GeoJsonObjectTypes.h"
->>>>>>> ccaf5509
 
 #include <CesiumGeometry/AxisAlignedBox.h>
 
@@ -96,16 +88,6 @@
    * @note The iterator will only descend up to a depth of eight, which should
    * cover almost all GeoJSON documents.
    */
-<<<<<<< HEAD
-  CesiumUtility::JsonValue::Object foreignMembers =
-      CesiumUtility::JsonValue::Object();
-
-  /**
-   * @brief The style for this specific GeoJSON object, if any.
-   */
-  std::optional<VectorStyle> style = std::nullopt;
-};
-=======
   ConstGeoJsonObjectIterator begin() const;
   /**
    * @brief Returns an iterator pointing "past the end" of the list of children
@@ -115,7 +97,6 @@
    * cover almost all GeoJSON documents.
    */
   ConstGeoJsonObjectIterator end() const;
->>>>>>> ccaf5509
 
   /**
    * @brief Allows iterating over all points defined in this object or any child
@@ -153,21 +134,10 @@
    * @note The iterator will only descend up to a depth of eight, which should
    * cover almost all GeoJSON documents.
    */
-<<<<<<< HEAD
-  CesiumUtility::JsonValue::Object foreignMembers =
-      CesiumUtility::JsonValue::Object();
-
-  /**
-   * @brief The style for this specific GeoJSON object, if any.
-   */
-  std::optional<VectorStyle> style = std::nullopt;
-};
-=======
   template <typename TObject>
   IteratorProvider<ConstGeoJsonObjectTypeIterator<TObject>> allOfType() const {
     return IteratorProvider<ConstGeoJsonObjectTypeIterator<TObject>>(this);
   }
->>>>>>> ccaf5509
 
   /**
    * @brief Returns the bounding box defined in the GeoJSON for this object, if
@@ -191,18 +161,7 @@
    * @brief Returns the \ref CesiumUtility::JsonValue::Object containing any
    * foreign members on this GeoJSON object.
    */
-<<<<<<< HEAD
-  CesiumUtility::JsonValue::Object foreignMembers =
-      CesiumUtility::JsonValue::Object();
-
-  /**
-   * @brief The style for this specific GeoJSON object, if any.
-   */
-  std::optional<VectorStyle> style = std::nullopt;
-};
-=======
   CesiumUtility::JsonValue::Object& getForeignMembers();
->>>>>>> ccaf5509
 
   /**
    * @brief Returns the \ref GeoJsonObjectType that this \ref GeoJsonObject
@@ -234,18 +193,7 @@
    *
    * @exception std::bad_variant_access if the value is not of type `T`
    */
-<<<<<<< HEAD
-  CesiumUtility::JsonValue::Object foreignMembers =
-      CesiumUtility::JsonValue::Object();
-
-  /**
-   * @brief The style for this specific GeoJSON object, if any.
-   */
-  std::optional<VectorStyle> style = std::nullopt;
-};
-=======
   template <typename T> T& get() { return std::get<T>(this->value); }
->>>>>>> ccaf5509
 
   /**
    * @brief Obtains a pointer to the value of this \ref GeoJsonObject if the
@@ -271,17 +219,7 @@
   /**
    * @brief A variant containing the GeoJSON object.
    */
-<<<<<<< HEAD
-  CesiumUtility::JsonValue::Object foreignMembers =
-      CesiumUtility::JsonValue::Object();
-
-  /**
-   * @brief The style for this specific GeoJSON object, if any.
-   */
-  std::optional<VectorStyle> style = std::nullopt;
-=======
   GeoJsonObjectVariant value;
->>>>>>> ccaf5509
 };
 
 /**
@@ -338,27 +276,6 @@
    * @brief Iterates to the next \ref GeoJsonObject, returning this modified
    * iterator.
    */
-<<<<<<< HEAD
-  CesiumUtility::JsonValue::Object foreignMembers =
-      CesiumUtility::JsonValue::Object();
-
-  /**
-   * @brief The style for this specific GeoJSON object, if any.
-   */
-  std::optional<VectorStyle> style = std::nullopt;
-};
-
-struct GeoJsonObject;
-
-/**
- * @brief A `GeometryCollection` represents any number of \ref
- * GeoJsonObject objects.
- */
-struct GeoJsonGeometryCollection {
-  /** @brief The `GeoJsonObjectType` for a GeometryCollection. */
-  static constexpr GeoJsonObjectType TYPE =
-      GeoJsonObjectType::GeometryCollection;
-=======
   GeoJsonObjectIterator& operator++() {
     this->iterate();
     return *this;
@@ -372,7 +289,6 @@
     this->iterate();
     return tmp;
   }
->>>>>>> ccaf5509
 
   /**
    * @brief Checks if two \ref GeoJsonObjectIterator iterators are equal.
@@ -423,15 +339,6 @@
    * @brief Creates a new \ref GeoJsonObjectIterator without any \ref
    * GeoJsonObject. This is equivalent to an "end" iterator.
    */
-<<<<<<< HEAD
-  CesiumUtility::JsonValue::Object foreignMembers =
-      CesiumUtility::JsonValue::Object();
-
-  /**
-   * @brief The style for this specific GeoJSON object, if any.
-   */
-  std::optional<VectorStyle> style = std::nullopt;
-=======
   GeoJsonObjectIterator() : _stackPos(-1), _pCurrentObject(nullptr) {}
 
 private:
@@ -512,7 +419,6 @@
   GeoJsonObject* _pCurrentObject;
 
   friend struct ConstGeoJsonObjectIterator;
->>>>>>> ccaf5509
 };
 
 /**
@@ -596,20 +502,10 @@
    * @brief Creates a new \ref ConstGeoJsonObjectIterator without any \ref
    * GeoJsonObject. This is equivalent to an "end" iterator.
    */
-<<<<<<< HEAD
-  CesiumUtility::JsonValue::Object foreignMembers =
-      CesiumUtility::JsonValue::Object();
-
-  /**
-   * @brief The style for this specific GeoJSON object, if any.
-   */
-  std::optional<VectorStyle> style = std::nullopt;
-=======
   ConstGeoJsonObjectIterator() = default;
 
 private:
   GeoJsonObjectIterator _it;
->>>>>>> ccaf5509
 };
 
 /**
@@ -699,15 +595,6 @@
   /**
    * @brief Creates an empty \ref ConstGeoJsonPrimitiveIterator.
    */
-<<<<<<< HEAD
-  CesiumUtility::JsonValue::Object foreignMembers =
-      CesiumUtility::JsonValue::Object();
-
-  /**
-   * @brief The style for this specific GeoJSON object, if any.
-   */
-  std::optional<VectorStyle> style = std::nullopt;
-=======
   ConstGeoJsonPrimitiveIterator() = default;
 
 private:
@@ -732,7 +619,6 @@
 
   GeoJsonObjectIterator _it;
   size_t _currentMultiIdx = 0;
->>>>>>> ccaf5509
 };
 
 /**
