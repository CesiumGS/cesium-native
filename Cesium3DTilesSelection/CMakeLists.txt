add_library(Cesium3DTilesSelection "")

configure_cesium_library(Cesium3DTilesSelection)

cesium_glob_files(CESIUM_3DTILES_SELECTION_SOURCES src/*.cpp)
cesium_glob_files(CESIUM_3DTILES_SELECTION_HEADERS src/*.h)
cesium_glob_files(CESIUM_3DTILES_SELECTION_PUBLIC_HEADERS include/Cesium3DTilesSelection/*.h)
cesium_glob_files(CESIUM_3DTILES_SELECTION_TEST_SOURCES test/*.cpp)
cesium_glob_files(CESIUM_3DTILES_SELECTION_TEST_HEADERS test/*.h)

set_target_properties(Cesium3DTilesSelection
    PROPERTIES
        TEST_SOURCES "${CESIUM_3DTILES_SELECTION_TEST_SOURCES}"
        TEST_HEADERS "${CESIUM_3DTILES_SELECTION_TEST_HEADERS}"
        TEST_DATA_DIR ${CMAKE_CURRENT_LIST_DIR}/test/data
)

set_target_properties(Cesium3DTilesSelection
    PROPERTIES
    PUBLIC_HEADER "${CESIUM_3DTILES_SELECTION_PUBLIC_HEADERS}"
)

target_sources(
    Cesium3DTilesSelection
    PRIVATE
        ${CESIUM_3DTILES_SELECTION_SOURCES}
        ${CESIUM_3DTILES_SELECTION_HEADERS}
    PUBLIC
        ${CESIUM_3DTILES_SELECTION_PUBLIC_HEADERS}
)

target_include_directories(
    Cesium3DTilesSelection
    SYSTEM PUBLIC
        ${CESIUM_NATIVE_RAPIDJSON_INCLUDE_DIR}
        ${CESIUM_NATIVE_DRACO_INCLUDE_DIR}
        ${CESIUM_NATIVE_LIBMORTON_INCUDE_DIR}
        ${CMAKE_BINARY_DIR}
        ${CMAKE_CURRENT_LIST_DIR}/include
    PRIVATE
        ${CMAKE_CURRENT_LIST_DIR}/src
)

target_link_libraries(Cesium3DTilesSelection
    PUBLIC
        CesiumAsync
        CesiumGeospatial
        CesiumGeometry
        CesiumGltf
        CesiumGltfReader
        CesiumUtility
        spdlog
    # PRIVATE
        tinyxml2
        uriparser
<<<<<<< HEAD
        ${CESIUM_NATIVE_DRACO_LIBRARY}
=======
        libmorton
        expected-lite
>>>>>>> 952b1744
)

install(TARGETS Cesium3DTilesSelection
    LIBRARY DESTINATION ${CMAKE_INSTALL_LIBDIR}
    PUBLIC_HEADER DESTINATION ${CMAKE_INSTALL_INCLUDEDIR}/Cesium3DTilesSelection
)<|MERGE_RESOLUTION|>--- conflicted
+++ resolved
@@ -53,12 +53,9 @@
     # PRIVATE
         tinyxml2
         uriparser
-<<<<<<< HEAD
-        ${CESIUM_NATIVE_DRACO_LIBRARY}
-=======
         libmorton
         expected-lite
->>>>>>> 952b1744
+        ${CESIUM_NATIVE_DRACO_LIBRARY}
 )
 
 install(TARGETS Cesium3DTilesSelection
