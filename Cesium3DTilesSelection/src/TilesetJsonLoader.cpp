--- conflicted
+++ resolved
@@ -762,13 +762,10 @@
 
   return externals.pAssetAccessor
       ->get(externals.asyncSystem, tilesetJsonUrl, requestHeaders)
-<<<<<<< HEAD
-      .thenInWorkerThread([asyncSystem = externals.asyncSystem,
+      .thenInWorkerThread([ellipsoid,
+                           asyncSystem = externals.asyncSystem,
                            pAssetAccessor = externals.pAssetAccessor,
                            pLogger = externals.pLogger](
-=======
-      .thenInWorkerThread([ellipsoid, pLogger = externals.pLogger](
->>>>>>> c7dab324
                               const std::shared_ptr<CesiumAsync::IAssetRequest>&
                                   pCompletedRequest) {
         const CesiumAsync::IAssetResponse* pResponse =
@@ -814,13 +811,9 @@
             pAssetAccessor,
             pLogger,
             pCompletedRequest->url(),
-<<<<<<< HEAD
             pCompletedRequest->headers(),
-            tilesetJson);
-=======
             tilesetJson,
             ellipsoid);
->>>>>>> c7dab324
       });
 }
 
@@ -830,13 +823,9 @@
     const std::shared_ptr<CesiumAsync::IAssetAccessor>& /*pAssetAccessor*/,
     const std::shared_ptr<spdlog::logger>& pLogger,
     const std::string& tilesetJsonUrl,
-<<<<<<< HEAD
     const CesiumAsync::HttpHeaders& /*requestHeaders*/,
-    const rapidjson::Document& tilesetJson) {
-=======
     const rapidjson::Document& tilesetJson,
     const CesiumGeospatial::Ellipsoid& ellipsoid) {
->>>>>>> c7dab324
   TilesetContentLoaderResult<TilesetJsonLoader> result = parseTilesetJson(
       pLogger,
       tilesetJsonUrl,
