#include "Batched3DModelContent.h"

#include "Cesium3DTilesSelection/GltfContent.h"
#include "Cesium3DTilesSelection/spdlog-cesium.h"
#include "upgradeBatchTableToFeatureMetadata.h"

#include <CesiumAsync/AsyncSystem.h>
#include <CesiumAsync/HttpHeaders.h>
#include <CesiumAsync/IAssetAccessor.h>
#include <CesiumAsync/IAssetResponse.h>
#include <CesiumGltf/ExtensionModelExtFeatureMetadata.h>
#include <CesiumUtility/Tracing.h>

#include <rapidjson/document.h>

#include <cstddef>
#include <stdexcept>

namespace Cesium3DTilesSelection {

using namespace CesiumAsync;

struct B3dmHeader {
  unsigned char magic[4];
  uint32_t version;
  uint32_t byteLength;
  uint32_t featureTableJsonByteLength;
  uint32_t featureTableBinaryByteLength;
  uint32_t batchTableJsonByteLength;
  uint32_t batchTableBinaryByteLength;
};

struct B3dmHeaderLegacy1 {
  unsigned char magic[4];
  uint32_t version;
  uint32_t byteLength;
  uint32_t batchLength;
  uint32_t batchTableByteLength;
};

struct B3dmHeaderLegacy2 {
  unsigned char magic[4];
  uint32_t version;
  uint32_t byteLength;
  uint32_t batchTableJsonByteLength;
  uint32_t batchTableBinaryByteLength;
  uint32_t batchLength;
};

namespace {

rapidjson::Document parseFeatureTableJsonData(
    const std::shared_ptr<spdlog::logger>& pLogger,
    CesiumGltf::Model& gltf,
    const gsl::span<const std::byte>& featureTableJsonData) {
  rapidjson::Document document;
  document.Parse(
      reinterpret_cast<const char*>(featureTableJsonData.data()),
      featureTableJsonData.size());
  if (document.HasParseError()) {
    SPDLOG_LOGGER_ERROR(
        pLogger,
        "Error when parsing feature table JSON, error code {} at byte offset "
        "{}",
        document.GetParseError(),
        document.GetErrorOffset());
    return document;
  }

  const auto rtcIt = document.FindMember("RTC_CENTER");
  if (rtcIt != document.MemberEnd() && rtcIt->value.IsArray() &&
      rtcIt->value.Size() == 3 && rtcIt->value[0].IsNumber() &&
      rtcIt->value[1].IsNumber() && rtcIt->value[2].IsNumber()) {
    // Add the RTC_CENTER value to the glTF itself.
    rapidjson::Value& rtcValue = rtcIt->value;
    gltf.extras["RTC_CENTER"] = {
        rtcValue[0].GetDouble(),
        rtcValue[1].GetDouble(),
        rtcValue[2].GetDouble()};
  }

  return document;
}

} // namespace

Future<std::unique_ptr<TileContentLoadResult>>
Batched3DModelContent::load(const TileContentLoadInput& input) {
  const AsyncSystem& asyncSystem = input.asyncSystem;
  const std::shared_ptr<spdlog::logger>& pLogger = input.pLogger;
<<<<<<< HEAD
  const std::string& url = input.pRequest->url();
  const HttpHeaders& headers = input.pRequest->headers();
  const std::shared_ptr<IAssetAccessor>& pAssetAccessor = input.pAssetAccessor;
  const gsl::span<const std::byte>& data = input.pRequest->response()->data();
=======
  const std::shared_ptr<IAssetRequest>& pRequest = input.pRequest;
  const std::string& url = pRequest->url();
  const HttpHeaders& headers = pRequest->headers();
  const std::shared_ptr<IAssetAccessor>& pAssetAccessor = input.pAssetAccessor;
  const gsl::span<const std::byte> data = pRequest->response()->data();
>>>>>>> 7c9dc837

  // TODO: actually use the b3dm payload
  if (data.size() < sizeof(B3dmHeader)) {
    throw std::runtime_error("The B3DM is invalid because it is too small to "
                             "include a B3DM header.");
  }

  CESIUM_TRACE("Cesium3DTilesSelection::Batched3DModelContent::load");
  const B3dmHeader* pHeader = reinterpret_cast<const B3dmHeader*>(data.data());

  B3dmHeader header = *pHeader;
  uint32_t headerLength = sizeof(B3dmHeader);
  // uint32_t batchLength;

  // Legacy header #1: [batchLength] [batchTableByteLength]
  // Legacy header #2: [batchTableJsonByteLength] [batchTableBinaryByteLength]
  // [batchLength] Current header: [featureTableJsonByteLength]
  // [featureTableBinaryByteLength] [batchTableJsonByteLength]
  // [batchTableBinaryByteLength] If the header is in the first legacy format
  // 'batchTableJsonByteLength' will be the start of the JSON string (a
  // quotation mark) or the glTF magic. Accordingly its first byte will be
  // either 0x22 or 0x67, and so the minimum uint32 expected is 0x22000000 =
  // 570425344 = 570MB. It is unlikely that the feature table JSON will exceed
  // this length. The check for the second legacy format is similar, except it
  // checks 'batchTableBinaryByteLength' instead
  if (pHeader->batchTableJsonByteLength >= 570425344) {
    // First legacy check
    headerLength = sizeof(B3dmHeaderLegacy1);
    const B3dmHeaderLegacy1* pLegacy1 =
        reinterpret_cast<const B3dmHeaderLegacy1*>(data.data());
    // batchLength = pLegacy1->batchLength;
    header.batchTableJsonByteLength = pLegacy1->batchTableByteLength;
    header.batchTableBinaryByteLength = 0;
    header.featureTableJsonByteLength = 0;
    header.featureTableBinaryByteLength = 0;

    SPDLOG_LOGGER_WARN(
        pLogger,
        "This b3dm header is using the legacy "
        "format[batchLength][batchTableByteLength]. "
        "The new format "
        "is[featureTableJsonByteLength][featureTableBinaryByteLength]["
        "batchTableJsonByteLength][batchTableBinaryByteLength] "
        "from "
        "https://github.com/CesiumGS/3d-tiles/tree/master/specification/"
        "TileFormats/Batched3DModel.");
  } else if (pHeader->batchTableBinaryByteLength >= 570425344) {
    // Second legacy check
    headerLength = sizeof(B3dmHeaderLegacy2);
    const B3dmHeaderLegacy2* pLegacy2 =
        reinterpret_cast<const B3dmHeaderLegacy2*>(data.data());
    // batchLength = pLegacy2->batchLength;
    header.batchTableJsonByteLength = pLegacy2->batchTableJsonByteLength;
    header.batchTableBinaryByteLength = pLegacy2->batchTableBinaryByteLength;
    header.featureTableJsonByteLength = 0;
    header.featureTableBinaryByteLength = 0;

    SPDLOG_LOGGER_WARN(
        pLogger,
        "This b3dm header is using the legacy format "
        "[batchTableJsonByteLength] [batchTableBinaryByteLength] "
        "[batchLength]. "
        "The new format is [featureTableJsonByteLength] "
        "[featureTableBinaryByteLength] [batchTableJsonByteLength] "
        "[batchTableBinaryByteLength] "
        "from "
        "https://github.com/CesiumGS/3d-tiles/tree/master/specification/"
        "TileFormats/Batched3DModel.");
  }

  if (static_cast<uint32_t>(data.size()) < pHeader->byteLength) {
    throw std::runtime_error(
        "The B3DM is invalid because the total data available is less than the "
        "size specified in its header.");
  }

  const uint32_t glbStart = headerLength + header.featureTableJsonByteLength +
                            header.featureTableBinaryByteLength +
                            header.batchTableJsonByteLength +
                            header.batchTableBinaryByteLength;
  const uint32_t glbEnd = header.byteLength;

  if (glbEnd <= glbStart) {
    throw std::runtime_error("The B3DM is invalid because the start of the "
                             "glTF model is after the end of the entire B3DM.");
  }

  const gsl::span<const std::byte> glbData =
      data.subspan(glbStart, glbEnd - glbStart);

  return GltfContent::load(
             asyncSystem,
             pLogger,
             url,
             headers,
             pAssetAccessor,
             glbData)
      .thenInWorkerThread([header = std::move(header),
                           headerLength,
                           pLogger,
<<<<<<< HEAD
                           // Is passing this span safe? It points to the
                           // response which is in the TileContentLoadInput
                           // which outives the content loading, right?
                           data](std::unique_ptr<TileContentLoadResult>&&
                                     pResult) {
        if (pResult->model && header.featureTableJsonByteLength > 0) {
          CesiumGltf::Model& gltf = pResult->model.value();

=======
                           pRequest](std::unique_ptr<TileContentLoadResult>&&
                                         pResult) {
        if (pResult->model && header.featureTableJsonByteLength > 0) {
          CesiumGltf::Model& gltf = pResult->model.value();

          const gsl::span<const std::byte> data = pRequest->response()->data();
>>>>>>> 7c9dc837
          const gsl::span<const std::byte> featureTableJsonData =
              data.subspan(headerLength, header.featureTableJsonByteLength);
          rapidjson::Document featureTable =
              parseFeatureTableJsonData(pLogger, gltf, featureTableJsonData);

          const int64_t batchTableStart = headerLength +
                                          header.featureTableJsonByteLength +
                                          header.featureTableBinaryByteLength;
          const int64_t batchTableLength = header.batchTableBinaryByteLength +
                                           header.batchTableJsonByteLength;

          if (batchTableLength > 0) {
            const gsl::span<const std::byte> batchTableJsonData = data.subspan(
                static_cast<size_t>(batchTableStart),
                header.batchTableJsonByteLength);
            const gsl::span<const std::byte> batchTableBinaryData =
                data.subspan(
                    static_cast<size_t>(
                        batchTableStart + header.batchTableJsonByteLength),
                    header.batchTableBinaryByteLength);

            rapidjson::Document batchTableJson;
            batchTableJson.Parse(
                reinterpret_cast<const char*>(batchTableJsonData.data()),
                batchTableJsonData.size());
            if (batchTableJson.HasParseError()) {
              SPDLOG_LOGGER_WARN(
                  pLogger,
                  "Error when parsing batch table JSON, error code {} at byte "
                  "offset "
                  "{}. Skip parsing metadata",
                  batchTableJson.GetParseError(),
                  batchTableJson.GetErrorOffset());
              return std::move(pResult);
            }

            upgradeBatchTableToFeatureMetadata(
                pLogger,
                gltf,
                featureTable,
                batchTableJson,
                batchTableBinaryData);
          }
        }

        return std::move(pResult);
      });
}

} // namespace Cesium3DTilesSelection<|MERGE_RESOLUTION|>--- conflicted
+++ resolved
@@ -88,18 +88,11 @@
 Batched3DModelContent::load(const TileContentLoadInput& input) {
   const AsyncSystem& asyncSystem = input.asyncSystem;
   const std::shared_ptr<spdlog::logger>& pLogger = input.pLogger;
-<<<<<<< HEAD
-  const std::string& url = input.pRequest->url();
-  const HttpHeaders& headers = input.pRequest->headers();
-  const std::shared_ptr<IAssetAccessor>& pAssetAccessor = input.pAssetAccessor;
-  const gsl::span<const std::byte>& data = input.pRequest->response()->data();
-=======
   const std::shared_ptr<IAssetRequest>& pRequest = input.pRequest;
   const std::string& url = pRequest->url();
   const HttpHeaders& headers = pRequest->headers();
   const std::shared_ptr<IAssetAccessor>& pAssetAccessor = input.pAssetAccessor;
   const gsl::span<const std::byte> data = pRequest->response()->data();
->>>>>>> 7c9dc837
 
   // TODO: actually use the b3dm payload
   if (data.size() < sizeof(B3dmHeader)) {
@@ -200,23 +193,12 @@
       .thenInWorkerThread([header = std::move(header),
                            headerLength,
                            pLogger,
-<<<<<<< HEAD
-                           // Is passing this span safe? It points to the
-                           // response which is in the TileContentLoadInput
-                           // which outives the content loading, right?
-                           data](std::unique_ptr<TileContentLoadResult>&&
-                                     pResult) {
-        if (pResult->model && header.featureTableJsonByteLength > 0) {
-          CesiumGltf::Model& gltf = pResult->model.value();
-
-=======
                            pRequest](std::unique_ptr<TileContentLoadResult>&&
                                          pResult) {
         if (pResult->model && header.featureTableJsonByteLength > 0) {
           CesiumGltf::Model& gltf = pResult->model.value();
 
           const gsl::span<const std::byte> data = pRequest->response()->data();
->>>>>>> 7c9dc837
           const gsl::span<const std::byte> featureTableJsonData =
               data.subspan(headerLength, header.featureTableJsonByteLength);
           rapidjson::Document featureTable =
