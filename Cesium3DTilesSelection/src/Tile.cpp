#include "Cesium3DTilesSelection/Tile.h"

#include "Cesium3DTilesSelection/GltfContent.h"
#include "Cesium3DTilesSelection/IPrepareRendererResources.h"
#include "Cesium3DTilesSelection/TileContentFactory.h"
#include "Cesium3DTilesSelection/Tileset.h"
#include "TileUtilities.h"
#include "upsampleGltfForRasterOverlays.h"

#include <CesiumAsync/AsyncSystem.h>
#include <CesiumAsync/IAssetAccessor.h>
#include <CesiumAsync/IAssetResponse.h>
#include <CesiumAsync/ITaskProcessor.h>
#include <CesiumGeometry/Axis.h>
#include <CesiumGeometry/AxisTransforms.h>
#include <CesiumGeometry/Rectangle.h>
#include <CesiumGeospatial/Transforms.h>
#include <CesiumGltf/Model.h>
#include <CesiumUtility/Tracing.h>

#include <cstddef>

using namespace CesiumAsync;
using namespace CesiumGeometry;
using namespace CesiumGeospatial;
using namespace CesiumUtility;
using namespace std::string_literals;

namespace Cesium3DTilesSelection {

Tile::Tile() noexcept
    : _pContext(nullptr),
      _pParent(nullptr),
      _children(),
      _boundingVolume(OrientedBoundingBox(glm::dvec3(), glm::dmat4())),
      _viewerRequestVolume(),
      _geometricError(0.0),
      _refine(TileRefine::Replace),
      _transform(1.0),
      _id(""s),
      _contentBoundingVolume(),
      _state(LoadState::Unloaded),
      _pContent(nullptr),
      _pRendererResources(nullptr),
      _lastSelectionState(),
      _loadedTilesLinks() {}

Tile::~Tile() { this->unloadContent(); }

Tile::Tile(Tile&& rhs) noexcept
    : _pContext(rhs._pContext),
      _pParent(rhs._pParent),
      _children(std::move(rhs._children)),
      _boundingVolume(rhs._boundingVolume),
      _viewerRequestVolume(rhs._viewerRequestVolume),
      _geometricError(rhs._geometricError),
      _refine(rhs._refine),
      _transform(rhs._transform),
      _id(std::move(rhs._id)),
      _contentBoundingVolume(rhs._contentBoundingVolume),
      _state(rhs.getState()),
      _pContent(std::move(rhs._pContent)),
      _pRendererResources(rhs._pRendererResources),
      _lastSelectionState(rhs._lastSelectionState),
      _loadedTilesLinks() {}

Tile& Tile::operator=(Tile&& rhs) noexcept {
  if (this != &rhs) {
    this->_loadedTilesLinks = rhs._loadedTilesLinks;
    this->_pContext = rhs._pContext;
    this->_pParent = rhs._pParent;
    this->_children = std::move(rhs._children);
    this->_boundingVolume = rhs._boundingVolume;
    this->_viewerRequestVolume = rhs._viewerRequestVolume;
    this->_geometricError = rhs._geometricError;
    this->_refine = rhs._refine;
    this->_transform = rhs._transform;
    this->_id = std::move(rhs._id);
    this->_contentBoundingVolume = rhs._contentBoundingVolume;
    this->setState(rhs.getState());
    this->_pContent = std::move(rhs._pContent);
    this->_pRendererResources = rhs._pRendererResources;
    this->_lastSelectionState = rhs._lastSelectionState;
  }

  return *this;
}

void Tile::createChildTiles(size_t count) {
  if (!this->_children.empty()) {
    throw std::runtime_error("Children already created.");
  }
  this->_children.resize(count);
}

void Tile::createChildTiles(std::vector<Tile>&& children) {
  if (!this->_children.empty()) {
    throw std::runtime_error("Children already created.");
  }
  this->_children = std::move(children);
}

void Tile::setTileID(const TileID& id) noexcept { this->_id = id; }

bool Tile::isRenderable() const noexcept {
  // A tile whose content is an external tileset has no renderable content. If
  // we select such a tile for rendering, we'll end up rendering nothing even
  // though the tile's parent and its children may both have content. End
  // result: when the tile's parent refines, we get a hole in the content until
  // the children load.

  // So, we explicitly treat external tilesets as non-renderable.
  if (this->getState() >= LoadState::ContentLoaded) {
    if (!this->_pContent || this->_pContent->model.has_value()) {
      return std::all_of(
          this->_rasterTiles.begin(),
          this->_rasterTiles.end(),
          [](const RasterMappedTo3DTile& rasterTile) noexcept {
            return rasterTile.getReadyTile() != nullptr;
          });
    }
  }

  return false;
}

bool Tile::isExternalTileset() const noexcept {
  return this->getState() >= LoadState::ContentLoaded && this->_pContent &&
         !this->_pContent->model;
}

namespace {
int32_t getTextureCoordinatesForProjection(
    std::vector<CesiumGeospatial::Projection>& projections,
    const Projection& projection) {
  auto existingCoordinatesIt =
      std::find(projections.begin(), projections.end(), projection);
  if (existingCoordinatesIt == projections.end()) {
    // New set of texture coordinates.
    projections.push_back(projection);
    return int32_t(projections.size()) - 1;
  } else {
    // Use previously-added texture coordinates.
    return static_cast<int32_t>(existingCoordinatesIt - projections.begin());
  }
}

void mapRasterOverlaysToTile(
    Tile& tile,
    const RasterOverlayCollection& overlays,
    std::vector<CesiumGeospatial::Projection>& projections) {

  assert(tile.getMappedRasterTiles().empty());

  std::optional<GlobeRectangle> maybeRectangle =
      getGlobeRectangle(tile.getBoundingVolume());
  if (!maybeRectangle) {
    return;
  }

  // Find the unique projections; we'll create texture coordinates for each
  // later.
  for (const auto& pOverlay : overlays) {
    const RasterOverlayTileProvider* pProvider = pOverlay->getTileProvider();

    // Project the globe rectangle to the raster's coordinate system.
    // TODO: we can compute a much more precise projected rectangle by
    //       projecting each vertex, but that would require us to have
    //       geometry first.
<<<<<<< HEAD
    Rectangle overlayRectangle =
        projectRectangleSimple(pProvider->getProjection(), *maybeRectangle);
=======
    const Rectangle overlayRectangle =
        projectRectangleSimple(pProvider->getProjection(), *pRectangle);
>>>>>>> 2e17e2b6

    IntrusivePointer<RasterOverlayTile> pRaster =
        pOverlay->getTileProvider()->getTile(
            overlayRectangle,
            tile.getGeometricError());
    if (pRaster) {
      RasterMappedTo3DTile& mappedTile =
          tile.getMappedRasterTiles().emplace_back(pRaster);

      const CesiumGeospatial::Projection& projection =
          pRaster->getOverlay().getTileProvider()->getProjection();

      const int32_t projectionID =
          getTextureCoordinatesForProjection(projections, projection);

      mappedTile.setTextureCoordinateID(projectionID);

      if (pRaster->getState() != RasterOverlayTile::LoadState::Placeholder) {
        pOverlay->getTileProvider()->loadTileThrottled(*pRaster);
      }
    }
  }

  // Add geographic texture coordinates for water mask.
  if (tile.getTileset()->getOptions().contentOptions.enableWaterMask) {
    getTextureCoordinatesForProjection(
        projections,
        CesiumGeospatial::GeographicProjection());
  }
}
} // namespace

void Tile::loadContent() {
  if (this->getState() != LoadState::Unloaded) {
    // No need to load geometry, but give previously-throttled
    // raster overlay tiles a chance to load.
    for (RasterMappedTo3DTile& mapped : this->getMappedRasterTiles()) {
      RasterOverlayTile* pLoading = mapped.getLoadingTile();
      if (pLoading &&
          pLoading->getState() == RasterOverlayTile::LoadState::Unloaded) {
        RasterOverlayTileProvider* pProvider =
            pLoading->getOverlay().getTileProvider();
        if (pProvider) {
          pProvider->loadTileThrottled(*pLoading);
        }
      }
    }
    return;
  }

  this->setState(LoadState::ContentLoading);

  Tileset& tileset = *this->getTileset();

  // TODO: support overlay mapping for tiles that aren't region-based.
  // Probably by creating a placeholder for each raster overlay and resolving it
  // to actual raster tiles once we have real geometry. This will also be
  // necessary for raster overlays with a projection that isn't nicely lon/lat
  // aligned like geographic or web mercator, because we won't know our raster
  // rectangle until we can project each vertex.

  std::vector<CesiumGeospatial::Projection> projections;

  std::optional<Future<std::shared_ptr<IAssetRequest>>> maybeRequestFuture =
      tileset.requestTileContent(*this);

  if (!maybeRequestFuture) {
    // There is no content to load. But we may need to upsample.

    const UpsampledQuadtreeNode* pSubdivided =
        std::get_if<UpsampledQuadtreeNode>(&this->getTileID());
    if (pSubdivided) {
      // We can't upsample this tile until its parent tile is done loading.
      if (this->getParent() &&
          this->getParent()->getState() == LoadState::Done) {
        this->loadOverlays(projections);
        this->upsampleParent(std::move(projections));
      } else {
        // Try again later. Push the parent tile loading along if we can.
        if (this->getParent()) {
          this->getParent()->loadContent();
        }
        this->setState(LoadState::Unloaded);
      }
    } else {
      this->setState(LoadState::ContentLoaded);
    }

    return;
  }

  this->loadOverlays(projections);

  struct LoadResult {
    LoadState state = LoadState::Unloaded;
    std::unique_ptr<TileContentLoadResult> pContent = nullptr;
    void* pRendererResources = nullptr;
  };

  TileContentLoadInput loadInput(*this);

  const CesiumGeometry::Axis gltfUpAxis = tileset.getGltfUpAxis();
  std::move(maybeRequestFuture.value())
      .thenInWorkerThread(
          [loadInput = std::move(loadInput),
           asyncSystem = tileset.getAsyncSystem(),
           pLogger = tileset.getExternals().pLogger,
           pAssetAccessor = tileset.getExternals().pAssetAccessor,
           gltfUpAxis,
           projections = std::move(projections),
           generateMissingNormalsSmooth =
               tileset.getOptions().contentOptions.generateMissingNormalsSmooth,
           pPrepareRendererResources =
               tileset.getExternals().pPrepareRendererResources](
              std::shared_ptr<IAssetRequest>&& pRequest) mutable {
            CESIUM_TRACE("loadContent worker thread");

            const IAssetResponse* pResponse = pRequest->response();
            if (!pResponse) {
              SPDLOG_LOGGER_ERROR(
                  pLogger,
                  "Did not receive a valid response for tile content {}",
                  pRequest->url());
              auto pLoadResult = std::make_unique<TileContentLoadResult>();
              pLoadResult->httpStatusCode = 0;
              return asyncSystem.createResolvedFuture(LoadResult{
                  LoadState::FailedTemporarily,
                  std::move(pLoadResult),
                  nullptr});
            }

            if (pResponse->statusCode() != 0 &&
                (pResponse->statusCode() < 200 ||
                 pResponse->statusCode() >= 300)) {
              SPDLOG_LOGGER_ERROR(
                  pLogger,
                  "Received status code {} for tile content {}",
                  pResponse->statusCode(),
                  pRequest->url());
              auto pLoadResult = std::make_unique<TileContentLoadResult>();
              pLoadResult->httpStatusCode = pResponse->statusCode();
              return asyncSystem.createResolvedFuture(LoadResult{
                  LoadState::FailedTemporarily,
                  std::move(pLoadResult),
                  nullptr});
            }

            loadInput.asyncSystem = std::move(asyncSystem);
            loadInput.pLogger = std::move(pLogger);
            loadInput.pAssetAccessor = std::move(pAssetAccessor);
            loadInput.pRequest = std::move(pRequest);

            return TileContentFactory::createContent(loadInput)
                // Forward status code to the load result.
                .thenInWorkerThread([statusCode = pResponse->statusCode(),
                                     loadInput = std::move(loadInput),
                                     gltfUpAxis,
                                     projections = std::move(projections),
                                     generateMissingNormalsSmooth,
                                     pPrepareRendererResources =
                                         std::move(pPrepareRendererResources)](
                                        std::unique_ptr<TileContentLoadResult>&&
                                            pContent) mutable {
                  void* pRendererResources = nullptr;

                  if (pContent) {
                    pContent->httpStatusCode = statusCode;
                    if (statusCode != 0 &&
                        (statusCode < 200 || statusCode >= 300)) {
                      return LoadResult{
                          LoadState::FailedTemporarily,
                          std::move(pContent),
                          nullptr};
                    }

                    if (pContent->model) {

                      CesiumGltf::Model& model = pContent->model.value();

                      // TODO The `extras` are currently the only way to
                      // pass arbitrary information to the consumer, so the
                      // up-axis is stored here:
                      model.extras["gltfUpAxis"] =
                          static_cast<std::underlying_type_t<Axis>>(gltfUpAxis);

                      Tile::generateTextureCoordinates(
                          model,
                          loadInput.tileTransform,
                          // Would it be better to use the content bounding
                          // volume, if it exists?
                          // What about
                          // TileContentLoadResult::updatedBoundingVolume?
                          loadInput.tileBoundingVolume,
                          projections);

                      pContent->rasterOverlayProjections =
                          std::move(projections);

                      if (generateMissingNormalsSmooth) {
                        pContent->model->generateMissingNormalsSmooth();
                      }

                      if (pPrepareRendererResources) {
                        CESIUM_TRACE("prepareInLoadThread");
                        pRendererResources =
                            pPrepareRendererResources->prepareInLoadThread(
                                pContent->model.value(),
                                loadInput.tileTransform);
                      }
                    }
                  }

                  return LoadResult{
                      LoadState::ContentLoaded,
                      std::move(pContent),
                      pRendererResources};
                });
          })
      .thenInMainThread([this](LoadResult&& loadResult) noexcept {
        this->_pContent = std::move(loadResult.pContent);
        this->_pRendererResources = loadResult.pRendererResources;
        this->getTileset()->notifyTileDoneLoading(this);
        this->setState(loadResult.state);
      })
      .catchInMainThread([this](const std::exception& e) {
        this->_pContent.reset();
        this->_pRendererResources = nullptr;
        this->getTileset()->notifyTileDoneLoading(this);
        this->setState(LoadState::Failed);

        SPDLOG_LOGGER_ERROR(
            this->getTileset()->getExternals().pLogger,
            "An exception occurred while loading tile: {}",
            e.what());
      });
}

bool Tile::unloadContent() noexcept {
  if (this->getState() != Tile::LoadState::Unloaded) {
    // Cannot unload while an async operation is in progress.
    if (this->getState() == Tile::LoadState::ContentLoading) {
      return false;
    }

    // If a child tile is being upsampled from this one, we can't unload this
    // one yet.
    if (this->getState() == Tile::LoadState::Done &&
        !this->getChildren().empty()) {
      for (const Tile& child : this->getChildren()) {
        if (child.getState() == Tile::LoadState::ContentLoading &&
            std::get_if<CesiumGeometry::UpsampledQuadtreeNode>(
                &child.getTileID()) != nullptr) {
          return false;
        }
      }
    }

    this->getTileset()->notifyTileUnloading(this);

    const TilesetExternals& externals = this->getTileset()->getExternals();
    if (externals.pPrepareRendererResources) {
      if (this->getState() == LoadState::ContentLoaded) {
        externals.pPrepareRendererResources->free(
            *this,
            this->_pRendererResources,
            nullptr);
      } else {
        externals.pPrepareRendererResources->free(
            *this,
            nullptr,
            this->_pRendererResources);
      }
    }

    this->setState(LoadState::Unloaded);
  }

  this->_pRendererResources = nullptr;
  this->_pContent.reset();
  this->_rasterTiles.clear();

  return true;
}

static void createImplicitTile(
    const ImplicitTilingContext& implicitContext,
    Tile& parent,
    Tile& child,
    const QuadtreeTileID& childID,
    bool available) {
  child.setContext(parent.getContext());
  child.setParent(&parent);

  if (available) {
    child.setTileID(childID);
  } else {
    child.setTileID(UpsampledQuadtreeNode{childID});
  }

  child.setGeometricError(parent.getGeometricError() * 0.5);

  double minimumHeight = -1000.0;
  double maximumHeight = 9000.0;

  const BoundingRegion* pRegion =
      std::get_if<BoundingRegion>(&parent.getBoundingVolume());
  if (!pRegion) {
    const BoundingRegionWithLooseFittingHeights* pLooseRegion =
        std::get_if<BoundingRegionWithLooseFittingHeights>(
            &parent.getBoundingVolume());
    if (pLooseRegion) {
      pRegion = &pLooseRegion->getBoundingRegion();
    }
  }

  if (pRegion) {
    minimumHeight = pRegion->getMinimumHeight();
    maximumHeight = pRegion->getMaximumHeight();
  }

  child.setBoundingVolume(BoundingRegionWithLooseFittingHeights(BoundingRegion(
      unprojectRectangleSimple(
          implicitContext.projection,
          implicitContext.tilingScheme.tileToRectangle(childID)),
      minimumHeight,
      maximumHeight)));
}

static void createQuadtreeSubdividedChildren(Tile& parent) {
  // TODO: support non-BoundingRegions.
  const BoundingRegion* pRegion =
      std::get_if<BoundingRegion>(&parent.getBoundingVolume());
  if (!pRegion) {
    const BoundingRegionWithLooseFittingHeights* pLooseRegion =
        std::get_if<BoundingRegionWithLooseFittingHeights>(
            &parent.getBoundingVolume());
    if (pLooseRegion) {
      pRegion = &pLooseRegion->getBoundingRegion();
    }
  }

  if (!pRegion) {
    return;
  }

  // TODO: support upsampling non-quadtrees.
  const QuadtreeTileID* pParentTileID =
      std::get_if<QuadtreeTileID>(&parent.getTileID());
  if (!pParentTileID) {
    const UpsampledQuadtreeNode* pUpsampledID =
        std::get_if<UpsampledQuadtreeNode>(&parent.getTileID());
    if (pUpsampledID) {
      pParentTileID = &pUpsampledID->tileID;
    }
  }

  if (!pParentTileID) {
    return;
  }

  // TODO: support upsampling non-implicit tiles.
  if (!parent.getContext()->implicitContext) {
    return;
  }

  const QuadtreeTileID swID(
      pParentTileID->level + 1,
      pParentTileID->x * 2,
      pParentTileID->y * 2);
  const QuadtreeTileID seID(swID.level, swID.x + 1, swID.y);
  const QuadtreeTileID nwID(swID.level, swID.x, swID.y + 1);
  const QuadtreeTileID neID(swID.level, swID.x + 1, swID.y + 1);

  const QuadtreeTilingScheme& tilingScheme =
      parent.getContext()->implicitContext.value().tilingScheme;
  const Projection& projection =
      parent.getContext()->implicitContext.value().projection;

  parent.createChildTiles(4);

  const gsl::span<Tile> children = parent.getChildren();
  Tile& sw = children[0];
  Tile& se = children[1];
  Tile& nw = children[2];
  Tile& ne = children[3];

  sw.setContext(parent.getContext());
  se.setContext(parent.getContext());
  nw.setContext(parent.getContext());
  ne.setContext(parent.getContext());

  const double geometricError = parent.getGeometricError() * 0.5;
  sw.setGeometricError(geometricError);
  se.setGeometricError(geometricError);
  nw.setGeometricError(geometricError);
  ne.setGeometricError(geometricError);

  sw.setParent(&parent);
  se.setParent(&parent);
  nw.setParent(&parent);
  ne.setParent(&parent);

  sw.setTileID(UpsampledQuadtreeNode{swID});
  se.setTileID(UpsampledQuadtreeNode{seID});
  nw.setTileID(UpsampledQuadtreeNode{nwID});
  ne.setTileID(UpsampledQuadtreeNode{neID});

  const double minimumHeight = pRegion->getMinimumHeight();
  const double maximumHeight = pRegion->getMaximumHeight();

  sw.setBoundingVolume(BoundingRegionWithLooseFittingHeights(BoundingRegion(
      unprojectRectangleSimple(projection, tilingScheme.tileToRectangle(swID)),
      minimumHeight,
      maximumHeight)));
  se.setBoundingVolume(BoundingRegionWithLooseFittingHeights(BoundingRegion(
      unprojectRectangleSimple(projection, tilingScheme.tileToRectangle(seID)),
      minimumHeight,
      maximumHeight)));
  nw.setBoundingVolume(BoundingRegionWithLooseFittingHeights(BoundingRegion(
      unprojectRectangleSimple(projection, tilingScheme.tileToRectangle(nwID)),
      minimumHeight,
      maximumHeight)));
  ne.setBoundingVolume(BoundingRegionWithLooseFittingHeights(BoundingRegion(
      unprojectRectangleSimple(projection, tilingScheme.tileToRectangle(neID)),
      minimumHeight,
      maximumHeight)));
}

void Tile::update(
    int32_t /*previousFrameNumber*/,
    int32_t /*currentFrameNumber*/) {
  const TilesetExternals& externals = this->getTileset()->getExternals();

  if (this->getState() == LoadState::FailedTemporarily) {
    // Check with the TileContext to see if we should retry.
    if (this->_pContext->failedTileCallback) {
      const FailedTileAction action =
          this->_pContext->failedTileCallback(*this);
      switch (action) {
      case FailedTileAction::GiveUp:
        this->setState(LoadState::Failed);
        break;
      case FailedTileAction::Retry:
        // Technically we don't need to completely unload the tile. We only
        // need to re-request the tile content. But the transition from
        // Unloaded -> LoadingContent does other things too (creating raster
        // overlays for one thing), so we'll call unloadContent to keep our
        // state machine sane (-ish). Refreshing an ion token could be a bit
        // faster if we did smarter things here, but it's not worth the
        // trouble.
        this->unloadContent();
        break;
      case FailedTileAction::Wait:
        // Do nothing for now.
        break;
      }
    } else {
      this->setState(LoadState::Failed);
    }
  }

  if (this->getState() == LoadState::ContentLoaded) {
    if (externals.pPrepareRendererResources) {
      this->_pRendererResources =
          externals.pPrepareRendererResources->prepareInMainThread(
              *this,
              this->getRendererResources());
    }

    if (this->_pContent) {
      // Apply children from content, but only if we don't already have
      // children.
      if (this->_pContent->childTiles && this->getChildren().empty()) {
        for (Tile& childTile : this->_pContent->childTiles.value()) {
          childTile.setParent(this);
        }

        this->createChildTiles(std::move(this->_pContent->childTiles.value()));

        // Initialize the new context, if there is one.
        if (this->_pContent->pNewTileContext &&
            this->_pContent->pNewTileContext->contextInitializerCallback) {
          this->_pContent->pNewTileContext->contextInitializerCallback(
              *this->getContext(),
              *this->_pContent->pNewTileContext);
        }

        this->getTileset()->addContext(
            std::move(this->_pContent->pNewTileContext));
      }

      // If this tile has no model, we want to unconditionally refine past it.
      // Note that "no" model is different from having a model, but it is blank.
      // In the latter case, we'll happily render nothing in the space of this
      // tile, which is sometimes useful.
      if (!this->_pContent->model) {
        this->setUnconditionallyRefine();
      }

      // A new and improved bounding volume.
      if (this->_pContent->updatedBoundingVolume) {
        this->setBoundingVolume(this->_pContent->updatedBoundingVolume.value());
      }

      if (!this->_pContent->availableTileRectangles.empty() &&
          this->getContext()->implicitContext) {
        ImplicitTilingContext& context =
            this->getContext()->implicitContext.value();
        for (const QuadtreeTileRectangularRange& range :
             this->_pContent->availableTileRectangles) {
          context.availability.addAvailableTileRange(range);
        }
      }
    }

    this->setState(LoadState::Done);
  }

  if (this->getContext()->implicitContext && this->getChildren().empty() &&
      std::get_if<QuadtreeTileID>(&this->_id)) {
    // Check if any child tiles are known to be available, and create them if
    // they are.
    const ImplicitTilingContext& implicitContext =
        this->getContext()->implicitContext.value();
    const CesiumGeometry::QuadtreeTileAvailability& availability =
        implicitContext.availability;

    const QuadtreeTileID id = std::get<QuadtreeTileID>(this->_id);

    const QuadtreeTileID swID(id.level + 1, id.x * 2, id.y * 2);
    const uint32_t sw = availability.isTileAvailable(swID) ? 1 : 0;

    const QuadtreeTileID seID(swID.level, swID.x + 1, swID.y);
    const uint32_t se = availability.isTileAvailable(seID) ? 1 : 0;

    const QuadtreeTileID nwID(swID.level, swID.x, swID.y + 1);
    const uint32_t nw = availability.isTileAvailable(nwID) ? 1 : 0;

    const QuadtreeTileID neID(swID.level, swID.x + 1, swID.y + 1);
    const uint32_t ne = availability.isTileAvailable(neID) ? 1 : 0;

    const size_t childCount = sw + se + nw + ne;
    if (childCount > 0) {
      // If any children are available, we need to create all four in order to
      // avoid holes. But non-available tiles will be upsampled instead of
      // loaded.
      // TODO: this is the right thing to do for terrain, which is the only use
      // of implicit tiling currently. But we may need to re-evaluate it if
      // we're using implicit tiling for buildings (for example) in the future.
      this->_children.resize(4);

      createImplicitTile(implicitContext, *this, this->_children[0], swID, sw);
      createImplicitTile(implicitContext, *this, this->_children[1], seID, se);
      createImplicitTile(implicitContext, *this, this->_children[2], nwID, nw);
      createImplicitTile(implicitContext, *this, this->_children[3], neID, ne);
    }
  }

  std::optional<GlobeRectangle> maybeRectangle =
      getGlobeRectangle(this->getBoundingVolume());
  if (!maybeRectangle) {
    return;
  }

  if (this->getState() == LoadState::Done &&
      this->getTileset()->supportsRasterOverlays() && maybeRectangle) {
    bool moreRasterDetailAvailable = false;

    for (size_t i = 0; i < this->_rasterTiles.size(); ++i) {
      RasterMappedTo3DTile& mappedRasterTile = this->_rasterTiles[i];

      RasterOverlayTile* pLoadingTile = mappedRasterTile.getLoadingTile();
      if (pLoadingTile && pLoadingTile->getState() ==
                              RasterOverlayTile::LoadState::Placeholder) {
        RasterOverlayTileProvider* pProvider =
            pLoadingTile->getOverlay().getTileProvider();

        // Try to replace this placeholder with real tiles.
        if (pProvider && !pProvider->isPlaceholder() && this->getContent()) {
          // Find a suitable projection in the content.
          // If there isn't one, the mesh doesn't have the right texture
          // coordinates for this overlay and we need to kick it back to the
          // unloaded state to fix that.
          // In the future, we could add the ability to add the required
          // texture coordinates without starting over from scratch.
          const auto& projections =
              this->getContent()->rasterOverlayProjections;
          auto it = std::find(
              projections.begin(),
              projections.end(),
              pProvider->getProjection());
          if (it == projections.end()) {
            this->unloadContent();
            return;
          }

          this->_rasterTiles.erase(
              this->_rasterTiles.begin() +
              static_cast<
                  std::vector<RasterMappedTo3DTile>::iterator::difference_type>(
                  i));
          --i;

<<<<<<< HEAD
          Rectangle projectedRectangle = projectRectangleSimple(
              pProvider->getProjection(),
              *maybeRectangle);
=======
          const Rectangle projectedRectangle =
              projectRectangleSimple(pProvider->getProjection(), *pRectangle);
>>>>>>> 2e17e2b6
          CesiumUtility::IntrusivePointer<RasterOverlayTile> pTile =
              pProvider->getTile(projectedRectangle, this->getGeometricError());

          RasterMappedTo3DTile& mapped = this->_rasterTiles.emplace_back(pTile);
          mapped.setTextureCoordinateID(int32_t(it - projections.begin()));
        }

        continue;
      }

      const RasterOverlayTile::MoreDetailAvailable moreDetailAvailable =
          mappedRasterTile.update(*this);
      moreRasterDetailAvailable |=
          moreDetailAvailable == RasterOverlayTile::MoreDetailAvailable::Yes;
    }

    // If this tile still has no children after it's done loading, but it does
    // have raster tiles that are not the most detailed available, create fake
    // children to hang more detailed rasters on by subdividing this tile.
    if (moreRasterDetailAvailable && this->_children.empty()) {
      createQuadtreeSubdividedChildren(*this);
    }
  }
}

void Tile::markPermanentlyFailed() noexcept {
  if (this->getState() == LoadState::FailedTemporarily) {
    this->setState(LoadState::Failed);
  }
}

int64_t Tile::computeByteSize() const noexcept {
  int64_t bytes = 0;

  const TileContentLoadResult* pContent = this->getContent();
  if (pContent && pContent->model) {
    const CesiumGltf::Model& model = pContent->model.value();

    // Add up the glTF buffers
    for (const CesiumGltf::Buffer& buffer : model.buffers) {
      bytes += int64_t(buffer.cesium.data.size());
    }

    // For images loaded from buffers, subtract the buffer size and add
    // the decoded image size instead.
    const std::vector<CesiumGltf::BufferView>& bufferViews = model.bufferViews;
    for (const CesiumGltf::Image& image : model.images) {
      const int32_t bufferView = image.bufferView;
      if (bufferView < 0 ||
          bufferView >= static_cast<int32_t>(bufferViews.size())) {
        continue;
      }

      bytes -= bufferViews[size_t(bufferView)].byteLength;
      bytes += int64_t(image.cesium.pixelData.size());
    }
  }

  return bytes;
}

void Tile::setState(LoadState value) noexcept {
  this->_state.store(value, std::memory_order::memory_order_release);
}

/*static*/ std::optional<CesiumGeospatial::BoundingRegion>
Tile::generateTextureCoordinates(
    CesiumGltf::Model& model,
    const glm::dmat4& transform,
    const BoundingVolume& boundingVolume,
    const std::vector<CesiumGeospatial::Projection>& projections) {
  std::optional<CesiumGeospatial::BoundingRegion> result;

  // Generate texture coordinates for each projection.
  if (!projections.empty()) {
    std::optional<GlobeRectangle> maybeRectangle =
        getGlobeRectangle(boundingVolume);
    if (maybeRectangle) {
      for (size_t i = 0; i < projections.size(); ++i) {
        const Projection& projection = projections[i];

        const int textureCoordinateID = static_cast<int32_t>(i);

<<<<<<< HEAD
        CesiumGeometry::Rectangle rectangle =
            projectRectangleSimple(projection, *maybeRectangle);
=======
        const CesiumGeometry::Rectangle rectangle =
            projectRectangleSimple(projection, *pRectangle);
>>>>>>> 2e17e2b6

        CesiumGeospatial::BoundingRegion boundingRegion =
            GltfContent::createRasterOverlayTextureCoordinates(
                model,
                transform,
                textureCoordinateID,
                projection,
                rectangle);
        if (result) {
          result = boundingRegion.computeUnion(result.value());
        } else {
          result = boundingRegion;
        }
      }
    }
  }

  return result;
}

void Tile::upsampleParent(
    std::vector<CesiumGeospatial::Projection>&& projections) {
  Tile* pParent = this->getParent();
  const UpsampledQuadtreeNode* pSubdividedParentID =
      std::get_if<UpsampledQuadtreeNode>(&this->getTileID());

  assert(pParent != nullptr);
  assert(pParent->getState() == LoadState::Done);
  assert(pSubdividedParentID != nullptr);

  TileContentLoadResult* pParentContent = pParent->getContent();
  if (!pParentContent || !pParentContent->model) {
    this->setState(LoadState::ContentLoaded);
    return;
  }

  CesiumGltf::Model& parentModel = pParentContent->model.value();

  Tileset* pTileset = this->getTileset();
  pTileset->notifyTileStartLoading(this);

  struct LoadResult {
    LoadState state;
    std::unique_ptr<TileContentLoadResult> pContent;
    void* pRendererResources;
  };

  pTileset->getAsyncSystem()
      .runInWorkerThread([&parentModel,
                          transform = this->getTransform(),
                          projections = std::move(projections),
                          pSubdividedParentID,
                          boundingVolume = this->getBoundingVolume(),
                          pPrepareRendererResources =
                              pTileset->getExternals()
                                  .pPrepareRendererResources]() mutable {
        std::unique_ptr<TileContentLoadResult> pContent =
            std::make_unique<TileContentLoadResult>();
        pContent->model =
            upsampleGltfForRasterOverlays(parentModel, *pSubdividedParentID);

        if (pContent->model) {
          pContent->updatedBoundingVolume = Tile::generateTextureCoordinates(
              pContent->model.value(),
              transform,
              boundingVolume,
              projections);
          pContent->rasterOverlayProjections = std::move(projections);
        }

        void* pRendererResources = nullptr;
        if (pContent->model && pPrepareRendererResources) {
          pRendererResources = pPrepareRendererResources->prepareInLoadThread(
              pContent->model.value(),
              transform);
        }

        return LoadResult{
            LoadState::ContentLoaded,
            std::move(pContent),
            pRendererResources};
      })
      .thenInMainThread([this](LoadResult&& loadResult) noexcept {
        this->_pContent = std::move(loadResult.pContent);
        this->_pRendererResources = loadResult.pRendererResources;
        this->getTileset()->notifyTileDoneLoading(this);
        this->setState(loadResult.state);
      })
      .catchInMainThread([this](const std::exception& /*e*/) noexcept {
        this->_pContent.reset();
        this->_pRendererResources = nullptr;
        this->getTileset()->notifyTileDoneLoading(this);
        this->setState(LoadState::Failed);
      });
}

void Tile::loadOverlays(
    std::vector<CesiumGeospatial::Projection>& projections) {
  assert(this->_rasterTiles.empty());
  assert(this->_state == LoadState::ContentLoading);

  Tileset* pTileset = this->getTileset();

  if (pTileset->supportsRasterOverlays()) {
    const RasterOverlayCollection& overlays = pTileset->getOverlays();
    mapRasterOverlaysToTile(*this, overlays, projections);
  }
}

} // namespace Cesium3DTilesSelection<|MERGE_RESOLUTION|>--- conflicted
+++ resolved
@@ -167,13 +167,8 @@
     // TODO: we can compute a much more precise projected rectangle by
     //       projecting each vertex, but that would require us to have
     //       geometry first.
-<<<<<<< HEAD
-    Rectangle overlayRectangle =
+    const Rectangle overlayRectangle =
         projectRectangleSimple(pProvider->getProjection(), *maybeRectangle);
-=======
-    const Rectangle overlayRectangle =
-        projectRectangleSimple(pProvider->getProjection(), *pRectangle);
->>>>>>> 2e17e2b6
 
     IntrusivePointer<RasterOverlayTile> pRaster =
         pOverlay->getTileProvider()->getTile(
@@ -777,14 +772,8 @@
                   i));
           --i;
 
-<<<<<<< HEAD
-          Rectangle projectedRectangle = projectRectangleSimple(
-              pProvider->getProjection(),
-              *maybeRectangle);
-=======
           const Rectangle projectedRectangle =
-              projectRectangleSimple(pProvider->getProjection(), *pRectangle);
->>>>>>> 2e17e2b6
+              projectRectangleSimple(pProvider->getProjection(), *maybeRectangle);
           CesiumUtility::IntrusivePointer<RasterOverlayTile> pTile =
               pProvider->getTile(projectedRectangle, this->getGeometricError());
 
@@ -868,13 +857,8 @@
 
         const int textureCoordinateID = static_cast<int32_t>(i);
 
-<<<<<<< HEAD
-        CesiumGeometry::Rectangle rectangle =
+        const CesiumGeometry::Rectangle rectangle =
             projectRectangleSimple(projection, *maybeRectangle);
-=======
-        const CesiumGeometry::Rectangle rectangle =
-            projectRectangleSimple(projection, *pRectangle);
->>>>>>> 2e17e2b6
 
         CesiumGeospatial::BoundingRegion boundingRegion =
             GltfContent::createRasterOverlayTextureCoordinates(
