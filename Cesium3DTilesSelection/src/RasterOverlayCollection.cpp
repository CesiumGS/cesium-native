#include "Cesium3DTilesSelection/RasterOverlayCollection.h"

#include <CesiumUtility/Tracing.h>

using namespace CesiumGeometry;
using namespace CesiumGeospatial;
using namespace CesiumUtility;

namespace Cesium3DTilesSelection {

namespace {

template <class Function>
void forEachTile(Tile::LoadedLinkedList& list, Function callback) {
  Tile* pCurrent = list.head();
  while (pCurrent) {
    Tile* pNext = list.next(pCurrent);
    callback(*pCurrent);
    pCurrent = pNext;
  }
}

// We use these to avoid a heap allocation just to return empty vectors.
const std::vector<CesiumUtility::IntrusivePointer<RasterOverlay>>
    emptyOverlays{};
const std::vector<CesiumUtility::IntrusivePointer<RasterOverlayTileProvider>>
    emptyTileProviders{};

} // namespace

RasterOverlayCollection::RasterOverlayCollection(
    Tile::LoadedLinkedList& loadedTiles,
    const TilesetExternals& externals) noexcept
    : _pLoadedTiles(&loadedTiles), _externals{externals}, _pOverlays(nullptr) {}

RasterOverlayCollection::~RasterOverlayCollection() noexcept {
  if (this->_pOverlays) {
    OverlayList& list = *this->_pOverlays;
    if (!list.overlays.empty()) {
      for (int64_t i = static_cast<int64_t>(list.overlays.size() - 1); i >= 0;
           --i) {
        this->remove(list.overlays[static_cast<size_t>(i)].get());
      }
    }
  }
}

void RasterOverlayCollection::add(
    const CesiumUtility::IntrusivePointer<RasterOverlay>& pOverlay) {
  CESIUM_TRACE_USE_TRACK_SET(this->_loadingSlots);

  if (!this->_pOverlays)
    this->_pOverlays = new OverlayList();

  IntrusivePointer<OverlayList> pList = this->_pOverlays;

  pList->overlays.emplace_back(pOverlay);

  IntrusivePointer<RasterOverlayTileProvider> pPlaceholder =
      pOverlay->createPlaceholder(
          this->_externals.asyncSystem,
          this->_externals.pAssetAccessor);

  pList->tileProviders.emplace_back(pPlaceholder);
  pList->placeholders.emplace_back(pPlaceholder);

  CESIUM_TRACE_BEGIN_IN_TRACK("createTileProvider");

  CesiumAsync::Future<IntrusivePointer<RasterOverlayTileProvider>> future =
      pOverlay->createTileProvider(
          this->_externals.asyncSystem,
          this->_externals.pAssetAccessor,
          this->_externals.pCreditSystem,
          this->_externals.pPrepareRendererResources,
          this->_externals.pLogger,
          nullptr);

  // Add a placeholder for this overlay to existing geometry tiles.
  forEachTile(*this->_pLoadedTiles, [&](Tile& tile) {
    // The tile rectangle and geometric error don't matter for a placeholder.
<<<<<<< HEAD
    if (tile.getState() != TileLoadState::Unloaded &&
        tile.getState() != TileLoadState::Unloading) {
=======
    // - When a tile is transitioned from Unloaded to Loading, raster overlay
    // tiles will be mapped to the tile automatically by TilesetContentManager,
    // so we don't need to map the raster tiles to this unloaded tile now.
    // - When a tile is already failed to load, there is no need to map the
    // raster tiles to the tile as it is not rendered any way
    TileLoadState tileState = tile.getState();
    if (tileState != TileLoadState::Unloaded &&
        tileState != TileLoadState::Failed) {
>>>>>>> 8d7ca6b0
      tile.getMappedRasterTiles().push_back(RasterMappedTo3DTile(
          pPlaceholder->getTile(Rectangle(), glm::dvec2(0.0)),
          -1));
    }
  });

  // This continuation, by capturing pList, keeps the OverlayList from being
  // destroyed. But it does not keep the RasterOverlayCollection itself alive.
  std::move(future)
      .thenInMainThread(
          [pOverlay,
           pList](IntrusivePointer<RasterOverlayTileProvider>&& pProvider) {
            // Find the overlay's current location in the list.
            // It's possible it has been removed completely.
            auto it = std::find(
                pList->overlays.begin(),
                pList->overlays.end(),
                pOverlay);
            if (it != pList->overlays.end()) {
              std::int64_t index = it - pList->overlays.begin();
              pList->tileProviders[size_t(index)] = pProvider;
            }
            CESIUM_TRACE_END_IN_TRACK("createTileProvider");
          })
      .catchInMainThread(
          [pLogger = this->_externals.pLogger](const std::exception& e) {
            SPDLOG_LOGGER_ERROR(
                pLogger,
                "Error while creating tile provider: {0}",
                e.what());
            CESIUM_TRACE_END_IN_TRACK("createTileProvider");
          });
}

void RasterOverlayCollection::remove(
    const CesiumUtility::IntrusivePointer<RasterOverlay>& pOverlay) noexcept {
  if (!this->_pOverlays)
    return;

  // Remove all mappings of this overlay to geometry tiles.
  auto removeCondition = [pOverlay](
                             const RasterMappedTo3DTile& mapped) noexcept {
    return (
        (mapped.getLoadingTile() &&
         pOverlay == &mapped.getLoadingTile()->getTileProvider().getOwner()) ||
        (mapped.getReadyTile() &&
         pOverlay == &mapped.getReadyTile()->getTileProvider().getOwner()));
  };

  auto pPrepareRenderResources =
      this->_externals.pPrepareRendererResources.get();
  forEachTile(
      *this->_pLoadedTiles,
      [&removeCondition, pPrepareRenderResources](Tile& tile) {
        std::vector<RasterMappedTo3DTile>& mapped = tile.getMappedRasterTiles();

        for (RasterMappedTo3DTile& rasterTile : mapped) {
          if (removeCondition(rasterTile)) {
            rasterTile.detachFromTile(*pPrepareRenderResources, tile);
          }
        }

        auto firstToRemove =
            std::remove_if(mapped.begin(), mapped.end(), removeCondition);
        mapped.erase(firstToRemove, mapped.end());
      });

  OverlayList& list = *this->_pOverlays;

  assert(list.overlays.size() == list.tileProviders.size());
  assert(list.overlays.size() == list.placeholders.size());

  auto it = std::find_if(
      list.overlays.begin(),
      list.overlays.end(),
      [pOverlay](const IntrusivePointer<RasterOverlay>& pCheck) noexcept {
        return pCheck == pOverlay;
      });
  if (it == list.overlays.end()) {
    return;
  }

  int64_t index = it - list.overlays.begin();
  list.overlays.erase(list.overlays.begin() + index);
  list.tileProviders.erase(list.tileProviders.begin() + index);
  list.placeholders.erase(list.placeholders.begin() + index);
}

const std::vector<CesiumUtility::IntrusivePointer<RasterOverlay>>&
RasterOverlayCollection::getOverlays() const {
  if (!this->_pOverlays)
    return emptyOverlays;

  return this->_pOverlays->overlays;
}

/**
 * @brief Gets the tile providers in this collection. Each tile provider
 * corresponds with the overlay at the same position in the collection
 * returned by {@link getOverlays}.
 */
const std::vector<CesiumUtility::IntrusivePointer<RasterOverlayTileProvider>>&
RasterOverlayCollection::getTileProviders() const {
  if (!this->_pOverlays)
    return emptyTileProviders;

  return this->_pOverlays->tileProviders;
}

RasterOverlayTileProvider* RasterOverlayCollection::findTileProviderForOverlay(
    RasterOverlay& overlay) noexcept {
  // Call the const version
  const RasterOverlayTileProvider* pResult = this->findTileProviderForOverlay(
      const_cast<const RasterOverlay&>(overlay));
  return const_cast<RasterOverlayTileProvider*>(pResult);
}

const RasterOverlayTileProvider*
RasterOverlayCollection::findTileProviderForOverlay(
    const RasterOverlay& overlay) const noexcept {
  if (!this->_pOverlays)
    return nullptr;

  const auto& overlays = this->_pOverlays->overlays;
  const auto& tileProviders = this->_pOverlays->tileProviders;

  assert(overlays.size() == tileProviders.size());

  for (size_t i = 0; i < overlays.size() && i < tileProviders.size(); ++i) {
    if (overlays[i].get() == &overlay)
      return tileProviders[i].get();
  }

  return nullptr;
}

RasterOverlayCollection::const_iterator
RasterOverlayCollection::begin() const noexcept {
  if (!this->_pOverlays)
    return emptyOverlays.begin();

  return this->_pOverlays->overlays.begin();
}

RasterOverlayCollection::const_iterator
RasterOverlayCollection::end() const noexcept {
  if (!this->_pOverlays)
    return emptyOverlays.end();

  return this->_pOverlays->overlays.end();
}

size_t RasterOverlayCollection::size() const noexcept {
  if (!this->_pOverlays)
    return 0;

  return this->_pOverlays->overlays.size();
}

} // namespace Cesium3DTilesSelection<|MERGE_RESOLUTION|>--- conflicted
+++ resolved
@@ -78,19 +78,16 @@
   // Add a placeholder for this overlay to existing geometry tiles.
   forEachTile(*this->_pLoadedTiles, [&](Tile& tile) {
     // The tile rectangle and geometric error don't matter for a placeholder.
-<<<<<<< HEAD
-    if (tile.getState() != TileLoadState::Unloaded &&
-        tile.getState() != TileLoadState::Unloading) {
-=======
     // - When a tile is transitioned from Unloaded to Loading, raster overlay
     // tiles will be mapped to the tile automatically by TilesetContentManager,
-    // so we don't need to map the raster tiles to this unloaded tile now.
+    // so we don't need to map the raster tiles to this unloaded or unloading
+    // tile now.
     // - When a tile is already failed to load, there is no need to map the
     // raster tiles to the tile as it is not rendered any way
     TileLoadState tileState = tile.getState();
     if (tileState != TileLoadState::Unloaded &&
+        tileState != TileLoadState::Unloading &&
         tileState != TileLoadState::Failed) {
->>>>>>> 8d7ca6b0
       tile.getMappedRasterTiles().push_back(RasterMappedTo3DTile(
           pPlaceholder->getTile(Rectangle(), glm::dvec2(0.0)),
           -1));
