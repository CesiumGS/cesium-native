#include <Cesium3DTilesSelection/LoadedTileEnumerator.h>
#include <Cesium3DTilesSelection/RasterMappedTo3DTile.h>
#include <Cesium3DTilesSelection/RasterOverlayCollection.h>
#include <Cesium3DTilesSelection/Tile.h>
#include <Cesium3DTilesSelection/TilesetExternals.h>
#include <Cesium3DTilesSelection/TilesetOptions.h>
#include <CesiumGeospatial/Ellipsoid.h>
#include <CesiumGeospatial/Projection.h>
#include <CesiumRasterOverlays/ActivatedRasterOverlay.h>
#include <CesiumRasterOverlays/RasterOverlay.h>
#include <CesiumRasterOverlays/RasterOverlayLoadFailureDetails.h>
#include <CesiumRasterOverlays/RasterOverlayTileProvider.h>
#include <CesiumUtility/IntrusivePointer.h>

#include <algorithm>
#include <cstddef>
#include <cstdint>
#include <vector>

using namespace CesiumGeometry;
using namespace CesiumGeospatial;
using namespace CesiumRasterOverlays;
using namespace CesiumUtility;

namespace Cesium3DTilesSelection {

RasterOverlayCollection::RasterOverlayCollection(
    const LoadedTileEnumerator& loadedTiles,
    const TilesetExternals& externals,
    const CesiumGeospatial::Ellipsoid& ellipsoid) noexcept
    : _loadedTiles(loadedTiles),
      _externals{externals},
      _ellipsoid(ellipsoid),
      _activatedOverlays() {}

RasterOverlayCollection::~RasterOverlayCollection() noexcept {
  for (int64_t i = static_cast<int64_t>(this->_activatedOverlays.size()) - 1;
       i >= 0;
       --i) {
    this->remove(this->_activatedOverlays[static_cast<size_t>(i)]);
  }
}

void RasterOverlayCollection::setLoadedTileEnumerator(
    const LoadedTileEnumerator& loadedTiles) {
  this->_loadedTiles = loadedTiles;
}

const std::vector<CesiumUtility::IntrusivePointer<
    CesiumRasterOverlays::ActivatedRasterOverlay>>&
RasterOverlayCollection::getActivatedOverlays() const noexcept {
  return this->_activatedOverlays;
}

void RasterOverlayCollection::add(
    const IntrusivePointer<const RasterOverlay>& pOverlay) noexcept {
  this->_activatedOverlays.emplace_back(pOverlay->activate(
      RasterOverlayExternals{
          .pAssetAccessor = this->_externals.pAssetAccessor,
          .pPrepareRendererResources =
              this->_externals.pPrepareRendererResources,
          .asyncSystem = this->_externals.asyncSystem,
          .pCreditSystem = this->_externals.pCreditSystem,
          .pLogger = this->_externals.pLogger},
      this->_ellipsoid));

  CesiumRasterOverlays::RasterOverlayTile* pPlaceholderTile =
      this->_activatedOverlays.back()->getPlaceholderTile();

  // Add a placeholder for this overlay to existing geometry tiles.
  for (Tile& tile : this->_loadedTiles) {
    // The tile rectangle and geometric error don't matter for a placeholder.
    // - When a tile is transitioned from Unloaded (or FailedTemporarily) to
    // ContentLoading, raster overlay tiles will be mapped to the tile
    // automatically by TilesetContentManager, so we don't need to map the
    // raster tiles to this unloaded or unloading tile now.
    // - When a tile is already failed to load, there is no need to map the
    // raster tiles to the tile as it is not rendered any way
    TileLoadState tileState = tile.getState();
    if (tileState == TileLoadState::ContentLoading ||
        tileState == TileLoadState::ContentLoaded ||
        tileState == TileLoadState::Done) {
      // Only tiles with renderable content should have raster overlays
      // attached. In the ContentLoading state, we won't know yet whether the
      // content is renderable, so assume that it is for now and
      // `setTileContent` will clear them out if necessary.
      if (tile.getContent().isRenderContent() ||
          tileState == TileLoadState::ContentLoading) {
        tile.getMappedRasterTiles().emplace_back(pPlaceholderTile, -1);
      }
    }
  }
}

void RasterOverlayCollection::remove(
    const IntrusivePointer<const RasterOverlay>& pOverlay) noexcept {
  auto it = std::find_if(
      this->_activatedOverlays.begin(),
      this->_activatedOverlays.end(),
      [pOverlay](
          const IntrusivePointer<ActivatedRasterOverlay>& pCheck) noexcept {
        return &pCheck->getOverlay() == pOverlay;
      });
  if (it == this->_activatedOverlays.end()) {
    return;
  }

  this->remove(*it);
}

void RasterOverlayCollection::remove(
    const IntrusivePointer<RasterOverlay>& pOverlay) noexcept {
  this->remove(IntrusivePointer<const RasterOverlay>(pOverlay));
}

void RasterOverlayCollection::remove(
    const IntrusivePointer<ActivatedRasterOverlay>& pActivated) noexcept {
  // Remove all mappings of this overlay to geometry tiles.
  auto removeCondition =
      [pActivated](const RasterMappedTo3DTile& mapped) noexcept {
        return (
            (mapped.getLoadingTile() &&
             pActivated == &mapped.getLoadingTile()->getActivatedOverlay()) ||
            (mapped.getReadyTile() &&
             pActivated == &mapped.getReadyTile()->getActivatedOverlay()));
      };

  auto pPrepareRenderResources =
      this->_externals.pPrepareRendererResources.get();

  for (Tile& tile : this->_loadedTiles) {
    std::vector<RasterMappedTo3DTile>& mapped = tile.getMappedRasterTiles();

    for (RasterMappedTo3DTile& rasterTile : mapped) {
      if (removeCondition(rasterTile)) {
        rasterTile.detachFromTile(*pPrepareRenderResources, tile);
      }
    }

    auto firstToRemove =
        std::remove_if(mapped.begin(), mapped.end(), removeCondition);
    mapped.erase(firstToRemove, mapped.end());
  }

  auto it = std::find(
      this->_activatedOverlays.begin(),
      this->_activatedOverlays.end(),
      pActivated);
  if (it == this->_activatedOverlays.end()) {
    return;
  }

<<<<<<< HEAD
  ptrdiff_t index = it - list.overlays.begin();
  list.overlays.erase(list.overlays.begin() + index);
  list.tileProviders.erase(list.tileProviders.begin() + index);
  list.placeholders.erase(list.placeholders.begin() + index);
}

const std::vector<CesiumUtility::IntrusivePointer<RasterOverlay>>&
RasterOverlayCollection::getOverlays() const {
  if (!this->_pOverlays)
    return emptyOverlays;

  return this->_pOverlays->overlays;
}

/**
 * @brief Gets the tile providers in this collection. Each tile provider
 * corresponds with the overlay at the same position in the collection
 * returned by {@link getOverlays}.
 */
const std::vector<CesiumUtility::IntrusivePointer<RasterOverlayTileProvider>>&
RasterOverlayCollection::getTileProviders() const {
  if (!this->_pOverlays)
    return emptyTileProviders;

  return this->_pOverlays->tileProviders;
}

const std::vector<CesiumUtility::IntrusivePointer<RasterOverlayTileProvider>>&
RasterOverlayCollection::getPlaceholderTileProviders() const {
  if (!this->_pOverlays)
    return emptyTileProviders;

  return this->_pOverlays->placeholders;
}

RasterOverlayTileProvider* RasterOverlayCollection::findTileProviderForOverlay(
    RasterOverlay& overlay) noexcept {
  // Call the const version
  const RasterOverlayTileProvider* pResult = this->findTileProviderForOverlay(
      const_cast<const RasterOverlay&>(overlay));
  return const_cast<RasterOverlayTileProvider*>(pResult);
=======
  this->_activatedOverlays.erase(it);
>>>>>>> 126a412a
}

std::vector<CesiumGeospatial::Projection>
RasterOverlayCollection::addTileOverlays(
    Tile& tile,
    const TilesetOptions& tilesetOptions) noexcept {
  // When a tile temporarily fails to load, it may still
  // have mapped raster tiles, so clear them here
  tile.getMappedRasterTiles().clear();

  std::vector<CesiumGeospatial::Projection> projections;
  const CesiumGeospatial::Ellipsoid& ellipsoid = tilesetOptions.ellipsoid;

  for (size_t i = 0; i < this->_activatedOverlays.size(); ++i) {
    ActivatedRasterOverlay& activatedOverlay = *this->_activatedOverlays[i];

    RasterMappedTo3DTile* pMapped = RasterMappedTo3DTile::mapOverlayToTile(
        tilesetOptions.maximumScreenSpaceError,
        activatedOverlay,
        tile,
        projections,
        ellipsoid);
    if (pMapped) {
      // Try to load now, but if the mapped raster tile is a placeholder this
      // won't do anything.
      pMapped->loadThrottled();
    }
  }

  return projections;
}

TileRasterOverlayStatus RasterOverlayCollection::updateTileOverlays(
    Tile& tile,
    const TilesetOptions& tilesetOptions) noexcept {
  TileRasterOverlayStatus result{};

  std::vector<RasterMappedTo3DTile>& rasterTiles = tile.getMappedRasterTiles();

  for (size_t i = 0; i < rasterTiles.size(); ++i) {
    RasterMappedTo3DTile& mappedRasterTile = rasterTiles[i];

    RasterOverlayTile* pLoadingTile = mappedRasterTile.getLoadingTile();
    if (pLoadingTile &&
        pLoadingTile->getState() == RasterOverlayTile::LoadState::Placeholder) {
      ActivatedRasterOverlay& activated = pLoadingTile->getActivatedOverlay();

      // Try to replace this placeholder with real tiles.
      if (activated.getTileProvider() != nullptr) {
        // Remove the existing placeholder mapping
        rasterTiles.erase(
            rasterTiles.begin() +
            static_cast<std::vector<RasterMappedTo3DTile>::difference_type>(i));

        // Add a new mapping.
        std::vector<CesiumGeospatial::Projection> missingProjections;
        RasterMappedTo3DTile::mapOverlayToTile(
            tilesetOptions.maximumScreenSpaceError,
            activated,
            tile,
            missingProjections,
            tilesetOptions.ellipsoid);

        if (!missingProjections.empty()) {
          if (!result.firstIndexWithMissingProjection)
            result.firstIndexWithMissingProjection = i;
          break;
        }

        --i;
      }

      continue;
    }

    const RasterOverlayTile::MoreDetailAvailable moreDetailAvailable =
        mappedRasterTile.update(
            *this->_externals.pPrepareRendererResources,
            tile);

    if (moreDetailAvailable == RasterOverlayTile::MoreDetailAvailable::Yes &&
        !result.firstIndexWithMoreDetailAvailable) {
      result.firstIndexWithMoreDetailAvailable = i;
    } else if (
        moreDetailAvailable ==
            RasterOverlayTile::MoreDetailAvailable::Unknown &&
        !result.firstIndexWithUnknownAvailability) {
      result.firstIndexWithUnknownAvailability = i;
    }
  }

  return result;
}

RasterOverlayCollection::const_iterator
RasterOverlayCollection::begin() const noexcept {
  return const_iterator(GetOverlayFunctor{}, this->_activatedOverlays.begin());
}

RasterOverlayCollection::const_iterator
RasterOverlayCollection::end() const noexcept {
  return const_iterator(GetOverlayFunctor{}, this->_activatedOverlays.end());
}

size_t RasterOverlayCollection::size() const noexcept {
  return this->_activatedOverlays.size();
}

} // namespace Cesium3DTilesSelection<|MERGE_RESOLUTION|>--- conflicted
+++ resolved
@@ -150,51 +150,7 @@
     return;
   }
 
-<<<<<<< HEAD
-  ptrdiff_t index = it - list.overlays.begin();
-  list.overlays.erase(list.overlays.begin() + index);
-  list.tileProviders.erase(list.tileProviders.begin() + index);
-  list.placeholders.erase(list.placeholders.begin() + index);
-}
-
-const std::vector<CesiumUtility::IntrusivePointer<RasterOverlay>>&
-RasterOverlayCollection::getOverlays() const {
-  if (!this->_pOverlays)
-    return emptyOverlays;
-
-  return this->_pOverlays->overlays;
-}
-
-/**
- * @brief Gets the tile providers in this collection. Each tile provider
- * corresponds with the overlay at the same position in the collection
- * returned by {@link getOverlays}.
- */
-const std::vector<CesiumUtility::IntrusivePointer<RasterOverlayTileProvider>>&
-RasterOverlayCollection::getTileProviders() const {
-  if (!this->_pOverlays)
-    return emptyTileProviders;
-
-  return this->_pOverlays->tileProviders;
-}
-
-const std::vector<CesiumUtility::IntrusivePointer<RasterOverlayTileProvider>>&
-RasterOverlayCollection::getPlaceholderTileProviders() const {
-  if (!this->_pOverlays)
-    return emptyTileProviders;
-
-  return this->_pOverlays->placeholders;
-}
-
-RasterOverlayTileProvider* RasterOverlayCollection::findTileProviderForOverlay(
-    RasterOverlay& overlay) noexcept {
-  // Call the const version
-  const RasterOverlayTileProvider* pResult = this->findTileProviderForOverlay(
-      const_cast<const RasterOverlay&>(overlay));
-  return const_cast<RasterOverlayTileProvider*>(pResult);
-=======
   this->_activatedOverlays.erase(it);
->>>>>>> 126a412a
 }
 
 std::vector<CesiumGeospatial::Projection>
