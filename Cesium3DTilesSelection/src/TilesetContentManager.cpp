#include "TilesetContentManager.h"

#include "TileContentLoadInfo.h"

#include <Cesium3DTilesSelection/GltfUtilities.h>
#include <Cesium3DTilesSelection/IPrepareRendererResources.h>
#include <Cesium3DTilesSelection/RasterOverlay.h>
#include <Cesium3DTilesSelection/RasterOverlayTile.h>
#include <Cesium3DTilesSelection/RasterOverlayTileProvider.h>
#include <CesiumGltfReader/GltfReader.h>
#include <CesiumUtility/joinToString.h>

#include <spdlog/logger.h>

namespace Cesium3DTilesSelection {
namespace {
struct TileLoadResultAndRenderResources {
  TileLoadResult result;
  void* pRenderResources{nullptr};
};

struct RegionAndCenter {
  CesiumGeospatial::BoundingRegion region;
  CesiumGeospatial::Cartographic center;
};

bool anyRasterOverlaysNeedLoading(const Tile& tile) noexcept {
  for (const RasterMappedTo3DTile& mapped : tile.getMappedRasterTiles()) {
    const RasterOverlayTile* pLoading = mapped.getLoadingTile();
    if (pLoading &&
        pLoading->getState() == RasterOverlayTile::LoadState::Unloaded) {
      return true;
    }
  }

  return false;
}

std::optional<RegionAndCenter>
getTileBoundingRegionForUpsampling(const Tile& parent) {
  // To create subdivided children, we need to know a bounding region for each.
  // If the parent is already loaded and we have Web Mercator or Geographic
  // textures coordinates, we're set. If it's not, but it has a bounding region,
  // we're still set. Otherwise, we can't upsample (yet?).

  // Get an accurate bounding region from the content first.
  const TileContent& parentContent = parent.getContent();
  const RasterOverlayDetails& details = parentContent.getRasterOverlayDetails();

  // If we don't have any overlay projections/rectangles, why are we
  // upsampling?
  assert(!details.rasterOverlayProjections.empty());
  assert(!details.rasterOverlayRectangles.empty());

  // Use the projected center of the tile as the subdivision center.
  // The tile will be subdivided by (0.5, 0.5) in the first overlay's
  // texture coordinates which overlay had more detail.
  for (const RasterMappedTo3DTile& mapped : parent.getMappedRasterTiles()) {
    if (mapped.isMoreDetailAvailable()) {
      const CesiumGeospatial::Projection& projection = mapped.getReadyTile()
                                                           ->getOverlay()
                                                           .getTileProvider()
                                                           ->getProjection();
      glm::dvec2 centerProjected =
          details.findRectangleForOverlayProjection(projection)->getCenter();
      CesiumGeospatial::Cartographic center =
          CesiumGeospatial::unprojectPosition(
              projection,
              glm::dvec3(centerProjected, 0.0));

      return RegionAndCenter{details.boundingRegion, center};
    }
  }

  // We shouldn't be upsampling from a tile until that tile is loaded.
  // If it has no content after loading, we can't upsample from it.
  return std::nullopt;
}

void createQuadtreeSubdividedChildren(
    Tile& parent,
    RasterOverlayUpsampler& upsampler) {
  std::optional<RegionAndCenter> maybeRegionAndCenter =
      getTileBoundingRegionForUpsampling(parent);
  if (!maybeRegionAndCenter) {
    return;
  }

  // The quadtree tile ID doesn't actually matter, because we're not going to
  // use the standard tile bounds for the ID. But having a tile ID that reflects
  // the level and _approximate_ location is helpful for debugging.
  const CesiumGeometry::QuadtreeTileID* pRealParentTileID =
      std::get_if<CesiumGeometry::QuadtreeTileID>(&parent.getTileID());
  if (!pRealParentTileID) {
    const CesiumGeometry::UpsampledQuadtreeNode* pUpsampledID =
        std::get_if<CesiumGeometry::UpsampledQuadtreeNode>(&parent.getTileID());
    if (pUpsampledID) {
      pRealParentTileID = &pUpsampledID->tileID;
    }
  }

  CesiumGeometry::QuadtreeTileID parentTileID =
      pRealParentTileID ? *pRealParentTileID
                        : CesiumGeometry::QuadtreeTileID(0, 0, 0);

  // QuadtreeTileID can't handle higher than level 30 because the x and y
  // coordinates (uint32_t) will overflow. So just start over at level 0.
  if (parentTileID.level >= 30U) {
    parentTileID = CesiumGeometry::QuadtreeTileID(0, 0, 0);
  }

  // The parent tile must not have a zero geometric error, even if it's a leaf
  // tile. Otherwise we'd never refine it.
  parent.setGeometricError(parent.getNonZeroGeometricError());

  // The parent must use REPLACE refinement.
  parent.setRefine(TileRefine::Replace);

  // add 4 children for parent
  std::vector<Tile> children;
  children.reserve(4);
  for (std::size_t i = 0; i < 4; ++i) {
    children.emplace_back(&upsampler);
  }
  parent.createChildTiles(std::move(children));

  // populate children metadata
  gsl::span<Tile> childrenView = parent.getChildren();
  Tile& sw = childrenView[0];
  Tile& se = childrenView[1];
  Tile& nw = childrenView[2];
  Tile& ne = childrenView[3];

  // set children geometric error
  const double geometricError = parent.getGeometricError() * 0.5;
  sw.setGeometricError(geometricError);
  se.setGeometricError(geometricError);
  nw.setGeometricError(geometricError);
  ne.setGeometricError(geometricError);

  // set children tile ID
  const CesiumGeometry::QuadtreeTileID swID(
      parentTileID.level + 1,
      parentTileID.x * 2,
      parentTileID.y * 2);
  const CesiumGeometry::QuadtreeTileID seID(swID.level, swID.x + 1, swID.y);
  const CesiumGeometry::QuadtreeTileID nwID(swID.level, swID.x, swID.y + 1);
  const CesiumGeometry::QuadtreeTileID neID(swID.level, swID.x + 1, swID.y + 1);

  sw.setTileID(CesiumGeometry::UpsampledQuadtreeNode{swID});
  se.setTileID(CesiumGeometry::UpsampledQuadtreeNode{seID});
  nw.setTileID(CesiumGeometry::UpsampledQuadtreeNode{nwID});
  ne.setTileID(CesiumGeometry::UpsampledQuadtreeNode{neID});

  // set children bounding volume
  const double minimumHeight = maybeRegionAndCenter->region.getMinimumHeight();
  const double maximumHeight = maybeRegionAndCenter->region.getMaximumHeight();

  const CesiumGeospatial::GlobeRectangle& parentRectangle =
      maybeRegionAndCenter->region.getRectangle();
  const CesiumGeospatial::Cartographic& center = maybeRegionAndCenter->center;
  sw.setBoundingVolume(CesiumGeospatial::BoundingRegionWithLooseFittingHeights(
      CesiumGeospatial::BoundingRegion(
          CesiumGeospatial::GlobeRectangle(
              parentRectangle.getWest(),
              parentRectangle.getSouth(),
              center.longitude,
              center.latitude),
          minimumHeight,
          maximumHeight)));

  se.setBoundingVolume(CesiumGeospatial::BoundingRegionWithLooseFittingHeights(
      CesiumGeospatial::BoundingRegion(
          CesiumGeospatial::GlobeRectangle(
              center.longitude,
              parentRectangle.getSouth(),
              parentRectangle.getEast(),
              center.latitude),
          minimumHeight,
          maximumHeight)));

  nw.setBoundingVolume(CesiumGeospatial::BoundingRegionWithLooseFittingHeights(
      CesiumGeospatial::BoundingRegion(
          CesiumGeospatial::GlobeRectangle(
              parentRectangle.getWest(),
              center.latitude,
              center.longitude,
              parentRectangle.getNorth()),
          minimumHeight,
          maximumHeight)));

  ne.setBoundingVolume(CesiumGeospatial::BoundingRegionWithLooseFittingHeights(
      CesiumGeospatial::BoundingRegion(
          CesiumGeospatial::GlobeRectangle(
              center.longitude,
              center.latitude,
              parentRectangle.getEast(),
              parentRectangle.getNorth()),
          minimumHeight,
          maximumHeight)));

  // set children transforms
  sw.setTransform(parent.getTransform());
  se.setTransform(parent.getTransform());
  nw.setTransform(parent.getTransform());
  ne.setTransform(parent.getTransform());
}

std::vector<CesiumGeospatial::Projection> mapOverlaysToTile(
    Tile& tile,
    RasterOverlayCollection& overlays,
    const TilesetOptions& tilesetOptions) {
  // when tile fails temporarily, it may still have mapped raster tiles, so
  // clear it here
  tile.getMappedRasterTiles().clear();

  std::vector<CesiumGeospatial::Projection> projections;
  for (auto& pOverlay : overlays) {
    RasterMappedTo3DTile* pMapped = RasterMappedTo3DTile::mapOverlayToTile(
        tilesetOptions.maximumScreenSpaceError,
        *pOverlay,
        tile,
        projections);
    if (pMapped) {
      // Try to load now, but if the mapped raster tile is a placeholder this
      // won't do anything.
      pMapped->loadThrottled();
    }
  }

  return projections;
}

const BoundingVolume& getEffectiveBoundingVolume(
    const BoundingVolume& tileBoundingVolume,
    const std::optional<BoundingVolume>& updatedTileBoundingVolume,
    [[maybe_unused]] const std::optional<BoundingVolume>&
        updatedTileContentBoundingVolume) {
  // If we have an updated tile bounding volume, use it.
  if (updatedTileBoundingVolume) {
    return *updatedTileBoundingVolume;
  }

  // If we _only_ have an updated _content_ bounding volume, that's a developer
  // error.
  assert(!updatedTileContentBoundingVolume);

  return tileBoundingVolume;
}

const BoundingVolume& getEffectiveContentBoundingVolume(
    const BoundingVolume& tileBoundingVolume,
    const std::optional<BoundingVolume>& tileContentBoundingVolume,
    const std::optional<BoundingVolume>& updatedTileBoundingVolume,
    const std::optional<BoundingVolume>& updatedTileContentBoundingVolume) {
  // If we have an updated tile content bounding volume, use it.
  if (updatedTileContentBoundingVolume) {
    return *updatedTileContentBoundingVolume;
  }

  // Next best thing is an updated tile non-content bounding volume.
  if (updatedTileBoundingVolume) {
    return *updatedTileBoundingVolume;
  }

  // Then a content bounding volume attached to the tile.
  if (tileContentBoundingVolume) {
    return *tileContentBoundingVolume;
  }

  // And finally the regular tile bounding volume.
  return tileBoundingVolume;
}

void calcRasterOverlayDetailsInWorkerThread(
    TileLoadResult& result,
    std::vector<CesiumGeospatial::Projection>&& projections,
    const TileContentLoadInfo& tileLoadInfo) {
  TileRenderContent& renderContent =
      std::get<TileRenderContent>(result.contentKind);

  // we will use the fittest bounding volume to calculate raster overlay details
  // below
  const BoundingVolume& contentBoundingVolume =
      getEffectiveContentBoundingVolume(
          tileLoadInfo.tileBoundingVolume,
          tileLoadInfo.tileContentBoundingVolume,
          result.updatedBoundingVolume,
          result.updatedContentBoundingVolume);

  // If we have projections, generate texture coordinates for all of them. Also
  // remember the min and max height so that we can use them for upsampling.
  const CesiumGeospatial::BoundingRegion* pRegion =
      getBoundingRegionFromBoundingVolume(contentBoundingVolume);

  // remove any projections that are already used to generated UV
  int32_t firstRasterOverlayTexCoord = 0;
  if (result.rasterOverlayDetails) {
    const auto& existingProjections =
        result.rasterOverlayDetails->rasterOverlayProjections;
    firstRasterOverlayTexCoord =
        static_cast<int32_t>(existingProjections.size());
    for (size_t i = 0; i < projections.size(); ++i) {
      for (const auto& existingProjection : existingProjections) {
        if (projections[i] == existingProjection) {
          if (i != projections.size() - 1) {
            std::swap(projections[i], projections.back());
          }

          projections.pop_back();
          --i;
          break;
        }
      }
    }
  }

  // generate the overlay details from the rest of projections and merge it with
  // the existing one
  auto overlayDetails = GltfUtilities::createRasterOverlayTextureCoordinates(
      *renderContent.model,
      tileLoadInfo.tileTransform,
      firstRasterOverlayTexCoord,
      pRegion ? std::make_optional(pRegion->getRectangle()) : std::nullopt,
      std::move(projections));

  if (result.rasterOverlayDetails && overlayDetails) {
    result.rasterOverlayDetails->merge(std::move(*overlayDetails));
  } else if (overlayDetails) {
    result.rasterOverlayDetails = std::move(*overlayDetails);
  }

  if (pRegion && overlayDetails) {
    // If the original bounding region was wrong, report it.
    const CesiumGeospatial::GlobeRectangle& original = pRegion->getRectangle();
    const CesiumGeospatial::GlobeRectangle& computed =
        overlayDetails->boundingRegion.getRectangle();
    if ((!CesiumUtility::Math::equalsEpsilon(
             computed.getWest(),
             original.getWest(),
             0.01) &&
         computed.getWest() < original.getWest()) ||
        (!CesiumUtility::Math::equalsEpsilon(
             computed.getSouth(),
             original.getSouth(),
             0.01) &&
         computed.getSouth() < original.getSouth()) ||
        (!CesiumUtility::Math::equalsEpsilon(
             computed.getEast(),
             original.getEast(),
             0.01) &&
         computed.getEast() > original.getEast()) ||
        (!CesiumUtility::Math::equalsEpsilon(
             computed.getNorth(),
             original.getNorth(),
             0.01) &&
         computed.getNorth() > original.getNorth())) {

      auto it = renderContent.model->extras.find("Cesium3DTiles_TileUrl");
      std::string url = it != renderContent.model->extras.end()
                            ? it->second.getStringOrDefault("Unknown Tile URL")
                            : "Unknown Tile URL";
      SPDLOG_LOGGER_WARN(
          tileLoadInfo.pLogger,
          "Tile has a bounding volume that does not include all of its "
          "content, so culling and raster overlays may be incorrect: {}",
          url);
    }
  }
}

void calcFittestBoundingRegionForLooseTile(
    TileLoadResult& result,
    const TileContentLoadInfo& tileLoadInfo) {
  TileRenderContent& renderContent =
      std::get<TileRenderContent>(result.contentKind);

  const BoundingVolume& boundingVolume = getEffectiveBoundingVolume(
      tileLoadInfo.tileBoundingVolume,
      result.updatedBoundingVolume,
      result.updatedContentBoundingVolume);
  if (std::get_if<CesiumGeospatial::BoundingRegionWithLooseFittingHeights>(
          &boundingVolume) != nullptr) {
    if (result.rasterOverlayDetails) {
      // We already computed the bounding region for overlays, so use it.
      result.updatedBoundingVolume =
          result.rasterOverlayDetails->boundingRegion;
    } else {
      // We need to compute an accurate bounding region
      result.updatedBoundingVolume = GltfUtilities::computeBoundingRegion(
          *renderContent.model,
          tileLoadInfo.tileTransform);
    }
  }
}

TileLoadResultAndRenderResources postProcessGltfInWorkerThread(
    TileLoadResult&& result,
    std::vector<CesiumGeospatial::Projection>&& projections,
    const TileContentLoadInfo& tileLoadInfo) {
  TileRenderContent& renderContent =
      std::get<TileRenderContent>(result.contentKind);

  if (result.pCompletedRequest) {
    renderContent.model->extras["Cesium3DTiles_TileUrl"] =
        result.pCompletedRequest->url();
  }

  // calculate raster overlay details
  calcRasterOverlayDetailsInWorkerThread(
      result,
      std::move(projections),
      tileLoadInfo);

  // If our tile bounding region has loose fitting heights, find the real ones.
  calcFittestBoundingRegionForLooseTile(result, tileLoadInfo);

  // generate missing smooth normal
  if (tileLoadInfo.contentOptions.generateMissingNormalsSmooth) {
    renderContent.model->generateMissingNormalsSmooth();
  }

  // create render resources
  void* pRenderResources =
      tileLoadInfo.pPrepareRendererResources->prepareInLoadThread(
          *renderContent.model,
          tileLoadInfo.tileTransform);

  return TileLoadResultAndRenderResources{std::move(result), pRenderResources};
}

CesiumAsync::Future<TileLoadResultAndRenderResources>
postProcessContentInWorkerThread(
    TileLoadResult&& result,
    std::vector<CesiumGeospatial::Projection>&& projections,
    TileContentLoadInfo&& tileLoadInfo) {
  assert(
      result.state == TileLoadResultState::Success &&
      "This function requires result to be success");

  TileRenderContent* pRenderContent =
      std::get_if<TileRenderContent>(&result.contentKind);
  assert(
      (pRenderContent && pRenderContent->model != std::nullopt) &&
      "This function only processes render content");

  // Download any external image or buffer urls in the gltf if there are any
  CesiumGltfReader::GltfReaderResult gltfResult{
      std::move(*pRenderContent->model),
      {},
      {}};

  CesiumAsync::HttpHeaders requestHeaders;
  std::string baseUrl;
  if (result.pCompletedRequest) {
    requestHeaders = result.pCompletedRequest->headers();
    baseUrl = result.pCompletedRequest->url();
  }

  CesiumGltfReader::GltfReaderOptions gltfOptions;
  gltfOptions.ktx2TranscodeTargets =
      tileLoadInfo.contentOptions.ktx2TranscodeTargets;

  auto asyncSystem = tileLoadInfo.asyncSystem;
  auto pAssetAccessor = tileLoadInfo.pAssetAccessor;
  return CesiumGltfReader::GltfReader::resolveExternalData(
             asyncSystem,
             baseUrl,
             requestHeaders,
             pAssetAccessor,
             gltfOptions,
             std::move(gltfResult))
      .thenInWorkerThread(
          [result = std::move(result),
           projections = std::move(projections),
           tileLoadInfo = std::move(tileLoadInfo)](
              CesiumGltfReader::GltfReaderResult&& gltfResult) mutable {
            if (!gltfResult.errors.empty()) {
              if (result.pCompletedRequest) {
                SPDLOG_LOGGER_ERROR(
                    tileLoadInfo.pLogger,
                    "Failed resolving external glTF buffers from {}:\n- {}",
                    result.pCompletedRequest->url(),
                    CesiumUtility::joinToString(gltfResult.errors, "\n- "));
              } else {
                SPDLOG_LOGGER_ERROR(
                    tileLoadInfo.pLogger,
                    "Failed resolving external glTF buffers:\n- {}",
                    CesiumUtility::joinToString(gltfResult.errors, "\n- "));
              }
            }

            if (!gltfResult.warnings.empty()) {
              if (result.pCompletedRequest) {
                SPDLOG_LOGGER_WARN(
                    tileLoadInfo.pLogger,
                    "Warning when resolving external gltf buffers from "
                    "{}:\n- {}",
                    result.pCompletedRequest->url(),
                    CesiumUtility::joinToString(gltfResult.errors, "\n- "));
              } else {
                SPDLOG_LOGGER_ERROR(
                    tileLoadInfo.pLogger,
                    "Warning resolving external glTF buffers:\n- {}",
                    CesiumUtility::joinToString(gltfResult.errors, "\n- "));
              }
            }

            TileRenderContent& renderContent =
                std::get<TileRenderContent>(result.contentKind);
            renderContent.model = std::move(gltfResult.model);
            return postProcessGltfInWorkerThread(
                std::move(result),
                std::move(projections),
                tileLoadInfo);
          });
}
} // namespace

TilesetContentManager::TilesetContentManager(
    const TilesetExternals& externals,
    std::vector<CesiumAsync::IAssetAccessor::THeader>&& requestHeaders,
    std::unique_ptr<TilesetContentLoader>&& pLoader,
    RasterOverlayCollection& overlayCollection)
    : _externals{externals},
      _requestHeaders{std::move(requestHeaders)},
      _pLoader{std::move(pLoader)},
      _pOverlayCollection{&overlayCollection},
      _tilesLoadOnProgress{0},
      _tilesDataUsed{0} {}

TilesetContentManager::~TilesetContentManager() noexcept {
  // Wait for all asynchronous loading to terminate.
  // If you're hanging here, it's most likely caused by _tilesLoadOnProgress not
  // being decremented correctly when an async load ends.
  while (_tilesLoadOnProgress > 0) {
    _externals.pAssetAccessor->tick();
    _externals.asyncSystem.dispatchMainThreadTasks();
  }

  // Wait for all overlays to wrap up their loading, too.
  uint32_t tilesLoading = 1;
  while (tilesLoading > 0) {
    _externals.pAssetAccessor->tick();
    _externals.asyncSystem.dispatchMainThreadTasks();

    tilesLoading = 0;
    for (const auto& pOverlay : *_pOverlayCollection) {
      tilesLoading += pOverlay->getTileProvider()->getNumberOfTilesLoading();
    }
  }
}

void TilesetContentManager::loadTileContent(
    Tile& tile,
    const TilesetOptions& tilesetOptions) {
  if (tile.getState() != TileLoadState::Unloaded &&
      tile.getState() != TileLoadState::FailedTemporarily) {
    // No need to load geometry, but give previously-throttled
    // raster overlay tiles a chance to load.
    for (RasterMappedTo3DTile& rasterTile : tile.getMappedRasterTiles()) {
      rasterTile.loadThrottled();
    }

    return;
  }

  // Below are the guarantees the loader can assume about upsampled tile. If any
  // of those guarantees are wrong, it's a bug:
  // - Any tile that is marked as upsampled tile, we will guarantee that the
  // parent is always loaded. It lets the loader takes care of upsampling only
  // without requesting the parent tile. If a loader tries to upsample tile, but
  // the parent is not loaded, it is a bug.
  // - This manager will also guarantee that the parent tile will be alive until
  // the upsampled tile content returns to the main thread. So the loader can
  // capture the parent geometry by reference in the worker thread to upsample
  // the current tile. Warning: it's not thread-safe to modify the parent
  // geometry in the worker thread at the same time though
  const CesiumGeometry::UpsampledQuadtreeNode* pUpsampleID =
      std::get_if<CesiumGeometry::UpsampledQuadtreeNode>(&tile.getTileID());
  if (pUpsampleID) {
    // We can't upsample this tile until its parent tile is done loading.
    Tile* pParentTile = tile.getParent();
    if (pParentTile) {
      if (pParentTile->getState() != TileLoadState::Done) {
        loadTileContent(*pParentTile, tilesetOptions);
        return;
      }
    } else {
      // we cannot upsample this tile if it doesn't have parent
      return;
    }
  }

  // map raster overlay to tile
  std::vector<CesiumGeospatial::Projection> projections =
      mapOverlaysToTile(tile, *_pOverlayCollection, tilesetOptions);

  // begin loading tile
  notifyTileStartLoading(tile);
  tile.setState(TileLoadState::ContentLoading);

  TileContentLoadInfo tileLoadInfo{
      _externals.asyncSystem,
      _externals.pAssetAccessor,
      _externals.pPrepareRendererResources,
      _externals.pLogger,
      tilesetOptions.contentOptions,
      tile};

  TilesetContentLoader* pLoader;
  if (tile.getLoader() == &_upsampler) {
    pLoader = &_upsampler;
  } else {
    pLoader = _pLoader.get();
  }

  TileLoadInput loadInput{
      tile,
      tilesetOptions.contentOptions,
      _externals.asyncSystem,
      _externals.pAssetAccessor,
      _externals.pLogger,
      _requestHeaders};

  pLoader->loadTileContent(loadInput)
      .thenImmediately([tileLoadInfo = std::move(tileLoadInfo),
                        projections = std::move(projections)](
                           TileLoadResult&& result) mutable {
        // the reason we run immediate continuation, instead of in the
        // worker thread, is that the loader may run the task in the main
        // thread. And most often than not, those main thread task is very
        // light weight. So when those tasks return, there is no need to
        // spawn another worker thread if the result of the task isn't
        // related to render content. We only ever spawn a new task in the
        // worker thread if the content is a render content
        if (result.state == TileLoadResultState::Success) {
          auto pRenderContent =
              std::get_if<TileRenderContent>(&result.contentKind);
          if (pRenderContent && pRenderContent->model) {
            auto asyncSystem = tileLoadInfo.asyncSystem;
            return asyncSystem.runInWorkerThread(
                [result = std::move(result),
                 projections = std::move(projections),
                 tileLoadInfo = std::move(tileLoadInfo)]() mutable {
                  return postProcessContentInWorkerThread(
                      std::move(result),
                      std::move(projections),
                      std::move(tileLoadInfo));
                });
          }
        }

        return tileLoadInfo.asyncSystem
            .createResolvedFuture<TileLoadResultAndRenderResources>(
                {std::move(result), nullptr});
      })
      .thenInMainThread([&tile, this](TileLoadResultAndRenderResources&& pair) {
        setTileContent(tile, std::move(pair.result), pair.pRenderResources);

        notifyTileDoneLoading(tile);
      })
      .catchInMainThread(
          [pLogger = _externals.pLogger, &tile, this](std::exception&& e) {
            notifyTileDoneLoading(tile);
            SPDLOG_LOGGER_ERROR(
                pLogger,
                "An unexpected error occurs when loading tile: {}",
                e.what());
          });
}

void TilesetContentManager::updateTileContent(
    Tile& tile,
    const TilesetOptions& tilesetOptions) {
  TileLoadState state = tile.getState();
  switch (state) {
  case TileLoadState::ContentLoaded:
    updateContentLoadedState(tile, tilesetOptions);
    break;
  case TileLoadState::Done:
    updateDoneState(tile, tilesetOptions);
    break;
  default:
    break;
  }

<<<<<<< HEAD
  if (tile.shouldContentContinueUpdated()) {
    tile.setContentShouldContinueUpdated(_pLoader->updateTileContent(tile));
=======
  if (content.shouldContentContinueUpdated() && tile.getChildren().empty()) {
    TileChildrenResult childrenResult = _pLoader->createTileChildren(tile);
    if (childrenResult.state == TileLoadResultState::Success) {
      tile.createChildTiles(std::move(childrenResult.children));
    }

    bool shouldTileContinueUpdated =
        childrenResult.state == TileLoadResultState::RetryLater;
    content.setContentShouldContinueUpdated(shouldTileContinueUpdated);
>>>>>>> f0c1a5be
  }
}

bool TilesetContentManager::unloadTileContent(Tile& tile) {
  TileLoadState state = tile.getState();
  if (state == TileLoadState::Unloaded) {
    return true;
  }

  if (state == TileLoadState::ContentLoading) {
    return false;
  }

  TileContent& content = tile.getContent();

  // don't unload external or empty tile
  if (content.isExternalContent() || content.isEmptyContent()) {
    return false;
  }

  // don't unload tile if any of its children are upsampled tile and
  // currently loading. Loader can safely capture the parent tile to upsample
  // the current tile as the manager guarantee that the parent tile will be
  // alive
  for (const Tile& child : tile.getChildren()) {
    if (child.getState() == TileLoadState::ContentLoading &&
        std::holds_alternative<CesiumGeometry::UpsampledQuadtreeNode>(
            child.getTileID())) {
      return false;
    }
  }

  notifyTileUnloading(tile);

  switch (state) {
  case TileLoadState::ContentLoaded:
    unloadContentLoadedState(tile);
    break;
  case TileLoadState::Done:
    unloadDoneState(tile);
    break;
  default:
    break;
  }

  content.setCredits({});
  content.setRasterOverlayDetails(RasterOverlayDetails{});
  content.setContentKind(TileUnknownContent{});

  tile.getMappedRasterTiles().clear();
  tile.setState(TileLoadState::Unloaded);
  return true;
}

const std::vector<CesiumAsync::IAssetAccessor::THeader>&
TilesetContentManager::getRequestHeaders() const noexcept {
  return _requestHeaders;
}

std::vector<CesiumAsync::IAssetAccessor::THeader>&
TilesetContentManager::getRequestHeaders() noexcept {
  return _requestHeaders;
}

int32_t TilesetContentManager::getNumOfTilesLoading() const noexcept {
  return _tilesLoadOnProgress;
}

int64_t TilesetContentManager::getTotalDataUsed() const noexcept {
  int64_t bytes = _tilesDataUsed;
  for (const auto& pOverlay : *_pOverlayCollection) {
    const RasterOverlayTileProvider* pProvider = pOverlay->getTileProvider();
    if (pProvider) {
      bytes += pProvider->getTileDataBytes();
    }
  }

  return bytes;
}

bool TilesetContentManager::doesTileNeedLoading(
    const Tile& tile) const noexcept {
  auto state = tile.getState();
  return state == TileLoadState::Unloaded ||
         state == TileLoadState::FailedTemporarily ||
         anyRasterOverlaysNeedLoading(tile);
}

void TilesetContentManager::setTileContent(
    Tile& tile,
    TileLoadResult&& result,
    void* pWorkerRenderResources) {
  // update bounding volume
  if (result.updatedBoundingVolume) {
    tile.setBoundingVolume(*result.updatedBoundingVolume);
  }

  if (result.updatedContentBoundingVolume) {
    tile.setContentBoundingVolume(*result.updatedContentBoundingVolume);
  }

  // set content
  switch (result.state) {
  case TileLoadResultState::Success:
    tile.setState(TileLoadState::ContentLoaded);
    break;
  case TileLoadResultState::Failed:
    tile.setState(TileLoadState::Failed);
    break;
  case TileLoadResultState::RetryLater:
    tile.setState(TileLoadState::FailedTemporarily);
    break;
  default:
    assert(false && "Cannot handle an unknown TileLoadResultState");
    break;
  }

  auto& content = tile.getContent();
  content.setContentKind(std::move(result.contentKind));
  if (result.rasterOverlayDetails) {
    content.setRasterOverlayDetails(std::move(*result.rasterOverlayDetails));
  }
  content.setRenderResources(pWorkerRenderResources);
  content.setTileInitializerCallback(std::move(result.tileInitializer));
}

void TilesetContentManager::updateContentLoadedState(
    Tile& tile,
    const TilesetOptions& tilesetOptions) {
  // initialize this tile content first
  TileContent& content = tile.getContent();
  if (content.isExternalContent()) {
    // if tile is external tileset, then it will be refined no matter what
    tile.setUnconditionallyRefine();
  } else if (content.isRenderContent()) {
    const TileRenderContent* pRenderContent = content.getRenderContent();
    if (pRenderContent->model) {
      // add copyright
      content.setCredits(GltfUtilities::parseGltfCopyright(
          *_externals.pCreditSystem,
          *pRenderContent->model,
          tilesetOptions.showCreditsOnScreen));

      // create render resources in the main thread
      void* pWorkerRenderResources = content.getRenderResources();
      void* pMainThreadRenderResources =
          _externals.pPrepareRendererResources->prepareInMainThread(
              tile,
              pWorkerRenderResources);
      content.setRenderResources(pMainThreadRenderResources);
    }
  }

  // call the initializer
  auto& tileInitializer = content.getTileInitializerCallback();
  if (tileInitializer) {
    tileInitializer(tile);
    content.setTileInitializerCallback({});
  }

  tile.setState(TileLoadState::Done);
}

void TilesetContentManager::updateDoneState(
    Tile& tile,
    const TilesetOptions& tilesetOptions) {
  if (tile.shouldContentContinueUpdated()) {
    return;
  }

  // update raster overlay
  TileContent& content = tile.getContent();
  const TileRenderContent* pRenderContent = content.getRenderContent();
  if (pRenderContent && pRenderContent->model) {
    bool moreRasterDetailAvailable = false;
    bool skippedUnknown = false;
    std::vector<RasterMappedTo3DTile>& rasterTiles =
        tile.getMappedRasterTiles();
    for (size_t i = 0; i < rasterTiles.size(); ++i) {
      RasterMappedTo3DTile& mappedRasterTile = rasterTiles[i];

      RasterOverlayTile* pLoadingTile = mappedRasterTile.getLoadingTile();
      if (pLoadingTile && pLoadingTile->getState() ==
                              RasterOverlayTile::LoadState::Placeholder) {
        RasterOverlayTileProvider* pProvider =
            pLoadingTile->getOverlay().getTileProvider();

        // Try to replace this placeholder with real tiles.
        if (pProvider && !pProvider->isPlaceholder()) {
          // Remove the existing placeholder mapping
          rasterTiles.erase(
              rasterTiles.begin() +
              static_cast<std::vector<RasterMappedTo3DTile>::difference_type>(
                  i));
          --i;

          // Add a new mapping.
          std::vector<CesiumGeospatial::Projection> missingProjections;
          RasterMappedTo3DTile::mapOverlayToTile(
              tilesetOptions.maximumScreenSpaceError,
              pProvider->getOwner(),
              tile,
              missingProjections);

          if (!missingProjections.empty()) {
            // The mesh doesn't have the right texture coordinates for this
            // overlay's projection, so we need to kick it back to the unloaded
            // state to fix that.
            // In the future, we could add the ability to add the required
            // texture coordinates without starting over from scratch.
            unloadTileContent(tile);
            return;
          }
        }

        continue;
      }

      const RasterOverlayTile::MoreDetailAvailable moreDetailAvailable =
          mappedRasterTile.update(*_externals.pPrepareRendererResources, tile);

      if (moreDetailAvailable ==
              RasterOverlayTile::MoreDetailAvailable::Unknown &&
          !moreRasterDetailAvailable) {
        skippedUnknown = true;
      }

      moreRasterDetailAvailable |=
          moreDetailAvailable == RasterOverlayTile::MoreDetailAvailable::Yes;
    }

    // If this tile still has no children after it's done loading, but it does
    // have raster tiles that are not the most detailed available, create fake
    // children to hang more detailed rasters on by subdividing this tile.
    if (!skippedUnknown && moreRasterDetailAvailable &&
        tile.getChildren().empty()) {
      createQuadtreeSubdividedChildren(tile, _upsampler);
    }
  } else {
    // We can't hang raster images on a tile without geometry, and their
    // existence can prevent the tile from being deemed done loading. So clear
    // them out here.
    tile.getMappedRasterTiles().clear();
    content.setRasterOverlayDetails(RasterOverlayDetails{});
  }
}

void TilesetContentManager::unloadContentLoadedState(Tile& tile) {
  TileContent& content = tile.getContent();
  void* pWorkerRenderResources = content.getRenderResources();
  _externals.pPrepareRendererResources->free(
      tile,
      pWorkerRenderResources,
      nullptr);
  content.setRenderResources(nullptr);
}

void TilesetContentManager::unloadDoneState(Tile& tile) {
  TileContent& content = tile.getContent();
  void* pMainThreadRenderResources = content.getRenderResources();
  _externals.pPrepareRendererResources->free(
      tile,
      nullptr,
      pMainThreadRenderResources);
  content.setRenderResources(nullptr);
}

void TilesetContentManager::notifyTileStartLoading(
    [[maybe_unused]] Tile& tile) noexcept {
  ++_tilesLoadOnProgress;
}

void TilesetContentManager::notifyTileDoneLoading(Tile& tile) noexcept {
  assert(
      _tilesLoadOnProgress > 0 &&
      "There are no tile loads currently in flight");
  --_tilesLoadOnProgress;
  _tilesDataUsed += tile.computeByteSize();
}

void TilesetContentManager::notifyTileUnloading(Tile& tile) noexcept {
  _tilesDataUsed -= tile.computeByteSize();
}
} // namespace Cesium3DTilesSelection<|MERGE_RESOLUTION|>--- conflicted
+++ resolved
@@ -685,11 +685,7 @@
     break;
   }
 
-<<<<<<< HEAD
-  if (tile.shouldContentContinueUpdated()) {
-    tile.setContentShouldContinueUpdated(_pLoader->updateTileContent(tile));
-=======
-  if (content.shouldContentContinueUpdated() && tile.getChildren().empty()) {
+  if (tile.shouldContentContinueUpdated() && tile.getChildren().empty()) {
     TileChildrenResult childrenResult = _pLoader->createTileChildren(tile);
     if (childrenResult.state == TileLoadResultState::Success) {
       tile.createChildTiles(std::move(childrenResult.children));
@@ -697,8 +693,7 @@
 
     bool shouldTileContinueUpdated =
         childrenResult.state == TileLoadResultState::RetryLater;
-    content.setContentShouldContinueUpdated(shouldTileContinueUpdated);
->>>>>>> f0c1a5be
+    tile.setContentShouldContinueUpdated(shouldTileContinueUpdated);
   }
 }
 
