--- conflicted
+++ resolved
@@ -721,26 +721,17 @@
               // and create corresponding loader
               const auto rootIt = tilesetJson.FindMember("root");
               if (rootIt != tilesetJson.MemberEnd()) {
-<<<<<<< HEAD
                 return TilesetJsonLoader::createLoader(
                            asyncSystem,
                            pAssetAccessor,
                            pLogger,
                            url,
                            pCompletedRequest->headers(),
-                           tilesetJson)
+                           tilesetJson,
+                           ellipsoid)
                     .thenImmediately(
                         [](TilesetContentLoaderResult<TilesetContentLoader>&&
                                result) { return std::move(result); });
-=======
-                TilesetContentLoaderResult<TilesetContentLoader> result =
-                    TilesetJsonLoader::createLoader(
-                        pLogger,
-                        url,
-                        tilesetJson,
-                        ellipsoid);
-                return asyncSystem.createResolvedFuture(std::move(result));
->>>>>>> c7dab324
               } else {
                 const auto formatIt = tilesetJson.FindMember("format");
                 bool isLayerJsonFormat = formatIt != tilesetJson.MemberEnd() &&
