#include "TilesetContentManager.h"

#include "LayerJsonTerrainLoader.h"
#include "RasterOverlayUpsampler.h"
#include "TileContentLoadInfo.h"
#include "TilesetJsonLoader.h"

#include <Cesium3DTilesSelection/BoundingVolume.h>
#include <Cesium3DTilesSelection/IPrepareRendererResources.h>
#include <Cesium3DTilesSelection/RasterMappedTo3DTile.h>
#include <Cesium3DTilesSelection/RasterOverlayCollection.h>
#include <Cesium3DTilesSelection/Tile.h>
#include <Cesium3DTilesSelection/TileContent.h>
#include <Cesium3DTilesSelection/TileLoadRequester.h>
#include <Cesium3DTilesSelection/TileLoadResult.h>
#include <Cesium3DTilesSelection/TileRefine.h>
#include <Cesium3DTilesSelection/TilesetContentLoader.h>
#include <Cesium3DTilesSelection/TilesetContentLoaderFactory.h>
#include <Cesium3DTilesSelection/TilesetContentLoaderResult.h>
#include <Cesium3DTilesSelection/TilesetExternals.h>
#include <Cesium3DTilesSelection/TilesetLoadFailureDetails.h>
#include <Cesium3DTilesSelection/TilesetOptions.h>
#include <CesiumAsync/Future.h>
#include <CesiumAsync/HttpHeaders.h>
#include <CesiumAsync/IAssetAccessor.h>
#include <CesiumAsync/IAssetRequest.h>
#include <CesiumAsync/IAssetResponse.h>
#include <CesiumAsync/SharedFuture.h>
#include <CesiumGeometry/Axis.h>
#include <CesiumGeometry/QuadtreeTileID.h>
#include <CesiumGeospatial/BoundingRegion.h>
#include <CesiumGeospatial/BoundingRegionWithLooseFittingHeights.h>
#include <CesiumGeospatial/Cartographic.h>
#include <CesiumGeospatial/Ellipsoid.h>
#include <CesiumGeospatial/GlobeRectangle.h>
#include <CesiumGeospatial/Projection.h>
#include <CesiumGltf/Image.h>
#include <CesiumGltfContent/GltfUtilities.h>
#include <CesiumGltfReader/GltfReader.h>
#include <CesiumRasterOverlays/RasterOverlay.h>
#include <CesiumRasterOverlays/RasterOverlayDetails.h>
#include <CesiumRasterOverlays/RasterOverlayTile.h>
#include <CesiumRasterOverlays/RasterOverlayTileProvider.h>
#include <CesiumRasterOverlays/RasterOverlayUtilities.h>
#include <CesiumUtility/Assert.h>
#include <CesiumUtility/IntrusivePointer.h>
#include <CesiumUtility/Math.h>
#include <CesiumUtility/Tracing.h>
#include <CesiumUtility/joinToString.h>

#include <fmt/format.h>
#include <glm/common.hpp>
#include <glm/ext/vector_double2.hpp>
#include <rapidjson/document.h>
#include <spdlog/spdlog.h>

#include <algorithm>
#include <any>
#include <cassert>
#include <chrono>
#include <cstddef>
#include <cstdint>
#include <exception>
#include <functional>
#include <memory>
#include <optional>
#include <span>
#include <stdexcept>
#include <string>
#include <string_view>
#include <type_traits>
#include <utility>
#include <variant>
#include <vector>

using namespace CesiumGltfContent;
using namespace CesiumRasterOverlays;
using namespace CesiumUtility;

namespace Cesium3DTilesSelection {
namespace {
struct RegionAndCenter {
  CesiumGeospatial::BoundingRegion region;
  CesiumGeospatial::Cartographic center;
};

struct ContentKindSetter {
  void operator()(TileUnknownContent content) {
    tileContent.setContentKind(content);
  }

  void operator()(TileEmptyContent content) {
    tileContent.setContentKind(content);
  }

  void operator()(TileExternalContent&& content) {
    tileContent.setContentKind(
        std::make_unique<TileExternalContent>(std::move(content)));
  }

  void operator()(CesiumGltf::Model&& model) {
    for (CesiumGltf::Image& image : model.images) {
      if (!image.pAsset)
        continue;

      // If the image size hasn't been overridden, store the pixelData
      // size now. We'll be adding this number to our total memory usage soon,
      // and remove it when the tile is later unloaded, and we must use
      // the same size in each case.
      if (image.pAsset->sizeBytes < 0) {
        image.pAsset->sizeBytes = int64_t(image.pAsset->pixelData.size());
      }
    }

    auto pRenderContent = std::make_unique<TileRenderContent>(std::move(model));
    pRenderContent->setRenderResources(pRenderResources);
    if (rasterOverlayDetails) {
      pRenderContent->setRasterOverlayDetails(std::move(*rasterOverlayDetails));
    }

    tileContent.setContentKind(std::move(pRenderContent));
  }

  TileContent& tileContent;
  std::optional<RasterOverlayDetails> rasterOverlayDetails;
  void* pRenderResources;
};

void unloadTileRecursively(
    Tile& tile,
    TilesetContentManager& tilesetContentManager) {
  tilesetContentManager.unloadTileContent(tile);
  for (Tile& child : tile.getChildren()) {
    unloadTileRecursively(child, tilesetContentManager);
  }
}

std::optional<RegionAndCenter>
getTileBoundingRegionForUpsampling(const Tile& parent) {
  // To create subdivided children, we need to know a bounding region for each.
  // If the parent is already loaded and we have Web Mercator or Geographic
  // textures coordinates, we're set. If it's not, but it has a bounding region,
  // we're still set. Otherwise, we can't upsample (yet?).

  // Get an accurate bounding region from the content first.
  const TileContent& parentContent = parent.getContent();
  const TileRenderContent* pRenderContent = parentContent.getRenderContent();
  CESIUM_ASSERT(
      pRenderContent && "This function only deal with render content");

  const RasterOverlayDetails& details =
      pRenderContent->getRasterOverlayDetails();

  // If we don't have any overlay projections/rectangles, why are we
  // upsampling?
  CESIUM_ASSERT(!details.rasterOverlayProjections.empty());
  CESIUM_ASSERT(!details.rasterOverlayRectangles.empty());

  // Use the projected center of the tile as the subdivision center.
  // The tile will be subdivided by (0.5, 0.5) in the first overlay's
  // texture coordinates which overlay had more detail.
  for (const RasterMappedTo3DTile& mapped : parent.getMappedRasterTiles()) {
    if (mapped.isMoreDetailAvailable()) {
      const RasterOverlayTile* pReadyTile = mapped.getReadyTile();
      if (!pReadyTile) {
        assert(false);
        continue;
      }
      const CesiumGeospatial::Projection& projection =
          pReadyTile->getTileProvider().getProjection();
      const CesiumGeometry::Rectangle* pRectangle =
          details.findRectangleForOverlayProjection(projection);
      if (!pRectangle) {
        assert(false);
        continue;
      }

      // The subdivision center must be at exactly the location of the (0.5,
      // 0.5) raster overlay texture coordinate for this projection.
      glm::dvec2 centerProjected = pRectangle->getCenter();
      CesiumGeospatial::Cartographic center =
          CesiumGeospatial::unprojectPosition(
              projection,
              glm::dvec3(centerProjected, 0.0));

      // Subdivide the same rectangle that was used to generate the raster
      // overlay texture coordinates. But union it with the tight-fitting
      // content bounds in order to avoid error from repeated subdivision in
      // extreme cases.
      CesiumGeospatial::GlobeRectangle globeRectangle =
          CesiumGeospatial::unprojectRectangleSimple(projection, *pRectangle);
      globeRectangle =
          globeRectangle.computeUnion(details.boundingRegion.getRectangle());

      return RegionAndCenter{
          CesiumGeospatial::BoundingRegion(
              globeRectangle,
              details.boundingRegion.getMinimumHeight(),
              details.boundingRegion.getMaximumHeight(),
              getProjectionEllipsoid(projection)),
          center};
    }
  }

  // We shouldn't be upsampling from a tile until that tile is loaded.
  // If it has no content after loading, we can't upsample from it.
  return std::nullopt;
}

void createQuadtreeSubdividedChildren(
    const CesiumGeospatial::Ellipsoid& ellipsoid,
    Tile& parent,
    RasterOverlayUpsampler& upsampler) {
  std::optional<RegionAndCenter> maybeRegionAndCenter =
      getTileBoundingRegionForUpsampling(parent);
  if (!maybeRegionAndCenter) {
    return;
  }

  // Don't try to upsample a parent tile without geometry.
  if (maybeRegionAndCenter->region.getMaximumHeight() <
      maybeRegionAndCenter->region.getMinimumHeight()) {
    return;
  }

  // The quadtree tile ID doesn't actually matter, because we're not going to
  // use the standard tile bounds for the ID. But having a tile ID that reflects
  // the level and _approximate_ location is helpful for debugging.
  const CesiumGeometry::QuadtreeTileID* pRealParentTileID =
      std::get_if<CesiumGeometry::QuadtreeTileID>(&parent.getTileID());
  if (!pRealParentTileID) {
    const CesiumGeometry::UpsampledQuadtreeNode* pUpsampledID =
        std::get_if<CesiumGeometry::UpsampledQuadtreeNode>(&parent.getTileID());
    if (pUpsampledID) {
      pRealParentTileID = &pUpsampledID->tileID;
    }
  }

  CesiumGeometry::QuadtreeTileID parentTileID =
      pRealParentTileID ? *pRealParentTileID
                        : CesiumGeometry::QuadtreeTileID(0, 0, 0);

  // QuadtreeTileID can't handle higher than level 30 because the x and y
  // coordinates (uint32_t) will overflow. So just start over at level 0.
  if (parentTileID.level >= 30U) {
    parentTileID = CesiumGeometry::QuadtreeTileID(0, 0, 0);
  }

  // The parent tile must not have a zero geometric error, even if it's a leaf
  // tile. Otherwise we'd never refine it.
  parent.setGeometricError(parent.getNonZeroGeometricError());

  // The parent must use REPLACE refinement.
  parent.setRefine(TileRefine::Replace);

  // add 4 children for parent
  std::vector<Tile> children;
  children.reserve(4);
  for (std::size_t i = 0; i < 4; ++i) {
    children.emplace_back(&upsampler);
  }
  parent.createChildTiles(std::move(children));

  // populate children metadata
  std::span<Tile> childrenView = parent.getChildren();
  Tile& sw = childrenView[0];
  Tile& se = childrenView[1];
  Tile& nw = childrenView[2];
  Tile& ne = childrenView[3];

  // set children geometric error
  const double geometricError = parent.getGeometricError() * 0.5;
  sw.setGeometricError(geometricError);
  se.setGeometricError(geometricError);
  nw.setGeometricError(geometricError);
  ne.setGeometricError(geometricError);

  // set children tile ID
  const CesiumGeometry::QuadtreeTileID swID(
      parentTileID.level + 1,
      parentTileID.x * 2,
      parentTileID.y * 2);
  const CesiumGeometry::QuadtreeTileID seID(swID.level, swID.x + 1, swID.y);
  const CesiumGeometry::QuadtreeTileID nwID(swID.level, swID.x, swID.y + 1);
  const CesiumGeometry::QuadtreeTileID neID(swID.level, swID.x + 1, swID.y + 1);

  sw.setTileID(CesiumGeometry::UpsampledQuadtreeNode{swID});
  se.setTileID(CesiumGeometry::UpsampledQuadtreeNode{seID});
  nw.setTileID(CesiumGeometry::UpsampledQuadtreeNode{nwID});
  ne.setTileID(CesiumGeometry::UpsampledQuadtreeNode{neID});

  // set children bounding volume
  const double minimumHeight = maybeRegionAndCenter->region.getMinimumHeight();
  const double maximumHeight = maybeRegionAndCenter->region.getMaximumHeight();

  const CesiumGeospatial::GlobeRectangle& parentRectangle =
      maybeRegionAndCenter->region.getRectangle();
  const CesiumGeospatial::Cartographic& center = maybeRegionAndCenter->center;

  sw.setBoundingVolume(CesiumGeospatial::BoundingRegionWithLooseFittingHeights(
      CesiumGeospatial::BoundingRegion(
          CesiumGeospatial::GlobeRectangle(
              parentRectangle.getWest(),
              parentRectangle.getSouth(),
              center.longitude,
              center.latitude),
          minimumHeight,
          maximumHeight,
          ellipsoid)));

  se.setBoundingVolume(CesiumGeospatial::BoundingRegionWithLooseFittingHeights(
      CesiumGeospatial::BoundingRegion(
          CesiumGeospatial::GlobeRectangle(
              center.longitude,
              parentRectangle.getSouth(),
              parentRectangle.getEast(),
              center.latitude),
          minimumHeight,
          maximumHeight,
          ellipsoid)));

  nw.setBoundingVolume(CesiumGeospatial::BoundingRegionWithLooseFittingHeights(
      CesiumGeospatial::BoundingRegion(
          CesiumGeospatial::GlobeRectangle(
              parentRectangle.getWest(),
              center.latitude,
              center.longitude,
              parentRectangle.getNorth()),
          minimumHeight,
          maximumHeight,
          ellipsoid)));

  ne.setBoundingVolume(CesiumGeospatial::BoundingRegionWithLooseFittingHeights(
      CesiumGeospatial::BoundingRegion(
          CesiumGeospatial::GlobeRectangle(
              center.longitude,
              center.latitude,
              parentRectangle.getEast(),
              parentRectangle.getNorth()),
          minimumHeight,
          maximumHeight,
          ellipsoid)));

  // set children transforms
  sw.setTransform(parent.getTransform());
  se.setTransform(parent.getTransform());
  nw.setTransform(parent.getTransform());
  ne.setTransform(parent.getTransform());
}

std::vector<CesiumGeospatial::Projection> mapOverlaysToTile(
    Tile& tile,
    RasterOverlayCollection& overlays,
    const TilesetOptions& tilesetOptions) {
  // when tile fails temporarily, it may still have mapped raster tiles, so
  // clear it here
  tile.getMappedRasterTiles().clear();

  std::vector<CesiumGeospatial::Projection> projections;
  const std::vector<CesiumUtility::IntrusivePointer<RasterOverlayTileProvider>>&
      tileProviders = overlays.getTileProviders();
  const std::vector<CesiumUtility::IntrusivePointer<RasterOverlayTileProvider>>&
      placeholders = overlays.getPlaceholderTileProviders();
  CESIUM_ASSERT(tileProviders.size() == placeholders.size());

  const CesiumGeospatial::Ellipsoid& ellipsoid = tilesetOptions.ellipsoid;

  for (size_t i = 0; i < tileProviders.size() && i < placeholders.size(); ++i) {
    RasterOverlayTileProvider& tileProvider = *tileProviders[i];
    RasterOverlayTileProvider& placeholder = *placeholders[i];

    RasterMappedTo3DTile* pMapped = RasterMappedTo3DTile::mapOverlayToTile(
        tilesetOptions.maximumScreenSpaceError,
        tileProvider,
        placeholder,
        tile,
        projections,
        ellipsoid);
    if (pMapped) {
      // Try to load now, but if the mapped raster tile is a placeholder this
      // won't do anything.
      pMapped->loadThrottled();
    }
  }

  return projections;
}

// Really, these two methods are risky and could easily result in bugs, but
// they're private methods used only in this class, so it's easier to just tell
// clang-tidy to ignore them.

// NOLINTBEGIN(bugprone-return-const-ref-from-parameter)
const BoundingVolume& getEffectiveBoundingVolume(
    const BoundingVolume& tileBoundingVolume,
    const std::optional<BoundingVolume>& updatedTileBoundingVolume,
    [[maybe_unused]] const std::optional<BoundingVolume>&
        updatedTileContentBoundingVolume) {
  // If we have an updated tile bounding volume, use it.
  if (updatedTileBoundingVolume) {
    return *updatedTileBoundingVolume;
  }

  // If we _only_ have an updated _content_ bounding volume, that's a developer
  // error.
  CESIUM_ASSERT(!updatedTileContentBoundingVolume);

  return tileBoundingVolume;
}

const BoundingVolume& getEffectiveContentBoundingVolume(
    const BoundingVolume& tileBoundingVolume,
    const std::optional<BoundingVolume>& tileContentBoundingVolume,
    const std::optional<BoundingVolume>& updatedTileBoundingVolume,
    const std::optional<BoundingVolume>& updatedTileContentBoundingVolume) {
  // If we have an updated tile content bounding volume, use it.
  if (updatedTileContentBoundingVolume) {
    return *updatedTileContentBoundingVolume;
  }

  // Next best thing is an updated tile non-content bounding volume.
  if (updatedTileBoundingVolume) {
    return *updatedTileBoundingVolume;
  }

  // Then a content bounding volume attached to the tile.
  if (tileContentBoundingVolume) {
    return *tileContentBoundingVolume;
  }

  // And finally the regular tile bounding volume.
  return tileBoundingVolume;
}
// NOLINTEND(bugprone-return-const-ref-from-parameter)

void calcRasterOverlayDetailsInWorkerThread(
    TileLoadResult& result,
    std::vector<CesiumGeospatial::Projection>&& projections,
    const TileContentLoadInfo& tileLoadInfo) {
  CesiumGltf::Model& model = std::get<CesiumGltf::Model>(result.contentKind);

  // we will use the best-fitting bounding volume to calculate raster overlay
  // details below
  const BoundingVolume& contentBoundingVolume =
      getEffectiveContentBoundingVolume(
          tileLoadInfo.tileBoundingVolume,
          tileLoadInfo.tileContentBoundingVolume,
          result.updatedBoundingVolume,
          result.updatedContentBoundingVolume);

  // If we have projections, generate texture coordinates for all of them. Also
  // remember the min and max height so that we can use them for upsampling.
  const CesiumGeospatial::BoundingRegion* pRegion =
      getBoundingRegionFromBoundingVolume(contentBoundingVolume);

  // remove any projections that are already used to generated UV
  int32_t firstRasterOverlayTexCoord = 0;
  if (result.rasterOverlayDetails) {
    const std::vector<CesiumGeospatial::Projection>& existingProjections =
        result.rasterOverlayDetails->rasterOverlayProjections;
    firstRasterOverlayTexCoord =
        static_cast<int32_t>(existingProjections.size());
    auto removedProjectionIt = std::remove_if(
        projections.begin(),
        projections.end(),
        [&](const CesiumGeospatial::Projection& proj) {
          return std::find(
                     existingProjections.begin(),
                     existingProjections.end(),
                     proj) != existingProjections.end();
        });
    projections.erase(removedProjectionIt, projections.end());
  }

  // generate the overlay details from the rest of projections and merge it with
  // the existing one
  auto overlayDetails =
      RasterOverlayUtilities::createRasterOverlayTextureCoordinates(
          model,
          tileLoadInfo.tileTransform,
          pRegion ? std::make_optional(pRegion->getRectangle()) : std::nullopt,
          std::move(projections),
          false,
          RasterOverlayUtilities::DEFAULT_TEXTURE_COORDINATE_BASE_NAME,
          firstRasterOverlayTexCoord);

  if (pRegion && overlayDetails) {
    // If the original bounding region was wrong, report it.
    const CesiumGeospatial::GlobeRectangle& original = pRegion->getRectangle();
    const CesiumGeospatial::GlobeRectangle& computed =
        overlayDetails->boundingRegion.getRectangle();
    if ((!CesiumUtility::Math::equalsEpsilon(
             computed.getWest(),
             original.getWest(),
             0.01) &&
         computed.getWest() < original.getWest()) ||
        (!CesiumUtility::Math::equalsEpsilon(
             computed.getSouth(),
             original.getSouth(),
             0.01) &&
         computed.getSouth() < original.getSouth()) ||
        (!CesiumUtility::Math::equalsEpsilon(
             computed.getEast(),
             original.getEast(),
             0.01) &&
         computed.getEast() > original.getEast()) ||
        (!CesiumUtility::Math::equalsEpsilon(
             computed.getNorth(),
             original.getNorth(),
             0.01) &&
         computed.getNorth() > original.getNorth())) {

      auto it = model.extras.find("Cesium3DTiles_TileUrl");
      std::string url = it != model.extras.end()
                            ? it->second.getStringOrDefault("Unknown Tile URL")
                            : "Unknown Tile URL";
      SPDLOG_LOGGER_WARN(
          tileLoadInfo.pLogger,
          "Tile has a bounding volume that does not include all of its "
          "content, so culling and raster overlays may be incorrect: {}",
          url);
    }
  }

  if (result.rasterOverlayDetails && overlayDetails) {
    result.rasterOverlayDetails->merge(*overlayDetails, result.ellipsoid);
  } else if (overlayDetails) {
    result.rasterOverlayDetails = std::move(*overlayDetails);
  }
}

void calcFittestBoundingRegionForLooseTile(
    TileLoadResult& result,
    const TileContentLoadInfo& tileLoadInfo) {
  CesiumGltf::Model& model = std::get<CesiumGltf::Model>(result.contentKind);

  const BoundingVolume& boundingVolume = getEffectiveBoundingVolume(
      tileLoadInfo.tileBoundingVolume,
      result.updatedBoundingVolume,
      result.updatedContentBoundingVolume);
  if (std::get_if<CesiumGeospatial::BoundingRegionWithLooseFittingHeights>(
          &boundingVolume) != nullptr) {
    if (result.rasterOverlayDetails) {
      // We already computed the bounding region for overlays, so use it.
      result.updatedBoundingVolume =
          result.rasterOverlayDetails->boundingRegion;
    } else {
      // We need to compute an accurate bounding region
      result.updatedBoundingVolume = GltfUtilities::computeBoundingRegion(
          model,
          tileLoadInfo.tileTransform,
          result.ellipsoid);
    }
  }
}

void postProcessGltfInWorkerThread(
    TileLoadResult& result,
    std::vector<CesiumGeospatial::Projection>&& projections,
    const TileContentLoadInfo& tileLoadInfo) {
  CesiumGltf::Model& model = std::get<CesiumGltf::Model>(result.contentKind);

  if (result.pCompletedRequest) {
    model.extras["Cesium3DTiles_TileUrl"] = result.pCompletedRequest->url();
  }

  // have to pass the up axis to extra for backward compatibility
  model.extras["gltfUpAxis"] =
      static_cast<std::underlying_type_t<CesiumGeometry::Axis>>(
          result.glTFUpAxis);

  // calculate raster overlay details
  calcRasterOverlayDetailsInWorkerThread(
      result,
      std::move(projections),
      tileLoadInfo);

  // If our tile bounding region has loose fitting heights, find the real ones.
  calcFittestBoundingRegionForLooseTile(result, tileLoadInfo);

  // generate missing smooth normal
  if (tileLoadInfo.contentOptions.generateMissingNormalsSmooth) {
    model.generateMissingNormalsSmooth();
  }
}

CesiumAsync::Future<TileLoadResultAndRenderResources>
postProcessContentInWorkerThread(
    TileLoadResult&& result,
    std::vector<CesiumGeospatial::Projection>&& projections,
    TileContentLoadInfo&& tileLoadInfo,
    const std::any& rendererOptions) {
  CESIUM_ASSERT(
      result.state == TileLoadResultState::Success &&
      "This function requires result to be success");

  CesiumGltf::Model& model = std::get<CesiumGltf::Model>(result.contentKind);

  // Download any external image or buffer urls in the gltf if there are any
  CesiumGltfReader::GltfReaderResult gltfResult{std::move(model), {}, {}};

  CesiumAsync::HttpHeaders requestHeaders;
  std::string baseUrl;
  if (result.pCompletedRequest) {
    requestHeaders = result.pCompletedRequest->headers();
    baseUrl = result.pCompletedRequest->url();
  }

  CesiumGltfReader::GltfReaderOptions gltfOptions;
  gltfOptions.ktx2TranscodeTargets =
      tileLoadInfo.contentOptions.ktx2TranscodeTargets;
  gltfOptions.applyTextureTransform =
      tileLoadInfo.contentOptions.applyTextureTransform;
  if (tileLoadInfo.pSharedAssetSystem) {
    gltfOptions.pSharedAssetSystem = tileLoadInfo.pSharedAssetSystem;
  }

  auto asyncSystem = tileLoadInfo.asyncSystem;
  auto pAssetAccessor = result.pAssetAccessor;
  return CesiumGltfReader::GltfReader::resolveExternalData(
             asyncSystem,
             baseUrl,
             requestHeaders,
             pAssetAccessor,
             gltfOptions,
             std::move(gltfResult))
      .thenInWorkerThread([result = std::move(result),
                           projections = std::move(projections),
                           tileLoadInfo = std::move(tileLoadInfo),
                           rendererOptions](CesiumGltfReader::GltfReaderResult&&
                                                gltfResult) mutable {
        if (!gltfResult.errors.empty()) {
          if (result.pCompletedRequest) {
            SPDLOG_LOGGER_ERROR(
                tileLoadInfo.pLogger,
                "Failed resolving external glTF buffers from {}:\n- {}",
                result.pCompletedRequest->url(),
                CesiumUtility::joinToString(gltfResult.errors, "\n- "));
          } else {
            SPDLOG_LOGGER_ERROR(
                tileLoadInfo.pLogger,
                "Failed resolving external glTF buffers:\n- {}",
                CesiumUtility::joinToString(gltfResult.errors, "\n- "));
          }
        }

        if (!gltfResult.warnings.empty()) {
          if (result.pCompletedRequest) {
            SPDLOG_LOGGER_WARN(
                tileLoadInfo.pLogger,
                "Warning when resolving external gltf buffers from "
                "{}:\n- {}",
                result.pCompletedRequest->url(),
                CesiumUtility::joinToString(gltfResult.warnings, "\n- "));
          } else {
            SPDLOG_LOGGER_ERROR(
                tileLoadInfo.pLogger,
                "Warning resolving external glTF buffers:\n- {}",
                CesiumUtility::joinToString(gltfResult.warnings, "\n- "));
          }
        }

        if (!gltfResult.model) {
          return tileLoadInfo.asyncSystem.createResolvedFuture(
              TileLoadResultAndRenderResources{
                  TileLoadResult::createFailedResult(
                      result.pAssetAccessor,
                      nullptr),
                  nullptr});
        }

        result.contentKind = std::move(*gltfResult.model);

        postProcessGltfInWorkerThread(
            result,
            std::move(projections),
            tileLoadInfo);

        // create render resources
        if (tileLoadInfo.pPrepareRendererResources) {
          return tileLoadInfo.pPrepareRendererResources->prepareInLoadThread(
              tileLoadInfo.asyncSystem,
              std::move(result),
              tileLoadInfo.tileTransform,
              rendererOptions);
        } else {
          return tileLoadInfo.asyncSystem
              .createResolvedFuture<TileLoadResultAndRenderResources>(
                  TileLoadResultAndRenderResources{std::move(result), nullptr});
        }
      });
}
} // namespace

TilesetContentManager::TilesetContentManager(
    const TilesetExternals& externals,
    const TilesetOptions& tilesetOptions,
    std::unique_ptr<TilesetContentLoader>&& pLoader,
    std::unique_ptr<Tile>&& pRootTile)
    : _externals{externals},
      _requestHeaders{tilesetOptions.requestHeaders},
      _pLoader{std::move(pLoader)},
      _pRootTile{std::move(pRootTile)},
      _userCredit(
          (tilesetOptions.credit && externals.pCreditSystem)
              ? std::optional<Credit>(externals.pCreditSystem->createCredit(
                    tilesetOptions.credit.value(),
                    tilesetOptions.showCreditsOnScreen))
              : std::nullopt),
      _tilesetCredits{},
      _overlayCollection(
          LoadedTileEnumerator(pRootTile.get()),
          externals,
          tilesetOptions.ellipsoid),
      _tileLoadsInProgress{0},
      _loadedTilesCount{0},
      _tilesDataUsed{0},
      _pSharedAssetSystem(externals.pSharedAssetSystem),
      _destructionCompletePromise{externals.asyncSystem.createPromise<void>()},
      _destructionCompleteFuture{
          this->_destructionCompletePromise.getFuture().share()},
      _rootTileAvailablePromise{externals.asyncSystem.createPromise<void>()},
      _rootTileAvailableFuture{
          this->_rootTileAvailablePromise.getFuture().share()},
      _unusedTiles(),
      _requesters(),
      _roundRobinValueWorker(0.0),
      _roundRobinValueMain(0.0),
      _requesterFractions(),
      _requestersWithRequests() {
  this->_upsampler.setOwner(*this);

  CESIUM_ASSERT(this->_pLoader != nullptr);
  this->_pLoader->setOwner(*this);
  this->_rootTileAvailablePromise.resolve();
}

TilesetContentManager::TilesetContentManager(
    const TilesetExternals& externals,
    const TilesetOptions& tilesetOptions,
    const std::string& url)
    : _externals{externals},
      _requestHeaders{tilesetOptions.requestHeaders},
      _pLoader{},
      _pRootTile{},
      _userCredit(
          (tilesetOptions.credit && externals.pCreditSystem)
              ? std::optional<Credit>(externals.pCreditSystem->createCredit(
                    tilesetOptions.credit.value(),
                    tilesetOptions.showCreditsOnScreen))
              : std::nullopt),
      _tilesetCredits{},
      _overlayCollection(
          LoadedTileEnumerator(nullptr),
          externals,
          tilesetOptions.ellipsoid),
      _tileLoadsInProgress{0},
      _loadedTilesCount{0},
      _tilesDataUsed{0},
      _pSharedAssetSystem(externals.pSharedAssetSystem),
      _destructionCompletePromise{externals.asyncSystem.createPromise<void>()},
      _destructionCompleteFuture{
          this->_destructionCompletePromise.getFuture().share()},
      _rootTileAvailablePromise{externals.asyncSystem.createPromise<void>()},
      _rootTileAvailableFuture{
          this->_rootTileAvailablePromise.getFuture().share()},
      _unusedTiles(),
      _requesters(),
      _roundRobinValueWorker(0.0),
      _roundRobinValueMain(0.0),
      _requesterFractions(),
      _requestersWithRequests() {
  this->_upsampler.setOwner(*this);

  if (!url.empty()) {
    this->notifyTileStartLoading(nullptr);

    CesiumUtility::IntrusivePointer<TilesetContentManager> thiz = this;
    const CesiumGeospatial::Ellipsoid& ellipsoid = tilesetOptions.ellipsoid;

    externals.pAssetAccessor
        ->get(externals.asyncSystem, url, this->_requestHeaders)
        .thenInWorkerThread(
            [externals,
             ellipsoid,
             pLogger = externals.pLogger,
             asyncSystem = externals.asyncSystem,
             pAssetAccessor = externals.pAssetAccessor,
             contentOptions = tilesetOptions.contentOptions](
                const std::shared_ptr<CesiumAsync::IAssetRequest>&
                    pCompletedRequest) {
              // Check if request is successful
              const CesiumAsync::IAssetResponse* pResponse =
                  pCompletedRequest->response();
              const std::string& url = pCompletedRequest->url();
              if (!pResponse) {
                TilesetContentLoaderResult<TilesetContentLoader> result;
                result.errors.emplaceError(fmt::format(
                    "Did not receive a valid response for tileset {}",
                    url));
                return asyncSystem.createResolvedFuture(std::move(result));
              }

              uint16_t statusCode = pResponse->statusCode();
              if (statusCode != 0 && (statusCode < 200 || statusCode >= 300)) {
                TilesetContentLoaderResult<TilesetContentLoader> result;
                result.errors.emplaceError(fmt::format(
                    "Received status code {} for tileset {}",
                    statusCode,
                    url));
                return asyncSystem.createResolvedFuture(std::move(result));
              }

              // Parse Json response
              std::span<const std::byte> tilesetJsonBinary = pResponse->data();
              rapidjson::Document tilesetJson;
              tilesetJson.Parse(
                  reinterpret_cast<const char*>(tilesetJsonBinary.data()),
                  tilesetJsonBinary.size());
              if (tilesetJson.HasParseError()) {
                TilesetContentLoaderResult<TilesetContentLoader> result;
                result.errors.emplaceError(fmt::format(
                    "Error when parsing tileset JSON, error code {} at byte "
                    "offset {}",
                    tilesetJson.GetParseError(),
                    tilesetJson.GetErrorOffset()));
                return asyncSystem.createResolvedFuture(std::move(result));
              }

              // Check if the json is a tileset.json format or layer.json format
              // and create corresponding loader
              const auto rootIt = tilesetJson.FindMember("root");
              if (rootIt != tilesetJson.MemberEnd()) {
                return TilesetJsonLoader::createLoader(
                           asyncSystem,
                           pAssetAccessor,
                           pLogger,
                           url,
                           pCompletedRequest->headers(),
                           tilesetJson,
                           ellipsoid)
                    .thenImmediately(
                        [](TilesetContentLoaderResult<TilesetContentLoader>&&
                               result) { return std::move(result); });
              } else {
                const auto formatIt = tilesetJson.FindMember("format");
                bool isLayerJsonFormat = formatIt != tilesetJson.MemberEnd() &&
                                         formatIt->value.IsString();
                isLayerJsonFormat = isLayerJsonFormat &&
                                    std::string(formatIt->value.GetString()) ==
                                        "quantized-mesh-1.0";
                if (isLayerJsonFormat) {
                  const CesiumAsync::HttpHeaders& completedRequestHeaders =
                      pCompletedRequest->headers();
                  std::vector<CesiumAsync::IAssetAccessor::THeader> flatHeaders(
                      completedRequestHeaders.begin(),
                      completedRequestHeaders.end());
                  return LayerJsonTerrainLoader::createLoader(
                             asyncSystem,
                             pAssetAccessor,
                             contentOptions,
                             url,
                             flatHeaders,
                             tilesetJson,
                             ellipsoid)
                      .thenImmediately(
                          [](TilesetContentLoaderResult<TilesetContentLoader>&&
                                 result) { return std::move(result); });
                }

                TilesetContentLoaderResult<TilesetContentLoader> result;
                result.errors.emplaceError("tileset json has unsupport format");
                return asyncSystem.createResolvedFuture(std::move(result));
              }
            })
        .thenInMainThread(
            [thiz, errorCallback = tilesetOptions.loadErrorCallback](
                TilesetContentLoaderResult<TilesetContentLoader>&& result) {
              thiz->notifyTileDoneLoading(result.pRootTile.get());
              thiz->propagateTilesetContentLoaderResult(
                  TilesetLoadType::TilesetJson,
                  errorCallback,
                  std::move(result));
              thiz->_rootTileAvailablePromise.resolve();
            })
        .catchInMainThread([thiz](std::exception&& e) {
          thiz->notifyTileDoneLoading(nullptr);
          SPDLOG_LOGGER_ERROR(
              thiz->_externals.pLogger,
              "An unexpected error occurred when loading tile: {}",
              e.what());
          thiz->_rootTileAvailablePromise.reject(
              std::runtime_error("Root tile failed to load."));
        });
  }
}

TilesetContentManager::TilesetContentManager(
    const TilesetExternals& externals,
    const TilesetOptions& tilesetOptions,
<<<<<<< HEAD
    int64_t ionAssetID,
    const std::string& ionAccessToken,
    const std::string& ionAssetEndpointUrl)
=======
    RasterOverlayCollection&& overlayCollection,
    TilesetContentLoaderFactory&& loaderFactory)
>>>>>>> ae62bd8c
    : _externals{externals},
      _requestHeaders{tilesetOptions.requestHeaders},
      _pLoader{},
      _pRootTile{},
      _userCredit(
          (tilesetOptions.credit && externals.pCreditSystem)
              ? std::optional<Credit>(externals.pCreditSystem->createCredit(
                    tilesetOptions.credit.value(),
                    tilesetOptions.showCreditsOnScreen))
              : std::nullopt),
      _tilesetCredits{},
      _overlayCollection(
          LoadedTileEnumerator(nullptr),
          externals,
          tilesetOptions.ellipsoid),
      _tileLoadsInProgress{0},
      _loadedTilesCount{0},
      _tilesDataUsed{0},
      _pSharedAssetSystem(externals.pSharedAssetSystem),
      _destructionCompletePromise{externals.asyncSystem.createPromise<void>()},
      _destructionCompleteFuture{
          this->_destructionCompletePromise.getFuture().share()},
      _rootTileAvailablePromise{externals.asyncSystem.createPromise<void>()},
      _rootTileAvailableFuture{
<<<<<<< HEAD
          this->_rootTileAvailablePromise.getFuture().share()},
      _unusedTiles(),
      _requesters(),
      _roundRobinValueWorker(0.0),
      _roundRobinValueMain(0.0),
      _requesterFractions(),
      _requestersWithRequests() {
  this->_upsampler.setOwner(*this);

  if (ionAssetID > 0) {
=======
          this->_rootTileAvailablePromise.getFuture().share()} {
  if (loaderFactory.isValid()) {
>>>>>>> ae62bd8c
    auto authorizationChangeListener = [this](
                                           const std::string& header,
                                           const std::string& headerValue) {
      auto& requestHeaders = this->_requestHeaders;
      auto authIt = std::find_if(
          requestHeaders.begin(),
          requestHeaders.end(),
          [&header](auto& headerPair) { return headerPair.first == header; });
      if (authIt != requestHeaders.end()) {
        authIt->second = headerValue;
      } else {
        requestHeaders.emplace_back(header, headerValue);
      }
    };

    this->notifyTileStartLoading(nullptr);

    CesiumUtility::IntrusivePointer<TilesetContentManager> thiz = this;

    loaderFactory
        .createLoader(externals, tilesetOptions, authorizationChangeListener)
        .thenInMainThread(
            [thiz, errorCallback = tilesetOptions.loadErrorCallback](
                TilesetContentLoaderResult<TilesetContentLoader>&& result) {
              thiz->notifyTileDoneLoading(result.pRootTile.get());
              thiz->propagateTilesetContentLoaderResult(
                  TilesetLoadType::CesiumIon,
                  errorCallback,
                  std::move(result));
              thiz->_rootTileAvailablePromise.resolve();
            })
        .catchInMainThread([thiz](std::exception&& e) {
          thiz->notifyTileDoneLoading(nullptr);
          SPDLOG_LOGGER_ERROR(
              thiz->_externals.pLogger,
              "An unexpected error occurred when loading tile: {}",
              e.what());
          thiz->_rootTileAvailablePromise.reject(
              std::runtime_error("Root tile failed to load."));
        });
  }
}

TilesetContentManager::TilesetContentManager(
    const TilesetExternals& externals,
    const TilesetOptions& tilesetOptions,
    RasterOverlayCollection&& overlayCollection,
    int64_t ionAssetID,
    const std::string& ionAccessToken,
    const std::string& ionAssetEndpointUrl)
    : TilesetContentManager(
          externals,
          tilesetOptions,
          std::move(overlayCollection),
          CesiumIonTilesetContentLoaderFactory(
              static_cast<uint32_t>(ionAssetID),
              ionAccessToken,
              ionAssetEndpointUrl)) {}

CesiumAsync::SharedFuture<void>&
TilesetContentManager::getAsyncDestructionCompleteEvent() {
  return this->_destructionCompleteFuture;
}

CesiumAsync::SharedFuture<void>&
TilesetContentManager::getRootTileAvailableEvent() {
  return this->_rootTileAvailableFuture;
}

TilesetContentManager::~TilesetContentManager() noexcept {
  CESIUM_ASSERT(this->_tileLoadsInProgress == 0);
  this->unloadAll();

  this->_destructionCompletePromise.resolve();
}

void TilesetContentManager::loadTileContent(
    Tile& tile,
    const TilesetOptions& tilesetOptions) {
  CESIUM_TRACE("TilesetContentManager::loadTileContent");

  if (tile.getState() == TileLoadState::Unloading) {
    // We can't load a tile that is unloading; it has to finish unloading first.
    return;
  }

  if (tile.getState() != TileLoadState::Unloaded &&
      tile.getState() != TileLoadState::FailedTemporarily) {
    // No need to load geometry, but give previously-throttled
    // raster overlay tiles a chance to load.
    for (RasterMappedTo3DTile& rasterTile : tile.getMappedRasterTiles()) {
      rasterTile.loadThrottled();
    }

    return;
  }

  // Below are the guarantees the loader can assume about upsampled tile. If any
  // of those guarantees are wrong, it's a bug:
  // - Any tile that is marked as upsampled tile, we will guarantee that the
  // parent is always loaded. It lets the loader takes care of upsampling only
  // without requesting the parent tile. If a loader tries to upsample tile, but
  // the parent is not loaded, it is a bug.
  // - This manager will also guarantee that the parent tile will be alive until
  // the upsampled tile content returns to the main thread. So the loader can
  // capture the parent geometry by reference in the worker thread to upsample
  // the current tile. Warning: it's not thread-safe to modify the parent
  // geometry in the worker thread at the same time though
  const CesiumGeometry::UpsampledQuadtreeNode* pUpsampleID =
      std::get_if<CesiumGeometry::UpsampledQuadtreeNode>(&tile.getTileID());
  if (pUpsampleID) {
    // We can't upsample this tile until its parent tile is done loading.
    Tile* pParentTile = tile.getParent();
    if (pParentTile) {
      if (pParentTile->getState() != TileLoadState::Done) {
        loadTileContent(*pParentTile, tilesetOptions);

        // Finalize the parent if necessary, otherwise it may never reach the
        // Done state. Also double check that we have render content in ensure
        // we don't assert / crash in finishLoading. The latter will only ever
        // be a problem in a pathological tileset with a non-renderable leaf
        // tile, but that sort of thing does happen.
        if (pParentTile->getState() == TileLoadState::ContentLoaded &&
            pParentTile->isRenderContent()) {
          finishLoading(*pParentTile, tilesetOptions);
        }
        return;
      }
    } else {
      // we cannot upsample this tile if it doesn't have parent
      return;
    }
  }

  tile.incrementDoNotUnloadSubtreeCount(
      "TilesetContentManager::loadTileContent begin");

  // map raster overlay to tile
  std::vector<CesiumGeospatial::Projection> projections =
      mapOverlaysToTile(tile, this->_overlayCollection, tilesetOptions);

  // begin loading tile
  notifyTileStartLoading(&tile);
  tile.setState(TileLoadState::ContentLoading);

  TileContentLoadInfo tileLoadInfo{
      this->_externals.asyncSystem,
      this->_externals.pAssetAccessor,
      this->_externals.pPrepareRendererResources,
      this->_externals.pLogger,
      this->_pSharedAssetSystem,
      tilesetOptions.contentOptions,
      tile};

  TilesetContentLoader* pLoader;
  if (tile.getLoader() == &this->_upsampler) {
    pLoader = &this->_upsampler;
  } else {
    pLoader = this->_pLoader.get();
  }

  TileLoadInput loadInput{
      tile,
      tilesetOptions.contentOptions,
      this->_externals.asyncSystem,
      this->_externals.pAssetAccessor,
      this->_externals.pLogger,
      this->_requestHeaders,
      tilesetOptions.ellipsoid};

  // Keep the manager alive while the load is in progress.
  CesiumUtility::IntrusivePointer<TilesetContentManager> thiz = this;

  pLoader->loadTileContent(loadInput)
      .thenImmediately([tileLoadInfo = std::move(tileLoadInfo),
                        projections = std::move(projections),
                        rendererOptions = tilesetOptions.rendererOptions](
                           TileLoadResult&& result) mutable {
        // the reason we run immediate continuation, instead of in the
        // worker thread, is that the loader may run the task in the main
        // thread. And most often than not, those main thread task is very
        // light weight. So when those tasks return, there is no need to
        // spawn another worker thread if the result of the task isn't
        // related to render content. We only ever spawn a new task in the
        // worker thread if the content is a render content
        if (result.state == TileLoadResultState::Success) {
          if (std::holds_alternative<CesiumGltf::Model>(result.contentKind)) {
            auto asyncSystem = tileLoadInfo.asyncSystem;
            return asyncSystem.runInWorkerThread(
                [result = std::move(result),
                 projections = std::move(projections),
                 tileLoadInfo = std::move(tileLoadInfo),
                 rendererOptions]() mutable {
                  return postProcessContentInWorkerThread(
                      std::move(result),
                      std::move(projections),
                      std::move(tileLoadInfo),
                      rendererOptions);
                });
          }
        }

        return tileLoadInfo.asyncSystem
            .createResolvedFuture<TileLoadResultAndRenderResources>(
                {std::move(result), nullptr});
      })
      .thenInMainThread([&tile, thiz](TileLoadResultAndRenderResources&& pair) {
        setTileContent(tile, std::move(pair.result), pair.pRenderResources);
        tile.decrementDoNotUnloadSubtreeCount(
            "TilesetContentManager::loadTileContent done loading");

        thiz->notifyTileDoneLoading(&tile);
      })
      .catchInMainThread([pLogger = this->_externals.pLogger, &tile, thiz](
                             std::exception&& e) {
        tile.getMappedRasterTiles().clear();
        tile.setState(TileLoadState::Failed);

        tile.decrementDoNotUnloadSubtreeCount(
            "TilesetContentManager::loadTileContent error while loading");
        thiz->notifyTileDoneLoading(&tile);
        SPDLOG_LOGGER_ERROR(
            pLogger,
            "An unexpected error occurred when loading tile: {}",
            e.what());
      });
}

void TilesetContentManager::updateTileContent(
    Tile& tile,
    const TilesetOptions& tilesetOptions) {
  if (tile.getState() == TileLoadState::Unloading) {
    unloadTileContent(tile);
  }

  if (tile.getState() == TileLoadState::ContentLoaded) {
    updateContentLoadedState(tile, tilesetOptions);
  }

  if (tile.getState() == TileLoadState::Done) {
    updateDoneState(tile, tilesetOptions);
  }

  this->createLatentChildrenIfNecessary(tile, tilesetOptions);
}

void TilesetContentManager::createLatentChildrenIfNecessary(
    Tile& tile,
    const TilesetOptions& tilesetOptions) {
  if (!tile.getMightHaveLatentChildren())
    return;

  // If this tile has no children yet, attempt to create them.
  if (tile.getChildren().empty()) {
    TileChildrenResult childrenResult =
        this->_pLoader->createTileChildren(tile, tilesetOptions.ellipsoid);
    if (childrenResult.state == TileLoadResultState::Success) {
      tile.createChildTiles(std::move(childrenResult.children));
    }

    bool mightStillHaveLatentChildren =
        childrenResult.state == TileLoadResultState::RetryLater;
    tile.setMightHaveLatentChildren(mightStillHaveLatentChildren);
  } else {
    // A tile with real children can't have latent children.
    tile.setMightHaveLatentChildren(false);
  }
}

UnloadTileContentResult TilesetContentManager::unloadTileContent(Tile& tile) {
  TileLoadState state = tile.getState();
  if (state == TileLoadState::Unloaded) {
    return UnloadTileContentResult::Remove;
  }

  if (state == TileLoadState::ContentLoading) {
    return UnloadTileContentResult::Keep;
  }

  TileContent& content = tile.getContent();

  // We can unload empty content at any time.
  if (content.isEmptyContent()) {
    notifyTileUnloading(&tile);
    content.setContentKind(TileUnknownContent{});
    tile.setState(TileLoadState::Unloaded);
    tile.decrementDoNotUnloadSubtreeCountOnParent(
        "TilesetContentManager::unloadTileContent unload empty content");
    return UnloadTileContentResult::Remove;
  }

  if (content.isExternalContent()) {
    // Tile with external content that still has references to its pointer or to
    // its children's pointers - we can't unload.
    // We also, of course, don't want to unload the root tile.
    if (tile.getParent() == nullptr || tile.getDoNotUnloadSubtreeCount() > 0) {
      return UnloadTileContentResult::Keep;
    }

    notifyTileUnloading(&tile);
    content.setContentKind(TileUnknownContent{});
    tile.setState(TileLoadState::Unloaded);
    tile.decrementDoNotUnloadSubtreeCountOnParent(
        "TilesetContentManager::unloadTileContent unload external content");
    return UnloadTileContentResult::RemoveAndClearChildren;
  }

  // Detach raster tiles first so that the renderer's tile free
  // process doesn't need to worry about them.
  for (RasterMappedTo3DTile& mapped : tile.getMappedRasterTiles()) {
    mapped.detachFromTile(*this->_externals.pPrepareRendererResources, tile);
  }
  tile.getMappedRasterTiles().clear();

  // Unload the renderer resources and clear any raster overlay tiles. We can do
  // this even if the tile can't be fully unloaded because this tile's geometry
  // is being using by an async upsample operation (checked below).
  switch (state) {
  case TileLoadState::ContentLoaded:
    unloadContentLoadedState(tile);
    break;
  case TileLoadState::Done:
    unloadDoneState(tile);
    break;
  default:
    break;
  }

  // Are any children currently being upsampled from this tile?
  for (const Tile& child : tile.getChildren()) {
    if (child.getState() == TileLoadState::ContentLoading &&
        std::holds_alternative<CesiumGeometry::UpsampledQuadtreeNode>(
            child.getTileID())) {
      // Yes, a child is upsampling from this tile, so it may be using the
      // tile's content from another thread via lambda capture. We can't unload
      // it right now. So mark the tile as in the process of unloading and stop
      // here.
      tile.setState(TileLoadState::Unloading);
      return UnloadTileContentResult::Keep;
    }
  }

  // If we make it this far, the tile's content will be fully unloaded.
  notifyTileUnloading(&tile);
  if (!content.isUnknownContent()) {
    tile.decrementDoNotUnloadSubtreeCountOnParent(
        "TilesetContentManager::unloadTileContent unload render content");
  }
  content.setContentKind(TileUnknownContent{});
  tile.setState(TileLoadState::Unloaded);
  return UnloadTileContentResult::Remove;
}

void TilesetContentManager::unloadAll() {
  // TODO: use the linked-list of loaded tiles instead of walking the entire
  // tile tree.
  if (this->_pRootTile) {
    unloadTileRecursively(*this->_pRootTile, *this);
  }
}

void TilesetContentManager::waitUntilIdle() {
  // Wait for all asynchronous loading to terminate.
  // If you're hanging here, it's most likely caused by _tileLoadsInProgress not
  // being decremented correctly when an async load ends.
  while (this->_tileLoadsInProgress > 0) {
    this->_externals.pAssetAccessor->tick();
    this->_externals.asyncSystem.dispatchMainThreadTasks();
  }

  // Wait for all overlays to wrap up their loading, too.
  uint32_t rasterOverlayTilesLoading = 1;
  while (rasterOverlayTilesLoading > 0) {
    this->_externals.pAssetAccessor->tick();
    this->_externals.asyncSystem.dispatchMainThreadTasks();

    rasterOverlayTilesLoading = 0;
    for (const auto& pTileProvider :
         this->_overlayCollection.getTileProviders()) {
      rasterOverlayTilesLoading += pTileProvider->getNumberOfTilesLoading();
    }
  }
}

const Tile* TilesetContentManager::getRootTile() const noexcept {
  return this->_pRootTile.get();
}

Tile* TilesetContentManager::getRootTile() noexcept {
  return this->_pRootTile.get();
}

const std::vector<CesiumAsync::IAssetAccessor::THeader>&
TilesetContentManager::getRequestHeaders() const noexcept {
  return this->_requestHeaders;
}

std::vector<CesiumAsync::IAssetAccessor::THeader>&
TilesetContentManager::getRequestHeaders() noexcept {
  return this->_requestHeaders;
}

const RasterOverlayCollection&
TilesetContentManager::getRasterOverlayCollection() const noexcept {
  return this->_overlayCollection;
}

RasterOverlayCollection&
TilesetContentManager::getRasterOverlayCollection() noexcept {
  return this->_overlayCollection;
}

const Credit* TilesetContentManager::getUserCredit() const noexcept {
  if (this->_userCredit) {
    return &*this->_userCredit;
  }

  return nullptr;
}

const std::vector<Credit>&
TilesetContentManager::getTilesetCredits() const noexcept {
  return this->_tilesetCredits;
}

const CesiumUtility::IntrusivePointer<TilesetSharedAssetSystem>&
TilesetContentManager::getSharedAssetSystem() const noexcept {
  return this->_pSharedAssetSystem;
}

int32_t TilesetContentManager::getNumberOfTilesLoading() const noexcept {
  return this->_tileLoadsInProgress;
}

int32_t TilesetContentManager::getNumberOfTilesLoaded() const noexcept {
  return this->_loadedTilesCount;
}

int64_t TilesetContentManager::getTotalDataUsed() const noexcept {
  int64_t bytes = this->_tilesDataUsed;
  for (const auto& pTileProvider :
       this->_overlayCollection.getTileProviders()) {
    bytes += pTileProvider->getTileDataBytes();
  }

  return bytes;
}

void TilesetContentManager::finishLoading(
    Tile& tile,
    const TilesetOptions& tilesetOptions) {
  CESIUM_ASSERT(tile.getState() == TileLoadState::ContentLoaded);

  // Run the main thread part of loading.
  TileContent& content = tile.getContent();
  TileRenderContent* pRenderContent = content.getRenderContent();

  CESIUM_ASSERT(pRenderContent != nullptr);

  // add copyright
  CreditSystem* pCreditSystem = this->_externals.pCreditSystem.get();
  if (pCreditSystem) {
    std::vector<std::string_view> creditStrings =
        GltfUtilities::parseGltfCopyright(pRenderContent->getModel());

    std::vector<Credit> credits;
    credits.reserve(creditStrings.size());

    for (const std::string_view& creditString : creditStrings) {
      credits.emplace_back(pCreditSystem->createCredit(
          std::string(creditString),
          tilesetOptions.showCreditsOnScreen));
    }

    pRenderContent->setCredits(credits);
  }

  void* pWorkerRenderResources = pRenderContent->getRenderResources();
  void* pMainThreadRenderResources =
      this->_externals.pPrepareRendererResources->prepareInMainThread(
          tile,
          pWorkerRenderResources);

  pRenderContent->setRenderResources(pMainThreadRenderResources);
  tile.setState(TileLoadState::Done);

  // This allows the raster tile to be updated and children to be created, if
  // necessary.
  updateTileContent(tile, tilesetOptions);
}

void TilesetContentManager::markTileNowUsed(const Tile& tile) {
  this->_unusedTiles.remove(const_cast<Tile&>(tile));
}

void TilesetContentManager::markTileNowUnused(const Tile& tile) {
  this->_unusedTiles.insertAtTail(const_cast<Tile&>(tile));
}

void TilesetContentManager::unloadCachedBytes(
    int64_t maximumCachedBytes,
    double timeBudgetMilliseconds) {
  Tile* pTile = this->_unusedTiles.head();

  // A time budget of 0.0 indicates we shouldn't throttle cache unloads. So set
  // the end time to the max time_point in that case.
  auto start = std::chrono::system_clock::now();
  auto end = (timeBudgetMilliseconds <= 0.0)
                 ? std::chrono::time_point<std::chrono::system_clock>::max()
                 : (start + std::chrono::microseconds(static_cast<int64_t>(
                                1000.0 * timeBudgetMilliseconds)));

  std::vector<Tile*> tilesNeedingChildrenCleared;

  while (this->getTotalDataUsed() > maximumCachedBytes) {
    if (pTile == nullptr) {
      // We've removed all unused tiles.
      break;
    }

    Tile* pNext = this->_unusedTiles.next(*pTile);

    const UnloadTileContentResult removed = this->unloadTileContent(*pTile);
    if (removed != UnloadTileContentResult::Keep) {
      this->_unusedTiles.remove(*pTile);
    }

    if (removed == UnloadTileContentResult::RemoveAndClearChildren) {
      tilesNeedingChildrenCleared.emplace_back(pTile);
    }

    pTile = pNext;

    auto time = std::chrono::system_clock::now();
    if (time >= end) {
      break;
    }
  }

  if (!tilesNeedingChildrenCleared.empty()) {
    for (Tile* pTileToClear : tilesNeedingChildrenCleared) {
      CESIUM_ASSERT(pTileToClear->getDoNotUnloadSubtreeCount() == 0);
      this->clearChildrenRecursively(pTileToClear);
    }
  }
}

void TilesetContentManager::clearChildrenRecursively(Tile* pTile) noexcept {
  // Iterate through all children, calling this method recursively to make sure
  // children are all removed from _unusedTiles.
  for (Tile& child : pTile->getChildren()) {
    CESIUM_ASSERT(child.getState() == TileLoadState::Unloaded);
    CESIUM_ASSERT(child.getDoNotUnloadSubtreeCount() == 0);
    CESIUM_ASSERT(child.getContent().isUnknownContent());
    this->_unusedTiles.remove(child);
    this->clearChildrenRecursively(&child);
  }

  pTile->clearChildren();
}

void TilesetContentManager::registerTileRequester(
    TileLoadRequester& requester) {
  CESIUM_ASSERT(
      std::find(
          this->_requesters.begin(),
          this->_requesters.end(),
          &requester) == this->_requesters.end());
  this->_requesters.emplace_back(&requester);
}

void TilesetContentManager::unregisterTileRequester(
    TileLoadRequester& requester) {
  auto it =
      std::find(this->_requesters.begin(), this->_requesters.end(), &requester);
  CESIUM_ASSERT(it != this->_requesters.end());
  if (it != this->_requesters.end()) {
    this->_requesters.erase(it);
  }
}

namespace {

template <typename HasMoreTilesToLoadFunc, typename GetNextTileToLoadFunc>
class WeightedRoundRobin {
public:
  WeightedRoundRobin(
      double& roundRobinValue,
      const std::vector<TileLoadRequester*>& allRequesters,
      std::vector<TileLoadRequester*>& requestersWithRequests,
      std::vector<double>& fractions,
      const HasMoreTilesToLoadFunc& hasMoreTilesToLoad,
      const GetNextTileToLoadFunc& getNextTileToLoad)
      : _roundRobinValue(roundRobinValue),
        _allRequesters(allRequesters),
        _requestersWithRequests(requestersWithRequests),
        _fractions(fractions),
        _hasMoreTilesToLoad(hasMoreTilesToLoad),
        _getNextTileToLoad(getNextTileToLoad) {
    this->recomputeRequesterFractions();
  }

  Tile* getNextTileToLoad() {
    if (this->_requestersWithRequests.empty())
      return nullptr;

    // Use the golden ratio to move to the next requester so that we give each a
    // chance to load tiles in proportion to its weight.
    // Inspired by:
    // https://blog.demofox.org/2020/06/23/weighted-round-robin-using-the-golden-ratio-low-discrepancy-sequence/
    this->_roundRobinValue =
        glm::fract(this->_roundRobinValue + Math::GoldenRatio);
    auto it = std::lower_bound(
        this->_fractions.begin(),
        this->_fractions.end(),
        this->_roundRobinValue);

    size_t index = size_t(it - this->_fractions.begin());
    CESIUM_ASSERT(index < this->_requestersWithRequests.size());
    if (index >= this->_requestersWithRequests.size())
      return nullptr;

    TileLoadRequester& requester = *this->_requestersWithRequests[index];

    Tile* pToLoad = this->_getNextTileToLoad(requester);
    CESIUM_ASSERT(pToLoad);

    if (!pToLoad || !this->_hasMoreTilesToLoad(requester)) {
      // If this was the last tile from this requester, we'll need to remove the
      // requester from the weighting.
      this->recomputeRequesterFractions();
    }

    return pToLoad;
  }

private:
  void recomputeRequesterFractions() {
    this->_fractions.reserve(this->_allRequesters.size());
    this->_requestersWithRequests.reserve(this->_allRequesters.size());

    this->_fractions.clear();
    this->_requestersWithRequests.clear();

    double sum = 0.0;

    for (size_t i = 0; i < this->_allRequesters.size(); ++i) {
      TileLoadRequester* pRequester = this->_allRequesters[i];
      CESIUM_ASSERT(pRequester);

      if (pRequester && _hasMoreTilesToLoad(*pRequester)) {
        double weight = pRequester->getWeight();
        CESIUM_ASSERT(weight > 0.0);

        sum += weight;
        this->_fractions.emplace_back(sum);
        this->_requestersWithRequests.emplace_back(pRequester);
      }
    }

    // Normalize to [0.0, 1.0].
    for (size_t i = 0; i < this->_fractions.size(); ++i) {
      this->_fractions[i] /= sum;
    }

    // The last fraction should always be exactly 1.0.
    if (!this->_fractions.empty()) {
      this->_fractions.back() = 1.0;
    }
  }

  double& _roundRobinValue;
  const std::vector<TileLoadRequester*>& _allRequesters;
  std::vector<TileLoadRequester*>& _requestersWithRequests;
  std::vector<double>& _fractions;
  const HasMoreTilesToLoadFunc& _hasMoreTilesToLoad;
  const GetNextTileToLoadFunc& _getNextTileToLoad;
};

} // namespace

void TilesetContentManager::processWorkerThreadLoadRequests(
    const TilesetOptions& options) {
  // Exit early if there are no loading slots available.
  if (this->getNumberOfTilesLoading() >=
      int32_t(options.maximumSimultaneousTileLoads)) {
    return;
  }

  WeightedRoundRobin wrr{
      this->_roundRobinValueWorker,
      this->_requesters,
      this->_requestersWithRequests,
      this->_requesterFractions,
      [](const TileLoadRequester& requester) {
        return requester.hasMoreTilesToLoadInWorkerThread();
      },
      [](TileLoadRequester& requester) {
        return requester.getNextTileToLoadInWorkerThread();
      }};

  while (this->getNumberOfTilesLoading() <
         int32_t(options.maximumSimultaneousTileLoads)) {
    Tile* pToLoad = wrr.getNextTileToLoad();
    if (pToLoad == nullptr)
      break;

    this->loadTileContent(*pToLoad, options);
  }
}

void TilesetContentManager::processMainThreadLoadRequests(
    const TilesetOptions& options) {
  WeightedRoundRobin wrr{
      this->_roundRobinValueMain,
      this->_requesters,
      this->_requestersWithRequests,
      this->_requesterFractions,
      [](const TileLoadRequester& requester) {
        return requester.hasMoreTilesToLoadInMainThread();
      },
      [](TileLoadRequester& requester) {
        return requester.getNextTileToLoadInMainThread();
      }};

  double timeBudget = options.mainThreadLoadingTimeLimit;

  auto start = std::chrono::system_clock::now();
  auto end = start + std::chrono::microseconds(
                         static_cast<int64_t>(1000.0 * timeBudget));

  while (true) {
    Tile* pToLoad = wrr.getNextTileToLoad();
    if (pToLoad == nullptr)
      break;

    // We double-check that the tile is still in the ContentLoaded state here,
    // in case something (such as a child that needs to upsample from this
    // parent) already pushed the tile into the Done state. Because in that
    // case, calling finishLoading here would assert or crash.
    if (pToLoad->getState() == TileLoadState::ContentLoaded &&
        pToLoad->isRenderContent()) {
      this->finishLoading(*pToLoad, options);
    }

    auto time = std::chrono::system_clock::now();
    if (timeBudget > 0.0 && time >= end) {
      break;
    }
  }
}

void TilesetContentManager::setTileContent(
    Tile& tile,
    TileLoadResult&& result,
    void* pWorkerRenderResources) {
  if (result.state == TileLoadResultState::Failed) {
    tile.getMappedRasterTiles().clear();
    tile.setState(TileLoadState::Failed);
  } else if (result.state == TileLoadResultState::RetryLater) {
    tile.getMappedRasterTiles().clear();
    tile.setState(TileLoadState::FailedTemporarily);
  } else {
    // update tile if the result state is success
    if (result.updatedBoundingVolume) {
      tile.setBoundingVolume(*result.updatedBoundingVolume);
    }

    if (result.updatedContentBoundingVolume) {
      tile.setContentBoundingVolume(result.updatedContentBoundingVolume);
    }

    auto& content = tile.getContent();
    std::visit(
        ContentKindSetter{
            content,
            std::move(result.rasterOverlayDetails),
            pWorkerRenderResources},
        std::move(result.contentKind));

    if (!tile.getContent().isUnknownContent()) {
      tile.incrementDoNotUnloadSubtreeCountOnParent(
          "TilesetContentManager::setTileContent");
    }

    if (result.tileInitializer) {
      result.tileInitializer(tile);
    }

    tile.setState(TileLoadState::ContentLoaded);
  }
}

void TilesetContentManager::updateContentLoadedState(
    Tile& tile,
    const TilesetOptions& tilesetOptions) {
  // initialize this tile content first
  TileContent& content = tile.getContent();
  if (content.isExternalContent()) {
    // if tile is external tileset, then it will be refined no matter what
    tile.setUnconditionallyRefine();
    tile.setState(TileLoadState::Done);
  } else if (content.isRenderContent()) {
    // If the main thread part of render content loading is not throttled,
    // do it right away. Otherwise we'll do it later in
    // Tileset::_processMainThreadLoadQueue with prioritization and throttling.
    if (tilesetOptions.mainThreadLoadingTimeLimit <= 0.0) {
      finishLoading(tile, tilesetOptions);
    }
  } else if (content.isEmptyContent()) {
    // There are two possible ways to handle a tile with no content:
    //
    // 1. Treat it as a placeholder used for more efficient culling, but
    //    never render it. Refining to this tile is equivalent to refining
    //    to its children.
    // 2. Treat it as an indication that nothing need be rendered in this
    //    area at this level-of-detail. In other words, "render" it as a
    //    hole. To have this behavior, the tile should _not_ have content at
    //    all.
    //
    // We distinguish whether the tileset creator wanted (1) or (2) by
    // comparing this tile's geometricError to the geometricError of its
    // parent tile. If this tile's error is greater than or equal to its
    // parent, treat it as (1). If it's less, treat it as (2).
    //
    // For a tile with no parent there's no difference between the
    // behaviors.
    double myGeometricError = tile.getNonZeroGeometricError();
    const Tile* pAncestor = tile.getParent();
    while (pAncestor && pAncestor->getUnconditionallyRefine()) {
      pAncestor = pAncestor->getParent();
    }

    double parentGeometricError = pAncestor
                                      ? pAncestor->getNonZeroGeometricError()
                                      : myGeometricError * 2.0;
    if (myGeometricError >= parentGeometricError) {
      tile.setUnconditionallyRefine();
    }

    tile.setState(TileLoadState::Done);
  }
}

void TilesetContentManager::updateDoneState(
    Tile& tile,
    const TilesetOptions& tilesetOptions) {
  if (tile.getMightHaveLatentChildren()) {
    // This tile might have latent children, but we don't know yet whether it
    // *actually* has children. We need to know that before we can continue
    // this function, which will decide whether or not to create upsampled
    // children for this tile. It only makes sense to create upsampled children
    // for a tile that we know for sure doesn't have real children.
    return;
  }

  const CesiumGeospatial::Ellipsoid& ellipsoid = tilesetOptions.ellipsoid;

  // update raster overlay
  TileContent& content = tile.getContent();
  const TileRenderContent* pRenderContent = content.getRenderContent();
  if (pRenderContent) {
    bool moreRasterDetailAvailable = false;
    bool skippedUnknown = false;
    std::vector<RasterMappedTo3DTile>& rasterTiles =
        tile.getMappedRasterTiles();
    for (size_t i = 0; i < rasterTiles.size(); ++i) {
      RasterMappedTo3DTile& mappedRasterTile = rasterTiles[i];

      RasterOverlayTile* pLoadingTile = mappedRasterTile.getLoadingTile();
      if (pLoadingTile && pLoadingTile->getState() ==
                              RasterOverlayTile::LoadState::Placeholder) {
        RasterOverlayTileProvider* pProvider =
            this->_overlayCollection.findTileProviderForOverlay(
                pLoadingTile->getOverlay());
        RasterOverlayTileProvider* pPlaceholder =
            this->_overlayCollection.findPlaceholderTileProviderForOverlay(
                pLoadingTile->getOverlay());

        // Try to replace this placeholder with real tiles.
        if (pProvider && pPlaceholder && !pProvider->isPlaceholder()) {
          // Remove the existing placeholder mapping
          rasterTiles.erase(
              rasterTiles.begin() +
              static_cast<std::vector<RasterMappedTo3DTile>::difference_type>(
                  i));
          --i;

          // Add a new mapping.
          std::vector<CesiumGeospatial::Projection> missingProjections;
          RasterMappedTo3DTile::mapOverlayToTile(
              tilesetOptions.maximumScreenSpaceError,
              *pProvider,
              *pPlaceholder,
              tile,
              missingProjections,
              ellipsoid);

          if (!missingProjections.empty()) {
            // The mesh doesn't have the right texture coordinates for this
            // overlay's projection, so we need to kick it back to the unloaded
            // state to fix that.
            // In the future, we could add the ability to add the required
            // texture coordinates without starting over from scratch.
            unloadTileContent(tile);
            return;
          }
        }

        continue;
      }

      const RasterOverlayTile::MoreDetailAvailable moreDetailAvailable =
          mappedRasterTile.update(
              *this->_externals.pPrepareRendererResources,
              tile);

      if (moreDetailAvailable ==
              RasterOverlayTile::MoreDetailAvailable::Unknown &&
          !moreRasterDetailAvailable) {
        skippedUnknown = true;
      }

      moreRasterDetailAvailable |=
          moreDetailAvailable == RasterOverlayTile::MoreDetailAvailable::Yes;
    }

    // If this tile still has no children after it's done loading, but it does
    // have raster tiles that are not the most detailed available, create fake
    // children to hang more detailed rasters on by subdividing this tile.
    if (!skippedUnknown && moreRasterDetailAvailable &&
        tile.getChildren().empty()) {
      createQuadtreeSubdividedChildren(ellipsoid, tile, this->_upsampler);
    }
  } else {
    // We can't hang raster images on a tile without geometry, and their
    // existence can prevent the tile from being deemed done loading. So clear
    // them out here.
    tile.getMappedRasterTiles().clear();
  }
}

void TilesetContentManager::unloadContentLoadedState(Tile& tile) {
  TileContent& content = tile.getContent();
  TileRenderContent* pRenderContent = content.getRenderContent();
  CESIUM_ASSERT(
      pRenderContent && "Tile must have render content to be unloaded");

  void* pWorkerRenderResources = pRenderContent->getRenderResources();
  if (this->_externals.pPrepareRendererResources) {
    this->_externals.pPrepareRendererResources->free(
        tile,
        pWorkerRenderResources,
        nullptr);
  }
  pRenderContent->setRenderResources(nullptr);
}

void TilesetContentManager::unloadDoneState(Tile& tile) {
  TileContent& content = tile.getContent();
  TileRenderContent* pRenderContent = content.getRenderContent();
  CESIUM_ASSERT(
      pRenderContent && "Tile must have render content to be unloaded");

  void* pMainThreadRenderResources = pRenderContent->getRenderResources();
  this->_externals.pPrepareRendererResources->free(
      tile,
      nullptr,
      pMainThreadRenderResources);
  pRenderContent->setRenderResources(nullptr);
}

void TilesetContentManager::notifyTileStartLoading(
    [[maybe_unused]] const Tile* pTile) noexcept {
  ++this->_tileLoadsInProgress;
}

void TilesetContentManager::notifyTileDoneLoading(const Tile* pTile) noexcept {
  CESIUM_ASSERT(
      this->_tileLoadsInProgress > 0 &&
      "There are no tile loads currently in flight");
  --this->_tileLoadsInProgress;
  ++this->_loadedTilesCount;

  if (pTile) {
    this->_tilesDataUsed += pTile->computeByteSize();
  }
}

void TilesetContentManager::notifyTileUnloading(const Tile* pTile) noexcept {
  if (pTile) {
    this->_tilesDataUsed -= pTile->computeByteSize();
  }

  --this->_loadedTilesCount;
}

template <class TilesetContentLoaderType>
void TilesetContentManager::propagateTilesetContentLoaderResult(
    TilesetLoadType type,
    const std::function<void(const TilesetLoadFailureDetails&)>&
        loadErrorCallback,
    TilesetContentLoaderResult<TilesetContentLoaderType>&& result) {

  result.errors.logError(
      this->_externals.pLogger,
      "Errors when loading tileset");

  result.errors.logWarning(
      this->_externals.pLogger,
      "Warnings when loading tileset");

  if (result.errors) {
    if (loadErrorCallback) {
      loadErrorCallback(TilesetLoadFailureDetails{
          nullptr,
          type,
          result.statusCode,
          CesiumUtility::joinToString(result.errors.errors, "\n- ")});
    }
  }

  if (!result.errors) {
    this->_tilesetCredits.reserve(
        this->_tilesetCredits.size() + result.credits.size());
    for (const auto& creditResult : result.credits) {
      this->_tilesetCredits.emplace_back(_externals.pCreditSystem->createCredit(
          creditResult.creditText,
          creditResult.showOnScreen));
    }

    this->_requestHeaders = std::move(result.requestHeaders);
    this->_pLoader = std::move(result.pLoader);
    this->_pRootTile = std::move(result.pRootTile);

    this->_overlayCollection.setLoadedTileEnumerator(
        LoadedTileEnumerator(this->_pRootTile.get()));
    this->_pLoader->setOwner(*this);
  }
}
} // namespace Cesium3DTilesSelection<|MERGE_RESOLUTION|>--- conflicted
+++ resolved
@@ -898,14 +898,7 @@
 TilesetContentManager::TilesetContentManager(
     const TilesetExternals& externals,
     const TilesetOptions& tilesetOptions,
-<<<<<<< HEAD
-    int64_t ionAssetID,
-    const std::string& ionAccessToken,
-    const std::string& ionAssetEndpointUrl)
-=======
-    RasterOverlayCollection&& overlayCollection,
     TilesetContentLoaderFactory&& loaderFactory)
->>>>>>> ae62bd8c
     : _externals{externals},
       _requestHeaders{tilesetOptions.requestHeaders},
       _pLoader{},
@@ -930,7 +923,6 @@
           this->_destructionCompletePromise.getFuture().share()},
       _rootTileAvailablePromise{externals.asyncSystem.createPromise<void>()},
       _rootTileAvailableFuture{
-<<<<<<< HEAD
           this->_rootTileAvailablePromise.getFuture().share()},
       _unusedTiles(),
       _requesters(),
@@ -940,11 +932,7 @@
       _requestersWithRequests() {
   this->_upsampler.setOwner(*this);
 
-  if (ionAssetID > 0) {
-=======
-          this->_rootTileAvailablePromise.getFuture().share()} {
   if (loaderFactory.isValid()) {
->>>>>>> ae62bd8c
     auto authorizationChangeListener = [this](
                                            const std::string& header,
                                            const std::string& headerValue) {
@@ -991,14 +979,12 @@
 TilesetContentManager::TilesetContentManager(
     const TilesetExternals& externals,
     const TilesetOptions& tilesetOptions,
-    RasterOverlayCollection&& overlayCollection,
     int64_t ionAssetID,
     const std::string& ionAccessToken,
     const std::string& ionAssetEndpointUrl)
     : TilesetContentManager(
           externals,
           tilesetOptions,
-          std::move(overlayCollection),
           CesiumIonTilesetContentLoaderFactory(
               static_cast<uint32_t>(ionAssetID),
               ionAccessToken,
