#include "Cesium3DTilesSelection/RasterOverlay.h"
#include "Cesium3DTilesSelection/RasterOverlayCollection.h"
#include "Cesium3DTilesSelection/RasterOverlayTileProvider.h"
#include "Cesium3DTilesSelection/spdlog-cesium.h"

using namespace CesiumAsync;
using namespace Cesium3DTilesSelection;

namespace {
class PlaceholderTileProvider : public RasterOverlayTileProvider {
public:
  PlaceholderTileProvider(
      RasterOverlay& owner,
      const CesiumAsync::AsyncSystem& asyncSystem,
      const std::shared_ptr<IAssetAccessor>& pAssetAccessor) noexcept
      : RasterOverlayTileProvider(owner, asyncSystem, pAssetAccessor) {}

  virtual CesiumAsync::Future<LoadedRasterOverlayImage>
  loadTileImage(RasterOverlayTile& /* overlayTile */) override {
    return this->getAsyncSystem()
        .createResolvedFuture<LoadedRasterOverlayImage>({});
<<<<<<< HEAD
  }

  virtual bool
  hasMoreDetailsAvailable(const TileID& /*tileID*/) const override {
    return false;
=======
>>>>>>> 9566296e
  }
};
} // namespace

RasterOverlay::RasterOverlay(
    const std::string& name,
    const RasterOverlayOptions& options)
    : _name(name),
      _pPlaceholder(),
      _pTileProvider(),
      _pSelf(),
      _isLoadingTileProvider(false),
      _options(options) {}

RasterOverlay::~RasterOverlay() {
  // explicitly set those to nullptr, because RasterOverlayTile destructor
  // relies on nullptr check to retrieve the correct provider. If we let
  // unique_ptr() destructor called implicitly, pTileProvider will get
  // destructed first, but it will never set to be nullptr. So when
  // _pPlaceholder is destroyed, its _pPlaceholder and _tiles member destructor
  // will retrieve _pTileProvider instead of _pPlaceholder and it crashes
  this->_pTileProvider = nullptr;
  this->_pPlaceholder = nullptr;
}

RasterOverlayTileProvider* RasterOverlay::getTileProvider() noexcept {
  return this->_pTileProvider ? this->_pTileProvider.get()
                              : this->_pPlaceholder.get();
}

const RasterOverlayTileProvider*
RasterOverlay::getTileProvider() const noexcept {
  return this->_pTileProvider ? this->_pTileProvider.get()
                              : this->_pPlaceholder.get();
}

void RasterOverlay::loadTileProvider(
    const CesiumAsync::AsyncSystem& asyncSystem,
    const std::shared_ptr<CesiumAsync::IAssetAccessor>& pAssetAccessor,
    const std::shared_ptr<CreditSystem>& pCreditSystem,
    const std::shared_ptr<IPrepareRendererResources>& pPrepareRendererResources,
    const std::shared_ptr<spdlog::logger>& pLogger) {

  if (this->_pPlaceholder) {
    return;
  }

  CESIUM_TRACE_BEGIN_IN_TRACK("createTileProvider");

  this->_pPlaceholder = std::make_unique<PlaceholderTileProvider>(
      *this,
      asyncSystem,
      pAssetAccessor);

  this->_isLoadingTileProvider = true;

  this->createTileProvider(
          asyncSystem,
          pAssetAccessor,
          pCreditSystem,
          pPrepareRendererResources,
          pLogger,
          this)
      .thenInMainThread(
          [this](std::unique_ptr<RasterOverlayTileProvider> pProvider) {
            this->_pTileProvider = std::move(pProvider);
            this->_isLoadingTileProvider = false;
            CESIUM_TRACE_END_IN_TRACK("createTileProvider");
          })
      .catchInMainThread([this, pLogger](const std::exception& e) {
        SPDLOG_LOGGER_ERROR(
            pLogger,
            "Exception while creating tile provider: {0}",
            e.what());
        this->_pTileProvider.reset();
        this->_isLoadingTileProvider = false;
        CESIUM_TRACE_END_IN_TRACK("createTileProvider");
      });
}

void RasterOverlay::destroySafely(
    std::unique_ptr<RasterOverlay>&& pOverlay) noexcept {
  if (pOverlay) {
    this->_pSelf = std::move(pOverlay);
  } else if (!this->isBeingDestroyed()) {
    // Ownership was not transferred and we're not already being destroyed,
    // so nothing more to do.
    return;
  }

  // Check if it's safe to delete this object yet.
  if (this->_isLoadingTileProvider) {
    // Loading, so it's not safe to unload yet.
    return;
  }

  RasterOverlayTileProvider* pTileProvider = this->getTileProvider();
  if (!pTileProvider || pTileProvider->getNumberOfTilesLoading() == 0) {
    // No tile provider or no tiles loading, so it's safe to delete!
    this->_pSelf.reset();
  }
}<|MERGE_RESOLUTION|>--- conflicted
+++ resolved
@@ -19,14 +19,6 @@
   loadTileImage(RasterOverlayTile& /* overlayTile */) override {
     return this->getAsyncSystem()
         .createResolvedFuture<LoadedRasterOverlayImage>({});
-<<<<<<< HEAD
-  }
-
-  virtual bool
-  hasMoreDetailsAvailable(const TileID& /*tileID*/) const override {
-    return false;
-=======
->>>>>>> 9566296e
   }
 };
 } // namespace
