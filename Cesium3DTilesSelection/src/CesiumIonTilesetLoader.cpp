#include "CesiumIonTilesetLoader.h"

#include "LayerJsonTerrainLoader.h"
#include "TilesetJsonLoader.h"

#include <Cesium3DTilesSelection/Tile.h>
#include <Cesium3DTilesSelection/TileLoadResult.h>
#include <Cesium3DTilesSelection/TilesetContentLoader.h>
#include <Cesium3DTilesSelection/TilesetContentLoaderResult.h>
#include <Cesium3DTilesSelection/TilesetExternals.h>
#include <Cesium3DTilesSelection/TilesetOptions.h>
#include <CesiumAsync/Future.h>
#include <CesiumAsync/HttpHeaders.h>
#include <CesiumAsync/IAssetAccessor.h>
#include <CesiumAsync/IAssetRequest.h>
#include <CesiumAsync/IAssetResponse.h>
#include <CesiumAsync/SharedFuture.h>
#include <CesiumGeospatial/Ellipsoid.h>
#include <CesiumUtility/Assert.h>
#include <CesiumUtility/JsonHelpers.h>
#include <CesiumUtility/Uri.h>

#include <fmt/format.h>
#include <rapidjson/document.h>
#include <spdlog/logger.h>
#include <spdlog/spdlog.h>

#include <cstddef>
#include <cstdint>
#include <iterator>
#include <memory>
#include <optional>
#include <span>
#include <string>
#include <unordered_map>
#include <utility>
#include <vector>

namespace Cesium3DTilesSelection {

// This is an IAssetAccessor decorator that handles token refresh for any asset
// that returns a 401 error.
class CesiumIonAssetAccessor
    : public std::enable_shared_from_this<CesiumIonAssetAccessor>,
      public CesiumAsync::IAssetAccessor {
public:
  CesiumIonAssetAccessor(
      CesiumIonTilesetLoader& tilesetLoader,
      const std::shared_ptr<CesiumAsync::IAssetAccessor>& pAggregatedAccessor)
      : _pTilesetLoader(&tilesetLoader),
        _pAggregatedAccessor(pAggregatedAccessor) {}

  CesiumAsync::Future<std::shared_ptr<CesiumAsync::IAssetRequest>>
  get(const CesiumAsync::AsyncSystem& asyncSystem,
      const std::string& url,
      const std::vector<THeader>& headers = {}) override {
    // If token refresh is needed, this lambda will be called in the main thread
    // so that it can safely use the tileset loader.
    auto refreshToken =
        [pThis = this->shared_from_this()](
            const CesiumAsync::AsyncSystem& asyncSystem,
            std::shared_ptr<CesiumAsync::IAssetRequest>&& pRequest) {
          if (!pThis->_pTilesetLoader) {
            // The tileset loader has been destroyed, so just return the
            // original (failed) request.
            return asyncSystem.createResolvedFuture(std::move(pRequest));
          }

          const CesiumAsync::HttpHeaders& headers = pRequest->headers();
          auto authIt = headers.find("authorization");
          std::string currentAuthorizationHeaderValue =
              authIt != headers.end() ? authIt->second : std::string();

          return pThis->_pTilesetLoader
              ->refreshTokenInMainThread(
                  asyncSystem,
                  currentAuthorizationHeaderValue)
              .thenImmediately(
                  [pThis, asyncSystem, pRequest = std::move(pRequest)](
                      const std::string& newAuthorizationHeader) mutable {
                    if (newAuthorizationHeader.empty()) {
                      // Could not refresh the token, so just return the
                      // original (failed) request.
                      return asyncSystem.createResolvedFuture(
                          std::move(pRequest));
                    }

                    // Repeat the request using the new token.
                    CesiumAsync::HttpHeaders headers = pRequest->headers();
                    headers["Authorization"] = newAuthorizationHeader;
                    std::vector<THeader> vecHeaders(
                        std::make_move_iterator(headers.begin()),
                        std::make_move_iterator(headers.end()));
                    return pThis->get(asyncSystem, pRequest->url(), vecHeaders);
                  });
        };

    return this->_pAggregatedAccessor->get(asyncSystem, url, headers)
        .thenImmediately([asyncSystem, refreshToken = std::move(refreshToken)](
                             std::shared_ptr<CesiumAsync::IAssetRequest>&&
                                 pRequest) mutable {
          const CesiumAsync::IAssetResponse* pResponse = pRequest->response();
          if (!pResponse) {
            return asyncSystem.createResolvedFuture(std::move(pRequest));
          }

          if (pResponse->statusCode() == 401) {
            // We need to refresh the Cesium ion token.
            return asyncSystem.runInMainThread(
                [asyncSystem,
                 pRequest = std::move(pRequest),
                 refreshToken = std::move(refreshToken)]() mutable {
                  return refreshToken(asyncSystem, std::move(pRequest));
                });
          }

          return asyncSystem.createResolvedFuture(std::move(pRequest));
        });
  }

  CesiumAsync::Future<std::shared_ptr<CesiumAsync::IAssetRequest>> request(
      const CesiumAsync::AsyncSystem& asyncSystem,
      const std::string& verb,
      const std::string& url,
      const std::vector<THeader>& headers = std::vector<THeader>(),
      const std::span<const std::byte>& contentPayload = {}) override {
    return this->_pAggregatedAccessor
        ->request(asyncSystem, verb, url, headers, contentPayload);
  }

  void tick() noexcept override { this->_pAggregatedAccessor->tick(); }

  void notifyLoaderIsBeingDestroyed() { this->_pTilesetLoader = nullptr; }

private:
  CesiumIonTilesetLoader* _pTilesetLoader;
  std::shared_ptr<CesiumAsync::IAssetAccessor> _pAggregatedAccessor;
};

namespace {
struct AssetEndpointAttribution {
  std::string html;
  bool collapsible = true;
};

struct AssetEndpoint {
  std::string type;
  std::string url;
  std::string accessToken;
  std::vector<AssetEndpointAttribution> attributions;
};

std::unordered_map<std::string, AssetEndpoint> endpointCache;

/**
 * @brief Tries to obtain the `accessToken` from the JSON of the
 * given response.
 *
 * @param pIonResponse The response
 * @return The access token if successful
 */
std::optional<std::string> getNewAccessToken(
    const CesiumAsync::IAssetResponse* pIonResponse,
    const std::shared_ptr<spdlog::logger>& pLogger) {
  const std::span<const std::byte> data = pIonResponse->data();
  rapidjson::Document ionResponse;
  ionResponse.Parse(reinterpret_cast<const char*>(data.data()), data.size());
  if (ionResponse.HasParseError()) {
    SPDLOG_LOGGER_ERROR(
        pLogger,
        "A JSON parsing error occurred while attempting to refresh the Cesium "
        "ion token. Error code {} at byte offset {}.",
        ionResponse.GetParseError(),
        ionResponse.GetErrorOffset());
    return std::nullopt;
  }

  std::string accessToken = CesiumUtility::JsonHelpers::getStringOrDefault(
      ionResponse,
      "accessToken",
      "");
  if (accessToken.empty()) {
    SPDLOG_LOGGER_ERROR(
        pLogger,
        "Could not refresh Cesium ion token because the `accessToken` field in "
        "the JSON response is missing or blank.");
    return std::nullopt;
  }

  return accessToken;
}

CesiumAsync::Future<TilesetContentLoaderResult<CesiumIonTilesetLoader>>
mainThreadLoadTilesetJsonFromAssetEndpoint(
    const TilesetExternals& externals,
    const AssetEndpoint& endpoint,
    std::string ionUrl,
    std::string ionAccessToken,
    CesiumIonTilesetLoader::AuthorizationHeaderChangeListener
        headerChangeListener,
    bool showCreditsOnScreen,
    const CesiumGeospatial::Ellipsoid& ellipsoid) {
  std::vector<LoaderCreditResult> credits;
  if (externals.pCreditSystem) {
    credits.reserve(endpoint.attributions.size());
    for (auto& endpointAttribution : endpoint.attributions) {
      bool showOnScreen =
          showCreditsOnScreen || !endpointAttribution.collapsible;
      credits.push_back(
          LoaderCreditResult{endpointAttribution.html, showOnScreen});
    }
  }

  std::vector<CesiumAsync::IAssetAccessor::THeader> requestHeaders;
  requestHeaders.emplace_back(
      "Authorization",
      "Bearer " + endpoint.accessToken);

  return TilesetJsonLoader::createLoader(
             externals,
             endpoint.url,
             requestHeaders,
             ellipsoid)
      .thenImmediately(
          [credits = std::move(credits),
           requestHeaders,
           ionAccessToken = std::move(ionAccessToken),
           ionUrl = std::move(ionUrl),
           headerChangeListener = std::move(headerChangeListener),
           ellipsoid](TilesetContentLoaderResult<TilesetJsonLoader>&&
                          tilesetJsonResult) mutable {
            if (tilesetJsonResult.credits.empty()) {
              tilesetJsonResult.credits = std::move(credits);
            } else {
              tilesetJsonResult.credits.insert(
                  tilesetJsonResult.credits.end(),
                  credits.begin(),
                  credits.end());
            }

            TilesetContentLoaderResult<CesiumIonTilesetLoader> result;
            if (!tilesetJsonResult.errors) {
              result.pLoader = std::make_unique<CesiumIonTilesetLoader>(
                  std::move(ionUrl),
                  std::move(ionAccessToken),
                  std::move(tilesetJsonResult.pLoader),
                  std::move(headerChangeListener),
                  ellipsoid);
              result.pRootTile = std::move(tilesetJsonResult.pRootTile);
              result.credits = std::move(tilesetJsonResult.credits);
              result.requestHeaders = std::move(requestHeaders);
            }
            result.errors = std::move(tilesetJsonResult.errors);
            result.statusCode = tilesetJsonResult.statusCode;
            return result;
          });
}

CesiumAsync::Future<TilesetContentLoaderResult<CesiumIonTilesetLoader>>
mainThreadLoadLayerJsonFromAssetEndpoint(
    const TilesetExternals& externals,
    const TilesetContentOptions& contentOptions,
    const AssetEndpoint& endpoint,
    std::string ionUrl,
    std::string ionAccessToken,
    CesiumIonTilesetLoader::AuthorizationHeaderChangeListener
        headerChangeListener,
    bool showCreditsOnScreen,
    const CesiumGeospatial::Ellipsoid& ellipsoid) {
  std::vector<LoaderCreditResult> credits;
  if (externals.pCreditSystem) {
    credits.reserve(endpoint.attributions.size());
    for (auto& endpointAttribution : endpoint.attributions) {
      bool showOnScreen =
          showCreditsOnScreen || !endpointAttribution.collapsible;
      credits.push_back(
          LoaderCreditResult{endpointAttribution.html, showOnScreen});
    }
  }

  std::vector<CesiumAsync::IAssetAccessor::THeader> requestHeaders;
  requestHeaders.emplace_back(
      "Authorization",
      "Bearer " + endpoint.accessToken);

  std::string url =
      CesiumUtility::Uri::resolve(endpoint.url, "layer.json", true);

  return LayerJsonTerrainLoader::createLoader(
             externals,
             contentOptions,
             url,
             requestHeaders,
             ellipsoid)
      .thenImmediately([ellipsoid,
                        credits = std::move(credits),
                        requestHeaders,
                        ionUrl,
                        ionAccessToken = std::move(ionAccessToken),
                        headerChangeListener = std::move(headerChangeListener)](
                           TilesetContentLoaderResult<LayerJsonTerrainLoader>&&
                               tilesetJsonResult) mutable {
        if (tilesetJsonResult.credits.empty()) {
          tilesetJsonResult.credits = std::move(credits);
        } else {
          tilesetJsonResult.credits.insert(
              tilesetJsonResult.credits.end(),
              credits.begin(),
              credits.end());
        }

        TilesetContentLoaderResult<CesiumIonTilesetLoader> result;
        if (!tilesetJsonResult.errors) {
          result.pLoader = std::make_unique<CesiumIonTilesetLoader>(
              std::move(ionUrl),
              std::move(ionAccessToken),
              std::move(tilesetJsonResult.pLoader),
              std::move(headerChangeListener),
              ellipsoid);
          result.pRootTile = std::move(tilesetJsonResult.pRootTile);
          result.credits = std::move(tilesetJsonResult.credits);
          result.requestHeaders = std::move(requestHeaders);
        }
        result.errors = std::move(tilesetJsonResult.errors);
        result.statusCode = tilesetJsonResult.statusCode;
        return result;
      });
}

CesiumAsync::Future<TilesetContentLoaderResult<CesiumIonTilesetLoader>>
mainThreadHandleEndpointResponse(
    const TilesetExternals& externals,
    std::shared_ptr<CesiumAsync::IAssetRequest>&& pRequest,
    std::string&& ionUrl,
    std::string&& ionAccessToken,
    const TilesetContentOptions& contentOptions,
    CesiumIonTilesetLoader::AuthorizationHeaderChangeListener&&
        headerChangeListener,
    bool showCreditsOnScreen,
    const CesiumGeospatial::Ellipsoid& ellipsoid) {
  const CesiumAsync::IAssetResponse* pResponse = pRequest->response();
  const std::string& requestUrl = pRequest->url();
  if (!pResponse) {
    TilesetContentLoaderResult<CesiumIonTilesetLoader> result;
    result.errors.emplaceError(
        fmt::format("No response received for asset request {}", requestUrl));
    return externals.asyncSystem.createResolvedFuture(std::move(result));
  }

  uint16_t statusCode = pResponse->statusCode();
  if (statusCode < 200 || statusCode >= 300) {
    TilesetContentLoaderResult<CesiumIonTilesetLoader> result;
    result.errors.emplaceError(fmt::format(
        "Received status code {} for asset response {}",
        statusCode,
        requestUrl));
    result.statusCode = statusCode;
    return externals.asyncSystem.createResolvedFuture(std::move(result));
  }

  const std::span<const std::byte> data = pResponse->data();

  rapidjson::Document ionResponse;
  ionResponse.Parse(reinterpret_cast<const char*>(data.data()), data.size());

  if (ionResponse.HasParseError()) {
    TilesetContentLoaderResult<CesiumIonTilesetLoader> result;
    result.errors.emplaceError(fmt::format(
        "Error when parsing Cesium ion response JSON, error code {} at byte "
        "offset {}",
        ionResponse.GetParseError(),
        ionResponse.GetErrorOffset()));
    return externals.asyncSystem.createResolvedFuture(std::move(result));
  }

  AssetEndpoint endpoint;
  if (externals.pCreditSystem) {
    const auto attributionsIt = ionResponse.FindMember("attributions");
    if (attributionsIt != ionResponse.MemberEnd() &&
        attributionsIt->value.IsArray()) {

      for (const rapidjson::Value& attribution :
           attributionsIt->value.GetArray()) {
        AssetEndpointAttribution& endpointAttribution =
            endpoint.attributions.emplace_back();
        const auto html = attribution.FindMember("html");
        if (html != attribution.MemberEnd() && html->value.IsString()) {
          endpointAttribution.html = html->value.GetString();
        }
        auto collapsible = attribution.FindMember("collapsible");
        if (collapsible != attribution.MemberEnd() &&
            collapsible->value.IsBool()) {
          endpointAttribution.collapsible = collapsible->value.GetBool();
        }
      }
    }
  }

  std::string type =
      CesiumUtility::JsonHelpers::getStringOrDefault(ionResponse, "type", "");
  std::string url =
      CesiumUtility::JsonHelpers::getStringOrDefault(ionResponse, "url", "");
  std::string accessToken = CesiumUtility::JsonHelpers::getStringOrDefault(
      ionResponse,
      "accessToken",
      "");
  std::string externalType = CesiumUtility::JsonHelpers::getStringOrDefault(
      ionResponse,
      "externalType",
      "");

  if (!externalType.empty()) {
    type = externalType;
    const auto optionsIt = ionResponse.FindMember("options");
    if (optionsIt != ionResponse.MemberEnd() && optionsIt->value.IsObject()) {
      url = CesiumUtility::JsonHelpers::getStringOrDefault(
          optionsIt->value,
          "url",
          url);
    }
  }

  if (type == "TERRAIN") {
    // For terrain resources, we need to append `/layer.json` to the end of
    // the URL.
    url = CesiumUtility::Uri::resolve(url, "layer.json", true);
    endpoint.type = type;
    endpoint.url = url;
    endpoint.accessToken = accessToken;
    endpointCache[requestUrl] = endpoint;
    return mainThreadLoadLayerJsonFromAssetEndpoint(
        externals,
        contentOptions,
        endpoint,
        std::move(ionUrl),
        std::move(ionAccessToken),
        std::move(headerChangeListener),
        showCreditsOnScreen,
        ellipsoid);
  } else if (type == "3DTILES") {
    endpoint.type = type;
    endpoint.url = url;
    endpoint.accessToken = accessToken;
    endpointCache[requestUrl] = endpoint;
    return mainThreadLoadTilesetJsonFromAssetEndpoint(
        externals,
        endpoint,
        std::move(ionUrl),
        std::move(ionAccessToken),
        std::move(headerChangeListener),
        showCreditsOnScreen,
        ellipsoid);
  }

  TilesetContentLoaderResult<CesiumIonTilesetLoader> result;
  result.errors.emplaceError(
      fmt::format("Received unsupported asset response type: {}", type));
  return externals.asyncSystem.createResolvedFuture(std::move(result));
}

} // namespace

CesiumIonTilesetLoader::~CesiumIonTilesetLoader() noexcept {
  if (this->_pIonAccessor) {
    this->_pIonAccessor->notifyLoaderIsBeingDestroyed();
  }
}

CesiumAsync::Future<TileLoadResult>
CesiumIonTilesetLoader::loadTileContent(const TileLoadInput& loadInput) {
  if (this->_pTilesetAccessor == nullptr) {
    this->_pTilesetAccessor = loadInput.pAssetAccessor;
    this->_pIonAccessor = std::make_shared<CesiumIonAssetAccessor>(
        *this,
        this->_pTilesetAccessor);
  }

  if (this->_pTilesetAccessor != loadInput.pAssetAccessor) {
    // CesiumIonTilesetLoader requires this method to be called with the same
    // asset accessor instance every time.
    CESIUM_ASSERT(false);
    return loadInput.asyncSystem.createResolvedFuture(
        TileLoadResult::createFailedResult(loadInput.pAssetAccessor, nullptr));
  }

  this->_pLogger = loadInput.pLogger;

  TileLoadInput aggregatedInput(
      loadInput.tile,
      loadInput.contentOptions,
      loadInput.asyncSystem,
      this->_pIonAccessor,
      this->_pLogger,
      loadInput.requestHeaders,
      loadInput.ellipsoid);

  return this->_pAggregatedLoader->loadTileContent(aggregatedInput);
}

TileChildrenResult CesiumIonTilesetLoader::createTileChildren(
    const Tile& tile,
    const CesiumGeospatial::Ellipsoid& ellipsoid) {
  auto pLoader = tile.getLoader();
  return pLoader->createTileChildren(tile, ellipsoid);
}

CesiumAsync::SharedFuture<std::string>
CesiumIonTilesetLoader::refreshTokenInMainThread(
    const CesiumAsync::AsyncSystem& asyncSystem,
    const std::string& currentAuthorizationHeaderValue) {
  if (this->_tokenRefreshInProgress) {
    if (!this->_tokenRefreshInProgress->isReady() ||
        this->_tokenRefreshInProgress->wait() !=
            currentAuthorizationHeaderValue) {
      // Only use this refreshed token if it's different from the one we're
      // currently using. Otherwise, fall through and get a new token.
      return *this->_tokenRefreshInProgress;
    }
  }

  SPDLOG_LOGGER_INFO(
      this->_pLogger,
      "Refreshing Cesium ion token for url {}.",
      this->_url);

  this->_tokenRefreshInProgress =
      this->_pTilesetAccessor->get(asyncSystem, this->_url)
          .thenInMainThread(
              [this](
                  std::shared_ptr<CesiumAsync::IAssetRequest>&& pIonRequest) {
                const CesiumAsync::IAssetResponse* pIonResponse =
                    pIonRequest->response();

                if (!pIonResponse) {
                  // Token refresh failed.
                  SPDLOG_LOGGER_ERROR(
                      this->_pLogger,
                      "Request failed while attempting to refresh the Cesium "
                      "ion token.");
                  return std::string();
                }

                uint16_t statusCode = pIonResponse->statusCode();
                if (statusCode >= 200 && statusCode < 300) {
                  auto accessToken =
                      getNewAccessToken(pIonResponse, this->_pLogger);
                  if (accessToken) {
                    std::string authorizationHeader = "Bearer " + *accessToken;
                    this->_headerChangeListener(
                        "Authorization",
                        authorizationHeader);

                    // update cache with new access token
                    auto cacheIt = endpointCache.find(pIonRequest->url());
                    if (cacheIt != endpointCache.end()) {
                      cacheIt->second.accessToken = accessToken.value();
                    }

                    SPDLOG_LOGGER_INFO(
                        this->_pLogger,
                        "Successfuly refreshed Cesium ion token for url {}.",
                        this->_url);

                    return authorizationHeader;
                  } else {
                    // This error is logged from within `getNewAccessToken`.
                    return std::string();
                  }
                } else {
                  // Token refresh failed.
                  SPDLOG_LOGGER_ERROR(
                      this->_pLogger,
                      "Request failed with status code {} while attempting to "
                      "refresh the Cesium ion token.",
                      statusCode);
                  return std::string();
                }
              })
          .share();

  return *this->_tokenRefreshInProgress;
}

CesiumAsync::Future<TilesetContentLoaderResult<CesiumIonTilesetLoader>>
CesiumIonTilesetLoader::createLoader(
    const TilesetExternals& externals,
    const TilesetContentOptions& contentOptions,
    int64_t ionAssetID,
    const std::string& ionAccessToken,
    const std::string& ionAssetEndpointUrl,
    const AuthorizationHeaderChangeListener& headerChangeListener,
    bool showCreditsOnScreen,
    const CesiumGeospatial::Ellipsoid& ellipsoid) {
  return CesiumIonTilesetLoader::createLoader(
      externals,
      contentOptions,
      fmt::format(
          "{}v1/assets/{}/endpoint?access_token={}",
          ionAssetEndpointUrl,
          ionAssetID,
          ionAccessToken),
      ionAccessToken,
      false,
      headerChangeListener,
      showCreditsOnScreen,
      ellipsoid);
}

CesiumAsync::Future<TilesetContentLoaderResult<CesiumIonTilesetLoader>>
CesiumIonTilesetLoader::createLoader(
    const TilesetExternals& externals,
    const TilesetContentOptions& contentOptions,
    const std::string& url,
    const std::string& ionAccessToken,
    bool needsAuthHeader,
    const AuthorizationHeaderChangeListener& headerChangeListener,
    bool showCreditsOnScreen,
    const CesiumGeospatial::Ellipsoid& ellipsoid) {
  auto cacheIt = endpointCache.find(url);
  if (cacheIt != endpointCache.end()) {
    const auto& endpoint = cacheIt->second;
    if (endpoint.type == "TERRAIN") {
      return mainThreadLoadLayerJsonFromAssetEndpoint(
                 externals,
                 contentOptions,
                 endpoint,
                 url,
                 ionAccessToken,
                 headerChangeListener,
                 showCreditsOnScreen,
                 ellipsoid)
          .thenInMainThread(
              [externals,
               ellipsoid,
               contentOptions,
               ionAccessToken,
               url,
               needsAuthHeader,
               headerChangeListener,
               showCreditsOnScreen](
                  TilesetContentLoaderResult<CesiumIonTilesetLoader>&&
                      result) mutable {
                return refreshTokenIfNeeded(
                    externals,
                    contentOptions,
                    url,
                    ionAccessToken,
                    needsAuthHeader,
                    headerChangeListener,
                    showCreditsOnScreen,
                    std::move(result),
                    ellipsoid);
              });
    } else if (endpoint.type == "3DTILES") {
      return mainThreadLoadTilesetJsonFromAssetEndpoint(
                 externals,
                 endpoint,
                 url,
                 ionAccessToken,
                 headerChangeListener,
                 showCreditsOnScreen,
                 ellipsoid)
          .thenInMainThread(
              [externals,
               contentOptions,
               url,
               ionAccessToken,
               needsAuthHeader,
               headerChangeListener,
               showCreditsOnScreen,
               ellipsoid](TilesetContentLoaderResult<CesiumIonTilesetLoader>&&
                              result) mutable {
                return refreshTokenIfNeeded(
                    externals,
                    contentOptions,
                    url,
                    ionAccessToken,
                    needsAuthHeader,
                    headerChangeListener,
                    showCreditsOnScreen,
                    std::move(result),
                    ellipsoid);
              });
    }

    TilesetContentLoaderResult<CesiumIonTilesetLoader> result;
    result.errors.emplaceError(fmt::format(
        "Received unsupported asset response type: {}",
        endpoint.type));
    return externals.asyncSystem.createResolvedFuture(std::move(result));
  } else {
    std::vector<CesiumAsync::IAssetAccessor::THeader> headers;
    if (needsAuthHeader) {
      headers.emplace_back("Authorization", "Bearer " + ionAccessToken);
    }

    return externals.pAssetAccessor->get(externals.asyncSystem, url, headers)
        .thenInMainThread(
            [externals,
             ellipsoid,
             url = url,
             ionAccessToken = ionAccessToken,
             headerChangeListener = headerChangeListener,
             showCreditsOnScreen,
             contentOptions](std::shared_ptr<CesiumAsync::IAssetRequest>&&
                                 pRequest) mutable {
              return mainThreadHandleEndpointResponse(
                  externals,
                  std::move(pRequest),
                  std::move(url),
                  std::move(ionAccessToken),
                  contentOptions,
                  std::move(headerChangeListener),
                  showCreditsOnScreen,
                  ellipsoid);
            });
  }
}

CesiumAsync::Future<TilesetContentLoaderResult<CesiumIonTilesetLoader>>
CesiumIonTilesetLoader::refreshTokenIfNeeded(
    const TilesetExternals& externals,
    const TilesetContentOptions& contentOptions,
    const std::string& url,
    const std::string& ionAccessToken,
    bool needsAuthHeader,
    const AuthorizationHeaderChangeListener& headerChangeListener,
    bool showCreditsOnScreen,
    TilesetContentLoaderResult<CesiumIonTilesetLoader>&& result,
    const CesiumGeospatial::Ellipsoid& ellipsoid) {
  if (result.errors.hasErrors()) {
    if (result.statusCode == 401) {
      endpointCache.erase(url);
      return CesiumIonTilesetLoader::createLoader(
          externals,
          contentOptions,
          url,
          ionAccessToken,
          needsAuthHeader,
          headerChangeListener,
          showCreditsOnScreen,
          ellipsoid);
    }
  }
  return externals.asyncSystem.createResolvedFuture(std::move(result));
}

<<<<<<< HEAD
void CesiumIonTilesetLoader::setOwnerOfNestedLoaders(
    TilesetContentManager& owner) noexcept {
  if (this->_pAggregatedLoader) {
    this->_pAggregatedLoader->setOwner(owner);
  }
}
=======
CesiumIonTilesetLoader::CesiumIonTilesetLoader(
    std::string&& url,
    std::string&& ionAccessToken,
    std::unique_ptr<TilesetContentLoader>&& pAggregatedLoader,
    AuthorizationHeaderChangeListener&& headerChangeListener,
    const CesiumGeospatial::Ellipsoid& ellipsoid)
    : _ellipsoid(ellipsoid),
      _url(std::move(url)),
      _ionAccessToken(std::move(ionAccessToken)),
      _pAggregatedLoader(std::move(pAggregatedLoader)),
      _headerChangeListener(std::move(headerChangeListener)),
      _pLogger(nullptr),
      _pTilesetAccessor(nullptr),
      _pIonAccessor(nullptr),
      _tokenRefreshInProgress() {}
>>>>>>> ae62bd8c

} // namespace Cesium3DTilesSelection<|MERGE_RESOLUTION|>--- conflicted
+++ resolved
@@ -745,14 +745,13 @@
   return externals.asyncSystem.createResolvedFuture(std::move(result));
 }
 
-<<<<<<< HEAD
 void CesiumIonTilesetLoader::setOwnerOfNestedLoaders(
     TilesetContentManager& owner) noexcept {
   if (this->_pAggregatedLoader) {
     this->_pAggregatedLoader->setOwner(owner);
   }
 }
-=======
+
 CesiumIonTilesetLoader::CesiumIonTilesetLoader(
     std::string&& url,
     std::string&& ionAccessToken,
@@ -768,6 +767,5 @@
       _pTilesetAccessor(nullptr),
       _pIonAccessor(nullptr),
       _tokenRefreshInProgress() {}
->>>>>>> ae62bd8c
 
 } // namespace Cesium3DTilesSelection