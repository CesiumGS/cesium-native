#include "TilesetContentManager.h"
#include "TilesetHeightQuery.h"

#include <Cesium3DTilesSelection/BoundingVolume.h>
#include <Cesium3DTilesSelection/ITileExcluder.h>
#include <Cesium3DTilesSelection/LoadedTileEnumerator.h>
#include <Cesium3DTilesSelection/RasterMappedTo3DTile.h>
#include <Cesium3DTilesSelection/RasterOverlayCollection.h>
#include <Cesium3DTilesSelection/Tile.h>
#include <Cesium3DTilesSelection/TileContent.h>
#include <Cesium3DTilesSelection/TileLoadTask.h>
#include <Cesium3DTilesSelection/TileOcclusionRendererProxy.h>
#include <Cesium3DTilesSelection/TileRefine.h>
#include <Cesium3DTilesSelection/TileSelectionState.h>
#include <Cesium3DTilesSelection/Tileset.h>
#include <Cesium3DTilesSelection/TilesetContentLoader.h>
#include <Cesium3DTilesSelection/TilesetContentLoaderFactory.h>
#include <Cesium3DTilesSelection/TilesetExternals.h>
#include <Cesium3DTilesSelection/TilesetFrameState.h>
#include <Cesium3DTilesSelection/TilesetMetadata.h>
#include <Cesium3DTilesSelection/TilesetOptions.h>
#include <Cesium3DTilesSelection/TilesetViewGroup.h>
#include <Cesium3DTilesSelection/ViewState.h>
#include <Cesium3DTilesSelection/ViewUpdateResult.h>
#include <CesiumAsync/AsyncSystem.h>
#include <CesiumAsync/Promise.h>
#include <CesiumAsync/SharedFuture.h>
#include <CesiumGeospatial/Cartographic.h>
#include <CesiumGeospatial/Ellipsoid.h>
#include <CesiumGeospatial/GlobeRectangle.h>
#include <CesiumRasterOverlays/RasterOverlayTile.h>
#include <CesiumUtility/Assert.h>
#include <CesiumUtility/CreditSystem.h>
#include <CesiumUtility/IntrusivePointer.h>
#include <CesiumUtility/Math.h>
#include <CesiumUtility/Tracing.h>

#include <glm/common.hpp>
#include <glm/exponential.hpp>
#include <glm/ext/vector_double3.hpp>
#include <glm/geometric.hpp>

#include <algorithm>
#include <cstddef>
#include <cstdint>
#include <functional>
#include <limits>
#include <memory>
#include <optional>
#include <span>
#include <string>
#include <unordered_set>
#include <utility>
#include <vector>

using namespace CesiumAsync;
using namespace CesiumGeometry;
using namespace CesiumGeospatial;
using namespace CesiumRasterOverlays;
using namespace CesiumUtility;

namespace Cesium3DTilesSelection {

Tileset::Tileset(
    const TilesetExternals& externals,
    std::unique_ptr<TilesetContentLoader>&& pCustomLoader,
    std::unique_ptr<Tile>&& pRootTile,
    const TilesetOptions& options)
    : _externals(externals),
      _asyncSystem(externals.asyncSystem),
      _options(options),
      _distances(),
      _childOcclusionProxies(),
      _pTilesetContentManager{
          new TilesetContentManager(
              _externals,
              _options,
              std::move(pCustomLoader),
              std::move(pRootTile)),
      },
      _heightRequests(),
      _defaultViewGroup() {}

Tileset::Tileset(
    const TilesetExternals& externals,
    const std::string& url,
    const TilesetOptions& options)
    : _externals(externals),
      _asyncSystem(externals.asyncSystem),
      _options(options),
      _distances(),
      _childOcclusionProxies(),
      _pTilesetContentManager{
          new TilesetContentManager(this->_externals, this->_options, url),
      },
      _heightRequests(),
      _defaultViewGroup() {}

Tileset::Tileset(
    const TilesetExternals& externals,
    int64_t ionAssetID,
    const std::string& ionAccessToken,
    const TilesetOptions& options,
    const std::string& ionAssetEndpointUrl)
    : _externals(externals),
      _asyncSystem(externals.asyncSystem),
      _options(options),
      _distances(),
      _childOcclusionProxies(),
      _pTilesetContentManager{new TilesetContentManager(
          this->_externals,
          this->_options,
          ionAssetID,
          ionAccessToken,
          ionAssetEndpointUrl)},
      _heightRequests(),
      _defaultViewGroup() {}

Tileset::Tileset(
    const TilesetExternals& externals,
    TilesetContentLoaderFactory&& loaderFactory,
    const TilesetOptions& options)
    : _externals(externals),
      _asyncSystem(externals.asyncSystem),
      _options(options),
      _distances(),
      _childOcclusionProxies(),
      _pTilesetContentManager{new TilesetContentManager(
          _externals,
          _options,
          std::move(loaderFactory))} {}

Tileset::~Tileset() noexcept {
  TilesetHeightRequest::failHeightRequests(
      this->_heightRequests,
      "Tileset is being destroyed.");

  this->_pTilesetContentManager->markTilesetDestroyed();
  this->_pTilesetContentManager->unloadAll();
  if (this->_externals.pTileOcclusionProxyPool) {
    this->_externals.pTileOcclusionProxyPool->destroyPool();
  }
}

CesiumAsync::SharedFuture<void>& Tileset::getAsyncDestructionCompleteEvent() {
  return this->_pTilesetContentManager->getAsyncDestructionCompleteEvent();
}

CesiumAsync::SharedFuture<void>& Tileset::getRootTileAvailableEvent() {
  return this->_pTilesetContentManager->getRootTileAvailableEvent();
}

std::optional<CesiumUtility::Credit> Tileset::getUserCredit() const noexcept {
  const CesiumUtility::Credit* pCredit =
      this->_pTilesetContentManager->getUserCredit();
  return pCredit ? std::make_optional(*pCredit) : std::nullopt;
}

const std::vector<Credit>& Tileset::getTilesetCredits() const noexcept {
  return this->_pTilesetContentManager->getTilesetCredits();
}

void Tileset::setShowCreditsOnScreen(bool showCreditsOnScreen) noexcept {
  this->_options.showCreditsOnScreen = showCreditsOnScreen;

  const std::vector<Credit>& credits = this->getTilesetCredits();
  auto pCreditSystem = this->_externals.pCreditSystem;
  for (auto credit : credits) {
    pCreditSystem->setShowOnScreen(credit, showCreditsOnScreen);
  }
}

const Tile* Tileset::getRootTile() const noexcept {
  return this->_pTilesetContentManager->getRootTile();
}

RasterOverlayCollection& Tileset::getOverlays() noexcept {
  return this->_pTilesetContentManager->getRasterOverlayCollection();
}

const RasterOverlayCollection& Tileset::getOverlays() const noexcept {
  return this->_pTilesetContentManager->getRasterOverlayCollection();
}

TilesetSharedAssetSystem& Tileset::getSharedAssetSystem() noexcept {
  return *this->_pTilesetContentManager->getSharedAssetSystem();
}

const TilesetSharedAssetSystem& Tileset::getSharedAssetSystem() const noexcept {
  return *this->_pTilesetContentManager->getSharedAssetSystem();
}

// NOLINTBEGIN(misc-use-anonymous-namespace)
static bool
operator<(const FogDensityAtHeight& fogDensity, double height) noexcept {
  return fogDensity.cameraHeight < height;
}
// NOLINTEND(misc-use-anonymous-namespace)

namespace {

double computeFogDensity(
    const std::vector<FogDensityAtHeight>& fogDensityTable,
    const ViewState& viewState) {
  const double height = viewState.getPositionCartographic()
                            .value_or(Cartographic(0.0, 0.0, 0.0))
                            .height;

  // Find the entry that is for >= this camera height.
  auto nextIt =
      std::lower_bound(fogDensityTable.begin(), fogDensityTable.end(), height);

  if (nextIt == fogDensityTable.end()) {
    return fogDensityTable.back().fogDensity;
  }
  if (nextIt == fogDensityTable.begin()) {
    return nextIt->fogDensity;
  }

  auto prevIt = nextIt - 1;

  const double heightA = prevIt->cameraHeight;
  const double densityA = prevIt->fogDensity;

  const double heightB = nextIt->cameraHeight;
  const double densityB = nextIt->fogDensity;

  const double t =
      glm::clamp((height - heightA) / (heightB - heightA), 0.0, 1.0);

  const double density = glm::mix(densityA, densityB, t);

  // CesiumJS will also fade out the fog based on the camera angle,
  // so when we're looking straight down there's no fog. This is unfortunate
  // because it prevents the fog culling from being used in place of horizon
  // culling. Horizon culling is the only thing in CesiumJS that prevents
  // tiles on the back side of the globe from being rendered.
  // Since we're not actually _rendering_ the fog in cesium-native (that's on
  // the renderer), we don't need to worry about the fog making the globe
  // looked washed out in straight down views. So here we don't fade by
  // angle at all.

  return density;
}

} // namespace

void Tileset::_updateLodTransitions(
    const TilesetFrameState& /* frameState */,
    float deltaTime,
    ViewUpdateResult& result) const noexcept {
  if (_options.enableLodTransitionPeriod) {
    // We always fade tiles from 0.0 --> 1.0. Whether the tile is fading in or
    // out is determined by whether the tile is in the tilesToRenderThisFrame
    // or tilesFadingOut list.
    float deltaTransitionPercentage =
        deltaTime / this->_options.lodTransitionLength;

    // Update fade out
    for (auto tileIt = result.tilesFadingOut.begin();
         tileIt != result.tilesFadingOut.end();) {
      TileRenderContent* pRenderContent = const_cast<TileRenderContent*>(
          (*tileIt)->getContent().getRenderContent());

      if (!pRenderContent) {
        // This tile is done fading out and was immediately kicked from the
        // cache.
        tileIt = result.tilesFadingOut.erase(tileIt);
        continue;
      }

      float currentPercentage =
          pRenderContent->getLodTransitionFadePercentage();
      if (currentPercentage >= 1.0f) {
        // Remove this tile from the fading out list if it is already done.
        // The client will already have had a chance to stop rendering the tile
        // last frame.
        pRenderContent->setLodTransitionFadePercentage(0.0f);
        tileIt = result.tilesFadingOut.erase(tileIt);
        continue;
      }

      float newPercentage =
          glm::min(currentPercentage + deltaTransitionPercentage, 1.0f);
      pRenderContent->setLodTransitionFadePercentage(newPercentage);
      ++tileIt;
    }

    // Update fade in
    for (const Tile::ConstPointer& pTile : result.tilesToRenderThisFrame) {
      TileRenderContent* pRenderContent = const_cast<TileRenderContent*>(
          pTile->getContent().getRenderContent());
      if (pRenderContent) {
        float transitionPercentage =
            pRenderContent->getLodTransitionFadePercentage();
        float newTransitionPercentage =
            glm::min(transitionPercentage + deltaTransitionPercentage, 1.0f);
        pRenderContent->setLodTransitionFadePercentage(newTransitionPercentage);
      }

      // Remove a tile from fade-out list if it is back on the render list.
      if (result.tilesFadingOut.erase(pTile) > 0) {
        if (pRenderContent)
          pRenderContent->setLodTransitionFadePercentage(0.0f);
      }
    }
  } else {
    // If there are any tiles still fading in, set them to fully visible right
    // away.
    for (const Tile::ConstPointer& pTile : result.tilesToRenderThisFrame) {
      TileRenderContent* pRenderContent = const_cast<TileRenderContent*>(
          pTile->getContent().getRenderContent());
      if (pRenderContent) {
        pRenderContent->setLodTransitionFadePercentage(1.0f);
      }
    }
  }
}

const ViewUpdateResult& Tileset::updateViewGroupOffline(
    TilesetViewGroup& viewGroup,
    const std::vector<ViewState>& frustums) {
  ViewUpdateResult& updateResult = viewGroup.getViewUpdateResult();
  std::vector<Tile::ConstPointer> tilesSelectedPrevFrame =
      updateResult.tilesToRenderThisFrame;

  // TODO: fix the fading for offline case
  // (https://github.com/CesiumGS/cesium-native/issues/549)
  this->updateViewGroup(viewGroup, frustums, 0.0f);
  while (viewGroup.getPreviousLoadProgressPercentage() < 100.0f) {
    this->_externals.pAssetAccessor->tick();
    this->loadTiles();

    // If there are no frustums, we'll never make any progress. So break here to
    // avoid getting stuck in an endless loop.
    if (frustums.empty())
      break;

    this->updateViewGroup(viewGroup, frustums, 0.0f);
  }

  updateResult.tilesFadingOut.clear();

  std::unordered_set<const Tile*> uniqueTilesToRenderThisFrame;
  uniqueTilesToRenderThisFrame.reserve(
      updateResult.tilesToRenderThisFrame.size());
  for (const Tile::ConstPointer& pTile : updateResult.tilesToRenderThisFrame) {
    uniqueTilesToRenderThisFrame.insert(pTile.get());
  }

  for (const Tile::ConstPointer& pTile : tilesSelectedPrevFrame) {
    if (uniqueTilesToRenderThisFrame.find(pTile.get()) ==
        uniqueTilesToRenderThisFrame.end()) {
      TileRenderContent* pRenderContent = const_cast<TileRenderContent*>(
          pTile->getContent().getRenderContent());
      if (pRenderContent) {
        pRenderContent->setLodTransitionFadePercentage(1.0f);
        updateResult.tilesFadingOut.insert(pTile);
      }
    }
  }

  return updateResult;
}

const ViewUpdateResult&
Tileset::updateView(const std::vector<ViewState>& frustums, float deltaTime) {
  const ViewUpdateResult& result =
      this->updateViewGroup(this->_defaultViewGroup, frustums, deltaTime);
  this->loadTiles();
  return result;
}

const ViewUpdateResult&
Tileset::updateViewOffline(const std::vector<ViewState>& frustums) {
  return this->updateViewGroupOffline(this->_defaultViewGroup, frustums);
}

const ViewUpdateResult& Tileset::updateViewGroup(
    TilesetViewGroup& viewGroup,
    const std::vector<ViewState>& frustums,
    float deltaTime) {
  CESIUM_TRACE("Tileset::updateViewGroup");

  this->registerLoadRequester(viewGroup);

  // Fixup TilesetOptions to ensure lod transitions works correctly.
  _options.enableFrustumCulling =
      _options.enableFrustumCulling && !_options.enableLodTransitionPeriod;
  _options.enableFogCulling =
      _options.enableFogCulling && !_options.enableLodTransitionPeriod;

  this->_asyncSystem.dispatchMainThreadTasks();

  ViewUpdateResult& result = viewGroup.getViewUpdateResult();

  Tile* pRootTile = this->_pTilesetContentManager->getRootTile();
  if (!pRootTile) {
    return result;
  }

  for (const std::shared_ptr<ITileExcluder>& pExcluder :
       this->_options.excluders) {
    pExcluder->startNewFrame();
  }

  std::vector<double> fogDensities(frustums.size());
  std::transform(
      frustums.begin(),
      frustums.end(),
      fogDensities.begin(),
      [&fogDensityTable =
           this->_options.fogDensityTable](const ViewState& frustum) -> double {
        return computeFogDensity(fogDensityTable, frustum);
      });

  TilesetFrameState frameState{viewGroup, frustums, std::move(fogDensities)};

  if (!frustums.empty()) {
    viewGroup.startNewFrame(*this, frameState);
    this->_visitTileIfNeeded(frameState, 0, false, *pRootTile, result);
    viewGroup.finishFrame(*this, frameState);
  } else {
    result = ViewUpdateResult();
  }

  const std::shared_ptr<TileOcclusionRendererProxyPool>& pOcclusionPool =
      this->_externals.pTileOcclusionProxyPool;
  if (pOcclusionPool) {
    pOcclusionPool->pruneOcclusionProxyMappings();
  }

  this->_updateLodTransitions(frameState, deltaTime, result);

  return result;
}

void Tileset::loadTiles() {
  CESIUM_TRACE("Tileset::loadTiles");

  this->_asyncSystem.dispatchMainThreadTasks();

  Tile* pRootTile = this->_pTilesetContentManager->getRootTile();
  if (!pRootTile) {
    // If the root tile is marked as ready, but doesn't actually exist, then
    // the tileset couldn't load. Fail any outstanding height requests.
    if (!this->_heightRequests.empty() && this->_pTilesetContentManager &&
        this->_pTilesetContentManager->getRootTileAvailableEvent().isReady()) {
      TilesetHeightRequest::failHeightRequests(
          this->_heightRequests,
          "Height requests could not complete because the tileset failed to "
          "load.");
    }
  } else {
    TilesetHeightRequest::processHeightRequests(
        this->getAsyncSystem(),
        *this->_pTilesetContentManager,
        this->_options,
        this->_heightRequests);
  }

  this->_pTilesetContentManager->unloadCachedBytes(
      this->_options.maximumCachedBytes,
      this->_options.tileCacheUnloadTimeLimit);
  this->_pTilesetContentManager->processWorkerThreadLoadRequests(
      this->_options);
  this->_pTilesetContentManager->processMainThreadLoadRequests(this->_options);
}

void Tileset::registerLoadRequester(TileLoadRequester& requester) {
  if (requester._pTilesetContentManager == this->_pTilesetContentManager) {
    return;
  }

  if (requester._pTilesetContentManager != nullptr) {
    requester._pTilesetContentManager->unregisterTileRequester(requester);
  }

  requester._pTilesetContentManager = this->_pTilesetContentManager;
  if (requester._pTilesetContentManager != nullptr) {
    requester._pTilesetContentManager->registerTileRequester(requester);
  }
}

int32_t Tileset::getNumberOfTilesLoaded() const {
  return this->_pTilesetContentManager->getNumberOfTilesLoaded();
}

float Tileset::computeLoadProgress() noexcept {
  return this->_defaultViewGroup.getPreviousLoadProgressPercentage();
}

LoadedConstTileEnumerator Tileset::loadedTiles() const {
  return LoadedConstTileEnumerator(
      this->_pTilesetContentManager
          ? this->_pTilesetContentManager->getRootTile()
          : nullptr);
}

void Tileset::forEachLoadedTile(
    const std::function<void(const Tile& tile)>& callback) const {
  for (const Tile& tile : this->loadedTiles()) {
    callback(tile);
  }
}

int64_t Tileset::getTotalDataBytes() const noexcept {
  return this->_pTilesetContentManager->getTotalDataUsed();
}

const TilesetMetadata* Tileset::getMetadata(const Tile* pTile) const {
  if (pTile == nullptr) {
    pTile = this->getRootTile();
  }

  while (pTile != nullptr) {
    const TileExternalContent* pExternal =
        pTile->getContent().getExternalContent();
    if (pExternal)
      return &pExternal->metadata;
    pTile = pTile->getParent();
  }

  return nullptr;
}

CesiumAsync::Future<const TilesetMetadata*> Tileset::loadMetadata() {
  return this->getRootTileAvailableEvent().thenInMainThread(
      [pManager = this->_pTilesetContentManager,
       pAssetAccessor = this->_externals.pAssetAccessor,
       asyncSystem =
           this->getAsyncSystem()]() -> Future<const TilesetMetadata*> {
        Tile* pRoot = pManager->getRootTile();
        CESIUM_ASSERT(pRoot);

        TileExternalContent* pExternal =
            pRoot->getContent().getExternalContent();
        if (!pExternal) {
          return asyncSystem.createResolvedFuture<const TilesetMetadata*>(
              nullptr);
        }

        TilesetMetadata& metadata = pExternal->metadata;
        if (!metadata.schemaUri) {
          // No schema URI, so the metadata is ready to go.
          return asyncSystem.createResolvedFuture<const TilesetMetadata*>(
              &metadata);
        }

        return metadata.loadSchemaUri(asyncSystem, pAssetAccessor)
            .thenInMainThread(
                [pManager, pAssetAccessor]() -> const TilesetMetadata* {
                  Tile* pRoot = pManager->getRootTile();
                  CESIUM_ASSERT(pRoot);

                  TileExternalContent* pExternal =
                      pRoot->getContent().getExternalContent();
                  if (!pExternal) {
                    return nullptr;
                  }
                  return &pExternal->metadata;
                });
      });
}

CesiumAsync::Future<SampleHeightResult>
Tileset::sampleHeightMostDetailed(const std::vector<Cartographic>& positions) {
  if (positions.empty()) {
    return this->_asyncSystem.createResolvedFuture<SampleHeightResult>({});
  }

  Promise promise = this->_asyncSystem.createPromise<SampleHeightResult>();

  std::vector<TilesetHeightQuery> queries;
  queries.reserve(positions.size());

  for (const CesiumGeospatial::Cartographic& position : positions) {
    queries.emplace_back(position, this->_options.ellipsoid);
  }

  this->_heightRequests.emplace_back(std::move(queries), promise);
  this->registerLoadRequester(this->_heightRequests.back());

  return promise.getFuture();
}

TilesetViewGroup& Tileset::getDefaultViewGroup() {
  return this->_defaultViewGroup;
}

const TilesetViewGroup& Tileset::getDefaultViewGroup() const {
  return this->_defaultViewGroup;
}

namespace {

TileSelectionState getPreviousState(
    const TilesetViewGroup& viewGroup,
    [[maybe_unused]] const Tile& tile) {
  const TilesetViewGroup::TraversalState& traversalState =
      viewGroup.getTraversalState();
  CESIUM_ASSERT(traversalState.getCurrentNode() == &tile);
  const TileSelectionState* pState = traversalState.previousState();
  return pState == nullptr ? TileSelectionState() : *pState;
}

void addToTilesFadingOutIfPreviouslyRendered(
    TileSelectionState::Result lastResult,
    Tile& tile,
    ViewUpdateResult& result) {
  if (lastResult == TileSelectionState::Result::Rendered ||
      (lastResult == TileSelectionState::Result::Refined &&
       tile.getRefine() == TileRefine::Add)) {
    result.tilesFadingOut.insert(&tile);
    TileRenderContent* pRenderContent = tile.getContent().getRenderContent();
    if (pRenderContent) {
      pRenderContent->setLodTransitionFadePercentage(0.0f);
    }
  }
}

void addCurrentTileToTilesFadingOutIfPreviouslyRendered(
    TilesetViewGroup& viewGroup,
    Tile& tile,
    ViewUpdateResult& result) {
  TileSelectionState::Result lastResult =
      getPreviousState(viewGroup, tile).getResult();
  addToTilesFadingOutIfPreviouslyRendered(lastResult, tile, result);
}

void addCurrentTileDescendantsToTilesFadingOutIfPreviouslyRendered(
    TilesetViewGroup& viewGroup,
    [[maybe_unused]] Tile& tile,
    ViewUpdateResult& result) {
  if (getPreviousState(viewGroup, tile).getResult() ==
      TileSelectionState::Result::Refined) {
    viewGroup.getTraversalState().forEachPreviousDescendant(
        [&](const Tile::Pointer& pTile, const TileSelectionState& state) {
          addToTilesFadingOutIfPreviouslyRendered(
              state.getResult(),
              *pTile,
              result);
        });
  }
}

void addCurrentTileAndDescendantsToTilesFadingOutIfPreviouslyRendered(
    TilesetViewGroup& viewGroup,
    Tile& tile,
    ViewUpdateResult& result) {
  addCurrentTileToTilesFadingOutIfPreviouslyRendered(viewGroup, tile, result);
  addCurrentTileDescendantsToTilesFadingOutIfPreviouslyRendered(
      viewGroup,
      tile,
      result);
}

/**
 * @brief Returns whether a tile with the given bounding volume is visible for
 * the camera.
 *
 * @param viewState The {@link ViewState}
 * @param boundingVolume The bounding volume of the tile
 * @param forceRenderTilesUnderCamera Whether tiles under the camera should
 * always be considered visible and rendered (see
 * {@link Cesium3DTilesSelection::TilesetOptions}).
 * @return Whether the tile is visible according to the current camera
 * configuration
 */
bool isVisibleFromCamera(
    const ViewState& viewState,
    const BoundingVolume& boundingVolume,
    const Ellipsoid& ellipsoid,
    bool forceRenderTilesUnderCamera) {
  if (viewState.isBoundingVolumeVisible(boundingVolume)) {
    return true;
  }
  if (!forceRenderTilesUnderCamera) {
    return false;
  }

  const std::optional<CesiumGeospatial::Cartographic>& position =
      viewState.getPositionCartographic();

  // TODO: it would be better to test a line pointing down (and up?) from the
  // camera against the bounding volume itself, rather than transforming the
  // bounding volume to a region.
  std::optional<GlobeRectangle> maybeRectangle =
      estimateGlobeRectangle(boundingVolume, ellipsoid);
  if (position && maybeRectangle) {
    return maybeRectangle->contains(position.value());
  }
  return false;
}

/**
 * @brief Returns whether a tile at the given distance is visible in the fog.
 *
 * @param distance The distance of the tile bounding volume to the camera
 * @param fogDensity The fog density
 * @return Whether the tile is visible in the fog
 */
bool isVisibleInFog(double distance, double fogDensity) noexcept {
  if (fogDensity <= 0.0) {
    return true;
  }

  const double fogScalar = distance * fogDensity;
  return glm::exp(-(fogScalar * fogScalar)) > 0.0;
}
} // namespace

void Tileset::_frustumCull(
    const Tile& tile,
    const TilesetFrameState& frameState,
    bool cullWithChildrenBounds,
    CullResult& cullResult) {

  if (!cullResult.shouldVisit || cullResult.culled) {
    return;
  }

  const CesiumGeospatial::Ellipsoid& ellipsoid = this->getEllipsoid();

  const std::vector<ViewState>& frustums = frameState.frustums;
  // Frustum cull using the children's bounds.
  if (cullWithChildrenBounds) {
    if (std::any_of(
            frustums.begin(),
            frustums.end(),
            [&ellipsoid,
             children = tile.getChildren(),
             renderTilesUnderCamera = this->_options.renderTilesUnderCamera](
                const ViewState& frustum) {
              for (const Tile& child : children) {
                if (isVisibleFromCamera(
                        frustum,
                        child.getBoundingVolume(),
                        ellipsoid,
                        renderTilesUnderCamera)) {
                  return true;
                }
              }

              return false;
            })) {
      // At least one child is visible in at least one frustum, so don't cull.
      return;
    }
    // Frustum cull based on the actual tile's bounds.
  } else if (std::any_of(
                 frustums.begin(),
                 frustums.end(),
                 [&ellipsoid,
                  &boundingVolume = tile.getBoundingVolume(),
                  renderTilesUnderCamera =
                      this->_options.renderTilesUnderCamera](
                     const ViewState& frustum) {
                   return isVisibleFromCamera(
                       frustum,
                       boundingVolume,
                       ellipsoid,
                       renderTilesUnderCamera);
                 })) {
    // The tile is visible in at least one frustum, so don't cull.
    return;
  }

  // If we haven't returned yet, this tile is frustum culled.
  cullResult.culled = true;

  if (this->_options.enableFrustumCulling) {
    // frustum culling is enabled so we shouldn't visit this off-screen tile
    cullResult.shouldVisit = false;
  }
}

void Tileset::_fogCull(
    const TilesetFrameState& frameState,
    const std::vector<double>& distances,
    CullResult& cullResult) {

  if (!cullResult.shouldVisit || cullResult.culled) {
    return;
  }

  const std::vector<ViewState>& frustums = frameState.frustums;
  const std::vector<double>& fogDensities = frameState.fogDensities;

  bool isFogCulled = true;

  for (size_t i = 0; i < frustums.size(); ++i) {
    const double distance = distances[i];
    const double fogDensity = fogDensities[i];

    if (isVisibleInFog(distance, fogDensity)) {
      isFogCulled = false;
      break;
    }
  }

  if (isFogCulled) {
    // this tile is occluded by fog so it is a culled tile
    cullResult.culled = true;
    if (this->_options.enableFogCulling) {
      // fog culling is enabled so we shouldn't visit this tile
      cullResult.shouldVisit = false;
    }
  }
}

namespace {

double computeTilePriority(
    const Tile& tile,
    const std::vector<ViewState>& frustums,
    const std::vector<double>& distances) {
  double highestLoadPriority = std::numeric_limits<double>::max();
  const glm::dvec3 boundingVolumeCenter =
      getBoundingVolumeCenter(tile.getBoundingVolume());

  for (size_t i = 0; i < frustums.size() && i < distances.size(); ++i) {
    const ViewState& frustum = frustums[i];
    const double distance = distances[i];

    glm::dvec3 tileDirection = boundingVolumeCenter - frustum.getPosition();
    const double magnitude = glm::length(tileDirection);

    if (magnitude >= CesiumUtility::Math::Epsilon5) {
      tileDirection /= magnitude;
      const double loadPriority =
          (1.0 - glm::dot(tileDirection, frustum.getDirection())) * distance;
      if (loadPriority < highestLoadPriority) {
        highestLoadPriority = loadPriority;
      }
    }
  }

  return highestLoadPriority;
}

void computeDistances(
    const Tile& tile,
    const std::vector<ViewState>& frustums,
    std::vector<double>& distances) {
  const BoundingVolume& boundingVolume = tile.getBoundingVolume();

  distances.clear();
  distances.resize(frustums.size());

  std::transform(
      frustums.begin(),
      frustums.end(),
      distances.begin(),
      [boundingVolume](const ViewState& frustum) -> double {
        return glm::sqrt(glm::max(
            frustum.computeDistanceSquaredToBoundingVolume(boundingVolume),
            0.0));
      });
}

} // namespace

double Tileset::_computeSse(
    const std::vector<ViewState>& frustums,
    const Tile& tile,
    const std::vector<double>& distances) const noexcept {

  double largestSse = 0.0;

  for (size_t i = 0; i < frustums.size() && i < distances.size(); ++i) {
    const ViewState& frustum = frustums[i];
    const double distance = distances[i];

    // Does this tile meet the screen-space error?
    const double sse =
        frustum.computeScreenSpaceError(tile.getGeometricError(), distance);
    if (sse > largestSse) {
      largestSse = sse;
    }
  }
  return largestSse;
}

bool Tileset::_meetsSseThreshold(double sse, bool culled) const noexcept {
  return culled ? !this->_options.enforceCulledScreenSpaceError ||
                      sse < this->_options.culledScreenSpaceError
                : sse < this->_options.maximumScreenSpaceError;
}

// Visits a tile for possible rendering. When we call this function with a tile:
//   * It is not yet known whether the tile is visible.
//   * Its parent tile does _not_ meet the SSE (unless ancestorMeetsSse=true,
//   see comments below).
//   * The tile may or may not be renderable.
//   * The tile has not yet been added to a load queue.
Tileset::TraversalDetails Tileset::_visitTileIfNeeded(
    const TilesetFrameState& frameState,
    uint32_t depth,
    bool ancestorMeetsSse,
    Tile& tile,
    ViewUpdateResult& result) {
  TilesetViewGroup::TraversalState& traversalState =
      frameState.viewGroup.getTraversalState();

  traversalState.beginNode(&tile);

  std::vector<double>& distances = this->_distances;
  computeDistances(tile, frameState.frustums, distances);
  double tilePriority =
      computeTilePriority(tile, frameState.frustums, distances);

  this->_pTilesetContentManager->updateTileContent(tile, _options);

  CullResult cullResult{};

  // Culling with children bounds will give us incorrect results with Add
  // refinement, but is a useful optimization for Replace refinement.
  bool cullWithChildrenBounds =
      tile.getRefine() == TileRefine::Replace && !tile.getChildren().empty();
  for (Tile& child : tile.getChildren()) {
    if (child.getUnconditionallyRefine()) {
      cullWithChildrenBounds = false;
      break;
    }
  }

  // TODO: add cullWithChildrenBounds to the tile excluder interface?
  for (const std::shared_ptr<ITileExcluder>& pExcluder :
       this->_options.excluders) {
    if (pExcluder->shouldExclude(tile)) {
      cullResult.culled = true;
      cullResult.shouldVisit = false;
      break;
    }
  }

  // TODO: abstract culling stages into composable interface?
  this->_frustumCull(tile, frameState, cullWithChildrenBounds, cullResult);
  this->_fogCull(frameState, distances, cullResult);

  if (!cullResult.shouldVisit && tile.getUnconditionallyRefine()) {
    // Unconditionally refined tiles must always be visited in forbidHoles
    // mode, because we need to load this tile's descendants before we can
    // render any of its siblings. An unconditionally refined root tile must be
    // visited as well, otherwise we won't load anything at all.
    if ((this->_options.forbidHoles &&
         tile.getRefine() == TileRefine::Replace) ||
        tile.getParent() == nullptr) {
      cullResult.shouldVisit = true;
    }
  }

  if (!cullResult.shouldVisit) {
    addCurrentTileAndDescendantsToTilesFadingOutIfPreviouslyRendered(
        frameState.viewGroup,
        tile,
        result);

    frameState.viewGroup.getTraversalState().currentState() =
        TileSelectionState(TileSelectionState::Result::Culled);

    ++result.tilesCulled;

    TraversalDetails traversalDetails{};

    if (this->_options.forbidHoles && tile.getRefine() == TileRefine::Replace) {
      // In order to prevent holes, we need to load this tile and also not
      // render any siblings until it is ready. We don't actually need to
      // render it, though.
      addTileToLoadQueue(
          frameState,
          tile,
          TileLoadPriorityGroup::Normal,
          tilePriority);

      traversalDetails =
          Tileset::createTraversalDetailsForSingleTile(frameState, tile);
    } else if (this->_options.preloadSiblings) {
      // Preload this culled sibling as requested.
      addTileToLoadQueue(
          frameState,
          tile,
          TileLoadPriorityGroup::Preload,
          tilePriority);
    }

    traversalState.finishNode(&tile);

    return traversalDetails;
  }

  if (cullResult.culled) {
    ++result.culledTilesVisited;
  }

  double tileSse = this->_computeSse(frameState.frustums, tile, distances);
  bool meetsSse = this->_meetsSseThreshold(tileSse, cullResult.culled);

  TraversalDetails details = this->_visitTile(
      frameState,
      depth,
      meetsSse,
      ancestorMeetsSse,
      tile,
      tilePriority,
      tileSse,
      result);

  traversalState.finishNode(&tile);

  return details;
}

namespace {
bool isLeaf(const Tile& tile) noexcept { return tile.getChildren().empty(); }
} // namespace

Tileset::TraversalDetails Tileset::_renderLeaf(
    const TilesetFrameState& frameState,
    Tile& tile,
    double tilePriority,
    double tileSse,
    ViewUpdateResult& result) {
  frameState.viewGroup.getTraversalState().currentState() =
      TileSelectionState(TileSelectionState::Result::Rendered);
  result.tilesToRenderThisFrame.emplace_back(&tile);
  result.tileScreenSpaceErrorThisFrame.emplace_back(tileSse);

  addTileToLoadQueue(
      frameState,
      tile,
      TileLoadPriorityGroup::Normal,
      tilePriority);

  return Tileset::createTraversalDetailsForSingleTile(frameState, tile);
}

namespace {

/**
 * @brief Determines if we must refine this tile so that we can continue
 * rendering the deeper descendant tiles of this tile.
 *
 * If this tile was refined last frame, and is not yet renderable, then we
 * should REFINE past this tile in order to continue rendering the deeper tiles
 * that we rendered last frame, until such time as this tile is loaded and we
 * can render it instead. This is necessary to avoid detail vanishing when
 * the camera zooms out and lower-detail tiles are not yet loaded.
 *
 * @param tile The tile to check, which is assumed to meet the SSE for
 * rendering.
 * @param lastFrameSelectionState The selection state of this tile last frame.
 * @return True if this tile must be refined instead of rendered, so that we can
 * continue rendering deeper tiles.
 */
bool mustContinueRefiningToDeeperTiles(
    const Tile& tile,
    const TileSelectionState& lastFrameSelectionState) noexcept {
  const TileSelectionState::Result originalResult =
      lastFrameSelectionState.getOriginalResult();

  return originalResult == TileSelectionState::Result::Refined &&
         !tile.isRenderable();
}

} // namespace

Tileset::TraversalDetails Tileset::_renderInnerTile(
    const TilesetFrameState& frameState,
    Tile& tile,
    double tileSse,
    ViewUpdateResult& result) {
  addCurrentTileDescendantsToTilesFadingOutIfPreviouslyRendered(
      frameState.viewGroup,
      tile,
      result);
  frameState.viewGroup.getTraversalState().currentState() =
      TileSelectionState(TileSelectionState::Result::Rendered);
  result.tilesToRenderThisFrame.emplace_back(&tile);
  result.tileScreenSpaceErrorThisFrame.emplace_back(tileSse);

  return Tileset::createTraversalDetailsForSingleTile(frameState, tile);
}

bool Tileset::_loadAndRenderAdditiveRefinedTile(
    const TilesetFrameState& frameState,
    Tile& tile,
    ViewUpdateResult& result,
    double tilePriority,
    double tileSse,
    bool queuedForLoad) {
  // If this tile uses additive refinement, we need to render this tile in
  // addition to its children.
  if (tile.getRefine() == TileRefine::Add) {
    result.tilesToRenderThisFrame.emplace_back(&tile);
    result.tileScreenSpaceErrorThisFrame.emplace_back(tileSse);
    if (!queuedForLoad)
      addTileToLoadQueue(
          frameState,
          tile,
          TileLoadPriorityGroup::Normal,
          tilePriority);
    return true;
  }

  return false;
}

bool Tileset::_kickDescendantsAndRenderTile(
    const TilesetFrameState& frameState,
    Tile& tile,
    ViewUpdateResult& result,
    TraversalDetails& traversalDetails,
    size_t firstRenderedDescendantIndex,
    const TilesetViewGroup::LoadQueueCheckpoint& loadQueueBeforeChildren,
    bool queuedForLoad,
    double tilePriority,
    double tileSse) {
  // Mark all visited descendants of this tile as kicked.
  TilesetViewGroup::TraversalState& traversalState =
      frameState.viewGroup.getTraversalState();
  traversalState.forEachCurrentDescendant(
      [](const Tile::Pointer& /*pTile*/, TileSelectionState& selectionState) {
        selectionState.kick();
      });

  // Remove all descendants from the render list and add this tile.
<<<<<<< HEAD
  std::vector<Tile::Pointer>& renderList = result.tilesToRenderThisFrame;
  std::vector<double>& sseList = result.tileScreenSpaceErrorThisFrame;

=======
  std::vector<Tile::ConstPointer>& renderList = result.tilesToRenderThisFrame;
>>>>>>> 3e087426
  renderList.erase(
      renderList.begin() +
          static_cast<std::vector<Tile*>::iterator::difference_type>(
              firstRenderedDescendantIndex),
      renderList.end());
  sseList.erase(
      sseList.begin() +
          static_cast<std::vector<double>::iterator::difference_type>(
              firstRenderedDescendantIndex),
      sseList.end());

  if (tile.getRefine() != Cesium3DTilesSelection::TileRefine::Add) {
    renderList.emplace_back(&tile);
    sseList.push_back(tileSse);
  }

  traversalState.currentState() =
      TileSelectionState(TileSelectionState::Result::Rendered);

  // If we're waiting on heaps of descendants, the above will take too long. So
  // in that case, load this tile INSTEAD of loading any of the descendants, and
  // tell the up-level we're only waiting on this tile. Keep doing this until we
  // actually manage to render this tile.
  // Make sure we don't end up waiting on a tile that will _never_ be
  // renderable.
  TileSelectionState::Result lastFrameSelectionState =
      getPreviousState(frameState.viewGroup, tile).getResult();
  const bool wasRenderedLastFrame =
      lastFrameSelectionState == TileSelectionState::Result::Rendered;
  const bool wasReallyRenderedLastFrame =
      wasRenderedLastFrame && tile.isRenderable();

  if (!wasReallyRenderedLastFrame &&
      traversalDetails.notYetRenderableCount >
          this->_options.loadingDescendantLimit &&
      !tile.isExternalContent() && !tile.getUnconditionallyRefine()) {

    // Remove all descendants from the load queues.
    result.tilesKicked += static_cast<uint32_t>(
        frameState.viewGroup.restoreTileLoadQueueCheckpoint(
            loadQueueBeforeChildren));

    if (!queuedForLoad) {
      addTileToLoadQueue(
          frameState,
          tile,
          TileLoadPriorityGroup::Normal,
          tilePriority);
    }

    traversalDetails.notYetRenderableCount = tile.isRenderable() ? 0 : 1;
    queuedForLoad = true;
  }

  bool isRenderable = tile.isRenderable();
  traversalDetails.allAreRenderable = isRenderable;
  traversalDetails.anyWereRenderedLastFrame =
      isRenderable && wasRenderedLastFrame;

  return queuedForLoad;
}

TileOcclusionState Tileset::_checkOcclusion(const Tile& tile) {
  const std::shared_ptr<TileOcclusionRendererProxyPool>& pOcclusionPool =
      this->_externals.pTileOcclusionProxyPool;
  if (pOcclusionPool) {
    // First check if this tile's bounding volume has occlusion info and is
    // known to be occluded.
    const TileOcclusionRendererProxy* pOcclusion =
        pOcclusionPool->fetchOcclusionProxyForTile(tile);
    if (!pOcclusion) {
      // This indicates we ran out of occlusion proxies. We don't want to wait
      // on occlusion info here since it might not ever arrive, so treat this
      // tile as if it is _known_ to be unoccluded.
      return TileOcclusionState::NotOccluded;
    } else
      switch (
          static_cast<TileOcclusionState>(pOcclusion->getOcclusionState())) {
      case TileOcclusionState::OcclusionUnavailable:
        // We have an occlusion proxy, but it does not have valid occlusion
        // info yet, wait for it.
        return TileOcclusionState::OcclusionUnavailable;
        break;
      case TileOcclusionState::Occluded:
        return TileOcclusionState::Occluded;
        break;
      case TileOcclusionState::NotOccluded:
        if (tile.getChildren().size() == 0) {
          // This is a leaf tile, so we can't use children bounding volumes.
          return TileOcclusionState::NotOccluded;
        }
      }

    // The tile's bounding volume is known to be unoccluded, but check the
    // union of the children bounding volumes since it is tighter fitting.

    // If any children are to be unconditionally refined, we can't rely on
    // their bounding volumes. We also don't want to recurse indefinitely to
    // find a valid descendant bounding volumes union.
    for (const Tile& child : tile.getChildren()) {
      if (child.getUnconditionallyRefine()) {
        return TileOcclusionState::NotOccluded;
      }
    }

    this->_childOcclusionProxies.clear();
    this->_childOcclusionProxies.reserve(tile.getChildren().size());
    for (const Tile& child : tile.getChildren()) {
      const TileOcclusionRendererProxy* pChildProxy =
          pOcclusionPool->fetchOcclusionProxyForTile(child);

      if (!pChildProxy) {
        // We ran out of occlusion proxies, treat this as if it is _known_ to
        // be unoccluded so we don't wait for it.
        return TileOcclusionState::NotOccluded;
      }

      this->_childOcclusionProxies.push_back(pChildProxy);
    }

    // Check if any of the proxies are known to be unoccluded
    for (const TileOcclusionRendererProxy* pChildProxy :
         this->_childOcclusionProxies) {
      if (pChildProxy->getOcclusionState() == TileOcclusionState::NotOccluded) {
        return TileOcclusionState::NotOccluded;
      }
    }

    // Check if any of the proxies are waiting for valid occlusion info.
    for (const TileOcclusionRendererProxy* pChildProxy :
         this->_childOcclusionProxies) {
      if (pChildProxy->getOcclusionState() ==
          TileOcclusionState::OcclusionUnavailable) {
        // We have an occlusion proxy, but it does not have valid occlusion
        // info yet, wait for it.
        return TileOcclusionState::OcclusionUnavailable;
      }
    }

    // If we know the occlusion state of all children, and none are unoccluded,
    // we can treat this tile as occluded.
    return TileOcclusionState::Occluded;
  }

  // We don't have an occlusion pool to query occlusion with, treat everything
  // as unoccluded.
  return TileOcclusionState::NotOccluded;
}

namespace {

enum class VisitTileAction { Render, Refine };

}

// Visits a tile for possible rendering. When we call this function with a tile:
//   * The tile has previously been determined to be visible.
//   * Its parent tile does _not_ meet the SSE (unless ancestorMeetsSse=true,
//   see comments below).
//   * The tile may or may not be renderable.
//   * The tile has not yet been added to a load queue.
Tileset::TraversalDetails Tileset::_visitTile(
    const TilesetFrameState& frameState,
    uint32_t depth,
    bool meetsSse,
    bool ancestorMeetsSse, // Careful: May be modified before being passed to
                           // children!
    Tile& tile,
    double tilePriority,
    double tileSse,
    ViewUpdateResult& result) {
  TilesetViewGroup::TraversalState& traversalState =
      frameState.viewGroup.getTraversalState();

  ++result.tilesVisited;
  result.maxDepthVisited = glm::max(result.maxDepthVisited, depth);

  // If this is a leaf tile, just render it (it's already been deemed visible).
  if (isLeaf(tile)) {
    return this->_renderLeaf(frameState, tile, tilePriority, tileSse, result);
  }

  const bool unconditionallyRefine = tile.getUnconditionallyRefine();
  const bool refineForSse = !meetsSse && !ancestorMeetsSse;

  // Determine whether to REFINE or RENDER. Note that even if this tile is
  // initially marked for RENDER here, it may later switch to REFINE as a
  // result of `mustContinueRefiningToDeeperTiles`.
  VisitTileAction action;
  if (unconditionallyRefine || refineForSse)
    action = VisitTileAction::Refine;
  else
    action = VisitTileAction::Render;

  TileSelectionState lastFrameSelectionState =
      getPreviousState(frameState.viewGroup, tile);
  TileSelectionState::Result lastFrameSelectionResult =
      lastFrameSelectionState.getResult();

  // If occlusion culling is enabled, we may not want to refine for two
  // reasons:
  // - The tile is known to be occluded, so don't refine further.
  // - The tile was not previously refined and the occlusion state for this
  //   tile is not known yet, but will be known in the next several frames. If
  //   delayRefinementForOcclusion is enabled, we will wait until the tile has
  //   valid occlusion info to decide to refine. This might save us from
  //   kicking off descendant loads that we later find to be unnecessary.
  bool tileLastRefined =
      lastFrameSelectionResult == TileSelectionState::Result::Refined;

  bool childLastRefined = false;
  traversalState.forEachPreviousChild(
      [&](const Tile::Pointer& /*pTile*/, const TileSelectionState& state) {
        if (state.getResult() == TileSelectionState::Result::Refined) {
          childLastRefined = true;
        }
      });

  // If this tile and a child were both refined last frame, this tile does not
  // need occlusion results.
  bool shouldCheckOcclusion = this->_options.enableOcclusionCulling &&
                              action == VisitTileAction::Refine &&
                              !unconditionallyRefine &&
                              (!tileLastRefined || !childLastRefined);

  if (shouldCheckOcclusion) {
    TileOcclusionState occlusion = this->_checkOcclusion(tile);
    if (occlusion == TileOcclusionState::Occluded) {
      ++result.tilesOccluded;
      action = VisitTileAction::Render;
      meetsSse = true;
    } else if (
        occlusion == TileOcclusionState::OcclusionUnavailable &&
        this->_options.delayRefinementForOcclusion &&
        lastFrameSelectionState.getOriginalResult() !=
            TileSelectionState::Result::Refined) {
      ++result.tilesWaitingForOcclusionResults;
      action = VisitTileAction::Render;
      meetsSse = true;
    }
  }

  bool queuedForLoad = false;

  if (action == VisitTileAction::Render) {
    // This tile meets the screen-space error requirement, so we'd like to
    // render it, if we can.
    bool mustRefine =
        mustContinueRefiningToDeeperTiles(tile, lastFrameSelectionState);
    if (mustRefine) {
      // // We must refine even though this tile meets the SSE.
      action = VisitTileAction::Refine;

      // Loading this tile is very important, because a number of deeper,
      // higher-detail tiles are being rendered in its stead, so we want to load
      // it with high priority. However, if `ancestorMeetsSse` is set, then our
      // parent tile is in the exact same situation, and loading this tile with
      // high priority would compete with that one. We should prefer the parent
      // because it is closest to the actual desired LOD and because up the tree
      // there can only be fewer tiles that need loading.
      if (!ancestorMeetsSse) {
        addTileToLoadQueue(
            frameState,
            tile,
            TileLoadPriorityGroup::Urgent,
            tilePriority);
        queuedForLoad = true;
      }

      // Fall through to REFINE, but mark this tile as already meeting the
      // required SSE.
      ancestorMeetsSse = true;
    } else {
      // Render this tile and return without visiting children.
      // Only load this tile if it (not just an ancestor) meets the SSE.
      if (!ancestorMeetsSse) {
        addTileToLoadQueue(
            frameState,
            tile,
            TileLoadPriorityGroup::Normal,
            tilePriority);
      }

      return this->_renderInnerTile(frameState, tile, tileSse, result);
    }
  }

  // Refine!

  queuedForLoad = _loadAndRenderAdditiveRefinedTile(
                      frameState,
                      tile,
                      result,
                      tilePriority,
                      tileSse,
                      queuedForLoad) ||
                  queuedForLoad;

  const size_t firstRenderedDescendantIndex =
      result.tilesToRenderThisFrame.size();
  TilesetViewGroup::LoadQueueCheckpoint loadQueueBeforeChildren =
      frameState.viewGroup.saveTileLoadQueueCheckpoint();

  TraversalDetails traversalDetails = this->_visitVisibleChildrenNearToFar(
      frameState,
      depth,
      ancestorMeetsSse,
      tile,
      result);

  // Zero or more descendant tiles were added to the render list.
  // The traversalDetails tell us what happened while visiting the children.

  // Descendants will be kicked if any are not ready to render yet and none
  // were rendered last frame.
  bool kickDueToNonReadyDescendant = !traversalDetails.allAreRenderable &&
                                     !traversalDetails.anyWereRenderedLastFrame;

  // Descendants may also be kicked if this tile was rendered last frame and
  // has not finished fading in yet.
  const TileRenderContent* pRenderContent =
      tile.getContent().getRenderContent();
  bool kickDueToTileFadingIn =
      _options.enableLodTransitionPeriod &&
      _options.kickDescendantsWhileFadingIn &&
      lastFrameSelectionResult == TileSelectionState::Result::Rendered &&
      pRenderContent && pRenderContent->getLodTransitionFadePercentage() < 1.0f;

  // Only kick the descendants of this tile if it is renderable, or if we've
  // exceeded the loadingDescendantLimit. It's pointless to kick the descendants
  // of a tile that is not yet loaded, because it means we will still have a
  // hole, and quite possibly a bigger one.
  bool wantToKick = kickDueToNonReadyDescendant || kickDueToTileFadingIn;
  bool willKick = wantToKick && (traversalDetails.notYetRenderableCount >
                                     this->_options.loadingDescendantLimit ||
                                 tile.isRenderable());

  if (willKick) {
    // Kick all descendants out of the render list and render this tile instead
    // Continue to load them though!
    queuedForLoad = _kickDescendantsAndRenderTile(
        frameState,
        tile,
        result,
        traversalDetails,
        firstRenderedDescendantIndex,
        loadQueueBeforeChildren,
        queuedForLoad,
        tilePriority,
        tileSse);
  } else {
    if (tile.getRefine() != TileRefine::Add) {
      addCurrentTileToTilesFadingOutIfPreviouslyRendered(
          frameState.viewGroup,
          tile,
          result);
    }

    traversalState.currentState() =
        TileSelectionState(TileSelectionState::Result::Refined);
  }

  if (this->_options.preloadAncestors && !queuedForLoad) {
    addTileToLoadQueue(
        frameState,
        tile,
        TileLoadPriorityGroup::Preload,
        tilePriority);
  }

  return traversalDetails;
}

Tileset::TraversalDetails Tileset::_visitVisibleChildrenNearToFar(
    const TilesetFrameState& frameState,
    uint32_t depth,
    bool ancestorMeetsSse,
    Tile& tile,
    ViewUpdateResult& result) {
  TraversalDetails traversalDetails;

  // TODO: actually visit near-to-far, rather than in order of occurrence.
  std::span<Tile> children = tile.getChildren();
  for (Tile& child : children) {
    const TraversalDetails childTraversal = this->_visitTileIfNeeded(
        frameState,
        depth + 1,
        ancestorMeetsSse,
        child,
        result);

    traversalDetails.allAreRenderable &= childTraversal.allAreRenderable;
    traversalDetails.anyWereRenderedLastFrame |=
        childTraversal.anyWereRenderedLastFrame;
    traversalDetails.notYetRenderableCount +=
        childTraversal.notYetRenderableCount;
  }

  return traversalDetails;
}

void Tileset::addTileToLoadQueue(
    const TilesetFrameState& frameState,
    Tile& tile,
    TileLoadPriorityGroup priorityGroup,
    double priority) {
  frameState.viewGroup.addToLoadQueue(
      TileLoadTask{&tile, priorityGroup, priority});
}

Tileset::TraversalDetails Tileset::createTraversalDetailsForSingleTile(
    const TilesetFrameState& frameState,
    const Tile& tile) {
  TileSelectionState::Result lastFrameResult =
      getPreviousState(frameState.viewGroup, tile).getResult();

  bool isRenderable = tile.isRenderable();

  bool wasRenderedLastFrame =
      lastFrameResult == TileSelectionState::Result::Rendered;
  if (!wasRenderedLastFrame &&
      lastFrameResult == TileSelectionState::Result::Refined) {
    if (tile.getRefine() == TileRefine::Add) {
      // An additive-refined tile that was refined was also rendered.
      wasRenderedLastFrame = true;
    } else {
      // With replace-refinement, if any of this refined tile's children were
      // rendered last frame, but are no longer rendered because this tile is
      // loaded and has sufficient detail, we must treat this tile as rendered
      // last frame, too. This is necessary to prevent this tile from being
      // kicked just because _it_ wasn't rendered last frame (which could cause
      // a new hole to appear).
      frameState.viewGroup.getTraversalState().forEachPreviousDescendant(
          [&](const Tile::Pointer& /* pTile */,
              const TileSelectionState& state) {
            if (state.getResult() == TileSelectionState::Result::Rendered) {
              wasRenderedLastFrame = true;
            }
          });
    }
  }

  TraversalDetails traversalDetails;
  traversalDetails.allAreRenderable = isRenderable;
  traversalDetails.anyWereRenderedLastFrame =
      isRenderable && wasRenderedLastFrame;
  traversalDetails.notYetRenderableCount = isRenderable ? 0 : 1;

  return traversalDetails;
}

} // namespace Cesium3DTilesSelection<|MERGE_RESOLUTION|>--- conflicted
+++ resolved
@@ -1126,13 +1126,8 @@
       });
 
   // Remove all descendants from the render list and add this tile.
-<<<<<<< HEAD
-  std::vector<Tile::Pointer>& renderList = result.tilesToRenderThisFrame;
+  std::vector<Tile::ConstPointer>& renderList = result.tilesToRenderThisFrame;
   std::vector<double>& sseList = result.tileScreenSpaceErrorThisFrame;
-
-=======
-  std::vector<Tile::ConstPointer>& renderList = result.tilesToRenderThisFrame;
->>>>>>> 3e087426
   renderList.erase(
       renderList.begin() +
           static_cast<std::vector<Tile*>::iterator::difference_type>(
