--- conflicted
+++ resolved
@@ -1696,14 +1696,9 @@
     return _renderLeaf(frameState, tile, distances, result);
   }
 
-<<<<<<< HEAD
+  bool unconditionallyRefine = tile.getUnconditionallyRefine();
   const bool meetsSse = _meetsSse(frameState.frustums, tile, distances, culled);
   const bool waitingForChildren =
-=======
-  bool unconditionallyRefine = tile.getUnconditionallyRefine();
-  bool meetsSse = _meetsSse(frameState.frustums, tile, distances, culled);
-  bool waitingForChildren =
->>>>>>> 0ffa6620
       _queueLoadOfChildrenRequiredForRefinement(frameState, tile, distances);
 
   if (!unconditionallyRefine &&
