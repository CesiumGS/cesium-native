#include "ImplicitOctreeLoader.h"

#include "logTileLoadResult.h"

#include <Cesium3DTilesContent/GltfConverters.h>
#include <Cesium3DTilesContent/ImplicitTilingUtilities.h>
#include <Cesium3DTilesSelection/Tile.h>
#include <CesiumAsync/IAssetResponse.h>
#include <CesiumUtility/Uri.h>

#include <spdlog/logger.h>

#include <variant>

using namespace Cesium3DTilesContent;

namespace Cesium3DTilesSelection {
namespace {
struct BoundingVolumeSubdivision {
  BoundingVolume operator()(const CesiumGeospatial::BoundingRegion& region) {
    return ImplicitTilingUtilities::computeBoundingVolume(region, this->tileID);
  }

  BoundingVolume operator()(const CesiumGeometry::OrientedBoundingBox& obb) {
    return ImplicitTilingUtilities::computeBoundingVolume(obb, this->tileID);
  }

  const CesiumGeometry::OctreeTileID& tileID;
};

BoundingVolume subdivideBoundingVolume(
    const CesiumGeometry::OctreeTileID& tileID,
    const ImplicitOctreeBoundingVolume& rootBoundingVolume) {
  return std::visit(BoundingVolumeSubdivision{tileID}, rootBoundingVolume);
}

std::vector<Tile> populateSubtree(
    const SubtreeAvailability& subtreeAvailability,
    uint32_t subtreeLevels,
    const CesiumGeometry::OctreeTileID& subtreeRootID,
    const Tile& tile,
    ImplicitOctreeLoader& loader) {
  const CesiumGeometry::OctreeTileID& octreeID =
      std::get<CesiumGeometry::OctreeTileID>(tile.getTileID());

  uint32_t relativeTileLevel = octreeID.level - subtreeRootID.level;
  if (relativeTileLevel >= subtreeLevels) {
    return {};
  }

  OctreeChildren childIDs = ImplicitTilingUtilities::getChildren(octreeID);

  std::vector<Tile> children;
  children.reserve(childIDs.size());

  for (const CesiumGeometry::OctreeTileID& childID : childIDs) {
    uint64_t relativeChildMortonID =
        ImplicitTilingUtilities::computeRelativeMortonIndex(
            subtreeRootID,
            childID);

    uint32_t relativeChildLevel = relativeTileLevel + 1;
    if (relativeChildLevel == subtreeLevels) {
      if (subtreeAvailability.isSubtreeAvailable(relativeChildMortonID)) {
        Tile& child = children.emplace_back(&loader);
        child.setTransform(tile.getTransform());
        child.setBoundingVolume(
            subdivideBoundingVolume(childID, loader.getBoundingVolume()));
        child.setGeometricError(tile.getGeometricError() * 0.5);
        child.setRefine(tile.getRefine());
        child.setTileID(childID);
      }
    } else {
      if (subtreeAvailability.isTileAvailable(
              relativeChildLevel,
              relativeChildMortonID)) {
        if (subtreeAvailability.isContentAvailable(
                relativeChildLevel,
                relativeChildMortonID,
                0)) {
          children.emplace_back(&loader);
        } else {
          children.emplace_back(&loader, TileEmptyContent{});
        }

        Tile& child = children.back();
        child.setTransform(tile.getTransform());
        child.setBoundingVolume(
            subdivideBoundingVolume(childID, loader.getBoundingVolume()));
        child.setGeometricError(tile.getGeometricError() * 0.5);
        child.setRefine(tile.getRefine());
        child.setTileID(childID);
      }
    }
  }

  return children;
}

CesiumAsync::Future<TileLoadResult> requestTileContent(
    const std::shared_ptr<spdlog::logger>& pLogger,
    const CesiumAsync::AsyncSystem& asyncSystem,
    const std::string& tileUrl,
<<<<<<< HEAD
    const gsl::span<const std::byte>& responseData,
    CesiumGltf::Ktx2TranscodeTargets ktx2TranscodeTargets) {
  return asyncSystem.runInWorkerThread([pLogger,
                                        ktx2TranscodeTargets,
                                        tileUrl = tileUrl,
                                        responseData = responseData]() mutable {
    // find gltf converter
    auto converter = GltfConverters::getConverterByMagic(responseData);
    if (!converter) {
      converter = GltfConverters::getConverterByFileExtension(tileUrl);
    }
=======
    const std::vector<CesiumAsync::IAssetAccessor::THeader>& requestHeaders,
    CesiumGltf::Ktx2TranscodeTargets ktx2TranscodeTargets,
    bool applyTextureTransform) {
  return pAssetAccessor->get(asyncSystem, tileUrl, requestHeaders)
      .thenInWorkerThread([pLogger,
                           ktx2TranscodeTargets,
                           applyTextureTransform](
                              std::shared_ptr<CesiumAsync::IAssetRequest>&&
                                  pCompletedRequest) mutable {
        const CesiumAsync::IAssetResponse* pResponse =
            pCompletedRequest->response();
        const std::string& tileUrl = pCompletedRequest->url();
        if (!pResponse) {
          SPDLOG_LOGGER_ERROR(
              pLogger,
              "Did not receive a valid response for tile content {}",
              tileUrl);
          return TileLoadResult::createFailedResult(
              std::move(pCompletedRequest));
        }

        uint16_t statusCode = pResponse->statusCode();
        if (statusCode != 0 && (statusCode < 200 || statusCode >= 300)) {
          SPDLOG_LOGGER_ERROR(
              pLogger,
              "Received status code {} for tile content {}",
              statusCode,
              tileUrl);
          return TileLoadResult::createFailedResult(
              std::move(pCompletedRequest));
        }
>>>>>>> aa561e37

    if (converter) {
      // Convert to gltf
      CesiumGltfReader::GltfReaderOptions gltfOptions;
      gltfOptions.ktx2TranscodeTargets = ktx2TranscodeTargets;
      GltfConverterResult result = converter(responseData, gltfOptions);

<<<<<<< HEAD
      // Report any errors if there are any
      logTileLoadResult(pLogger, tileUrl, result.errors);
      if (result.errors || !result.model) {
        return TileLoadResult::createFailedResult();
      }
=======
        if (converter) {
          // Convert to gltf
          CesiumGltfReader::GltfReaderOptions gltfOptions;
          gltfOptions.ktx2TranscodeTargets = ktx2TranscodeTargets;
          gltfOptions.applyTextureTransform = applyTextureTransform;
          GltfConverterResult result = converter(responseData, gltfOptions);

          // Report any errors if there are any
          logTileLoadResult(pLogger, tileUrl, result.errors);
          if (result.errors || !result.model) {
            return TileLoadResult::createFailedResult(
                std::move(pCompletedRequest));
          }
>>>>>>> aa561e37

      return TileLoadResult{
          std::move(*result.model),
          CesiumGeometry::Axis::Y,
          std::nullopt,
          std::nullopt,
          std::nullopt,
          tileUrl,
          {},
          RequestData{},
          TileLoadResultState::Success};
    }

    // content type is not supported
    return TileLoadResult::createFailedResult();
  });
}
} // namespace

CesiumAsync::Future<TileLoadResult>
ImplicitOctreeLoader::loadTileContent(const TileLoadInput& loadInput) {
  const auto& tile = loadInput.tile;
  const auto& asyncSystem = loadInput.asyncSystem;
  const auto& pLogger = loadInput.pLogger;
  const auto& contentOptions = loadInput.contentOptions;
  const auto& responsesByUrl = loadInput.responsesByUrl;

  // make sure the tile is a octree tile
  const CesiumGeometry::OctreeTileID* pOctreeID =
      std::get_if<CesiumGeometry::OctreeTileID>(&tile.getTileID());
  if (!pOctreeID) {
    return asyncSystem.createResolvedFuture(
        TileLoadResult::createFailedResult());
  }

  // find the subtree ID
<<<<<<< HEAD
  uint32_t subtreeLevelIdx = pOctreeID->level / this->_subtreeLevels;
  if (subtreeLevelIdx >= this->_loadedSubtrees.size()) {
    return asyncSystem.createResolvedFuture(
        TileLoadResult::createFailedResult());
=======
  CesiumGeometry::OctreeTileID subtreeID =
      ImplicitTilingUtilities::getSubtreeRootID(
          this->_subtreeLevels,
          *pOctreeID);
  uint32_t subtreeLevelIdx = subtreeID.level / this->_subtreeLevels;
  if (subtreeLevelIdx >= _loadedSubtrees.size()) {
    return asyncSystem.createResolvedFuture<TileLoadResult>(
        TileLoadResult::createFailedResult(nullptr));
>>>>>>> aa561e37
  }

  uint64_t subtreeMortonIdx =
      ImplicitTilingUtilities::computeMortonIndex(subtreeID);
  auto subtreeIt =
      this->_loadedSubtrees[subtreeLevelIdx].find(subtreeMortonIdx);
  if (subtreeIt == this->_loadedSubtrees[subtreeLevelIdx].end()) {
<<<<<<< HEAD

    std::string subtreeUrl =
        resolveUrl(this->_baseUrl, this->_subtreeUrlTemplate, subtreeID);

    // If subtree url is not loaded, request it and come back later
    auto foundIt = responsesByUrl.find(subtreeUrl);
    if (foundIt == responsesByUrl.end()) {
      return asyncSystem.createResolvedFuture<TileLoadResult>(
          TileLoadResult::createRequestResult(RequestData{subtreeUrl, {}}));
    }

=======
    // subtree is not loaded, so load it now.
    std::string subtreeUrl = ImplicitTilingUtilities::resolveUrl(
        this->_baseUrl,
        this->_subtreeUrlTemplate,
        subtreeID);
>>>>>>> aa561e37
    return SubtreeAvailability::loadSubtree(
               ImplicitTileSubdivisionScheme::Octree,
               this->_subtreeLevels,
               asyncSystem,
               pLogger,
               subtreeUrl,
<<<<<<< HEAD
               foundIt->second.pResponse,
               responsesByUrl)
        .thenInMainThread(
            [this,
             subtreeID](SubtreeAvailability::LoadResult&& loadResult) mutable {
              if (loadResult.first) {
                // Availability success
                this->addSubtreeAvailability(
                    subtreeID,
                    std::move(*loadResult.first));
              } else if (!loadResult.second.url.empty()) {
                // No availability, but a url was requested
                // Let this work go back into the request queue
                return TileLoadResult::createRequestResult(loadResult.second);
              }

              // tell client to retry later
              return TileLoadResult::createRetryLaterResult();
            });
=======
               requestHeaders)
        .thenInMainThread([this, subtreeID](std::optional<SubtreeAvailability>&&
                                                subtreeAvailability) mutable {
          if (subtreeAvailability) {
            this->addSubtreeAvailability(
                subtreeID,
                std::move(*subtreeAvailability));

            // tell client to retry later
            return TileLoadResult::createRetryLaterResult(nullptr);
          } else {
            // Subtree load failed, so this tile fails, too.
            return TileLoadResult::createFailedResult(nullptr);
          }
        });
>>>>>>> aa561e37
  }

  // subtree is available, so check if tile has content or not. If it has, then
  // request it
  if (!subtreeIt->second.isContentAvailable(subtreeID, *pOctreeID, 0)) {
    // check if tile has empty content
    return asyncSystem.createResolvedFuture(TileLoadResult{
        TileEmptyContent{},
        CesiumGeometry::Axis::Y,
        std::nullopt,
        std::nullopt,
        std::nullopt,
        std::string(),
        {},
        RequestData{},
        TileLoadResultState::Success});
  }

<<<<<<< HEAD
  std::string tileUrl =
      resolveUrl(this->_baseUrl, this->_contentUrlTemplate, *pOctreeID);

  // If tile url is not loaded, request it and come back later
  auto foundIt = responsesByUrl.find(tileUrl);
  if (foundIt == responsesByUrl.end()) {
    return asyncSystem.createResolvedFuture<TileLoadResult>(
        TileLoadResult::createRequestResult(RequestData{tileUrl, {}}));
  }

  const ResponseData& responseData = foundIt->second;
  assert(responseData.pResponse);
  uint16_t statusCode = responseData.pResponse->statusCode();
  assert(statusCode != 0);
  if (statusCode < 200 || statusCode >= 300) {
    SPDLOG_LOGGER_ERROR(
        pLogger,
        "Received status code {} for tile content {}",
        statusCode,
        tileUrl);
    return asyncSystem.createResolvedFuture<TileLoadResult>(
        TileLoadResult::createFailedResult());
  }

=======
  std::string tileUrl = ImplicitTilingUtilities::resolveUrl(
      this->_baseUrl,
      this->_contentUrlTemplate,
      *pOctreeID);
>>>>>>> aa561e37
  return requestTileContent(
      pLogger,
      asyncSystem,
      tileUrl,
<<<<<<< HEAD
      foundIt->second.pResponse->data(),
      contentOptions.ktx2TranscodeTargets);
=======
      requestHeaders,
      contentOptions.ktx2TranscodeTargets,
      contentOptions.applyTextureTransform);
>>>>>>> aa561e37
}

void ImplicitOctreeLoader::getLoadWork(
    const Tile*,
    RequestData&,
    TileProcessingCallback& outCallback) {
  // loadTileContent will control request / processing flow
  outCallback = [](const TileLoadInput& loadInput,
                   TilesetContentLoader* loader) {
    return loader->loadTileContent(loadInput);
  };
}

TileChildrenResult ImplicitOctreeLoader::createTileChildren(const Tile& tile) {
  const CesiumGeometry::OctreeTileID* pOctreeID =
      std::get_if<CesiumGeometry::OctreeTileID>(&tile.getTileID());
  assert(pOctreeID != nullptr && "This loader only serves octree tile");

  // find the subtree ID
  CesiumGeometry::OctreeTileID subtreeID =
      ImplicitTilingUtilities::getSubtreeRootID(
          this->_subtreeLevels,
          *pOctreeID);

  uint32_t subtreeLevelIdx = subtreeID.level / this->_subtreeLevels;
  if (subtreeLevelIdx >= this->_loadedSubtrees.size()) {
    return {{}, TileLoadResultState::Failed};
  }

  uint64_t subtreeMortonIdx =
      ImplicitTilingUtilities::computeMortonIndex(subtreeID);

  auto subtreeIt =
      this->_loadedSubtrees[subtreeLevelIdx].find(subtreeMortonIdx);
  if (subtreeIt != this->_loadedSubtrees[subtreeLevelIdx].end()) {
    auto children = populateSubtree(
        subtreeIt->second,
        this->_subtreeLevels,
        subtreeID,
        tile,
        *this);

    return {std::move(children), TileLoadResultState::Success};
  }

  return {{}, TileLoadResultState::RetryLater};
}

uint32_t ImplicitOctreeLoader::getSubtreeLevels() const noexcept {
  return this->_subtreeLevels;
}

uint32_t ImplicitOctreeLoader::getAvailableLevels() const noexcept {
  return this->_availableLevels;
}

const ImplicitOctreeBoundingVolume&
ImplicitOctreeLoader::getBoundingVolume() const noexcept {
  return this->_boundingVolume;
}

void ImplicitOctreeLoader::addSubtreeAvailability(
    const CesiumGeometry::OctreeTileID& subtreeID,
    SubtreeAvailability&& subtreeAvailability) {
  uint32_t levelIndex = subtreeID.level / this->_subtreeLevels;
  if (levelIndex >= this->_loadedSubtrees.size()) {
    return;
  }

  uint64_t subtreeMortonID =
      ImplicitTilingUtilities::computeMortonIndex(subtreeID);

  this->_loadedSubtrees[levelIndex].insert_or_assign(
      subtreeMortonID,
      std::move(subtreeAvailability));
}
} // namespace Cesium3DTilesSelection<|MERGE_RESOLUTION|>--- conflicted
+++ resolved
@@ -101,7 +101,6 @@
     const std::shared_ptr<spdlog::logger>& pLogger,
     const CesiumAsync::AsyncSystem& asyncSystem,
     const std::string& tileUrl,
-<<<<<<< HEAD
     const gsl::span<const std::byte>& responseData,
     CesiumGltf::Ktx2TranscodeTargets ktx2TranscodeTargets) {
   return asyncSystem.runInWorkerThread([pLogger,
@@ -113,7 +112,7 @@
     if (!converter) {
       converter = GltfConverters::getConverterByFileExtension(tileUrl);
     }
-=======
+/*
     const std::vector<CesiumAsync::IAssetAccessor::THeader>& requestHeaders,
     CesiumGltf::Ktx2TranscodeTargets ktx2TranscodeTargets,
     bool applyTextureTransform) {
@@ -134,18 +133,7 @@
           return TileLoadResult::createFailedResult(
               std::move(pCompletedRequest));
         }
-
-        uint16_t statusCode = pResponse->statusCode();
-        if (statusCode != 0 && (statusCode < 200 || statusCode >= 300)) {
-          SPDLOG_LOGGER_ERROR(
-              pLogger,
-              "Received status code {} for tile content {}",
-              statusCode,
-              tileUrl);
-          return TileLoadResult::createFailedResult(
-              std::move(pCompletedRequest));
-        }
->>>>>>> aa561e37
+*/
 
     if (converter) {
       // Convert to gltf
@@ -153,27 +141,11 @@
       gltfOptions.ktx2TranscodeTargets = ktx2TranscodeTargets;
       GltfConverterResult result = converter(responseData, gltfOptions);
 
-<<<<<<< HEAD
       // Report any errors if there are any
       logTileLoadResult(pLogger, tileUrl, result.errors);
       if (result.errors || !result.model) {
         return TileLoadResult::createFailedResult();
       }
-=======
-        if (converter) {
-          // Convert to gltf
-          CesiumGltfReader::GltfReaderOptions gltfOptions;
-          gltfOptions.ktx2TranscodeTargets = ktx2TranscodeTargets;
-          gltfOptions.applyTextureTransform = applyTextureTransform;
-          GltfConverterResult result = converter(responseData, gltfOptions);
-
-          // Report any errors if there are any
-          logTileLoadResult(pLogger, tileUrl, result.errors);
-          if (result.errors || !result.model) {
-            return TileLoadResult::createFailedResult(
-                std::move(pCompletedRequest));
-          }
->>>>>>> aa561e37
 
       return TileLoadResult{
           std::move(*result.model),
@@ -186,6 +158,14 @@
           RequestData{},
           TileLoadResultState::Success};
     }
+/*
+        if (converter) {
+          // Convert to gltf
+          CesiumGltfReader::GltfReaderOptions gltfOptions;
+          gltfOptions.ktx2TranscodeTargets = ktx2TranscodeTargets;
+          gltfOptions.applyTextureTransform = applyTextureTransform;
+          GltfConverterResult result = converter(responseData, gltfOptions);
+*/
 
     // content type is not supported
     return TileLoadResult::createFailedResult();
@@ -210,12 +190,11 @@
   }
 
   // find the subtree ID
-<<<<<<< HEAD
   uint32_t subtreeLevelIdx = pOctreeID->level / this->_subtreeLevels;
   if (subtreeLevelIdx >= this->_loadedSubtrees.size()) {
     return asyncSystem.createResolvedFuture(
         TileLoadResult::createFailedResult());
-=======
+/*
   CesiumGeometry::OctreeTileID subtreeID =
       ImplicitTilingUtilities::getSubtreeRootID(
           this->_subtreeLevels,
@@ -224,7 +203,7 @@
   if (subtreeLevelIdx >= _loadedSubtrees.size()) {
     return asyncSystem.createResolvedFuture<TileLoadResult>(
         TileLoadResult::createFailedResult(nullptr));
->>>>>>> aa561e37
+*/
   }
 
   uint64_t subtreeMortonIdx =
@@ -232,8 +211,6 @@
   auto subtreeIt =
       this->_loadedSubtrees[subtreeLevelIdx].find(subtreeMortonIdx);
   if (subtreeIt == this->_loadedSubtrees[subtreeLevelIdx].end()) {
-<<<<<<< HEAD
-
     std::string subtreeUrl =
         resolveUrl(this->_baseUrl, this->_subtreeUrlTemplate, subtreeID);
 
@@ -244,20 +221,19 @@
           TileLoadResult::createRequestResult(RequestData{subtreeUrl, {}}));
     }
 
-=======
+/*
     // subtree is not loaded, so load it now.
     std::string subtreeUrl = ImplicitTilingUtilities::resolveUrl(
         this->_baseUrl,
         this->_subtreeUrlTemplate,
         subtreeID);
->>>>>>> aa561e37
+*/
     return SubtreeAvailability::loadSubtree(
                ImplicitTileSubdivisionScheme::Octree,
                this->_subtreeLevels,
                asyncSystem,
                pLogger,
                subtreeUrl,
-<<<<<<< HEAD
                foundIt->second.pResponse,
                responsesByUrl)
         .thenInMainThread(
@@ -277,7 +253,7 @@
               // tell client to retry later
               return TileLoadResult::createRetryLaterResult();
             });
-=======
+/*
                requestHeaders)
         .thenInMainThread([this, subtreeID](std::optional<SubtreeAvailability>&&
                                                 subtreeAvailability) mutable {
@@ -293,7 +269,7 @@
             return TileLoadResult::createFailedResult(nullptr);
           }
         });
->>>>>>> aa561e37
+*/
   }
 
   // subtree is available, so check if tile has content or not. If it has, then
@@ -312,7 +288,6 @@
         TileLoadResultState::Success});
   }
 
-<<<<<<< HEAD
   std::string tileUrl =
       resolveUrl(this->_baseUrl, this->_contentUrlTemplate, *pOctreeID);
 
@@ -337,24 +312,23 @@
         TileLoadResult::createFailedResult());
   }
 
-=======
+/*
   std::string tileUrl = ImplicitTilingUtilities::resolveUrl(
       this->_baseUrl,
       this->_contentUrlTemplate,
       *pOctreeID);
->>>>>>> aa561e37
+*/
   return requestTileContent(
       pLogger,
       asyncSystem,
       tileUrl,
-<<<<<<< HEAD
       foundIt->second.pResponse->data(),
       contentOptions.ktx2TranscodeTargets);
-=======
+/*
       requestHeaders,
       contentOptions.ktx2TranscodeTargets,
       contentOptions.applyTextureTransform);
->>>>>>> aa561e37
+*/
 }
 
 void ImplicitOctreeLoader::getLoadWork(
