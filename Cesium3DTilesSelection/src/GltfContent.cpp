--- conflicted
+++ resolved
@@ -51,17 +51,12 @@
     const TilesetContentOptions& contentOptions) {
   CESIUM_TRACE("Cesium3DTilesSelection::GltfContent::load");
 
-<<<<<<< HEAD
   ReadModelOptions readOptions;
   readOptions.ktx2TranscodeTargetFormat =
       contentOptions.ktx2TranscodeTargetFormat;
 
   CesiumGltf::ModelReaderResult loadedModel =
       GltfContent::_gltfReader.readModel(data, readOptions);
-=======
-  CesiumGltfReader::ModelReaderResult loadedModel =
-      GltfContent::_gltfReader.readModel(data);
->>>>>>> 7da3c233
   if (!loadedModel.errors.empty()) {
     SPDLOG_LOGGER_ERROR(
         pLogger,
