--- conflicted
+++ resolved
@@ -132,7 +132,6 @@
   RasterOverlayTileProvider& getTileProvider() noexcept {
     return *this->_pTileProvider;
   }
-<<<<<<< HEAD
 
   /**
    * @brief Returns the {@link RasterOverlayTileProvider} that created this instance.
@@ -144,19 +143,6 @@
   /**
    * @brief Returns the {@link RasterOverlay} that created this instance.
    */
-=======
-
-  /**
-   * @brief Returns the {@link RasterOverlayTileProvider} that created this instance.
-   */
-  const RasterOverlayTileProvider& getTileProvider() const noexcept {
-    return *this->_pTileProvider;
-  }
-
-  /**
-   * @brief Returns the {@link RasterOverlay} that created this instance.
-   */
->>>>>>> df5759de
   RasterOverlay& getOverlay() noexcept;
 
   /**
