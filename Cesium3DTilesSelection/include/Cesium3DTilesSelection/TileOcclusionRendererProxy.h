--- conflicted
+++ resolved
@@ -12,13 +12,6 @@
 /**
  * @brief The occlusion state of a tile as reported by the renderer proxy.
  */
-<<<<<<< HEAD
-namespace Cesium3DTilesSelection {
-/**
- * @brief The current occlusion state of a tile, used for occlusion culling.
- */
-=======
->>>>>>> cc0d6c5c
 enum class CESIUM3DTILESSELECTION_API TileOcclusionState {
   /**
    * @brief The renderer does not yet know if the tile's bounding volume is
