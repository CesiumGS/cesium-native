#pragma once

#include "Library.h"
#include "RasterOverlayCollection.h"
#include "Tile.h"
#include "TilesetExternals.h"
#include "TilesetOptions.h"
#include "ViewState.h"
#include "ViewUpdateResult.h"

#include <Cesium3DTilesSelection/Exp_TilesetContentManager.h>
#include <CesiumAsync/AsyncSystem.h>
#include <CesiumAsync/IAssetRequest.h>
#include <CesiumGeometry/Axis.h>
#include <CesiumGeometry/QuadtreeRectangleAvailability.h>
#include <CesiumGeometry/TileAvailabilityFlags.h>

#include <rapidjson/fwd.h>

#include <atomic>
#include <memory>
#include <optional>
#include <string>
#include <vector>

namespace Cesium3DTilesSelection {

/**
 * @brief A <a
 * href="https://github.com/CesiumGS/3d-tiles/tree/master/specification">3D
 * Tiles tileset</a>, used for streaming massive heterogeneous 3D geospatial
 * datasets.
 */
class CESIUM3DTILESSELECTION_API Tileset final {
public:
  /**
   * @brief Constructs a new instance with a given `tileset.json` URL.
   * @param externals The external interfaces to use.
   * @param url The URL of the `tileset.json`.
   * @param options Additional options for the tileset.
   */
  Tileset(
      const TilesetExternals& externals,
      const std::string& url,
      const TilesetOptions& options = TilesetOptions());

  /**
   * @brief Constructs a new instance with the given asset ID on <a
   * href="https://cesium.com/ion/">Cesium ion</a>.
   * @param externals The external interfaces to use.
   * @param ionAssetID The ID of the Cesium ion asset to use.
   * @param ionAccessToken The Cesium ion access token authorizing access to the
   * asset.
   * @param options Additional options for the tileset.
   * @param ionAssetEndpointUrl The URL of the ion asset endpoint. Defaults
   * to Cesium ion but a custom endpoint can be specified.
   */
  Tileset(
      const TilesetExternals& externals,
      int64_t ionAssetID,
      const std::string& ionAccessToken,
      const TilesetOptions& options = TilesetOptions(),
      const std::string& ionAssetEndpointUrl = "https://api.cesium.com/");

  /**
   * @brief Destroys this tileset.
   * This may block the calling thread while waiting for pending asynchronous
   * tile loads to terminate.
   */
  ~Tileset();

<<<<<<< HEAD
=======
  /**
   * @brief Gets the URL that was used to construct this tileset.
   * If the tileset references a Cesium ion asset,
   * this property will not have a value.
   */
  std::optional<std::string> getUrl() const noexcept { return this->_url; }

  /**
   * @brief Gets the Cesium ion asset ID of this tileset.
   * If the tileset references a URL, this property
   * will not have a value.
   */
  std::optional<int64_t> getIonAssetID() const noexcept {
    return this->_ionAssetID;
  }

  /**
   * @brief Gets the Cesium ion access token to use to access this tileset.
   * If the tileset references a URL, this property will not have a value.
   */
  std::optional<std::string> getIonAccessToken() const noexcept {
    return this->_ionAccessToken;
  }

>>>>>>> 186bbdf2
  const std::vector<Credit> getTilesetCredits() const noexcept {
    return this->_tilesetCredits;
  }

  /**
   * @brief Gets the {@link TilesetExternals} that summarize the external
   * interfaces used by this tileset.
   */
  TilesetExternals& getExternals() noexcept { return this->_externals; }

  /**
   * @brief Gets the {@link TilesetExternals} that summarize the external
   * interfaces used by this tileset.
   */
  const TilesetExternals& getExternals() const noexcept {
    return this->_externals;
  }

  /**
   * @brief Returns the {@link CesiumAsync::AsyncSystem} that is used for
   * dispatching asynchronous tasks.
   */
  CesiumAsync::AsyncSystem& getAsyncSystem() noexcept {
    return this->_asyncSystem;
  }

  /** @copydoc Tileset::getAsyncSystem() */
  const CesiumAsync::AsyncSystem& getAsyncSystem() const noexcept {
    return this->_asyncSystem;
  }

  /** @copydoc Tileset::getOptions() */
  const TilesetOptions& getOptions() const noexcept { return this->_options; }

  /**
   * @brief Gets the {@link TilesetOptions} of this tileset.
   */
  TilesetOptions& getOptions() noexcept { return this->_options; }

  /**
   * @brief Gets the root tile of this tileset.
   *
   * This may be `nullptr` if there is currently no root tile.
   */
  Tile* getRootTile() noexcept { return this->_pRootTile.get(); }

  /** @copydoc Tileset::getRootTile() */
  const Tile* getRootTile() const noexcept { return this->_pRootTile.get(); }

  /**
   * @brief Returns the {@link RasterOverlayCollection} of this tileset.
   */
  RasterOverlayCollection& getOverlays() noexcept { return this->_overlays; }

  /** @copydoc Tileset::getOverlays() */
  const RasterOverlayCollection& getOverlays() const noexcept {
    return this->_overlays;
  }

  /**
   * @brief Updates this view but waits for all tiles that meet sse to finish
   * loading and ready to be rendered before returning the function. This method
   * is significantly slower than {@link Tileset::updateView} and should only be
   * used for capturing movie or non-realtime situation.
   * @param frustums The {@link ViewState}s that the view should be updated for
   * @returns The set of tiles to render in the updated view. This value is only
   * valid until the next call to `updateView` or until the tileset is
   * destroyed, whichever comes first.
   */
  const ViewUpdateResult&
  updateViewOffline(const std::vector<ViewState>& frustums);

  /**
   * @brief Updates this view, returning the set of tiles to render in this
   * view.
   * @param frustums The {@link ViewState}s that the view should be updated for
   * @returns The set of tiles to render in the updated view. This value is only
   * valid until the next call to `updateView` or until the tileset is
   * destroyed, whichever comes first.
   */
  const ViewUpdateResult& updateView(const std::vector<ViewState>& frustums);

  /**
   * @brief Determines if this tileset supports raster overlays.
   *
   * Currently, raster overlays can only be draped over quantized-mesh terrain
   * tilesets.
   */
  bool supportsRasterOverlays() const noexcept { return true; }

  /**
   * @brief Invokes a function for each tile that is currently loaded.
   *
   * @param callback The function to invoke.
   */
  void forEachLoadedTile(const std::function<void(Tile& tile)>& callback);

  /**
   * @brief Gets the total number of bytes of tile and raster overlay data that
   * are currently loaded.
   */
  int64_t getTotalDataBytes() const noexcept;

  /**
   * @brief Returns the value indicating the glTF up-axis.
   *
   * This function is not supposed to be called by clients.
   *
   * The value indicates the axis, via 0=X, 1=Y, 2=Z.
   *
   * @return The value representing the axis
   */
  CesiumGeometry::Axis getGltfUpAxis() const noexcept {
    return this->_gltfUpAxis;
  }

private:
  /**
   * @brief The result of traversing one branch of the tile hierarchy.
   *
   * Instances of this structure are created by the `_visit...` functions,
   * and summarize the information that was gathered during the traversal
   * of the respective branch, so that this information can be used by
   * the parent to decide on the further traversal process.
   */
  struct TraversalDetails {
    /**
     * @brief Whether all selected tiles in this tile's subtree are renderable.
     *
     * This is `true` if all selected (i.e. not culled or refined) tiles in this
     * tile's subtree are renderable. If the subtree is renderable, we'll render
     * it; no drama.
     */
    bool allAreRenderable = true;

    /**
     * @brief Whether any tile in this tile's subtree was rendered in the last
     * frame.
     *
     * This is `true` if any tiles in this tile's subtree were rendered last
     * frame. If any were, we must render the subtree rather than this tile,
     * because rendering this tile would cause detail to vanish that was visible
     * last frame, and that's no good.
     */
    bool anyWereRenderedLastFrame = false;

    /**
     * @brief The number of selected tiles in this tile's subtree that are not
     * yet renderable.
     *
     * Counts the number of selected tiles in this tile's subtree that are
     * not yet ready to be rendered because they need more loading. Note that
     * this value will _not_ necessarily be zero when
     * `allAreRenderable` is `true`, for subtle reasons.
     * When `allAreRenderable` and `anyWereRenderedLastFrame` are both `false`,
     * we will render this tile instead of any tiles in its subtree and the
     * `allAreRenderable` value for this tile will reflect only whether _this_
     * tile is renderable. The `notYetRenderableCount` value, however, will
     * still reflect the total number of tiles that we are waiting on, including
     * the ones that we're not rendering. `notYetRenderableCount` is only reset
     * when a subtree is removed from the render queue because the
     * `notYetRenderableCount` exceeds the
     * {@link TilesetOptions::loadingDescendantLimit}.
     */
    uint32_t notYetRenderableCount = 0;
  };

  /**
   * @brief Input information that is constant throughout the traversal.
   *
   * An instance of this structure is created upon entry of the top-level
   * `_visitTile` function, for the traversal for a certain frame, and
   * passed on through the traversal.
   */
  struct FrameState {
    const std::vector<ViewState>& frustums;
    std::vector<double> fogDensities;
    int32_t lastFrameNumber;
    int32_t currentFrameNumber;
  };

  TraversalDetails _renderLeaf(
      const FrameState& frameState,
      Tile& tile,
      const std::vector<double>& distances,
      ViewUpdateResult& result);
  TraversalDetails _renderInnerTile(
      const FrameState& frameState,
      Tile& tile,
      ViewUpdateResult& result);
  TraversalDetails _refineToNothing(
      const FrameState& frameState,
      Tile& tile,
      ViewUpdateResult& result,
      bool areChildrenRenderable);
  bool _kickDescendantsAndRenderTile(
      const FrameState& frameState,
      Tile& tile,
      ViewUpdateResult& result,
      TraversalDetails& traversalDetails,
      size_t firstRenderedDescendantIndex,
      size_t loadIndexLow,
      size_t loadIndexMedium,
      size_t loadIndexHigh,
      bool queuedForLoad,
      const std::vector<double>& distances);

  TraversalDetails _visitTile(
      const FrameState& frameState,
      uint32_t depth,
      bool ancestorMeetsSse,
      Tile& tile,
      const std::vector<double>& distances,
      bool culled,
      ViewUpdateResult& result);
  TraversalDetails _visitTileIfNeeded(
      const FrameState& frameState,
      uint32_t depth,
      bool ancestorMeetsSse,
      Tile& tile,
      ViewUpdateResult& result);
  TraversalDetails _visitVisibleChildrenNearToFar(
      const FrameState& frameState,
      uint32_t depth,
      bool ancestorMeetsSse,
      Tile& tile,
      ViewUpdateResult& result);

  /**
   * @brief When called on an additive-refined tile, queues it for load and adds
   * it to the render list.
   *
   * For replacement-refined tiles, this method does nothing and returns false.
   *
   * @param frameState The state of the current frame.
   * @param tile The tile to potentially load and render.
   * @param result The current view update result.
   * @param distance The distance to this tile, used to compute the load
   * priority.
   * @return true The additive-refined tile was queued for load and added to the
   * render list.
   * @return false The non-additive-refined tile was ignored.
   */
  bool _loadAndRenderAdditiveRefinedTile(
      const FrameState& frameState,
      Tile& tile,
      ViewUpdateResult& result,
      const std::vector<double>& distances);

  /**
   * @brief Queues load of tiles that are _required_ to be loaded before the
   * given tile can be refined in "Forbid Holes" mode.
   *
   * The queued tiles may include descedents, too, if any children are set to
   * Unconditionally Refine ({@link Tile::getUnconditionallyRefine}).
   *
   * This method should only be called if {@link TilesetOptions::forbidHoles} is enabled.
   *
   * @param frameState The state of the current frame.
   * @param tile The tile that is potentially being refined.
   * @param distance The distance to the tile.
   * @return true Some of the required descendents are not yet loaded, so this
   * tile _cannot_ yet be refined.
   * @return false All of the required descendents (if there are any) are
   * loaded, so this tile _can_ be refined.
   */
  bool _queueLoadOfChildrenRequiredForForbidHoles(
      const FrameState& frameState,
      Tile& tile,
      const std::vector<double>& distances);
  bool _meetsSse(
      const std::vector<ViewState>& frustums,
      const Tile& tile,
      const std::vector<double>& distances,
      bool culled) const noexcept;

  void _processLoadQueue();
  void _unloadCachedTiles() noexcept;
  void _markTileVisited(Tile& tile) noexcept;

<<<<<<< HEAD
=======
  std::string
  getResolvedContentUrl(const TileContext& context, const TileID& tileID) const;

  std::vector<std::unique_ptr<TileContext>> _contexts;
>>>>>>> 186bbdf2
  TilesetExternals _externals;
  CesiumAsync::AsyncSystem _asyncSystem;

  // per-tileset credit passed in explicitly by the user through
  // `TilesetOptions`
  std::optional<Credit> _userCredit;
  //  credits provided with the tileset from Cesium Ion
  std::vector<Credit> _tilesetCredits;

<<<<<<< HEAD
=======
  std::optional<std::string> _url;
  std::optional<int64_t> _ionAssetID;
  std::optional<std::string> _ionAccessToken;
  bool _isRefreshingIonToken;
  std::optional<std::string> _ionAssetEndpointUrl;

>>>>>>> 186bbdf2
  TilesetOptions _options;

  std::unique_ptr<Tile> _pRootTile;

  int32_t _previousFrameNumber;
  ViewUpdateResult _updateResult;

  struct LoadRecord {
    Tile* pTile;

    /**
     * @brief The relative priority of loading this tile.
     *
     * Lower priority values load sooner.
     */
    double priority;

    bool operator<(const LoadRecord& rhs) const noexcept {
      return this->priority < rhs.priority;
    }
  };

  std::vector<LoadRecord> _loadQueueHigh;
  std::vector<LoadRecord> _loadQueueMedium;
  std::vector<LoadRecord> _loadQueueLow;
  Tile::LoadedLinkedList _loadedTiles;

  RasterOverlayCollection _overlays;

  /**
   * @brief The axis that was declared as the "up-axis" for glTF content.
   *
   * The glTF specification mandates that the Y-axis is the "up"-axis, so the
   * default value is {@link Axis::Y}. Older tilesets may contain a string
   * property in the "assets" dictionary, named "gltfUpAxis", indicating a
   * different up-axis. Although the "gltfUpAxis" property is no longer part of
   * the 3D tiles specification, it is still considered for backward
   * compatibility.
   */
  CesiumGeometry::Axis _gltfUpAxis;

  // Holds computed distances, to avoid allocating them on the heap during tile
  // selection.
  std::vector<std::unique_ptr<std::vector<double>>> _distancesStack;
  size_t _nextDistancesVector;

  std::unique_ptr<TilesetContentManager> _pTilesetContentManager;

  CESIUM_TRACE_DECLARE_TRACK_SET(_loadingSlots, "Tileset Loading Slot");

  static double addTileToLoadQueue(
      std::vector<LoadRecord>& loadQueue,
      const std::vector<ViewState>& frustums,
      Tile& tile,
      const std::vector<double>& distances);
  void processQueue(
      std::vector<Tileset::LoadRecord>& queue,
      int32_t maximumLoadsInProgress);

  CesiumAsync::Future<int> _requestQuantizedMeshAvailabilityTile(
      const CesiumGeometry::QuadtreeTileID& availabilityTileID,
      TileContext* pAvailabilityContext);

  Tileset(const Tileset& rhs) = delete;
  Tileset& operator=(const Tileset& rhs) = delete;
};

} // namespace Cesium3DTilesSelection<|MERGE_RESOLUTION|>--- conflicted
+++ resolved
@@ -69,33 +69,6 @@
    */
   ~Tileset();
 
-<<<<<<< HEAD
-=======
-  /**
-   * @brief Gets the URL that was used to construct this tileset.
-   * If the tileset references a Cesium ion asset,
-   * this property will not have a value.
-   */
-  std::optional<std::string> getUrl() const noexcept { return this->_url; }
-
-  /**
-   * @brief Gets the Cesium ion asset ID of this tileset.
-   * If the tileset references a URL, this property
-   * will not have a value.
-   */
-  std::optional<int64_t> getIonAssetID() const noexcept {
-    return this->_ionAssetID;
-  }
-
-  /**
-   * @brief Gets the Cesium ion access token to use to access this tileset.
-   * If the tileset references a URL, this property will not have a value.
-   */
-  std::optional<std::string> getIonAccessToken() const noexcept {
-    return this->_ionAccessToken;
-  }
-
->>>>>>> 186bbdf2
   const std::vector<Credit> getTilesetCredits() const noexcept {
     return this->_tilesetCredits;
   }
@@ -376,13 +349,6 @@
   void _unloadCachedTiles() noexcept;
   void _markTileVisited(Tile& tile) noexcept;
 
-<<<<<<< HEAD
-=======
-  std::string
-  getResolvedContentUrl(const TileContext& context, const TileID& tileID) const;
-
-  std::vector<std::unique_ptr<TileContext>> _contexts;
->>>>>>> 186bbdf2
   TilesetExternals _externals;
   CesiumAsync::AsyncSystem _asyncSystem;
 
@@ -392,15 +358,6 @@
   //  credits provided with the tileset from Cesium Ion
   std::vector<Credit> _tilesetCredits;
 
-<<<<<<< HEAD
-=======
-  std::optional<std::string> _url;
-  std::optional<int64_t> _ionAssetID;
-  std::optional<std::string> _ionAccessToken;
-  bool _isRefreshingIonToken;
-  std::optional<std::string> _ionAssetEndpointUrl;
-
->>>>>>> 186bbdf2
   TilesetOptions _options;
 
   std::unique_ptr<Tile> _pRootTile;
@@ -460,10 +417,6 @@
       std::vector<Tileset::LoadRecord>& queue,
       int32_t maximumLoadsInProgress);
 
-  CesiumAsync::Future<int> _requestQuantizedMeshAvailabilityTile(
-      const CesiumGeometry::QuadtreeTileID& availabilityTileID,
-      TileContext* pAvailabilityContext);
-
   Tileset(const Tileset& rhs) = delete;
   Tileset& operator=(const Tileset& rhs) = delete;
 };
