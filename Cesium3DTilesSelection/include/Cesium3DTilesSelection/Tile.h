--- conflicted
+++ resolved
@@ -22,12 +22,7 @@
 #ifdef CESIUM_DEBUG_TILE_UNLOADING
 #include <unordered_map>
 #endif
-<<<<<<< HEAD
-#include <vector>
-//
-=======
-
->>>>>>> d3f3e02f
+
 namespace Cesium3DTilesSelection {
 class TilesetContentLoader;
 
