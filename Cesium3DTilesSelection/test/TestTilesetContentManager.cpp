--- conflicted
+++ resolved
@@ -1802,10 +1802,7 @@
     pMockedLoader->mockCreateTileChildren = {{}, TileLoadResultState::Success};
     pMockedLoader->mockCreateTileChildren.children.emplace_back(
         pMockedLoader.get(),
-<<<<<<< HEAD
-=======
         TileID(),
->>>>>>> c0795fb3
         TileEmptyContent());
 
     // create tile
