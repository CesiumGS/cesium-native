#include "SimplePrepareRendererResource.h"

#include <Cesium3DTiles/GroupMetadata.h>
#include <Cesium3DTiles/MetadataQuery.h>
#include <Cesium3DTiles/Schema.h>
#include <Cesium3DTilesContent/registerAllTileContentTypes.h>
#include <Cesium3DTilesSelection/Tile.h>
#include <Cesium3DTilesSelection/TileContent.h>
#include <Cesium3DTilesSelection/TileLoadResult.h>
#include <Cesium3DTilesSelection/Tileset.h>
#include <Cesium3DTilesSelection/TilesetContentLoader.h>
#include <Cesium3DTilesSelection/TilesetExternals.h>
#include <Cesium3DTilesSelection/ViewState.h>
#include <Cesium3DTilesSelection/ViewUpdateResult.h>
#include <CesiumAsync/AsyncSystem.h>
#include <CesiumAsync/Future.h>
#include <CesiumAsync/Promise.h>
#include <CesiumGeospatial/BoundingRegion.h>
#include <CesiumGeospatial/Cartographic.h>
#include <CesiumGeospatial/Ellipsoid.h>
#include <CesiumGeospatial/GlobeRectangle.h>
#include <CesiumGeospatial/S2CellBoundingVolume.h>
#include <CesiumNativeTests/SimpleAssetAccessor.h>
#include <CesiumNativeTests/SimpleAssetRequest.h>
#include <CesiumNativeTests/SimpleAssetResponse.h>
#include <CesiumNativeTests/SimpleTaskProcessor.h>
#include <CesiumNativeTests/readFile.h>
#include <CesiumUtility/Math.h>

#include <doctest/doctest.h>
#include <glm/exponential.hpp>
#include <glm/ext/vector_double2.hpp>
#include <glm/ext/vector_double3.hpp>
#include <glm/geometric.hpp>

#include <algorithm>
#include <cmath>
#include <cstddef>
#include <cstdint>
#include <exception>
#include <filesystem>
#include <map>
#include <memory>
#include <optional>
#include <string>
#include <utility>
#include <variant>
#include <vector>

using namespace CesiumAsync;
using namespace Cesium3DTilesSelection;
using namespace CesiumGeospatial;
using namespace CesiumUtility;
using namespace CesiumNativeTests;

static bool doesTileMeetSSE(
    const ViewState& viewState,
    const Tile& tile,
    const Tileset& tileset) {
  double distance = glm::sqrt(viewState.computeDistanceSquaredToBoundingVolume(
      tile.getBoundingVolume()));
  double sse =
      viewState.computeScreenSpaceError(tile.getGeometricError(), distance);
  return sse < tileset.getOptions().maximumScreenSpaceError;
}

static void initializeTileset(Tileset& tileset) {
  // create a random view state so that we can able to load the tileset first
  const Ellipsoid& ellipsoid = Ellipsoid::WGS84;
  Cartographic viewPositionCartographic{
      Math::degreesToRadians(118.0),
      Math::degreesToRadians(32.0),
      200.0};
  Cartographic viewFocusCartographic{
      viewPositionCartographic.longitude + Math::degreesToRadians(0.5),
      viewPositionCartographic.latitude + Math::degreesToRadians(0.5),
      0.0};
  glm::dvec3 viewPosition =
      ellipsoid.cartographicToCartesian(viewPositionCartographic);
  glm::dvec3 viewFocus =
      ellipsoid.cartographicToCartesian(viewFocusCartographic);
  glm::dvec3 viewUp{0.0, 0.0, 1.0};
  glm::dvec2 viewPortSize{500.0, 500.0};
  double aspectRatio = viewPortSize.x / viewPortSize.y;
  double horizontalFieldOfView = Math::degreesToRadians(60.0);
  double verticalFieldOfView =
      std::atan(std::tan(horizontalFieldOfView * 0.5) / aspectRatio) * 2.0;
  ViewState viewState = ViewState(
      viewPosition,
      glm::normalize(viewFocus - viewPosition),
      viewUp,
      viewPortSize,
      horizontalFieldOfView,
      verticalFieldOfView,
      Ellipsoid::WGS84);

  tileset.updateViewGroup(tileset.getDefaultViewGroup(), {viewState});
  tileset.loadTiles();
}

static ViewState zoomToTile(const Tile& tile) {
  const BoundingRegion* region =
      std::get_if<BoundingRegion>(&tile.getBoundingVolume());
  REQUIRE(region != nullptr);

  const GlobeRectangle& rectangle = region->getRectangle();
  double maxHeight = region->getMaximumHeight();
  Cartographic center = rectangle.computeCenter();
  Cartographic corner = rectangle.getNorthwest();
  corner.height = maxHeight;

  const Ellipsoid& ellipsoid = Ellipsoid::WGS84;
  glm::dvec3 viewPosition = ellipsoid.cartographicToCartesian(corner);
  glm::dvec3 viewFocus = ellipsoid.cartographicToCartesian(center);
  glm::dvec3 viewUp{0.0, 0.0, 1.0};
  glm::dvec2 viewPortSize{500.0, 500.0};
  double aspectRatio = viewPortSize.x / viewPortSize.y;
  double horizontalFieldOfView = Math::degreesToRadians(60.0);
  double verticalFieldOfView =
      std::atan(std::tan(horizontalFieldOfView * 0.5) / aspectRatio) * 2.0;
  return ViewState(
      viewPosition,
      glm::normalize(viewFocus - viewPosition),
      viewUp,
      viewPortSize,
      horizontalFieldOfView,
      verticalFieldOfView,
      Ellipsoid::WGS84);
}

static ViewState zoomToTileset(const Tileset& tileset) {
  const Tile* root = tileset.getRootTile();
  REQUIRE(root != nullptr);

  return zoomToTile(*root);
}

TEST_CASE("Test replace refinement for render") {
  Cesium3DTilesContent::registerAllTileContentTypes();

  // initialize REPLACE tileset
  //
  //				   parent.b3dm
  //
  // ll.b3dm		lr.b3dm		ul.b3dm		ur.b3dm
  //
  // ll_ll.b3dm
  //
  std::filesystem::path testDataPath = Cesium3DTilesSelection_TEST_DATA_DIR;
  testDataPath = testDataPath / "ReplaceTileset";
  std::vector<std::string> files{
      "tileset.json",
      "parent.b3dm",
      "ll.b3dm",
      "lr.b3dm",
      "ul.b3dm",
      "ur.b3dm",
      "ll_ll.b3dm",
  };

  std::map<std::string, std::shared_ptr<SimpleAssetRequest>>
      mockCompletedRequests;
  for (const auto& file : files) {
    std::unique_ptr<SimpleAssetResponse> mockCompletedResponse =
        std::make_unique<SimpleAssetResponse>(
            static_cast<uint16_t>(200),
            "doesn't matter",
            CesiumAsync::HttpHeaders{},
            readFile(testDataPath / file));
    mockCompletedRequests.insert(
        {file,
         std::make_shared<SimpleAssetRequest>(
             "GET",
             file,
             CesiumAsync::HttpHeaders{},
             std::move(mockCompletedResponse))});
  }

  std::shared_ptr<SimpleAssetAccessor> mockAssetAccessor =
      std::make_shared<SimpleAssetAccessor>(std::move(mockCompletedRequests));
  TilesetExternals tilesetExternals{
      mockAssetAccessor,
      std::make_shared<SimplePrepareRendererResource>(),
      AsyncSystem(std::make_shared<SimpleTaskProcessor>()),
      nullptr};

  // create tileset and call updateView() to give it a chance to load
  Tileset tileset(tilesetExternals, "tileset.json");
  initializeTileset(tileset);

  // check the tiles status
  const Tile* pTilesetJson = tileset.getRootTile();
  REQUIRE(pTilesetJson);
  REQUIRE(pTilesetJson->getChildren().size() == 1);

  const Tile* root = &pTilesetJson->getChildren()[0];

  REQUIRE(root->getState() == TileLoadState::ContentLoading);
  for (const auto& child : root->getChildren()) {
    REQUIRE(child.getState() == TileLoadState::Unloaded);
  }

  SUBCASE("No refinement happen when tile meet SSE") {
    // Zoom to tileset. Expect the root will not meet sse in this configure
    ViewState viewState = zoomToTileset(tileset);

    // Zoom out from the tileset a little bit to make sure the root meet sse
    glm::dvec3 zoomOutPosition =
        viewState.getPosition() - viewState.getDirection() * 2500.0;
    ViewState zoomOutViewState = ViewState(
        zoomOutPosition,
        viewState.getDirection(),
        viewState.getUp(),
        viewState.getViewportSize(),
        viewState.getHorizontalFieldOfView(),
        viewState.getVerticalFieldOfView(),
        Ellipsoid::WGS84);

    // Check 1st and 2nd frame. Root should meet sse and render. No transitions
    // are expected here
    for (int frame = 0; frame < 2; ++frame) {
      ViewUpdateResult result = tileset.updateViewGroup(
          tileset.getDefaultViewGroup(),
          {zoomOutViewState});
      tileset.loadTiles();

      // Check tile state. Ensure root meet sse
      REQUIRE(root->getState() == TileLoadState::Done);
      REQUIRE(doesTileMeetSSE(zoomOutViewState, *root, tileset));
      for (const auto& child : root->getChildren()) {
        REQUIRE(child.getState() == TileLoadState::Unloaded);
      }

      // check result
      REQUIRE(result.tilesToRenderThisFrame.size() == 1);
      REQUIRE(result.tilesToRenderThisFrame.front() == root);

      REQUIRE(result.tilesFadingOut.size() == 0);

      REQUIRE(result.tilesVisited == 2);
      REQUIRE(result.workerThreadTileLoadQueueLength == 0);
      REQUIRE(result.mainThreadTileLoadQueueLength == 0);
      REQUIRE(result.tilesCulled == 0);
      REQUIRE(result.culledTilesVisited == 0);

      // check children state are still unloaded
      for (const auto& child : root->getChildren()) {
        REQUIRE(child.getState() == TileLoadState::Unloaded);
      }
    }
  }

  SUBCASE("Root doesn't meet sse but has to be rendered because children "
          "cannot be rendered") {
    // we should forbid hole first to let the checks below happen
    tileset.getOptions().forbidHoles = true;

    SUBCASE("Children cannot be rendered because of no response") {
      // remove one of children completed response to mock network error
      mockAssetAccessor->mockCompletedRequests["ll.b3dm"]->pResponse = nullptr;
      mockAssetAccessor->mockCompletedRequests["lr.b3dm"]->pResponse = nullptr;
      mockAssetAccessor->mockCompletedRequests["ul.b3dm"]->pResponse = nullptr;
      mockAssetAccessor->mockCompletedRequests["ur.b3dm"]->pResponse = nullptr;
    }

    SUBCASE("Children cannot be rendered because response has an failed status "
            "code") {
      // remove one of children completed response to mock network error
      mockAssetAccessor->mockCompletedRequests["ll.b3dm"]
          ->pResponse->mockStatusCode = 404;
      mockAssetAccessor->mockCompletedRequests["lr.b3dm"]
          ->pResponse->mockStatusCode = 404;
      mockAssetAccessor->mockCompletedRequests["ul.b3dm"]
          ->pResponse->mockStatusCode = 404;
      mockAssetAccessor->mockCompletedRequests["ur.b3dm"]
          ->pResponse->mockStatusCode = 404;
    }

    ViewState viewState = zoomToTileset(tileset);

    // 1st frame. Root doesn't meet sse, so it goes to children. But because
    // children haven't started loading, root should be rendered.
    {
      ViewUpdateResult result =
          tileset.updateViewGroup(tileset.getDefaultViewGroup(), {viewState});
      tileset.loadTiles();

      // Check tile state. Ensure root doesn't meet sse, but children does.
      // Children begin loading as well
      REQUIRE(root->getState() == TileLoadState::Done);
      REQUIRE(!doesTileMeetSSE(viewState, *root, tileset));
      for (const auto& child : root->getChildren()) {
        REQUIRE(child.getState() == TileLoadState::ContentLoading);
        REQUIRE(doesTileMeetSSE(viewState, child, tileset));
      }

      // check result
      REQUIRE(result.tilesToRenderThisFrame.size() == 1);
      REQUIRE(result.tilesToRenderThisFrame.front() == root);

      REQUIRE(result.tilesFadingOut.size() == 0);

      REQUIRE(result.tilesVisited == 6);
      REQUIRE(result.workerThreadTileLoadQueueLength == 4);
      REQUIRE(result.tilesCulled == 0);
      REQUIRE(result.culledTilesVisited == 0);
    }

    // 2nd frame. Because children receive failed response, so they will be
    // rendered as empty tiles.
    {
      ViewUpdateResult result =
          tileset.updateViewGroup(tileset.getDefaultViewGroup(), {viewState});
      tileset.loadTiles();

      // Check tile state. Ensure root doesn't meet sse, but children does
      REQUIRE(root->getState() == TileLoadState::Done);
      REQUIRE(!doesTileMeetSSE(viewState, *root, tileset));
      for (const auto& child : root->getChildren()) {
        REQUIRE(child.getState() == TileLoadState::Failed);
        REQUIRE(doesTileMeetSSE(viewState, child, tileset));
      }

      // check result
      REQUIRE(result.tilesToRenderThisFrame.size() == 4);

      REQUIRE(result.tilesFadingOut.size() == 1);

      REQUIRE(result.tilesVisited == 6);
      REQUIRE(result.workerThreadTileLoadQueueLength == 0);
      REQUIRE(result.tilesCulled == 0);
      REQUIRE(result.culledTilesVisited == 0);
    }
  }

  SUBCASE("Parent meets sse but not renderable") {
    // Zoom to tileset. Expect the root will not meet sse in this configure
    ViewState viewState = zoomToTileset(tileset);
    glm::dvec3 zoomInPosition =
        viewState.getPosition() + viewState.getDirection() * 200.0;
    ViewState zoomInViewState = ViewState(
        zoomInPosition,
        viewState.getDirection(),
        viewState.getUp(),
        viewState.getViewportSize(),
        viewState.getHorizontalFieldOfView(),
        viewState.getVerticalFieldOfView(),
        Ellipsoid::WGS84);

    // remove the ll.b3dm (one of the root's children) request to replicate
    // network failure
    mockAssetAccessor->mockCompletedRequests["ll.b3dm"]->pResponse = nullptr;

    // 1st frame. Root doesn't meet sse, but none of the children finish
    // loading. So we will render root
    {
      ViewUpdateResult result = tileset.updateViewGroup(
          tileset.getDefaultViewGroup(),
          {zoomInViewState});
      tileset.loadTiles();

      // check tiles status. All the children should have loading status
      REQUIRE(root->getState() == TileLoadState::Done);
      REQUIRE(!doesTileMeetSSE(zoomInViewState, *root, tileset));
      for (const auto& child : root->getChildren()) {
        REQUIRE(child.getState() == TileLoadState::ContentLoading);
      }

      const Tile& ll = root->getChildren().front();
      REQUIRE(!doesTileMeetSSE(zoomInViewState, ll, tileset));

      const Tile& ll_ll = ll.getChildren().front();
      REQUIRE(ll_ll.getState() == TileLoadState::ContentLoading);
      REQUIRE(doesTileMeetSSE(zoomInViewState, ll_ll, tileset));

      // check result
      REQUIRE(result.tilesToRenderThisFrame.size() == 1);
      REQUIRE(result.tilesToRenderThisFrame.front() == root);

      REQUIRE(result.tilesFadingOut.size() == 0);

      REQUIRE(result.tilesVisited == 7);
      REQUIRE(result.workerThreadTileLoadQueueLength == 5);
      REQUIRE(result.tilesCulled == 0);
      REQUIRE(result.culledTilesVisited == 0);
    }

    // 2nd frame. All the children finish loading, so they are ready to be
    // rendered (except ll.b3dm tile since it doesn't meet sse)
    {
      ViewUpdateResult result = tileset.updateViewGroup(
          tileset.getDefaultViewGroup(),
          {zoomInViewState});
      tileset.loadTiles();

      // check tiles status. All the children should have loading status
      REQUIRE(root->getState() == TileLoadState::Done);
      REQUIRE(!doesTileMeetSSE(zoomInViewState, *root, tileset));

      // the first child of root isn't rendered because it doesn't meet sse. It
      // will be refined to its child which is ready to be rendered
      const Tile& ll = root->getChildren().front();
      REQUIRE(ll.getState() == TileLoadState::Failed);
      REQUIRE(!doesTileMeetSSE(zoomInViewState, ll, tileset));

      const Tile& ll_ll = ll.getChildren().front();
      REQUIRE(ll_ll.getState() == TileLoadState::Done);
      REQUIRE(doesTileMeetSSE(zoomInViewState, ll_ll, tileset));

      // the rest of the root's children are ready to be rendered since they all
      // meet sse
      for (size_t i = 1; i < root->getChildren().size(); ++i) {
        const Tile& child = root->getChildren()[i];
        REQUIRE(child.getState() == TileLoadState::Done);
        REQUIRE(doesTileMeetSSE(zoomInViewState, child, tileset));
      }

      // check result
      REQUIRE(result.tilesToRenderThisFrame.size() == 4);
      REQUIRE(result.tilesToRenderThisFrame[0] == &ll_ll);
      REQUIRE(result.tilesToRenderThisFrame[1] == &root->getChildren()[1]);
      REQUIRE(result.tilesToRenderThisFrame[2] == &root->getChildren()[2]);
      REQUIRE(result.tilesToRenderThisFrame[3] == &root->getChildren()[3]);

      REQUIRE(result.tilesFadingOut.size() == 1);

      REQUIRE(result.tilesVisited == 7);
      REQUIRE(result.workerThreadTileLoadQueueLength == 0);
      REQUIRE(result.tilesCulled == 0);
      REQUIRE(result.culledTilesVisited == 0);
    }

    // 3d frame. Zoom out the camera so that ll.b3dm tile will meet sse.
    // However, since its content is failed to load and in the last frame it is
    // refined, its child will be rendered instead to prevent loss of detail
    {
      glm::dvec3 zoomOutPosition =
          viewState.getPosition() - viewState.getDirection() * 100.0;
      ViewState zoomOutViewState = ViewState(
          zoomOutPosition,
          viewState.getDirection(),
          viewState.getUp(),
          viewState.getViewportSize(),
          viewState.getHorizontalFieldOfView(),
          viewState.getVerticalFieldOfView(),
          Ellipsoid::WGS84);

      ViewUpdateResult result = tileset.updateViewGroup(
          tileset.getDefaultViewGroup(),
          {zoomOutViewState});
      tileset.loadTiles();

      // check tiles status. All the children should have loading status
      REQUIRE(root->getState() == TileLoadState::Done);
      REQUIRE(!doesTileMeetSSE(zoomOutViewState, *root, tileset));

      // The first child of root isn't rendered because it is failed to load
      // even though it meets sse. We will still render it even it's just an
      // empty hole
      const Tile& ll = root->getChildren().front();
      REQUIRE(ll.getState() == TileLoadState::Failed);
      REQUIRE(doesTileMeetSSE(zoomOutViewState, ll, tileset));

      const Tile& ll_ll = ll.getChildren().front();
      REQUIRE(ll_ll.getState() == TileLoadState::Done);

      // the rest of the root's children are ready to be rendered since they all
      // meet sse
      for (size_t i = 1; i < root->getChildren().size(); ++i) {
        const Tile& child = root->getChildren()[i];
        REQUIRE(child.getState() == TileLoadState::Done);
        REQUIRE(doesTileMeetSSE(zoomOutViewState, child, tileset));
      }

      // check result
      REQUIRE(result.tilesToRenderThisFrame.size() == 4);
      REQUIRE(result.tilesToRenderThisFrame[0] == &ll);
      REQUIRE(result.tilesToRenderThisFrame[1] == &root->getChildren()[1]);
      REQUIRE(result.tilesToRenderThisFrame[2] == &root->getChildren()[2]);
      REQUIRE(result.tilesToRenderThisFrame[3] == &root->getChildren()[3]);

      REQUIRE(result.tilesFadingOut.size() == 1);

      REQUIRE(result.tilesVisited == 6);
      REQUIRE(result.workerThreadTileLoadQueueLength == 0);
      REQUIRE(result.tilesCulled == 0);
      REQUIRE(result.culledTilesVisited == 0);
    }
  }

  SUBCASE("Child should be chosen when parent doesn't meet SSE") {
    ViewState viewState = zoomToTileset(tileset);

    // 1st frame. Root doesn't meet sse and children does. However, because
    // none of the children are loaded, root will be rendered instead and
    // children transition from unloaded to loading in the mean time
    {
      ViewUpdateResult result =
          tileset.updateViewGroup(tileset.getDefaultViewGroup(), {viewState});
      tileset.loadTiles();

      // Check tile state. Ensure root doesn't meet sse, but children does
      REQUIRE(root->getState() == TileLoadState::Done);
      REQUIRE(!doesTileMeetSSE(viewState, *root, tileset));
      for (const auto& child : root->getChildren()) {
        REQUIRE(child.getState() == TileLoadState::ContentLoading);
        REQUIRE(doesTileMeetSSE(viewState, child, tileset));
      }

      // check result
      REQUIRE(result.tilesToRenderThisFrame.size() == 1);
      REQUIRE(result.tilesToRenderThisFrame.front() == root);

      REQUIRE(result.tilesFadingOut.size() == 0);

      REQUIRE(result.tilesVisited == 6);
      REQUIRE(result.workerThreadTileLoadQueueLength == 4);
      REQUIRE(result.tilesCulled == 0);
      REQUIRE(result.culledTilesVisited == 0);
    }

    // 2nd frame. Children are finished loading and ready to be rendered. Root
    // shouldn't be rendered in this frame
    {
      ViewUpdateResult result =
          tileset.updateViewGroup(tileset.getDefaultViewGroup(), {viewState});
      tileset.loadTiles();

      // check tile states
      REQUIRE(root->getState() == TileLoadState::Done);
      for (const auto& child : root->getChildren()) {
        REQUIRE(child.getState() == TileLoadState::Done);
      }

      // check result
      REQUIRE(result.tilesToRenderThisFrame.size() == 4);
      for (const auto& child : root->getChildren()) {
        REQUIRE(
            std::find(
                result.tilesToRenderThisFrame.begin(),
                result.tilesToRenderThisFrame.end(),
                &child) != result.tilesToRenderThisFrame.end());
      }

      REQUIRE(result.tilesFadingOut.size() == 1);

      REQUIRE(result.tilesVisited == 6);
      REQUIRE(result.workerThreadTileLoadQueueLength == 0);
      REQUIRE(result.tilesCulled == 0);
      REQUIRE(result.culledTilesVisited == 0);
    }
  }
}

TEST_CASE("Test additive refinement") {
  Cesium3DTilesContent::registerAllTileContentTypes();

  std::filesystem::path testDataPath = Cesium3DTilesSelection_TEST_DATA_DIR;
  testDataPath = testDataPath / "AddTileset";
  std::vector<std::string> files{
      "tileset.json",
      "tileset2.json",
      "parent.b3dm",
      "lr.b3dm",
      "ul.b3dm",
      "ur.b3dm",
      "tileset3/tileset3.json",
      "tileset3/ll.b3dm"};

  std::map<std::string, std::shared_ptr<SimpleAssetRequest>>
      mockCompletedRequests;
  for (const auto& file : files) {
    std::unique_ptr<SimpleAssetResponse> mockCompletedResponse =
        std::make_unique<SimpleAssetResponse>(
            static_cast<uint16_t>(200),
            "doesn't matter",
            CesiumAsync::HttpHeaders{},
            readFile(testDataPath / file));
    mockCompletedRequests.insert(
        {file,
         std::make_shared<SimpleAssetRequest>(
             "GET",
             file,
             CesiumAsync::HttpHeaders{},
             std::move(mockCompletedResponse))});
  }

  std::shared_ptr<SimpleAssetAccessor> mockAssetAccessor =
      std::make_shared<SimpleAssetAccessor>(std::move(mockCompletedRequests));
  TilesetExternals tilesetExternals{
      mockAssetAccessor,
      std::make_shared<SimplePrepareRendererResource>(),
      AsyncSystem(std::make_shared<SimpleTaskProcessor>()),
      nullptr};

  // create tileset and call updateView() to give it a chance to load
  Tileset tileset(tilesetExternals, "tileset.json");
  initializeTileset(tileset);

  // root is external tileset. Since its content is loading, we won't know if it
  // has children or not
  const Tile* pTilesetJson = tileset.getRootTile();
  REQUIRE(pTilesetJson);
  REQUIRE(pTilesetJson->getChildren().size() == 1);

  const Tile* root = &pTilesetJson->getChildren()[0];
  REQUIRE(root->getState() == TileLoadState::ContentLoading);
  REQUIRE(root->getChildren().size() == 0);

  SUBCASE("Load external tilesets") {
    ViewState viewState = zoomToTileset(tileset);

    // 1st frame. Root, its child, and its four grandchildren will all be
    // rendered because they meet SSE, even though they're not loaded yet.
    {
      ViewUpdateResult result =
          tileset.updateViewGroup(tileset.getDefaultViewGroup(), {viewState});
      tileset.loadTiles();

      const std::vector<Tile::Pointer>& ttr = result.tilesToRenderThisFrame;
      REQUIRE(ttr.size() == 7);

      REQUIRE(root->getState() == TileLoadState::Done);
      REQUIRE(!doesTileMeetSSE(viewState, *root, tileset));
      REQUIRE(root->getChildren().size() == 1);
      REQUIRE(std::find(ttr.begin(), ttr.end(), pTilesetJson) != ttr.end());
      REQUIRE(std::find(ttr.begin(), ttr.end(), root) != ttr.end());

      const Tile& parentB3DM = root->getChildren().front();
      REQUIRE(parentB3DM.getState() == TileLoadState::ContentLoading);
      REQUIRE(!doesTileMeetSSE(viewState, parentB3DM, tileset));
      REQUIRE(parentB3DM.getChildren().size() == 4);
      REQUIRE(std::find(ttr.begin(), ttr.end(), &parentB3DM) != ttr.end());

      for (const Tile& child : parentB3DM.getChildren()) {
        REQUIRE(child.getState() == TileLoadState::ContentLoading);
        REQUIRE(doesTileMeetSSE(viewState, child, tileset));
        REQUIRE(std::find(ttr.begin(), ttr.end(), &child) != ttr.end());
      }

      REQUIRE(result.tilesFadingOut.size() == 0);

      REQUIRE(result.tilesVisited == 7);
      REQUIRE(result.workerThreadTileLoadQueueLength == 5);
      REQUIRE(result.tilesCulled == 0);
      REQUIRE(result.culledTilesVisited == 0);
    }

    // 2nd frame
    {
      ViewUpdateResult result =
          tileset.updateViewGroup(tileset.getDefaultViewGroup(), {viewState});
      tileset.loadTiles();

      const std::vector<Tile::Pointer>& ttr = result.tilesToRenderThisFrame;
      REQUIRE(ttr.size() == 8);

      // root is done loading and rendered.
      REQUIRE(root->getState() == TileLoadState::Done);
      REQUIRE(!doesTileMeetSSE(viewState, *root, tileset));
      REQUIRE(root->getChildren().size() == 1);
      REQUIRE(std::find(ttr.begin(), ttr.end(), root) != ttr.end());

      // root's child is done loading and rendered, too.
      const Tile& parentB3DM = root->getChildren().front();
      REQUIRE(parentB3DM.getState() == TileLoadState::Done);
      REQUIRE(!doesTileMeetSSE(viewState, parentB3DM, tileset));
      REQUIRE(parentB3DM.getChildren().size() == 4);
      REQUIRE(std::find(ttr.begin(), ttr.end(), &parentB3DM) != ttr.end());

      for (const Tile& child : parentB3DM.getChildren()) {
        // parentB3DM's children are all done loading and are rendered.
        REQUIRE(child.getState() == TileLoadState::Done);
        REQUIRE(std::find(ttr.begin(), ttr.end(), &child) != ttr.end());

        if (*std::get_if<std::string>(&child.getTileID()) !=
            "tileset3/tileset3.json") {
          REQUIRE(doesTileMeetSSE(viewState, child, tileset));
        } else {
          // external tilesets get unconditionally refined
          REQUIRE(root->getUnconditionallyRefine());

          // expect the children to meet sse and begin loading the content,
          // while also getting rendered.
          REQUIRE(child.getChildren().size() == 1);
          REQUIRE(
              doesTileMeetSSE(viewState, child.getChildren().front(), tileset));
          REQUIRE(
              child.getChildren().front().getState() ==
              TileLoadState::ContentLoading);
          REQUIRE(
              std::find(ttr.begin(), ttr.end(), &child.getChildren().front()) !=
              ttr.end());
        }
      }

      REQUIRE(result.tilesFadingOut.size() == 0);

      REQUIRE(result.tilesVisited == 8);
      REQUIRE(result.workerThreadTileLoadQueueLength == 1);
      REQUIRE(result.tilesCulled == 0);
      REQUIRE(result.culledTilesVisited == 0);
    }

    // 3rd frame. All the children finish loading. All should be rendered now
    {
      ViewUpdateResult result =
          tileset.updateViewGroup(tileset.getDefaultViewGroup(), {viewState});
      tileset.loadTiles();

      REQUIRE(result.tilesToRenderThisFrame.size() == 8);

      REQUIRE(result.tilesFadingOut.size() == 0);

      REQUIRE(result.tilesVisited == 8);
      REQUIRE(result.workerThreadTileLoadQueueLength == 0);
      REQUIRE(result.tilesCulled == 0);
      REQUIRE(result.culledTilesVisited == 0);
    }
  }
}

TEST_CASE("Render any tiles even when one of children can't be rendered for "
          "additive refinement") {
  Cesium3DTilesContent::registerAllTileContentTypes();

  std::filesystem::path testDataPath = Cesium3DTilesSelection_TEST_DATA_DIR;
  testDataPath = testDataPath / "ErrorChildrenAddTileset";
  std::vector<std::string> files{
      "tileset.json",
      "parent.b3dm",
      "error_lr.b3dm",
      "ul.b3dm",
      "ur.b3dm",
  };

  std::map<std::string, std::shared_ptr<SimpleAssetRequest>>
      mockCompletedRequests;
  for (const auto& file : files) {
    std::unique_ptr<SimpleAssetResponse> mockCompletedResponse =
        std::make_unique<SimpleAssetResponse>(
            static_cast<uint16_t>(200),
            "doesn't matter",
            CesiumAsync::HttpHeaders{},
            readFile(testDataPath / file));
    mockCompletedRequests.insert(
        {file,
         std::make_shared<SimpleAssetRequest>(
             "GET",
             file,
             CesiumAsync::HttpHeaders{},
             std::move(mockCompletedResponse))});
  }

  std::shared_ptr<SimpleAssetAccessor> mockAssetAccessor =
      std::make_shared<SimpleAssetAccessor>(std::move(mockCompletedRequests));
  TilesetExternals tilesetExternals{
      mockAssetAccessor,
      std::make_shared<SimplePrepareRendererResource>(),
      AsyncSystem(std::make_shared<SimpleTaskProcessor>()),
      nullptr};

  // create tileset and call updateView() to give it a chance to load
  Tileset tileset(tilesetExternals, "tileset.json");
  initializeTileset(tileset);
  ViewState viewState = zoomToTileset(tileset);

  Tile* pTilesetJson = tileset.getRootTile();
  REQUIRE(pTilesetJson);
  REQUIRE(pTilesetJson->getChildren().size() == 1);
  Tile* root = &pTilesetJson->getChildren()[0];

  REQUIRE(!doesTileMeetSSE(viewState, *root, tileset));
  REQUIRE(root->getState() == TileLoadState::ContentLoading);
  REQUIRE(root->getChildren().size() == 3);

  // 1st frame. Root doesn't meet sse, so load children. But they are
  // non-renderable, so render root only
  {
    ViewUpdateResult result =
        tileset.updateViewGroup(tileset.getDefaultViewGroup(), {viewState});
    tileset.loadTiles();

    for (const Tile& child : root->getChildren()) {
      CHECK(child.getState() == TileLoadState::ContentLoading);
    }

    REQUIRE(result.tilesToRenderThisFrame.size() == 2);
    REQUIRE(result.tilesFadingOut.size() == 0);
    REQUIRE(result.tilesVisited == 5);
    REQUIRE(result.workerThreadTileLoadQueueLength == 3);
    REQUIRE(result.tilesCulled == 0);
    REQUIRE(result.culledTilesVisited == 0);
  }

  // 2nd frame. Root doesn't meet sse, so load children. Even one of the
  // children is failed, render all of them even there is a hole
  {
    ViewUpdateResult result =
        tileset.updateViewGroup(tileset.getDefaultViewGroup(), {viewState});
    tileset.loadTiles();

    REQUIRE(root->isRenderable());

    // first child will have failed empty content, but other children
    const auto& children = root->getChildren();
    REQUIRE(children[0].getState() == TileLoadState::Failed);
    REQUIRE(children[0].isRenderable());
    for (const Tile& child : children.subspan(1)) {
      REQUIRE(child.getState() == TileLoadState::Done);
      REQUIRE(child.isRenderable());
    }

    REQUIRE(result.tilesToRenderThisFrame.size() == 5);
    REQUIRE(result.tilesFadingOut.size() == 0);
    REQUIRE(result.tilesVisited == 5);
    REQUIRE(result.workerThreadTileLoadQueueLength == 0);
    REQUIRE(result.tilesCulled == 0);
    REQUIRE(result.culledTilesVisited == 0);
  }
}

TEST_CASE("Test multiple frustums") {
  Cesium3DTilesContent::registerAllTileContentTypes();

  std::filesystem::path testDataPath = Cesium3DTilesSelection_TEST_DATA_DIR;
  testDataPath = testDataPath / "ReplaceTileset";
  std::vector<std::string> files{
      "tileset.json",
      "parent.b3dm",
      "ll.b3dm",
      "lr.b3dm",
      "ul.b3dm",
      "ur.b3dm",
      "ll_ll.b3dm",
  };

  std::map<std::string, std::shared_ptr<SimpleAssetRequest>>
      mockCompletedRequests;
  for (const auto& file : files) {
    std::unique_ptr<SimpleAssetResponse> mockCompletedResponse =
        std::make_unique<SimpleAssetResponse>(
            static_cast<uint16_t>(200),
            "doesn't matter",
            CesiumAsync::HttpHeaders{},
            readFile(testDataPath / file));
    mockCompletedRequests.insert(
        {file,
         std::make_shared<SimpleAssetRequest>(
             "GET",
             file,
             CesiumAsync::HttpHeaders{},
             std::move(mockCompletedResponse))});
  }

  std::shared_ptr<SimpleAssetAccessor> mockAssetAccessor =
      std::make_shared<SimpleAssetAccessor>(std::move(mockCompletedRequests));
  TilesetExternals tilesetExternals{
      mockAssetAccessor,
      std::make_shared<SimplePrepareRendererResource>(),
      AsyncSystem(std::make_shared<SimpleTaskProcessor>()),
      nullptr};

  // create tileset and call updateView() to give it a chance to load
  Tileset tileset(tilesetExternals, "tileset.json");
  initializeTileset(tileset);

  // check the tiles status
  const Tile* pTilesetJson = tileset.getRootTile();
  REQUIRE(pTilesetJson);
  REQUIRE(pTilesetJson->getChildren().size() == 1);
  const Tile* root = &pTilesetJson->getChildren()[0];
  REQUIRE(root->getState() == TileLoadState::ContentLoading);
  for (const auto& child : root->getChildren()) {
    REQUIRE(child.getState() == TileLoadState::Unloaded);
  }

  // Zoom to tileset. Expect the root will not meet sse in this configure
  ViewState viewState = zoomToTileset(tileset);

  // Zoom out from the tileset a little bit to make sure the root meets sse
  glm::dvec3 zoomOutPosition =
      viewState.getPosition() - viewState.getDirection() * 2500.0;
  ViewState zoomOutViewState = ViewState(
      zoomOutPosition,
      viewState.getDirection(),
      viewState.getUp(),
      viewState.getViewportSize(),
      viewState.getHorizontalFieldOfView(),
      viewState.getVerticalFieldOfView(),
      Ellipsoid::WGS84);

  SUBCASE("The frustum with the highest SSE should be used for deciding to "
          "refine") {

    // frame 1
    {
      ViewUpdateResult result = tileset.updateViewGroup(
          tileset.getDefaultViewGroup(),
          {viewState, zoomOutViewState});
      tileset.loadTiles();

      // Check tile state. Ensure root meets sse for only the zoomed out
      // ViewState
      REQUIRE(root->getState() == TileLoadState::Done);
      REQUIRE(!doesTileMeetSSE(viewState, *root, tileset));
      REQUIRE(doesTileMeetSSE(zoomOutViewState, *root, tileset));
      for (const auto& child : root->getChildren()) {
        REQUIRE(child.getState() == TileLoadState::ContentLoading);
      }

      // check result
      REQUIRE(result.tilesToRenderThisFrame.size() == 1);
      REQUIRE(result.workerThreadTileLoadQueueLength == 4);
      REQUIRE(result.tilesToRenderThisFrame.front() == root);
    }

    // frame 2
    {
      ViewUpdateResult result = tileset.updateViewGroup(
          tileset.getDefaultViewGroup(),
          {viewState, zoomOutViewState});
      tileset.loadTiles();

      // Check tile state. Ensure root meets sse for only the zoomed out
      // ViewState
      REQUIRE(root->getState() == TileLoadState::Done);
      REQUIRE(!doesTileMeetSSE(viewState, *root, tileset));
      REQUIRE(doesTileMeetSSE(zoomOutViewState, *root, tileset));
      for (const auto& child : root->getChildren()) {
        REQUIRE(child.getState() == TileLoadState::Done);
      }

      // check result
      REQUIRE(result.tilesToRenderThisFrame.size() == 4);

      REQUIRE(result.tilesFadingOut.size() == 1);
      REQUIRE(*result.tilesFadingOut.begin() == root);

      REQUIRE(result.tilesVisited == 6);
      REQUIRE(result.workerThreadTileLoadQueueLength == 0);
      REQUIRE(result.tilesCulled == 0);
    }
  }

  SUBCASE("Tiles should be culled if all the cameras agree") {

    REQUIRE(root->getChildren().size() == 4);
    const Tile& firstChild = root->getChildren()[0];
    const Tile& secondChild = root->getChildren()[1];
    REQUIRE(firstChild.getChildren().size() == 1);
    const Tile& grandChild = firstChild.getChildren()[0];

    ViewState zoomToTileViewState = zoomToTile(firstChild);

    // Expected to only contain the grand child
    // (child of the first child of the root).
    glm::dvec3 zoomInPosition = zoomToTileViewState.getPosition() +
                                zoomToTileViewState.getDirection() * 250.0;
    ViewState zoomInViewState1 = ViewState(
        zoomInPosition,
        zoomToTileViewState.getDirection(),
        zoomToTileViewState.getUp(),
        zoomToTileViewState.getViewportSize(),
        0.5 * zoomToTileViewState.getHorizontalFieldOfView(),
        0.5 * zoomToTileViewState.getVerticalFieldOfView(),
        Ellipsoid::WGS84);

    zoomInPosition = zoomToTileViewState.getPosition() +
                     glm::dvec3(15.0, 0, 0) +
                     zoomToTileViewState.getDirection() * 243.0;
    ViewState zoomInViewState2 = ViewState(
        zoomInPosition,
        zoomToTileViewState.getDirection(),
        zoomToTileViewState.getUp(),
        zoomToTileViewState.getViewportSize(),
        0.5 * zoomToTileViewState.getHorizontalFieldOfView(),
        0.5 * zoomToTileViewState.getVerticalFieldOfView(),
        Ellipsoid::WGS84);

    // frame 3 & 4
    {
      tileset.updateViewGroup(
          tileset.getDefaultViewGroup(),
          {zoomInViewState1, zoomInViewState2});
      tileset.loadTiles();
      ViewUpdateResult result = tileset.updateViewGroup(
          tileset.getDefaultViewGroup(),
          {zoomInViewState1, zoomInViewState2});
      tileset.loadTiles();

      // check result
      // The grand child and the second child are the only ones rendered.
      // The third and fourth children of the root are culled.
      REQUIRE(result.tilesToRenderThisFrame.size() == 2);
      REQUIRE(result.tilesVisited == 5);
      REQUIRE(
          std::find(
              result.tilesToRenderThisFrame.begin(),
              result.tilesToRenderThisFrame.end(),
              &grandChild) != result.tilesToRenderThisFrame.end());
      REQUIRE(
          std::find(
              result.tilesToRenderThisFrame.begin(),
              result.tilesToRenderThisFrame.end(),
              &secondChild) != result.tilesToRenderThisFrame.end());
      REQUIRE(result.tilesCulled == 2);
    }
  }
}

TEST_CASE("Can load example tileset.json from 3DTILES_bounding_volume_S2 "
          "documentation") {
  std::string s = R"(
      {
        "asset": {
          "version": "1.0"
        },
        "geometricError": 1000000,
        "extensionsUsed": [
          "3DTILES_bounding_volume_S2"
        ],
        "extensionsRequired": [
          "3DTILES_bounding_volume_S2"
        ],
        "root": {
          "boundingVolume": {
            "extensions": {
              "3DTILES_bounding_volume_S2": {
                "token": "3",
                "minimumHeight": 0,
                "maximumHeight": 1000000
              }
            }
          },
          "refine": "REPLACE",
          "geometricError": 50000,
          "children": [
            {
              "boundingVolume": {
                "extensions": {
                  "3DTILES_bounding_volume_S2": {
                    "token": "2c",
                    "minimumHeight": 0,
                    "maximumHeight": 500000
                  }
                }
              },
              "refine": "REPLACE",
              "geometricError": 500000,
              "children": [
                {
                  "boundingVolume": {
                    "extensions": {
                      "3DTILES_bounding_volume_S2": {
                        "token": "2f",
                        "minimumHeight": 0,
                        "maximumHeight": 250000
                      }
                    }
                  },
                  "refine": "REPLACE",
                  "geometricError": 250000,
                  "children": [
                    {
                      "boundingVolume": {
                        "extensions": {
                          "3DTILES_bounding_volume_S2": {
                            "token": "2ec",
                            "minimumHeight": 0,
                            "maximumHeight": 125000
                          }
                        }
                      },
                      "refine": "REPLACE",
                      "geometricError": 125000
                    }
                  ]
                }
              ]
            }
          ]
        }
      })";

  std::map<std::string, std::shared_ptr<SimpleAssetRequest>>
      mockCompletedRequests;

  const std::byte* pStart = reinterpret_cast<const std::byte*>(s.c_str());

  std::unique_ptr<SimpleAssetResponse> mockCompletedResponse =
      std::make_unique<SimpleAssetResponse>(
          static_cast<uint16_t>(200),
          "doesn't matter",
          CesiumAsync::HttpHeaders{},
          std::vector<std::byte>(pStart, pStart + s.size()));
  mockCompletedRequests.insert(
      {"tileset.json",
       std::make_shared<SimpleAssetRequest>(
           "GET",
           "tileset.json",
           CesiumAsync::HttpHeaders{},
           std::move(mockCompletedResponse))});

  std::shared_ptr<SimpleAssetAccessor> mockAssetAccessor =
      std::make_shared<SimpleAssetAccessor>(std::move(mockCompletedRequests));
  TilesetExternals tilesetExternals{
      mockAssetAccessor,
      std::make_shared<SimplePrepareRendererResource>(),
      AsyncSystem(std::make_shared<SimpleTaskProcessor>()),
      nullptr};

  // create tileset and wait for it to load.
  Tileset tileset(tilesetExternals, "tileset.json");
  while (!tileset.getRootTile()) {
    tilesetExternals.asyncSystem.dispatchMainThreadTasks();
  }

  const Tile* pTilesetJson = tileset.getRootTile();
  REQUIRE(pTilesetJson);
  REQUIRE(pTilesetJson->getChildren().size() == 1);
  const Tile* pRoot = &pTilesetJson->getChildren()[0];

  const S2CellBoundingVolume* pS2 =
      std::get_if<S2CellBoundingVolume>(&pRoot->getBoundingVolume());
  REQUIRE(pS2);

  CHECK(pS2->getCellID().toToken() == "3");
  CHECK(pS2->getMinimumHeight() == 0.0);
  CHECK(pS2->getMaximumHeight() == 1000000.0);

  REQUIRE(pRoot->getChildren().size() == 1);
  const Tile* pChild = &pRoot->getChildren()[0];
  const S2CellBoundingVolume* pS2Child =
      std::get_if<S2CellBoundingVolume>(&pChild->getBoundingVolume());
  REQUIRE(pS2Child);

  CHECK(pS2Child->getCellID().toToken() == "2c");
  CHECK(pS2Child->getMinimumHeight() == 0.0);
  CHECK(pS2Child->getMaximumHeight() == 500000.0);

  REQUIRE(pChild->getChildren().size() == 1);
  const Tile* pGrandchild = &pChild->getChildren()[0];
  const S2CellBoundingVolume* pS2Grandchild =
      std::get_if<S2CellBoundingVolume>(&pGrandchild->getBoundingVolume());
  REQUIRE(pS2Grandchild);

  CHECK(pS2Grandchild->getCellID().toToken() == "2f");
  CHECK(pS2Grandchild->getMinimumHeight() == 0.0);
  CHECK(pS2Grandchild->getMaximumHeight() == 250000.0);

  REQUIRE(pGrandchild->getChildren().size() == 1);
  const Tile* pGreatGrandchild = &pGrandchild->getChildren()[0];
  const S2CellBoundingVolume* pS2GreatGrandchild =
      std::get_if<S2CellBoundingVolume>(&pGreatGrandchild->getBoundingVolume());
  REQUIRE(pS2GreatGrandchild);

  CHECK(pS2GreatGrandchild->getCellID().toToken() == "2ec");
  CHECK(pS2GreatGrandchild->getMinimumHeight() == 0.0);
  CHECK(pS2GreatGrandchild->getMaximumHeight() == 125000.0);

  REQUIRE(pGreatGrandchild->getChildren().empty());
}

TEST_CASE("Makes metadata available once root tile is loaded") {
  Cesium3DTilesContent::registerAllTileContentTypes();

  std::filesystem::path testDataPath = Cesium3DTilesSelection_TEST_DATA_DIR;
  testDataPath = testDataPath / "WithMetadata";
  std::vector<std::string> files{
      "tileset.json",
      "external-tileset.json",
      "parent.b3dm",
      "ll.b3dm",
      "lr.b3dm",
      "ul.b3dm",
      "ur.b3dm"};

  std::map<std::string, std::shared_ptr<SimpleAssetRequest>>
      mockCompletedRequests;
  for (const auto& file : files) {
    std::unique_ptr<SimpleAssetResponse> mockCompletedResponse =
        std::make_unique<SimpleAssetResponse>(
            static_cast<uint16_t>(200),
            "doesn't matter",
            CesiumAsync::HttpHeaders{},
            readFile(testDataPath / file));
    mockCompletedRequests.insert(
        {file,
         std::make_shared<SimpleAssetRequest>(
             "GET",
             file,
             CesiumAsync::HttpHeaders{},
             std::move(mockCompletedResponse))});
  }

  std::shared_ptr<SimpleAssetAccessor> mockAssetAccessor =
      std::make_shared<SimpleAssetAccessor>(std::move(mockCompletedRequests));
  TilesetExternals tilesetExternals{
      mockAssetAccessor,
      std::make_shared<SimplePrepareRendererResource>(),
      AsyncSystem(std::make_shared<SimpleTaskProcessor>()),
      nullptr};

  // create tileset and call updateView() to give it a chance to load
  Tileset tileset(tilesetExternals, "tileset.json");
  initializeTileset(tileset);

  Tile* pRoot = tileset.getRootTile();
  REQUIRE(pRoot);

  TileExternalContent* pExternal = pRoot->getContent().getExternalContent();
  REQUIRE(pExternal);

  const TilesetMetadata& metadata = pExternal->metadata;
  const std::optional<Cesium3DTiles::Schema>& schema = metadata.schema;
  REQUIRE(schema);
  CHECK(schema->id == "foo");
}

TEST_CASE("Makes metadata available on external tilesets") {
  Cesium3DTilesContent::registerAllTileContentTypes();

  std::filesystem::path testDataPath = Cesium3DTilesSelection_TEST_DATA_DIR;
  testDataPath = testDataPath / "WithMetadata";
  std::vector<std::string> files{
      "tileset.json",
      "external-tileset.json",
      "parent.b3dm",
      "ll.b3dm",
      "lr.b3dm",
      "ul.b3dm",
      "ur.b3dm"};

  std::map<std::string, std::shared_ptr<SimpleAssetRequest>>
      mockCompletedRequests;
  for (const auto& file : files) {
    std::unique_ptr<SimpleAssetResponse> mockCompletedResponse =
        std::make_unique<SimpleAssetResponse>(
            static_cast<uint16_t>(200),
            "doesn't matter",
            CesiumAsync::HttpHeaders{},
            readFile(testDataPath / file));
    mockCompletedRequests.insert(
        {file,
         std::make_shared<SimpleAssetRequest>(
             "GET",
             file,
             CesiumAsync::HttpHeaders{},
             std::move(mockCompletedResponse))});
  }

  std::shared_ptr<SimpleAssetAccessor> mockAssetAccessor =
      std::make_shared<SimpleAssetAccessor>(std::move(mockCompletedRequests));
  TilesetExternals tilesetExternals{
      mockAssetAccessor,
      std::make_shared<SimplePrepareRendererResource>(),
      AsyncSystem(std::make_shared<SimpleTaskProcessor>()),
      nullptr};

  // create tileset and call updateView() to give it a chance to load
  Tileset tileset(tilesetExternals, "tileset.json");
  initializeTileset(tileset);

  Tile* pTilesetJson = tileset.getRootTile();
  REQUIRE(pTilesetJson);
  REQUIRE(pTilesetJson->getChildren().size() == 1);

  Tile* pRoot = &pTilesetJson->getChildren()[0];
  REQUIRE(pRoot);
  REQUIRE(pRoot->getChildren().size() == 5);
  Tile* pExternal = &pRoot->getChildren()[4];

  TileExternalContent* pExternalContent = nullptr;

  for (int i = 0; i < 10 && pExternalContent == nullptr; ++i) {
    ViewState zoomToTileViewState = zoomToTile(*pExternal);
    tileset.updateViewGroup(
        tileset.getDefaultViewGroup(),
        {zoomToTileViewState});
    tileset.loadTiles();
    pExternalContent = pExternal->getContent().getExternalContent();
  }

  REQUIRE(pExternalContent);

  REQUIRE(pExternalContent->metadata.groups.size() == 2);
  CHECK(pExternalContent->metadata.groups[0].classProperty == "someClass");
  CHECK(pExternalContent->metadata.groups[1].classProperty == "someClass");
}

TEST_CASE("Allows access to material variants") {
  Cesium3DTilesContent::registerAllTileContentTypes();

  std::filesystem::path testDataPath = Cesium3DTilesSelection_TEST_DATA_DIR;
  testDataPath = testDataPath / "MaterialVariants";
  std::vector<std::string> files{"tileset.json", "parent.b3dm"};

  std::map<std::string, std::shared_ptr<SimpleAssetRequest>>
      mockCompletedRequests;
  for (const auto& file : files) {
    std::unique_ptr<SimpleAssetResponse> mockCompletedResponse =
        std::make_unique<SimpleAssetResponse>(
            static_cast<uint16_t>(200),
            "doesn't matter",
            CesiumAsync::HttpHeaders{},
            readFile(testDataPath / file));
    mockCompletedRequests.insert(
        {file,
         std::make_shared<SimpleAssetRequest>(
             "GET",
             file,
             CesiumAsync::HttpHeaders{},
             std::move(mockCompletedResponse))});
  }

  std::shared_ptr<SimpleAssetAccessor> mockAssetAccessor =
      std::make_shared<SimpleAssetAccessor>(std::move(mockCompletedRequests));
  TilesetExternals tilesetExternals{
      mockAssetAccessor,
      std::make_shared<SimplePrepareRendererResource>(),
      AsyncSystem(std::make_shared<SimpleTaskProcessor>()),
      nullptr};

  // create tileset and call updateView() to give it a chance to load
  Tileset tileset(tilesetExternals, "tileset.json");
  initializeTileset(tileset);

  const TilesetMetadata* pMetadata = tileset.getMetadata();
  REQUIRE(pMetadata);
  REQUIRE(pMetadata->schema);
  REQUIRE(pMetadata->metadata);

  std::optional<Cesium3DTiles::FoundMetadataProperty> found1 =
      Cesium3DTiles::MetadataQuery::findFirstPropertyWithSemantic(
          *pMetadata->schema,
          *pMetadata->metadata,
          "MATERIAL_VARIANTS");
  REQUIRE(found1);
  CHECK(found1->classIdentifier == "MaterialVariants");
  CHECK(found1->classDefinition.properties.size() == 1);
  CHECK(found1->propertyIdentifier == "material_variants");
  CHECK(
      found1->propertyDefinition.description ==
      "Names of material variants to be expected in the glTF assets");
  REQUIRE(found1->propertyValue.isArray());

  std::vector<std::string> variants =
      found1->propertyValue.getArrayOfStrings("");
  REQUIRE(variants.size() == 4);
  CHECK(variants[0] == "RGB");
  CHECK(variants[1] == "RRR");
  CHECK(variants[2] == "GGG");
  CHECK(variants[3] == "BBB");

  std::vector<std::vector<std::string>> variantsByGroup;
  for (const Cesium3DTiles::GroupMetadata& group : pMetadata->groups) {
    std::optional<Cesium3DTiles::FoundMetadataProperty> found2 =
        Cesium3DTiles::MetadataQuery::findFirstPropertyWithSemantic(
            *pMetadata->schema,
            group,
            "MATERIAL_VARIANTS");
    REQUIRE(found2);
    REQUIRE(found2->propertyValue.isArray());

    variantsByGroup.emplace_back(found2->propertyValue.getArrayOfStrings(""));
  }

  std::vector<std::vector<std::string>> expected = {
      {"RGB", "RRR"},
      {"GGG", "BBB"}};

  CHECK(variantsByGroup == expected);
}

TEST_CASE("Allows access to material variants in an external schema") {
  Cesium3DTilesContent::registerAllTileContentTypes();

  std::filesystem::path testDataPath = Cesium3DTilesSelection_TEST_DATA_DIR;
  testDataPath = testDataPath / "MaterialVariants";
  std::vector<std::string> files{
      "tileset-external-schema.json",
      "schema.json",
      "parent.b3dm"};

  std::map<std::string, std::shared_ptr<SimpleAssetRequest>>
      mockCompletedRequests;
  for (const auto& file : files) {
    std::unique_ptr<SimpleAssetResponse> mockCompletedResponse =
        std::make_unique<SimpleAssetResponse>(
            static_cast<uint16_t>(200),
            "doesn't matter",
            CesiumAsync::HttpHeaders{},
            readFile(testDataPath / file));
    mockCompletedRequests.insert(
        {file,
         std::make_shared<SimpleAssetRequest>(
             "GET",
             file,
             CesiumAsync::HttpHeaders{},
             std::move(mockCompletedResponse))});
  }

  std::shared_ptr<SimpleAssetAccessor> mockAssetAccessor =
      std::make_shared<SimpleAssetAccessor>(std::move(mockCompletedRequests));
  TilesetExternals tilesetExternals{
      mockAssetAccessor,
      std::make_shared<SimplePrepareRendererResource>(),
      AsyncSystem(std::make_shared<SimpleTaskProcessor>()),
      nullptr};

  Tileset tileset(tilesetExternals, "tileset-external-schema.json");

  // getMetadata returns nullptr before the root tile is loaded.
  CHECK(tileset.getMetadata() == nullptr);

  bool wasCalled = false;
  tileset.loadMetadata().thenInMainThread(
      [&wasCalled](const TilesetMetadata* pMetadata) {
        wasCalled = true;
        REQUIRE(pMetadata);
        REQUIRE(pMetadata->schema);
        REQUIRE(pMetadata->metadata);

        std::optional<Cesium3DTiles::FoundMetadataProperty> found1 =
            Cesium3DTiles::MetadataQuery::findFirstPropertyWithSemantic(
                *pMetadata->schema,
                *pMetadata->metadata,
                "MATERIAL_VARIANTS");
        REQUIRE(found1);
        CHECK(found1->classIdentifier == "MaterialVariants");
        CHECK(found1->classDefinition.properties.size() == 1);
        CHECK(found1->propertyIdentifier == "material_variants");
        CHECK(
            found1->propertyDefinition.description ==
            "Names of material variants to be expected in the glTF assets");
        REQUIRE(found1->propertyValue.isArray());

        std::vector<std::string> variants =
            found1->propertyValue.getArrayOfStrings("");
        REQUIRE(variants.size() == 4);
        CHECK(variants[0] == "RGB");
        CHECK(variants[1] == "RRR");
        CHECK(variants[2] == "GGG");
        CHECK(variants[3] == "BBB");

        std::vector<std::vector<std::string>> variantsByGroup;
        for (const Cesium3DTiles::GroupMetadata& group : pMetadata->groups) {
          std::optional<Cesium3DTiles::FoundMetadataProperty> found2 =
              Cesium3DTiles::MetadataQuery::findFirstPropertyWithSemantic(
                  *pMetadata->schema,
                  group,
                  "MATERIAL_VARIANTS");
          REQUIRE(found2);
          REQUIRE(found2->propertyValue.isArray());
          variantsByGroup.emplace_back(
              found2->propertyValue.getArrayOfStrings(""));
        }

        std::vector<std::vector<std::string>> expected = {
            {"RGB", "RRR"},
            {"GGG", "BBB"}};

        CHECK(variantsByGroup == expected);
      });

  CHECK(!wasCalled);
  initializeTileset(tileset);
  CHECK(wasCalled);
}

TEST_CASE("Future from loadSchema rejects if schemaUri can't be loaded") {
  Cesium3DTilesContent::registerAllTileContentTypes();

  std::filesystem::path testDataPath = Cesium3DTilesSelection_TEST_DATA_DIR;
  testDataPath = testDataPath / "MaterialVariants";
  std::vector<std::string> files{"tileset-external-schema.json", "parent.b3dm"};

  std::map<std::string, std::shared_ptr<SimpleAssetRequest>>
      mockCompletedRequests;
  for (const auto& file : files) {
    std::unique_ptr<SimpleAssetResponse> mockCompletedResponse =
        std::make_unique<SimpleAssetResponse>(
            static_cast<uint16_t>(200),
            "doesn't matter",
            CesiumAsync::HttpHeaders{},
            readFile(testDataPath / file));
    mockCompletedRequests.insert(
        {file,
         std::make_shared<SimpleAssetRequest>(
             "GET",
             file,
             CesiumAsync::HttpHeaders{},
             std::move(mockCompletedResponse))});
  }

  mockCompletedRequests.insert(
      {"schema.json",
       std::make_shared<SimpleAssetRequest>(
           "GET",
           "schema.json",
           CesiumAsync::HttpHeaders{},
           std::make_unique<SimpleAssetResponse>(
               static_cast<uint16_t>(404),
               "doesn't matter",
               CesiumAsync::HttpHeaders{},
               std::vector<std::byte>()))});

  std::shared_ptr<SimpleAssetAccessor> mockAssetAccessor =
      std::make_shared<SimpleAssetAccessor>(std::move(mockCompletedRequests));
  TilesetExternals tilesetExternals{
      mockAssetAccessor,
      std::make_shared<SimplePrepareRendererResource>(),
      AsyncSystem(std::make_shared<SimpleTaskProcessor>()),
      nullptr};

  Tileset tileset(tilesetExternals, "tileset-external-schema.json");

  // getMetadata returns nullptr before the root tile is loaded.
  CHECK(tileset.getMetadata() == nullptr);

  bool wasResolved = false;
  bool wasRejected = false;
  tileset.loadMetadata()
      .thenInMainThread(
          [&wasResolved](const TilesetMetadata*) { wasResolved = true; })
      .catchInMainThread([&wasRejected](const std::exception& exception) {
        CHECK(std::string(exception.what()).find("") != std::string::npos);
        wasRejected = true;
      });

  CHECK(!wasResolved);
  CHECK(!wasRejected);

  initializeTileset(tileset);
  CHECK(!wasResolved);
  CHECK(wasRejected);
}

namespace {

void runUnconditionallyRefinedTestCase(const TilesetOptions& options) {
  class CustomContentLoader : public TilesetContentLoader {
  public:
    Tile* _pRootTile = nullptr;
    std::optional<Promise<TileLoadResult>> _grandchildPromise;

    std::unique_ptr<Tile> createRootTile() {
      auto pRootTile = std::make_unique<Tile>(this);
      this->_pRootTile = pRootTile.get();

      pRootTile->setTileID(CesiumGeometry::QuadtreeTileID(0, 0, 0));

      Cartographic center = Cartographic::fromDegrees(118.0, 32.0, 0.0);
      pRootTile->setBoundingVolume(CesiumGeospatial::BoundingRegion(
          GlobeRectangle(
              center.longitude - 0.001,
              center.latitude - 0.001,
              center.longitude + 0.001,
              center.latitude + 0.001),
          0.0,
          10.0,
          Ellipsoid::WGS84));
      pRootTile->setGeometricError(100000000000.0);

      Tile child(this);
      child.setTileID(CesiumGeometry::QuadtreeTileID(1, 0, 0));
      child.setBoundingVolume(pRootTile->getBoundingVolume());
      child.setGeometricError(1e100);

      std::vector<Tile> children;
      children.emplace_back(std::move(child));

      pRootTile->createChildTiles(std::move(children));

      Tile grandchild(this);
      grandchild.setTileID(CesiumGeometry::QuadtreeTileID(1, 0, 0));
      grandchild.setBoundingVolume(pRootTile->getBoundingVolume());
      grandchild.setGeometricError(0.1);

      std::vector<Tile> grandchildren;
      grandchildren.emplace_back(std::move(grandchild));
      pRootTile->getChildren()[0].createChildTiles(std::move(grandchildren));

      return pRootTile;
    }

    virtual CesiumAsync::Future<TileLoadResult>
    loadTileContent(const TileLoadInput& input) override {
      if (&input.tile == this->_pRootTile) {
        TileLoadResult result{};
        result.contentKind = CesiumGltf::Model();
        return input.asyncSystem.createResolvedFuture(std::move(result));
      } else if (input.tile.getParent() == this->_pRootTile) {
        TileLoadResult result{};
        result.contentKind = TileEmptyContent();
        return input.asyncSystem.createResolvedFuture(std::move(result));
      } else if (
          input.tile.getParent() != nullptr &&
          input.tile.getParent()->getParent() == this->_pRootTile) {
        this->_grandchildPromise =
            input.asyncSystem.createPromise<TileLoadResult>();
        return this->_grandchildPromise->getFuture();
      }

      return input.asyncSystem.createResolvedFuture(
          TileLoadResult::createFailedResult(input.pAssetAccessor, nullptr));
    }

    virtual TileChildrenResult createTileChildren(
        const Tile&,
        const CesiumGeospatial::Ellipsoid&) override {
      return TileChildrenResult{{}, TileLoadResultState::Failed};
    }
  };

  TilesetExternals tilesetExternals{
      nullptr,
      std::make_shared<SimplePrepareRendererResource>(),
      AsyncSystem(std::make_shared<SimpleTaskProcessor>()),
      nullptr};

  auto pCustomLoader = std::make_unique<CustomContentLoader>();
  CustomContentLoader* pRawLoader = pCustomLoader.get();

  Tileset tileset(
      tilesetExternals,
      std::move(pCustomLoader),
      pRawLoader->createRootTile(),
      options);

  TilesetViewGroup& viewGroup = tileset.getDefaultViewGroup();

  // On the first update, we should refine down to the grandchild tile, even
  // though no tiles are loaded yet.
  initializeTileset(tileset);
  Tile& child = tileset.getRootTile()->getChildren()[0];
  Tile& grandchild = child.getChildren()[0];

  auto states = viewGroup.getTraversalState().slowlyGetCurrentStates();

  CHECK(
      states[tileset.getRootTile()].getResult() ==
      TileSelectionState::Result::Refined);
  CHECK(states[&child].getResult() == TileSelectionState::Result::Refined);
  CHECK(
      states[&grandchild].getResult() == TileSelectionState::Result::Rendered);

  // After the third update, the root and child tiles have been loaded, while
  // the grandchild has not. But the child is unconditionally refined, so we
  // can't render that one. Therefore the root tile should be rendered, after
  // the child and grandchild are kicked.
  initializeTileset(tileset);
  initializeTileset(tileset);

  states = viewGroup.getTraversalState().slowlyGetCurrentStates();

  CHECK(
      states[tileset.getRootTile()].getResult() ==
      TileSelectionState::Result::Rendered);
  CHECK(states[&child].getResult() != TileSelectionState::Result::Rendered);
  CHECK(
      states[&grandchild].getResult() != TileSelectionState::Result::Rendered);

  REQUIRE(pRawLoader->_grandchildPromise);

  // Once the grandchild is loaded, it should be rendered instead.
  TileLoadResult result{};
  result.contentKind = CesiumGltf::Model();
  pRawLoader->_grandchildPromise->resolve(std::move(result));

  initializeTileset(tileset);

  states = viewGroup.getTraversalState().slowlyGetCurrentStates();

  CHECK(
      states[&grandchild].getResult() == TileSelectionState::Result::Rendered);
}

} // namespace

TEST_CASE("An unconditionally-refined tile is not rendered") {
  SUBCASE("With default settings") {
    runUnconditionallyRefinedTestCase(TilesetOptions());
  }

  SUBCASE("With forbidHoles enabled") {
    TilesetOptions options{};
    options.forbidHoles = true;
    runUnconditionallyRefinedTestCase(options);
  }
}

TEST_CASE("Additive-refined tiles are added to the tilesFadingOut array") {
  Cesium3DTilesContent::registerAllTileContentTypes();

  std::filesystem::path testDataPath = Cesium3DTilesSelection_TEST_DATA_DIR;
  testDataPath = testDataPath / "AdditiveThreeLevels";
  std::vector<std::string> files{"tileset.json", "content.b3dm"};

  std::map<std::string, std::shared_ptr<SimpleAssetRequest>>
      mockCompletedRequests;
  for (const auto& file : files) {
    std::unique_ptr<SimpleAssetResponse> mockCompletedResponse =
        std::make_unique<SimpleAssetResponse>(
            static_cast<uint16_t>(200),
            "doesn't matter",
            CesiumAsync::HttpHeaders{},
            readFile(testDataPath / file));
    mockCompletedRequests.insert(
        {file,
         std::make_shared<SimpleAssetRequest>(
             "GET",
             file,
             CesiumAsync::HttpHeaders{},
             std::move(mockCompletedResponse))});
  }

  std::shared_ptr<SimpleAssetAccessor> mockAssetAccessor =
      std::make_shared<SimpleAssetAccessor>(std::move(mockCompletedRequests));
  TilesetExternals tilesetExternals{
      mockAssetAccessor,
      std::make_shared<SimplePrepareRendererResource>(),
      AsyncSystem(std::make_shared<SimpleTaskProcessor>()),
      nullptr};

  // create tileset and call updateView() to give it a chance to load
  Tileset tileset(tilesetExternals, "tileset.json");
  initializeTileset(tileset);

  // Load until complete
  ViewUpdateResult updateResult;
  ViewState viewState = zoomToTileset(tileset);
  while (tileset.getNumberOfTilesLoaded() == 0 ||
         tileset.computeLoadProgress() < 100.0f) {
    updateResult =
        tileset.updateViewGroup(tileset.getDefaultViewGroup(), {viewState});
    tileset.loadTiles();
  }

  // All three tiles (plus the tileset.json) should be rendered.
  CHECK(updateResult.tilesToRenderThisFrame.size() == 4);

  // Zoom way out
  glm::dvec3 position =
      viewState.getPosition() - 100000.0 * viewState.getDirection();

  ViewState zoomedOut = ViewState(
<<<<<<< HEAD
      Ellipsoid::WGS84.cartographicToCartesian(*position),
=======
      position,
>>>>>>> c0795fb3
      viewState.getDirection(),
      viewState.getUp(),
      viewState.getViewportSize(),
      viewState.getHorizontalFieldOfView(),
      viewState.getVerticalFieldOfView(),
      Ellipsoid::WGS84);
  updateResult =
      tileset.updateViewGroup(tileset.getDefaultViewGroup(), {zoomedOut});
  tileset.loadTiles();

  // Only the root tile (plus the tileset.json) is visible now, and the other
  // two are fading out.
  CHECK(updateResult.tilesToRenderThisFrame.size() == 2);
  CHECK(updateResult.tilesFadingOut.size() == 2);
}<|MERGE_RESOLUTION|>--- conflicted
+++ resolved
@@ -1746,11 +1746,7 @@
       viewState.getPosition() - 100000.0 * viewState.getDirection();
 
   ViewState zoomedOut = ViewState(
-<<<<<<< HEAD
-      Ellipsoid::WGS84.cartographicToCartesian(*position),
-=======
       position,
->>>>>>> c0795fb3
       viewState.getDirection(),
       viewState.getUp(),
       viewState.getViewportSize(),
