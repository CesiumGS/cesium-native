#include "decodeDataUrls.h"
#include "CesiumGltf/GltfReader.h"
#include "CesiumGltf/Model.h"
<<<<<<< HEAD
#include "CesiumGltf/ReaderContext.h"
=======
#include "CesiumGltf/Reader.h"
#include "CesiumUtility/Profiler.h"
>>>>>>> ec950e04
#include <cstddef>
#include <modp_b64.h>

namespace {

std::vector<std::byte> decodeBase64(gsl::span<const std::byte> data) {
  TRACE("CesiumGltf::decodeBase64")
  std::vector<std::byte> result(modp_b64_decode_len(data.size()));

  size_t resultLength = modp_b64_decode(
      reinterpret_cast<char*>(result.data()),
      reinterpret_cast<const char*>(data.data()),
      data.size());
  if (resultLength == size_t(-1)) {
    result.clear();
    result.shrink_to_fit();
  } else {
    result.resize(resultLength);
  }

  return result;
}

struct DecodeResult {
  std::string mimeType;
  std::vector<std::byte> data;
};

std::optional<DecodeResult> tryDecode(const std::string& uri) {
  constexpr std::string_view dataPrefix = "data:";
  constexpr size_t dataPrefixLength = dataPrefix.size();

  constexpr std::string_view base64Indicator = ";base64";
  constexpr size_t base64IndicatorLength = base64Indicator.size();

  if (uri.substr(0, dataPrefixLength) != dataPrefix) {
    return std::nullopt;
  }

  size_t dataDelimeter = uri.find(',', dataPrefixLength);
  if (dataDelimeter == std::string::npos) {
    return std::nullopt;
  }

  bool isBase64Encoded = false;

  DecodeResult result;

  result.mimeType =
      uri.substr(dataPrefixLength, dataDelimeter - dataPrefixLength);
  if (result.mimeType.size() >= base64IndicatorLength &&
      result.mimeType.substr(
          result.mimeType.size() - base64IndicatorLength,
          base64IndicatorLength) == base64Indicator) {
    isBase64Encoded = true;
    result.mimeType = result.mimeType.substr(
        0,
        result.mimeType.size() - base64IndicatorLength);
  }

  gsl::span<const std::byte> data(
      reinterpret_cast<const std::byte*>(uri.data()) + dataDelimeter + 1,
      uri.size() - dataDelimeter - 1);

  if (isBase64Encoded) {
    result.data = decodeBase64(data);
    if (result.data.empty() && !data.empty()) {
      // base64 decode failed.
      return std::nullopt;
    }
  } else {
    result.data = std::vector<std::byte>(data.begin(), data.end());
  }

  return result;
}
} // namespace

namespace CesiumGltf {

<<<<<<< HEAD
void decodeDataUrls(
    const ReaderContext& context,
    ModelReaderResult& readModel,
    bool clearDecodedDataUrls) {
=======
void decodeDataUrls(ModelReaderResult& readModel, bool clearDecodedDataUrls) {
  TRACE("CesiumGltf::decodeDataUrls")
>>>>>>> ec950e04
  if (!readModel.model) {
    return;
  }

  Model& model = readModel.model.value();

  for (Buffer& buffer : model.buffers) {
    if (!buffer.uri) {
      continue;
    }

    std::optional<DecodeResult> decoded = tryDecode(buffer.uri.value());
    if (!decoded) {
      continue;
    }

    buffer.cesium.data = std::move(decoded.value().data);

    if (clearDecodedDataUrls) {
      buffer.uri.reset();
    }
  }

  for (Image& image : model.images) {
    if (!image.uri) {
      continue;
    }

    std::optional<DecodeResult> decoded = tryDecode(image.uri.value());
    if (!decoded) {
      continue;
    }

    ImageReaderResult imageResult =
        context.reader.readImage(decoded.value().data);
    if (imageResult.image) {
      image.cesium = std::move(imageResult.image.value());
    }

    if (clearDecodedDataUrls) {
      image.uri.reset();
    }
  }
}

} // namespace CesiumGltf<|MERGE_RESOLUTION|>--- conflicted
+++ resolved
@@ -1,12 +1,8 @@
 #include "decodeDataUrls.h"
 #include "CesiumGltf/GltfReader.h"
 #include "CesiumGltf/Model.h"
-<<<<<<< HEAD
 #include "CesiumGltf/ReaderContext.h"
-=======
-#include "CesiumGltf/Reader.h"
 #include "CesiumUtility/Profiler.h"
->>>>>>> ec950e04
 #include <cstddef>
 #include <modp_b64.h>
 
@@ -87,15 +83,11 @@
 
 namespace CesiumGltf {
 
-<<<<<<< HEAD
 void decodeDataUrls(
     const ReaderContext& context,
     ModelReaderResult& readModel,
     bool clearDecodedDataUrls) {
-=======
-void decodeDataUrls(ModelReaderResult& readModel, bool clearDecodedDataUrls) {
   TRACE("CesiumGltf::decodeDataUrls")
->>>>>>> ec950e04
   if (!readModel.model) {
     return;
   }
